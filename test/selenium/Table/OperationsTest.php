<?php
/**
 * Selenium TestCase for table related tests
 */
declare(strict_types=1);

namespace PhpMyAdmin\Tests\Selenium\Table;

use PhpMyAdmin\Tests\Selenium\TestBase;

/**
 * OperationsTest class
 *
 * @group      selenium
 */
class OperationsTest extends TestBase
{
    /**
     * Setup the browser environment to run the selenium test case
     */
    protected function setUp(): void
    {
        parent::setUp();

        // MYISAM ENGINE to allow for column-based order selection
        // while table also has a PRIMARY key
        $this->dbQuery(
            'CREATE TABLE `test_table` ('
            . ' `id` int(11) NOT NULL AUTO_INCREMENT,'
            . ' `val` int(11) NOT NULL,'
            . ' `val2` int(11) NOT NULL,'
            . ' PRIMARY KEY (`id`)'
            . ') ENGINE=MYISAM'
        );
        $this->dbQuery('INSERT INTO test_table (val, val2) VALUES (22, 33)');
        $this->dbQuery('INSERT INTO test_table (val, val2) VALUES (33, 44)');

        $this->login();
        $this->navigateTable('test_table');

        $this->waitAjax();

        $this->expandMore();
        $this->byXPath("//a[contains(., 'Operations')]")->click();

        $this->waitAjax();
        $this->waitForElement(
            'xpath',
            "//legend[contains(., 'Table maintenance')]"
        );
    }

    /**
     * Test for changing a table order
     *
     * @return void
     *
     * @group large
     */
    public function testChangeTableOrder()
    {
        $this->selectByLabel(
            $this->byName('order_field'),
            'val'
        );

        $this->byId('order_order_desc')->click();
        $this->byCssSelector(
            "form#alterTableOrderby input[type='submit']"
        )->click();

        $this->waitAjax();

        $this->waitForElement(
            'xpath',
            "//div[@class='alert alert-success' and "
            . "contains(., 'Your SQL query has been executed successfully')]"
        );

        $this->byPartialLinkText('Browse')->click();

        $this->waitAjax();
        $this->waitForElement('cssSelector', 'table.table_results');

        $this->assertEquals(
            '2',
            $this->getCellByTableClass('table_results', 1, 5)
        );
    }

    /**
     * Test for moving a table
     *
     * @return void
     *
     * @group large
     */
    public function testMoveTable()
    {
        $this->byCssSelector("form#moveTableForm input[name='new_name']")
            ->sendKeys('2');

        $this->byCssSelector("form#moveTableForm input[type='submit']")->click();
        $this->waitAjax();

        $this->waitForElement(
            'xpath',
            "//div[@class='alert alert-success' and "
            . "contains(., 'Table `" . $this->database_name
            . '`.`test_table` has been '
            . 'moved to `' . $this->database_name . "`.`test_table2`.')]"
        );

        $result = $this->dbQuery('SHOW TABLES');
        $row = $result->fetch_assoc();
        $this->assertEquals(
            'test_table2',
            $row['Tables_in_' . $this->database_name]
        );
    }

    /**
     * Test for renaming a table
     *
     * @return void
     *
     * @group large
     */
    public function testRenameTable()
    {
        $this->byCssSelector("form#tableOptionsForm input[name='new_name']")
            ->sendKeys('2');

        $this->byName('comment')->sendKeys('foobar');

        $this->scrollIntoView('tableOptionsForm');
        $this->waitUntilElementIsVisible('cssSelector', 'form#tableOptionsForm', 30);
        $this->byCssSelector("form#tableOptionsForm input[type='submit']")->click();
        $this->waitAjax();

        $this->waitForElement(
            'xpath',
            "//div[@class='alert alert-success' and "
            . "contains(., 'Table test_table has been renamed to test_table2')]"
        );

        $result = $this->dbQuery('SHOW TABLES');
        $row = $result->fetch_assoc();
        $this->assertEquals(
            'test_table2',
            $row['Tables_in_' . $this->database_name]
        );
    }

    /**
     * Test for copying a table
     *
     * @return void
     *
     * @group large
     */
    public function testCopyTable()
    {
        $this->scrollIntoView('copyTable');
        $this->waitUntilElementIsVisible('cssSelector', 'form#copyTable', 30);
        $this->byCssSelector("form#copyTable input[name='new_name']")->sendKeys('2');
        $this->byCssSelector("label[for='what_data']")->click();
        $this->byCssSelector("form#copyTable input[type='submit']")->click();
        $this->waitAjax();

        $this->waitForElement(
            'xpath',
            "//div[@class='alert alert-success' and "
            . "contains(., 'Table `" . $this->database_name
            . '`.`test_table` has been '
            . 'copied to `' . $this->database_name . "`.`test_table2`.')]"
        );

        $result = $this->dbQuery('SELECT COUNT(*) as c FROM test_table2');
        $row = $result->fetch_assoc();
        $this->assertEquals(
            2,
            $row['c']
        );
    }

    /**
     * Test for truncating a table
     *
     * @return void
     *
     * @group large
     */
    public function testTruncateTable()
    {
        $this->scrollToBottom();
        $this->waitUntilElementIsVisible('id', 'drop_tbl_anchor', 30);
        $this->byId('truncate_tbl_anchor')->click();
        $this->byCssSelector('button.submitOK')->click();
        $this->waitAjax();

        $this->waitForElement(
            'xpath',
            "//div[@class='alert alert-success' and "
            . "contains(., 'MySQL returned an empty result set')]"
        );

        $result = $this->dbQuery('SELECT COUNT(*) as c FROM test_table');
        $row = $result->fetch_assoc();
        $this->assertEquals(
            0,
            $row['c']
        );
    }

    /**
     * Test for dropping a table
     *
     * @return void
     *
     * @group large
     */
    public function testDropTable()
    {
<<<<<<< HEAD
        $this->scrollToBottom();
        $this->waitUntilElementIsVisible('id', 'drop_tbl_anchor', 30);
        $this->byId('drop_tbl_anchor')->click();
        $this->byCssSelector('button.submitOK')->click();
=======
        $this->reloadPage();
        $dropLink = $this->waitUntilElementIsVisible('partialLinkText', 'Delete the table (DROP)', 30);
        $this->scrollToElement($this->byId('selflink'));
        $dropLink->click();
        $this->byCssSelector("button.submitOK")->click();
>>>>>>> 10ca692e
        $this->waitAjax();

        $this->waitForElement(
            'xpath',
            "//div[@class='alert alert-success' and "
            . "contains(., 'MySQL returned an empty result set')]"
        );

        $this->waitForElement(
            'xpath',
            "//a[@class='nav-link text-nowrap' and contains(., 'Structure')]"
        );

        $result = $this->dbQuery('SHOW TABLES');
        $this->assertEquals(
            0,
            $result->num_rows
        );
    }
}<|MERGE_RESOLUTION|>--- conflicted
+++ resolved
@@ -222,18 +222,11 @@
      */
     public function testDropTable()
     {
-<<<<<<< HEAD
-        $this->scrollToBottom();
-        $this->waitUntilElementIsVisible('id', 'drop_tbl_anchor', 30);
-        $this->byId('drop_tbl_anchor')->click();
-        $this->byCssSelector('button.submitOK')->click();
-=======
         $this->reloadPage();
         $dropLink = $this->waitUntilElementIsVisible('partialLinkText', 'Delete the table (DROP)', 30);
         $this->scrollToElement($this->byId('selflink'));
         $dropLink->click();
-        $this->byCssSelector("button.submitOK")->click();
->>>>>>> 10ca692e
+        $this->byCssSelector('button.submitOK')->click();
         $this->waitAjax();
 
         $this->waitForElement(
