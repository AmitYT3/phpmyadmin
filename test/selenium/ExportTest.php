<?php
/**
 * Selenium TestCase for export related tests
 */
declare(strict_types=1);

namespace PhpMyAdmin\Tests\Selenium;

/**
 * ExportTest class
 *
 * @group      selenium
 */
class ExportTest extends TestBase
{
    /**
     * Setup the browser environment to run the selenium test case
     */
    protected function setUp(): void
    {
        parent::setUp();
        $this->dbQuery(
            'CREATE TABLE `test_table` ('
            . ' `id` int(11) NOT NULL AUTO_INCREMENT,'
            . ' `val` int(11) NOT NULL,'
            . ' PRIMARY KEY (`id`)'
            . ')'
        );
        $this->dbQuery(
            'INSERT INTO `test_table` (val) VALUES (2);'
        );

        $this->login();
    }

    /**
     * Test for server level export
     *
     * @param string $plugin   Export format
     * @param array  $expected Array of expected strings
     *
     * @dataProvider exportDataProvider
     * @group large
     */
    public function testServerExport($plugin, $expected): void
    {
        $text = $this->_doExport('server', $plugin);

        foreach ($expected as $str) {
            $this->assertStringContainsString($str, $text);
        }
    }

    /**
     * Test for db level export
     *
     * @param string $plugin   Export format
     * @param array  $expected Array of expected strings
     *
     * @dataProvider exportDataProvider
     * @group large
     */
    public function testDbExport($plugin, $expected): void
    {
        $this->navigateDatabase($this->database_name);

        $text = $this->_doExport('db', $plugin);

        foreach ($expected as $str) {
            $this->assertStringContainsString($str, $text);
        }
    }

    /**
     * Test for table level export
     *
     * @param string $plugin   Export format
     * @param array  $expected Array of expected strings
     *
     * @dataProvider exportDataProvider
     * @group large
     */
    public function testTableExport($plugin, $expected): void
    {
        $this->dbQuery('INSERT INTO `test_table` (val) VALUES (3);');

        $this->navigateTable('test_table');

        $text = $this->_doExport('table', $plugin);

        foreach ($expected as $str) {
            $this->assertStringContainsString($str, $text);
        }
    }

    /**
     * Data provider for testServerExport
     *
     * @return array Test cases data
     */
    public function exportDataProvider()
    {
        return [
            [
                'CSV',
                ['"1","2"'],
            ],
            [
                'SQL',
                [
                    'CREATE TABLE IF NOT EXISTS `test_table`',
                    'INSERT INTO `test_table` (`id`, `val`) VALUES',
                    '(1, 2)',
                ],
            ],
            [
                'JSON',
                ['{"id":"1","val":"2"}'],
            ],
        ];
    }

    /**
     * Function that goes to the import page, uploads a file and submit form
     *
     * @param string $type   level: server, db or import
     * @param string $plugin format: csv, json, etc
     *
     * @return string export string
     */
    private function _doExport($type, $plugin)
    {
        $this->expandMore();
        $this->waitForElement('partialLinkText', 'Export')->click();
        $this->waitAjax();

        $this->waitForElement('id', 'quick_or_custom');
        $this->byCssSelector('label[for=radio_custom_export]')->click();

        $this->selectByLabel(
            $this->byId('plugins'),
            $plugin
        );

        if ($type === 'server') {
            $this->scrollIntoView('databases_and_tables', 200);
            $this->byPartialLinkText('Unselect all')->click();

<<<<<<< HEAD
            $this->byCssSelector('option[value=' . $this->database_name . ']')->click();
=======
            $this->byCssSelector('option[value="' . $this->database_name . '"]')->click();
>>>>>>> 5b8a725a
        }

        if ($type === 'table') {
            $this->scrollIntoView('radio_allrows_0');
            $this->byCssSelector('label[for=radio_allrows_0]')->click();
            $this->byName('limit_to')->clear();
            $this->byName('limit_to')->sendKeys('1');
        }

        $this->scrollIntoView('radio_view_as_text');
        $this->byCssSelector('label[for=radio_view_as_text]')->click();

        if ($plugin == 'SQL') {
            if ($type !== 'db') {
                $this->scrollIntoView('radio_sql_structure_or_data_structure_and_data');
                $this->byCssSelector('label[for=radio_sql_structure_or_data_structure_and_data]')->click();
            }

            $this->scrollIntoView('checkbox_sql_if_not_exists');
            $ele = $this->byId('checkbox_sql_if_not_exists');
            if (! $ele->isSelected()) {
                $this->byCssSelector('label[for=checkbox_sql_if_not_exists]')->click();
            }
        }

        $this->scrollToBottom();

        $this->byId('buttonGo')->click();
        $this->waitAjax();

        return $this->waitForElement('id', 'textSQLDUMP')->getText();
    }
}<|MERGE_RESOLUTION|>--- conflicted
+++ resolved
@@ -146,11 +146,7 @@
             $this->scrollIntoView('databases_and_tables', 200);
             $this->byPartialLinkText('Unselect all')->click();
 
-<<<<<<< HEAD
-            $this->byCssSelector('option[value=' . $this->database_name . ']')->click();
-=======
             $this->byCssSelector('option[value="' . $this->database_name . '"]')->click();
->>>>>>> 5b8a725a
         }
 
         if ($type === 'table') {
