--- conflicted
+++ resolved
@@ -218,15 +218,9 @@
     private function _executeProcedure($text, $length)
     {
         $this->waitAjax();
-<<<<<<< HEAD
-        $this->waitUntilElementIsVisible('linkText', ' Execute', 30)->click();// The space before Execute is because of &nbsp;
+        $this->waitUntilElementIsVisible('partialLinkText', 'Execute', 30)->click();// The space before Execute is because of &nbsp;
         $this->waitUntilElementIsVisible('name', 'params[inp]', 30)->sendKeys($text);
         $this->byCssSelector('div.ui-dialog-buttonset button:nth-child(1)')->click();
-=======
-        $this->waitUntilElementIsVisible('partialLinkText', 'Execute', 30)->click();// The space before Execute is because of &nbsp;
-        $this->waitUntilElementIsVisible('name', "params[inp]", 30)->sendKeys($text);
-        $this->byCssSelector("div.ui-dialog-buttonset button:nth-child(1)")->click();
->>>>>>> 10ca692e
 
         $this->waitAjax();
         $this->waitForElement(
