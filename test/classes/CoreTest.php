<?php

declare(strict_types=1);

namespace PhpMyAdmin\Tests;

use PhpMyAdmin\Core;
use PhpMyAdmin\ResponseRenderer;
use PhpMyAdmin\Sanitize;
use PhpMyAdmin\Url;
use stdClass;

use function __;
use function _pgettext;
use function hash;
use function htmlspecialchars;
use function mb_strpos;
use function ob_end_clean;
use function ob_get_contents;
use function ob_start;
use function preg_quote;
use function serialize;
use function str_repeat;

/**
 * @covers \PhpMyAdmin\Core
 */
class CoreTest extends AbstractNetworkTestCase
{
    /**
     * Setup for test cases
     */
    protected function setUp(): void
    {
        parent::setUp();
        parent::setTheme();
        parent::setLanguage();

        $GLOBALS['server'] = 0;
        $GLOBALS['db'] = '';
        $GLOBALS['table'] = '';
        $GLOBALS['PMA_PHP_SELF'] = 'http://example.net/';
        $GLOBALS['PMA_Config']->set('URLQueryEncryption', false);
    }

    /**
     * Test for Core::arrayRead
     */
    public function testArrayRead(): void
    {
        $arr = [
            'int' => 1,
            'str' => 'str_val',
            'arr' => [
                'val1',
                'val2',
                'val3',
            ],
            'sarr' => [
                'arr1' => [
                    1,
                    2,
                    3,
                ],
                [
                    3,
                    [
                        'a',
                        'b',
                        'c',
                    ],
                    4,
                ],
            ],
        ];

        $this->assertEquals(
            Core::arrayRead('int', $arr),
            $arr['int']
        );

        $this->assertEquals(
            Core::arrayRead('str', $arr),
            $arr['str']
        );

        $this->assertEquals(
            Core::arrayRead('arr/0', $arr),
            $arr['arr'][0]
        );

        $this->assertEquals(
            Core::arrayRead('arr/1', $arr),
            $arr['arr'][1]
        );

        $this->assertEquals(
            Core::arrayRead('arr/2', $arr),
            $arr['arr'][2]
        );

        $this->assertEquals(
            Core::arrayRead('sarr/arr1/0', $arr),
            $arr['sarr']['arr1'][0]
        );

        $this->assertEquals(
            Core::arrayRead('sarr/arr1/1', $arr),
            $arr['sarr']['arr1'][1]
        );

        $this->assertEquals(
            Core::arrayRead('sarr/arr1/2', $arr),
            $arr['sarr']['arr1'][2]
        );

        $this->assertEquals(
            Core::arrayRead('sarr/0/0', $arr),
            $arr['sarr'][0][0]
        );

        $this->assertEquals(
            Core::arrayRead('sarr/0/1', $arr),
            $arr['sarr'][0][1]
        );

        $this->assertEquals(
            Core::arrayRead('sarr/0/1/2', $arr),
            $arr['sarr'][0][1][2]
        );

        $this->assertEquals(
            Core::arrayRead('sarr/not_exiting/1', $arr),
            null
        );

        $this->assertEquals(
            Core::arrayRead('sarr/not_exiting/1', $arr, 0),
            0
        );

        $this->assertEquals(
            Core::arrayRead('sarr/not_exiting/1', $arr, 'default_val'),
            'default_val'
        );
    }

    /**
     * Test for Core::arrayWrite
     */
    public function testArrayWrite(): void
    {
        $arr = [
            'int' => 1,
            'str' => 'str_val',
            'arr' => [
                'val1',
                'val2',
                'val3',
            ],
            'sarr' => [
                'arr1' => [
                    1,
                    2,
                    3,
                ],
                [
                    3,
                    [
                        'a',
                        'b',
                        'c',
                    ],
                    4,
                ],
            ],
        ];

        Core::arrayWrite('int', $arr, 5);
        $this->assertEquals($arr['int'], 5);

        Core::arrayWrite('str', $arr, '_str');
        $this->assertEquals($arr['str'], '_str');

        Core::arrayWrite('arr/0', $arr, 'val_arr_0');
        $this->assertEquals($arr['arr'][0], 'val_arr_0');

        Core::arrayWrite('arr/1', $arr, 'val_arr_1');
        $this->assertEquals($arr['arr'][1], 'val_arr_1');

        Core::arrayWrite('arr/2', $arr, 'val_arr_2');
        $this->assertEquals($arr['arr'][2], 'val_arr_2');

        Core::arrayWrite('sarr/arr1/0', $arr, 'val_sarr_arr_0');
        $this->assertEquals($arr['sarr']['arr1'][0], 'val_sarr_arr_0');

        Core::arrayWrite('sarr/arr1/1', $arr, 'val_sarr_arr_1');
        $this->assertEquals($arr['sarr']['arr1'][1], 'val_sarr_arr_1');

        Core::arrayWrite('sarr/arr1/2', $arr, 'val_sarr_arr_2');
        $this->assertEquals($arr['sarr']['arr1'][2], 'val_sarr_arr_2');

        Core::arrayWrite('sarr/0/0', $arr, 5);
        $this->assertEquals($arr['sarr'][0][0], 5);

        Core::arrayWrite('sarr/0/1/0', $arr, 'e');
        $this->assertEquals($arr['sarr'][0][1][0], 'e');

        Core::arrayWrite('sarr/not_existing/1', $arr, 'some_val');
        $this->assertEquals($arr['sarr']['not_existing'][1], 'some_val');

        Core::arrayWrite('sarr/0/2', $arr, null);
        $this->assertNull($arr['sarr'][0][2]);
    }

    /**
     * Test for Core::arrayRemove
     */
    public function testArrayRemove(): void
    {
        $arr = [
            'int' => 1,
            'str' => 'str_val',
            'arr' => [
                'val1',
                'val2',
                'val3',
            ],
            'sarr' => [
                'arr1' => [
                    1,
                    2,
                    3,
                ],
                [
                    3,
                    [
                        'a',
                        'b',
                        'c',
                    ],
                    4,
                ],
            ],
        ];

        Core::arrayRemove('int', $arr);
        $this->assertArrayNotHasKey('int', $arr);

        Core::arrayRemove('str', $arr);
        $this->assertArrayNotHasKey('str', $arr);

        Core::arrayRemove('arr/0', $arr);
        $this->assertArrayNotHasKey(0, $arr['arr']);

        Core::arrayRemove('arr/1', $arr);
        $this->assertArrayNotHasKey(1, $arr['arr']);

        Core::arrayRemove('arr/2', $arr);
        $this->assertArrayNotHasKey('arr', $arr);

        $tmp_arr = $arr;
        Core::arrayRemove('sarr/not_existing/1', $arr);
        $this->assertEquals($tmp_arr, $arr);

        Core::arrayRemove('sarr/arr1/0', $arr);
        $this->assertArrayNotHasKey(0, $arr['sarr']['arr1']);

        Core::arrayRemove('sarr/arr1/1', $arr);
        $this->assertArrayNotHasKey(1, $arr['sarr']['arr1']);

        Core::arrayRemove('sarr/arr1/2', $arr);
        $this->assertArrayNotHasKey('arr1', $arr['sarr']);

        Core::arrayRemove('sarr/0/0', $arr);
        $this->assertArrayNotHasKey(0, $arr['sarr'][0]);

        Core::arrayRemove('sarr/0/1/0', $arr);
        $this->assertArrayNotHasKey(0, $arr['sarr'][0][1]);

        Core::arrayRemove('sarr/0/1/1', $arr);
        $this->assertArrayNotHasKey(1, $arr['sarr'][0][1]);

        Core::arrayRemove('sarr/0/1/2', $arr);
        $this->assertArrayNotHasKey(1, $arr['sarr'][0]);

        Core::arrayRemove('sarr/0/2', $arr);

        $this->assertEmpty($arr);
    }

    /**
     * Test for Core::checkPageValidity
     *
     * @param string|null $page      Page
     * @param array       $allowList Allow list
     * @param bool        $include   whether the page is going to be included
     * @param bool        $expected  Expected value
     *
     * @dataProvider providerTestGotoNowhere
     */
    public function testGotoNowhere(?string $page, array $allowList, bool $include, bool $expected): void
    {
        $this->assertSame($expected, Core::checkPageValidity($page, $allowList, $include));
    }

    /**
     * Data provider for testGotoNowhere
     *
     * @return array
     */
    public function providerTestGotoNowhere(): array
    {
        return [
            [
                null,
                [],
                false,
                false,
            ],
            [
                null,
                [],
                true,
                false,
            ],
            [
                'shell.php',
                ['index.php'],
                false,
                false,
            ],
            [
                'shell.php',
                ['index.php'],
                true,
                false,
            ],
            [
                'index.php?sql.php&test=true',
                ['index.php'],
                false,
                true,
            ],
            [
                'index.php?sql.php&test=true',
                ['index.php'],
                true,
                false,
            ],
            [
                'index.php%3Fsql.php%26test%3Dtrue',
                ['index.php'],
                false,
                true,
            ],
            [
                'index.php%3Fsql.php%26test%3Dtrue',
                ['index.php'],
                true,
                false,
            ],
        ];
    }

    /**
     * Test for Core::fatalError
     */
    public function testFatalErrorMessage(): void
    {
        $_REQUEST = [];
        ResponseRenderer::getInstance()->setAjax(false);

        $this->expectOutputRegex('/FatalError!/');
        Core::fatalError('FatalError!');
    }

    /**
     * Test for Core::fatalError
     */
    public function testFatalErrorMessageWithArgs(): void
    {
        $_REQUEST = [];
        ResponseRenderer::getInstance()->setAjax(false);

        $message = 'Fatal error #%d in file %s.';
        $params = [
            1,
            'error_file.php',
        ];

        $this->expectOutputRegex('/Fatal error #1 in file error_file.php./');
        Core::fatalError($message, $params);

        $message = 'Fatal error in file %s.';
        $params = 'error_file.php';

        $this->expectOutputRegex('/Fatal error in file error_file.php./');
        Core::fatalError($message, $params);
    }

    /**
     * Test for Core::getRealSize
     *
     * @param string $size     Size
     * @param int    $expected Expected value
     *
     * @group 32bit-incompatible
     *
     * @dataProvider providerTestGetRealSize
     */
    public function testGetRealSize(string $size, int $expected): void
    {
        $this->assertEquals($expected, Core::getRealSize($size));
    }

    /**
     * Data provider for testGetRealSize
     *
     * @return array
     */
    public function providerTestGetRealSize(): array
    {
        return [
            [
                '0',
                0,
            ],
            [
                '1kb',
                1024,
            ],
            [
                '1024k',
                1024 * 1024,
            ],
            [
                '8m',
                8 * 1024 * 1024,
            ],
            [
                '12gb',
                12 * 1024 * 1024 * 1024,
            ],
            [
                '1024',
                1024,
            ],
            [
                '8000m',
                8 * 1000 * 1024 * 1024,
            ],
            [
                '8G',
                8 * 1024 * 1024 * 1024,
            ],
            [
                '2048',
                2048,
            ],
            [
                '2048K',
                2048 * 1024,
            ],
            [
                '2048K',
                2048 * 1024,
            ],
            [
                '102400K',
                102400 * 1024,
            ],
        ];
    }

    /**
     * Test for Core::getPHPDocLink
     */
    public function testGetPHPDocLink(): void
    {
        $lang = _pgettext('PHP documentation language', 'en');
        $this->assertEquals(
            Core::getPHPDocLink('function'),
            './url.php?url=https%3A%2F%2Fwww.php.net%2Fmanual%2F'
            . $lang . '%2Ffunction'
        );
    }

    /**
     * Test for Core::linkURL
     *
     * @param string $link URL where to go
     * @param string $url  Expected value
     *
     * @dataProvider providerTestLinkURL
     */
    public function testLinkURL(string $link, string $url): void
    {
        $this->assertEquals(Core::linkURL($link), $url);
    }

    /**
     * Data provider for testLinkURL
     *
     * @return array
     */
    public function providerTestLinkURL(): array
    {
        return [
            [
                'https://wiki.phpmyadmin.net',
                './url.php?url=https%3A%2F%2Fwiki.phpmyadmin.net',
            ],
            [
                'https://wiki.phpmyadmin.net',
                './url.php?url=https%3A%2F%2Fwiki.phpmyadmin.net',
            ],
            [
                'wiki.phpmyadmin.net',
                'wiki.phpmyadmin.net',
            ],
            [
                'index.php?db=phpmyadmin',
                'index.php?db=phpmyadmin',
            ],
        ];
    }

    /**
     * Test for Core::sendHeaderLocation
     */
    public function testSendHeaderLocationWithoutSidWithIis(): void
    {
        $GLOBALS['server'] = 0;
        $GLOBALS['config']->set('PMA_IS_IIS', true);

        $testUri = 'https://example.com/test.php';

        $this->mockResponse('Location: ' . $testUri);
        Core::sendHeaderLocation($testUri); // sets $GLOBALS['header']

        $this->mockResponse('Refresh: 0; ' . $testUri);
        Core::sendHeaderLocation($testUri, true); // sets $GLOBALS['header']
    }

    /**
     * Test for Core::sendHeaderLocation
     */
    public function testSendHeaderLocationWithoutSidWithoutIis(): void
    {
        $GLOBALS['server'] = 0;
        parent::setGlobalConfig();
        $GLOBALS['config']->set('PMA_IS_IIS', null);

        $testUri = 'https://example.com/test.php';

        $this->mockResponse('Location: ' . $testUri);
        Core::sendHeaderLocation($testUri); // sets $GLOBALS['header']
    }

    /**
     * Test for Core::sendHeaderLocation
     */
    public function testSendHeaderLocationIisLongUri(): void
    {
        $GLOBALS['server'] = 0;
        parent::setGlobalConfig();
        $GLOBALS['config']->set('PMA_IS_IIS', true);

        // over 600 chars
        $testUri = 'https://example.com/test.php?testlonguri=over600chars&test=test'
            . '&test=test&test=test&test=test&test=test&test=test&test=test'
            . '&test=test&test=test&test=test&test=test&test=test&test=test'
            . '&test=test&test=test&test=test&test=test&test=test&test=test'
            . '&test=test&test=test&test=test&test=test&test=test&test=test'
            . '&test=test&test=test&test=test&test=test&test=test&test=test'
            . '&test=test&test=test&test=test&test=test&test=test&test=test'
            . '&test=test&test=test&test=test&test=test&test=test&test=test'
            . '&test=test&test=test&test=test&test=test&test=test&test=test'
            . '&test=test&test=test&test=test&test=test&test=test&test=test'
            . '&test=test&test=test';
        $testUri_html = htmlspecialchars($testUri);
        $testUri_js = Sanitize::escapeJsString($testUri);

        $header = "<html>\n<head>\n    <title>- - -</title>"
            . "\n    <meta http-equiv=\"expires\" content=\"0\">"
            . "\n    <meta http-equiv=\"Pragma\" content=\"no-cache\">"
            . "\n    <meta http-equiv=\"Cache-Control\" content=\"no-cache\">"
            . "\n    <meta http-equiv=\"Refresh\" content=\"0;url=" . $testUri_html . '">'
            . "\n    <script type=\"text/javascript\">\n        //<![CDATA["
            . "\n        setTimeout(function() { window.location = decodeURI('" . $testUri_js . "'); }, 2000);"
            . "\n        //]]>\n    </script>\n</head>"
            . "\n<body>\n<script type=\"text/javascript\">\n    //<![CDATA["
            . "\n    document.write('<p><a href=\"" . $testUri_html . '">' . __('Go') . "</a></p>');"
            . "\n    //]]>\n</script>\n</body>\n</html>\n";

        $this->expectOutputString($header);

        $this->mockResponse();

        Core::sendHeaderLocation($testUri);
    }

    /**
     * Test for unserializing
     *
     * @param string $url      URL to test
     * @param mixed  $expected Expected result
     *
     * @dataProvider provideTestIsAllowedDomain
     */
    public function testIsAllowedDomain(string $url, $expected): void
    {
        $_SERVER['SERVER_NAME'] = 'server.local';
        $this->assertEquals(
            $expected,
            Core::isAllowedDomain($url)
        );
    }

    /**
     * Test data provider
     *
     * @return array
     */
    public function provideTestIsAllowedDomain(): array
    {
        return [
            [
                'https://www.phpmyadmin.net/',
                true,
            ],
            [
                'http://duckduckgo.com\\@github.com',
                false,
            ],
            [
                'https://github.com/',
                true,
            ],
            [
                'https://github.com:123/',
                false,
            ],
            [
                'https://user:pass@github.com:123/',
                false,
            ],
            [
                'https://user:pass@github.com/',
                false,
            ],
            [
                'https://server.local/',
                true,
            ],
            [
                './relative/',
                false,
            ],
        ];
    }

    /**
     * Test for unserializing
     *
     * @param string $data     Serialized data
     * @param mixed  $expected Expected result
     *
     * @dataProvider provideTestSafeUnserialize
     */
    public function testSafeUnserialize(string $data, $expected): void
    {
        $this->assertEquals(
            $expected,
            Core::safeUnserialize($data)
        );
    }

    /**
     * Test data provider
     *
     * @return array
     */
    public function provideTestSafeUnserialize(): array
    {
        return [
            [
                's:6:"foobar";',
                'foobar',
            ],
            [
                'foobar',
                null,
            ],
            [
                'b:0;',
                false,
            ],
            [
                'O:1:"a":1:{s:5:"value";s:3:"100";}',
                null,
            ],
            [
                'O:8:"stdClass":1:{s:5:"field";O:8:"stdClass":0:{}}',
                null,
            ],
            [
                'a:2:{i:0;s:90:"1234567890;a3456789012345678901234567890123456789012'
                . '34567890123456789012345678901234567890";i:1;O:8:"stdClass":0:{}}',
                null,
            ],
            [
                serialize([1, 2, 3]),
                [
                    1,
                    2,
                    3,
                ],
            ],
            [
                serialize('string""'),
                'string""',
            ],
            [
                serialize(['foo' => 'bar']),
                ['foo' => 'bar'],
            ],
            [
                serialize(['1', new stdClass(), '2']),
                null,
            ],
        ];
    }

    /**
     * Test for MySQL host sanitizing
     *
     * @param string $host     Test host name
     * @param string $expected Expected result
     *
     * @dataProvider provideTestSanitizeMySQLHost
     */
    public function testSanitizeMySQLHost(string $host, string $expected): void
    {
        $this->assertEquals(
            $expected,
            Core::sanitizeMySQLHost($host)
        );
    }

    /**
     * Test data provider
     *
     * @return array
     */
    public function provideTestSanitizeMySQLHost(): array
    {
        return [
            [
                'p:foo.bar',
                'foo.bar',
            ],
            [
                'p:p:foo.bar',
                'foo.bar',
            ],
            [
                'bar.baz',
                'bar.baz',
            ],
            [
                'P:example.com',
                'example.com',
            ],
        ];
    }

    /**
     * Test for replacing dots.
     */
    public function testReplaceDots(): void
    {
        $this->assertEquals(
            Core::securePath('../../../etc/passwd'),
            './././etc/passwd'
        );
        $this->assertEquals(
            Core::securePath('/var/www/../phpmyadmin'),
            '/var/www/./phpmyadmin'
        );
        $this->assertEquals(
            Core::securePath('./path/with..dots/../../file..php'),
            './path/with.dots/././file.php'
        );
    }

    /**
     * Test for Core::warnMissingExtension
     */
    public function testMissingExtensionFatal(): void
    {
        $_REQUEST = [];
        ResponseRenderer::getInstance()->setAjax(false);

        $ext = 'php_ext';
        $warn = 'The <a href="' . Core::getPHPDocLink('book.' . $ext . '.php')
            . '" target="Documentation"><em>' . $ext
            . '</em></a> extension is missing. Please check your PHP configuration.';

        $this->expectOutputRegex('@' . preg_quote($warn, '@') . '@');

        Core::warnMissingExtension($ext, true);
    }

    /**
     * Test for Core::warnMissingExtension
     */
    public function testMissingExtensionFatalWithExtra(): void
    {
        $_REQUEST = [];
        ResponseRenderer::getInstance()->setAjax(false);

        $ext = 'php_ext';
        $extra = 'Appended Extra String';

        $warn = 'The <a href="' . Core::getPHPDocLink('book.' . $ext . '.php')
            . '" target="Documentation"><em>' . $ext
            . '</em></a> extension is missing. Please check your PHP configuration.'
            . ' ' . $extra;

        ob_start();
        Core::warnMissingExtension($ext, true, $extra);
        $printed = ob_get_contents();
        ob_end_clean();

        $this->assertGreaterThan(0, mb_strpos((string) $printed, $warn));
    }

    /**
     * Test for Core::signSqlQuery
     */
    public function testSignSqlQuery(): void
    {
        $_SESSION[' HMAC_secret '] = hash('sha1', 'test');
        $sqlQuery = 'SELECT * FROM `test`.`db` WHERE 1;';
        $signature = Core::signSqlQuery($sqlQuery);
        $hmac = '33371e8680a640dc05944a2a24e6e630d3e9e3dba24464135f2fb954c3a4ffe2';
        $this->assertSame($hmac, $signature, 'The signature must match the computed one');
    }

    /**
     * Test for Core::checkSqlQuerySignature
     */
    public function testCheckSqlQuerySignature(): void
    {
        $_SESSION[' HMAC_secret '] = hash('sha1', 'test');
        $sqlQuery = 'SELECT * FROM `test`.`db` WHERE 1;';
        $hmac = '33371e8680a640dc05944a2a24e6e630d3e9e3dba24464135f2fb954c3a4ffe2';
        $this->assertTrue(Core::checkSqlQuerySignature($sqlQuery, $hmac));
    }

    /**
     * Test for Core::checkSqlQuerySignature
     */
    public function testCheckSqlQuerySignatureFails(): void
    {
        $_SESSION[' HMAC_secret '] = hash('sha1', '132654987gguieunofz');
        $sqlQuery = 'SELECT * FROM `test`.`db` WHERE 1;';
        $hmac = '33371e8680a640dc05944a2a24e6e630d3e9e3dba24464135f2fb954c3a4ffe2';
        $this->assertFalse(Core::checkSqlQuerySignature($sqlQuery, $hmac));
    }

    /**
     * Test for Core::checkSqlQuerySignature
     */
    public function testCheckSqlQuerySignatureFailsBadHash(): void
    {
        $_SESSION[' HMAC_secret '] = hash('sha1', 'test');
        $sqlQuery = 'SELECT * FROM `test`.`db` WHERE 1;';
        $hmac = '3333333380a640dc05944a2a24e6e630d3e9e3dba24464135f2fb954c3eeeeee';
        $this->assertFalse(Core::checkSqlQuerySignature($sqlQuery, $hmac));
    }

    /**
     * Test for Core::checkSqlQuerySignature
     */
    public function testCheckSqlQuerySignatureFailsNoSession(): void
    {
        $_SESSION[' HMAC_secret '] = 'empty';
        $sqlQuery = 'SELECT * FROM `test`.`db` WHERE 1;';
        $hmac = '3333333380a640dc05944a2a24e6e630d3e9e3dba24464135f2fb954c3eeeeee';
        $this->assertFalse(Core::checkSqlQuerySignature($sqlQuery, $hmac));
    }

    /**
     * Test for Core::checkSqlQuerySignature
     */
    public function testCheckSqlQuerySignatureFailsFromAnotherSession(): void
    {
        $_SESSION[' HMAC_secret '] = hash('sha1', 'firstSession');
        $sqlQuery = 'SELECT * FROM `test`.`db` WHERE 1;';
        $hmac = Core::signSqlQuery($sqlQuery);
        $this->assertTrue(Core::checkSqlQuerySignature($sqlQuery, $hmac));
        $_SESSION[' HMAC_secret '] = hash('sha1', 'secondSession');
        // Try to use the token (hmac) from the previous session
        $this->assertFalse(Core::checkSqlQuerySignature($sqlQuery, $hmac));
    }

    /**
     * Test for Core::checkSqlQuerySignature
     */
    public function testCheckSqlQuerySignatureFailsBlowfishSecretChanged(): void
    {
        $GLOBALS['cfg']['blowfish_secret'] = '';
        $_SESSION[' HMAC_secret '] = hash('sha1', 'firstSession');
        $sqlQuery = 'SELECT * FROM `test`.`db` WHERE 1;';
        $hmac = Core::signSqlQuery($sqlQuery);
        $this->assertTrue(Core::checkSqlQuerySignature($sqlQuery, $hmac));
        $GLOBALS['cfg']['blowfish_secret'] = '32154987zd';
        // Try to use the previous HMAC signature
        $this->assertFalse(Core::checkSqlQuerySignature($sqlQuery, $hmac));

        $GLOBALS['cfg']['blowfish_secret'] = '32154987zd';
        // Generate the HMAC signature to check that it works
        $hmac = Core::signSqlQuery($sqlQuery);
        // Must work now, (good secret and blowfish_secret)
        $this->assertTrue(Core::checkSqlQuerySignature($sqlQuery, $hmac));
    }
<<<<<<< HEAD
=======

    public function testCheckTokenRequestParam(): void
    {
        global $token_mismatch, $token_provided;

        $_SERVER['REQUEST_METHOD'] = 'GET';
        Core::checkTokenRequestParam();
        $this->assertTrue($token_mismatch);
        $this->assertFalse($token_provided);

        $_SERVER['REQUEST_METHOD'] = 'POST';
        $_POST['test'] = 'test';
        Core::checkTokenRequestParam();
        $this->assertTrue($token_mismatch);
        $this->assertFalse($token_provided);
        $this->assertArrayNotHasKey('test', $_POST);

        $_SERVER['REQUEST_METHOD'] = 'POST';
        $_POST['token'] = 'token';
        $_POST['test'] = 'test';
        $_SESSION[' PMA_token '] = 'mismatch';
        Core::checkTokenRequestParam();
        $this->assertTrue($token_mismatch);
        $this->assertTrue($token_provided);
        $this->assertArrayNotHasKey('test', $_POST);

        $_SERVER['REQUEST_METHOD'] = 'POST';
        $_POST['token'] = 'token';
        $_POST['test'] = 'test';
        $_SESSION[' PMA_token '] = 'token';
        Core::checkTokenRequestParam();
        $this->assertFalse($token_mismatch);
        $this->assertTrue($token_provided);
        $this->assertArrayHasKey('test', $_POST);
        $this->assertEquals('test', $_POST['test']);
    }

    public function testPopulateRequestWithEncryptedQueryParams(): void
    {
        global $PMA_Config;

        $_SESSION = [];
        $PMA_Config->set('URLQueryEncryption', true);
        $PMA_Config->set('URLQueryEncryptionSecretKey', str_repeat('a', 32));

        $_GET = ['pos' => '0', 'eq' => Url::encryptQuery('{"db":"test_db","table":"test_table"}')];
        $_REQUEST = $_GET;

        Core::populateRequestWithEncryptedQueryParams();

        $expected = ['pos' => '0', 'db' => 'test_db', 'table' => 'test_table'];

        $this->assertEquals($expected, $_GET);
        $this->assertEquals($expected, $_REQUEST);
    }

    /**
     * @param string[] $encrypted
     * @param string[] $decrypted
     *
     * @dataProvider providerForTestPopulateRequestWithEncryptedQueryParamsWithInvalidParam
     */
    public function testPopulateRequestWithEncryptedQueryParamsWithInvalidParam(
        array $encrypted,
        array $decrypted
    ): void {
        global $PMA_Config;

        $_SESSION = [];
        $PMA_Config->set('URLQueryEncryption', true);
        $PMA_Config->set('URLQueryEncryptionSecretKey', str_repeat('a', 32));

        $_GET = $encrypted;
        $_REQUEST = $encrypted;

        Core::populateRequestWithEncryptedQueryParams();

        $this->assertEquals($decrypted, $_GET);
        $this->assertEquals($decrypted, $_REQUEST);
    }

    /**
     * @return string[][][]
     */
    public function providerForTestPopulateRequestWithEncryptedQueryParamsWithInvalidParam(): array
    {
        return [
            [[], []],
            [['eq' => []], []],
            [['eq' => ''], []],
            [['eq' => 'invalid'], []],
        ];
    }
>>>>>>> 7dde0d01
}<|MERGE_RESOLUTION|>--- conflicted
+++ resolved
@@ -5,6 +5,7 @@
 namespace PhpMyAdmin\Tests;
 
 use PhpMyAdmin\Core;
+use PhpMyAdmin\Http\ServerRequest;
 use PhpMyAdmin\ResponseRenderer;
 use PhpMyAdmin\Sanitize;
 use PhpMyAdmin\Url;
@@ -40,7 +41,7 @@
         $GLOBALS['db'] = '';
         $GLOBALS['table'] = '';
         $GLOBALS['PMA_PHP_SELF'] = 'http://example.net/';
-        $GLOBALS['PMA_Config']->set('URLQueryEncryption', false);
+        $GLOBALS['config']->set('URLQueryEncryption', false);
     }
 
     /**
@@ -927,57 +928,25 @@
         // Must work now, (good secret and blowfish_secret)
         $this->assertTrue(Core::checkSqlQuerySignature($sqlQuery, $hmac));
     }
-<<<<<<< HEAD
-=======
-
-    public function testCheckTokenRequestParam(): void
-    {
-        global $token_mismatch, $token_provided;
-
-        $_SERVER['REQUEST_METHOD'] = 'GET';
-        Core::checkTokenRequestParam();
-        $this->assertTrue($token_mismatch);
-        $this->assertFalse($token_provided);
-
-        $_SERVER['REQUEST_METHOD'] = 'POST';
-        $_POST['test'] = 'test';
-        Core::checkTokenRequestParam();
-        $this->assertTrue($token_mismatch);
-        $this->assertFalse($token_provided);
-        $this->assertArrayNotHasKey('test', $_POST);
-
-        $_SERVER['REQUEST_METHOD'] = 'POST';
-        $_POST['token'] = 'token';
-        $_POST['test'] = 'test';
-        $_SESSION[' PMA_token '] = 'mismatch';
-        Core::checkTokenRequestParam();
-        $this->assertTrue($token_mismatch);
-        $this->assertTrue($token_provided);
-        $this->assertArrayNotHasKey('test', $_POST);
-
-        $_SERVER['REQUEST_METHOD'] = 'POST';
-        $_POST['token'] = 'token';
-        $_POST['test'] = 'test';
-        $_SESSION[' PMA_token '] = 'token';
-        Core::checkTokenRequestParam();
-        $this->assertFalse($token_mismatch);
-        $this->assertTrue($token_provided);
-        $this->assertArrayHasKey('test', $_POST);
-        $this->assertEquals('test', $_POST['test']);
-    }
 
     public function testPopulateRequestWithEncryptedQueryParams(): void
     {
-        global $PMA_Config;
+        global $config;
 
         $_SESSION = [];
-        $PMA_Config->set('URLQueryEncryption', true);
-        $PMA_Config->set('URLQueryEncryptionSecretKey', str_repeat('a', 32));
+        $config->set('URLQueryEncryption', true);
+        $config->set('URLQueryEncryptionSecretKey', str_repeat('a', 32));
 
         $_GET = ['pos' => '0', 'eq' => Url::encryptQuery('{"db":"test_db","table":"test_table"}')];
         $_REQUEST = $_GET;
 
-        Core::populateRequestWithEncryptedQueryParams();
+        $request = $this->createStub(ServerRequest::class);
+        $request->method('getQueryParams')->willReturn($_GET);
+        $request->method('getParsedBody')->willReturn(null);
+        $request->method('withQueryParams')->willReturnSelf();
+        $request->method('withParsedBody')->willReturnSelf();
+
+        Core::populateRequestWithEncryptedQueryParams($request);
 
         $expected = ['pos' => '0', 'db' => 'test_db', 'table' => 'test_table'];
 
@@ -995,23 +964,29 @@
         array $encrypted,
         array $decrypted
     ): void {
-        global $PMA_Config;
+        global $config;
 
         $_SESSION = [];
-        $PMA_Config->set('URLQueryEncryption', true);
-        $PMA_Config->set('URLQueryEncryptionSecretKey', str_repeat('a', 32));
+        $config->set('URLQueryEncryption', true);
+        $config->set('URLQueryEncryptionSecretKey', str_repeat('a', 32));
 
         $_GET = $encrypted;
         $_REQUEST = $encrypted;
 
-        Core::populateRequestWithEncryptedQueryParams();
+        $request = $this->createStub(ServerRequest::class);
+        $request->method('getQueryParams')->willReturn($_GET);
+        $request->method('getParsedBody')->willReturn(null);
+        $request->method('withQueryParams')->willReturnSelf();
+        $request->method('withParsedBody')->willReturnSelf();
+
+        Core::populateRequestWithEncryptedQueryParams($request);
 
         $this->assertEquals($decrypted, $_GET);
         $this->assertEquals($decrypted, $_REQUEST);
     }
 
     /**
-     * @return string[][][]
+     * @return array<int, array<int, array<string, string|mixed[]>>>
      */
     public function providerForTestPopulateRequestWithEncryptedQueryParamsWithInvalidParam(): array
     {
@@ -1022,5 +997,4 @@
             [['eq' => 'invalid'], []],
         ];
     }
->>>>>>> 7dde0d01
 }