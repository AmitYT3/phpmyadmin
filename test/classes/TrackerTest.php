<?php
/* vim: set expandtab sw=4 ts=4 sts=4: */
/**
 * Tests for PhpMyAdmin\Tracker
 *
 * @package PhpMyAdmin-test
 */
declare(strict_types=1);

namespace PhpMyAdmin\Tests;

use PhpMyAdmin\DatabaseInterface;
use PhpMyAdmin\Tests\PmaTestCase;
use PhpMyAdmin\Tracker;
use PhpMyAdmin\Util;
use PHPUnit\Framework\Assert;
use ReflectionClass;

/**
 * Tests for PhpMyAdmin\Tracker
 *
 * @package PhpMyAdmin-test
 */
class TrackerTest extends PmaTestCase
{
    /**
     * Setup function for test cases
     *
     * @access protected
     * @return void
     */
    protected function setUp()
    {
        /**
         * SET these to avoid undefined index error
         */
        $GLOBALS['server'] = 1;
        $GLOBALS['cfg']['Server']['tracking_add_drop_table'] = '';
        $GLOBALS['cfg']['Server']['tracking_add_drop_view'] = '';
        $GLOBALS['cfg']['Server']['tracking_add_drop_database'] = '';
        $GLOBALS['cfg']['Server']['tracking_default_statements'] = '';
        $GLOBALS['cfg']['Server']['tracking_version_auto_create'] = '';
        $GLOBALS['cfg']['Server']['DisableIS'] = false;

        $_SESSION['relation'][$GLOBALS['server']] = [
            'PMA_VERSION' => PMA_VERSION,
            'db' => 'pmadb',
            'tracking' => 'tracking'
        ];

        $dbi = $this->getMockBuilder('PhpMyAdmin\DatabaseInterface')
            ->disableOriginalConstructor()
            ->getMock();
        $dbi->expects($this->any())->method('escapeString')
            ->will($this->returnArgument(0));

        $cfg['dbi'] = $dbi;
    }
    /**
     * Test for Tracker::enable
     *
     * @return void
     * @test
     */
    public function testEnabled()
    {
        Tracker::enable();
        $this->assertTrue(
            Assert::readAttribute('PhpMyAdmin\Tracker', 'enabled')
        );
    }

    /**
     * Test for Tracker::isActive()
     *
     * @return void
     * @test
     */
    public function testIsActive()
    {
        $attr = new \ReflectionProperty('PhpMyAdmin\Tracker', 'enabled');
        $attr->setAccessible(true);
        $attr->setValue(false);

        $this->assertFalse(
            Tracker::isActive()
        );

        Tracker::enable();

        $_SESSION['relation'][$GLOBALS['server']] = [
            'PMA_VERSION' => PMA_VERSION,
            'trackingwork' => false
        ];

        $this->assertFalse(
            Tracker::isActive()
        );

        $_SESSION['relation'][$GLOBALS['server']] = [
            'PMA_VERSION' => PMA_VERSION,
            'trackingwork' => true,
            'db' => 'pmadb',
            'tracking' => 'tracking'
        ];

        $this->assertTrue(
            Tracker::isActive()
        );
    }

    /**
     * Test for Tracker::getTableName()
     *
     * @param string $string   String to test against
     * @param string $expected Expected Table Name
     *
     * @return void
     * @test
     * @dataProvider getTableNameData
     */
    public function testGetTableName($string, $expected)
    {
        $reflection = new ReflectionClass('PhpMyAdmin\Tracker');
        $method = $reflection->getMethod("getTableName");
        $method->setAccessible(true);

        $this->assertEquals(
            $expected,
            $method->invokeArgs(null, [$string])
        );
    }

    /**
     * Data Provider for testGetTableName
     *
     * @return array Test data
     *
     */
    public function getTableNameData()
    {
        return [
            ["`tbl`;", "tbl"],
            [" `pma.table` ", "table"],
            [" `pma.table\nfoobar` ", "table"]
        ];
    }

    /**
     * Test for Tracker::isTracked()
     *
     * @return void
     * @test
     */
    public function testIsTracked()
    {
        $attr = new \ReflectionProperty('PhpMyAdmin\Tracker', 'enabled');
        $attr->setAccessible(true);
        $attr->setValue(false);

        $this->assertFalse(
            Tracker::isTracked("", "")
        );

        Tracker::enable();

        $_SESSION['relation'][$GLOBALS['server']]['PMA_VERSION'] = PMA_VERSION;
        $_SESSION['relation'][$GLOBALS['server']]['trackingwork'] = false;

        $this->assertFalse(
            Tracker::isTracked("", "")
        );

        $_SESSION['relation'][$GLOBALS['server']]['trackingwork'] = true;

        $this->assertTrue(
            Tracker::isTracked("pma_test_db", "pma_test_table")
        );

        $this->assertFalse(
            Tracker::isTracked("pma_test_db", "pma_test_table2")
        );
    }

    /**
     * Test for Tracker::getLogComment()
     *
     * @return void
     * @test
     */
    public function testGetLogComment()
    {
        $date = Util::date('Y-m-d H:i:s');
        $GLOBALS['cfg']['Server']['user'] = "pma_test_user";

        $this->assertEquals(
            "# log $date pma_test_user\n",
            Tracker::getLogComment()
        );
    }

    /**
     * Test for Tracker::createVersion()
     *
     * @return void
     * @test
     */
    public function testCreateVersion()
    {
        $GLOBALS['cfg']['Server']['tracking_add_drop_table'] = true;
        $GLOBALS['cfg']['Server']['tracking_add_drop_view'] = true;
        $GLOBALS['cfg']['Server']['user'] = "pma_test_user";

        $dbi = $this->getMockBuilder('PhpMyAdmin\DatabaseInterface')
            ->disableOriginalConstructor()
            ->getMock();

        /**
         * set up mock objects
         * passing null to with() for an argument is equivalent
         * to passing $this->anything()
         */

        $getColumnsResult = [
            [
                'Field' => 'field1',
                'Type' => 'int(11)',
                'Key' => 'PRI'
            ],
            [
                'Field' => 'field2',
                'Type' => 'text',
                'Key' => ''
            ]
        ];
        $dbi->expects($this->once())->method('getColumns')
            ->with('pma_test', 'pma_tbl')
            ->will($this->returnValue($getColumnsResult));

        $getIndexesResult = [
            [
                'Table' => 'pma_tbl',
                'Field' => 'field1',
                'Key' => 'PRIMARY'
            ]
        ];
        $dbi->expects($this->once())->method('getTableIndexes')
            ->with('pma_test', 'pma_tbl')
            ->will($this->returnValue($getIndexesResult));

<<<<<<< HEAD
        $dbi->expects($this->exactly(2))
            ->method('tryQuery')
            ->withConsecutive(
                ["SHOW TABLE STATUS FROM `pma_test` WHERE Name = 'pma_tbl'"],
                ['SHOW CREATE TABLE `pma_test`.`pma_tbl`']
=======
        $tableStatusArray = array(
            array(
                'Name' => 'pma_tbl',
                'Rows' => '1',
                'Create_time' => '2013-02-22 02:04:04',
                'Update_time' => '2013-02-22 21:46:48'
            )
        );
        $dbi->expects($this->exactly(3))
            ->method('tryQuery')
            ->withConsecutive(
                array("SHOW TABLE STATUS FROM `pma_test` WHERE Name = 'pma_tbl'"),
                array('USE `pma_test`'),
                array('SHOW CREATE TABLE `pma_test`.`pma_tbl`')
>>>>>>> c433dd3c
            )
            ->willReturnOnConsecutiveCalls(
                'res',
                'res',
                'res'
            );

        $date = Util::date('Y-m-d H:i:s');

        $expectedMainQuery = "/*NOTRACK*/" .
        "\nINSERT INTO `pmadb`.`tracking` (db_name, table_name, version, date_created, date_updated," .
        " schema_snapshot, schema_sql, data_sql, tracking ) values (
        'pma_test',
        'pma_tbl',
        '1',
        '" . $date . "',
        '" . $date . "',
        'a:2:{s:7:\"COLUMNS\";a:2:{" .
        "i:0;a:3:{s:5:\"Field\";s:6:\"field1\";s:4:\"Type\";s:7:\"int(11)\";" .
        "s:3:\"Key\";s:3:\"PRI\";}" .
        "i:1;a:3:{s:5:\"Field\";s:6:\"field2\";s:4:\"Type\";s:4:\"text\";" .
        "s:3:\"Key\";s:0:\"\";}}" .
        "s:7:\"INDEXES\";a:1:{" .
        "i:0;a:3:{s:5:\"Table\";s:7:\"pma_tbl\";s:5:\"Field\";s:6:\"field1\";" .
        "s:3:\"Key\";s:7:\"PRIMARY\";}}}',
        '# log " . $date . " pma_test_user" .
        "\nDROP VIEW IF EXISTS `pma_tbl`;" .
        "\n# log " . $date . " pma_test_user" .
        "\n\n;" .
        "\n',
        '" .
        "\n',
        '11' )";

        $queryResults = [
            [
                $expectedMainQuery,
                DatabaseInterface::CONNECT_CONTROL,
                0,
                false,
                'executed'
            ]
        ];

        $dbi->expects($this->any())->method('query')
            ->will($this->returnValueMap($queryResults));

        $dbi->expects($this->any())->method('escapeString')
            ->will($this->returnArgument(0));
        $dbi->expects($this->any())->method('getCompatibilities')
            ->will($this->returnValue([]));

        $GLOBALS['dbi'] = $dbi;
        $this->assertEquals(
            'executed',
            Tracker::createVersion('pma_test', 'pma_tbl', '1', '11', true)
        );
    }

    /**
     * Test for Tracker::deleteTracking()
     *
     * @return void
     * @test
     */
    public function testDeleteTracking()
    {
        $dbi = $this->getMockBuilder('PhpMyAdmin\DatabaseInterface')
            ->disableOriginalConstructor()
            ->getMock();

        $sql_query = "/*NOTRACK*/\n"
            . "DELETE FROM `pmadb`.`tracking`"
            . " WHERE `db_name` = 'testdb'"
            . " AND `table_name` = 'testtable'";

        $dbi->expects($this->exactly(1))
            ->method('query')
            ->with($sql_query)
            ->will($this->returnValue('executed'));
        $dbi->expects($this->any())->method('escapeString')
            ->will($this->returnArgument(0));

        $GLOBALS['dbi'] = $dbi;
        $this->assertEquals(
            Tracker::deleteTracking("testdb", "testtable"),
            'executed'
        );
    }

    /**
     * Test for Tracker::createDatabaseVersion()
     *
     * @return void
     * @test
     */
    public function testCreateDatabaseVersion()
    {
        $GLOBALS['cfg']['Server']['tracking_add_drop_table'] = true;
        $GLOBALS['cfg']['Server']['tracking_add_drop_view'] = true;
        $GLOBALS['cfg']['Server']['user'] = "pma_test_user";

        $dbi = $this->getMockBuilder('PhpMyAdmin\DatabaseInterface')
            ->disableOriginalConstructor()
            ->getMock();

        $date = Util::date('Y-m-d H:i:s');

        $expectedMainQuery = "/*NOTRACK*/" .
        "\nINSERT INTO `pmadb`.`tracking` (db_name, table_name, version, date_created, date_updated," .
        " schema_snapshot, schema_sql, data_sql, tracking ) values (
        'pma_test',
        '',
        '1',
        '" . $date . "',
        '" . $date . "',
        '',
        '# log " . $date . " pma_test_user" .
        "\nSHOW DATABASES',
        '" .
        "\n',
        'CREATE DATABASE,ALTER DATABASE,DROP DATABASE' )";

        $dbi->expects($this->exactly(1))
            ->method('query')
            ->with($expectedMainQuery, DatabaseInterface::CONNECT_CONTROL, 0, false)
            ->will($this->returnValue("executed"));

        $dbi->expects($this->any())->method('escapeString')
            ->will($this->returnArgument(0));

        $GLOBALS['dbi'] = $dbi;
        $this->assertEquals(
            'executed',
            Tracker::createDatabaseVersion('pma_test', '1', 'SHOW DATABASES')
        );
    }

    /**
     * Test for Tracker::changeTracking(). This test is also invoked by two
     * other tests: testActivateTracking() and testDeactivateTracking()
     *
     * @param string $dbname    Database name
     * @param string $tablename Table name
     * @param string $version   Version
     * @param string $new_state State to change to
     * @param string $type      Type of test
     *
     * @return void
     *
     * @test
     *
     */
    public function testChangeTracking(
        $dbname = 'pma_db',
        $tablename = 'pma_tbl',
        $version = '0.1',
        $new_state = '1',
        $type = null
    ) {
        $dbi = $this->getMockBuilder('PhpMyAdmin\DatabaseInterface')
            ->disableOriginalConstructor()
            ->getMock();

        $sql_query = " UPDATE `pmadb`.`tracking` SET `tracking_active` = " .
        "'" . $new_state . "' " .
        " WHERE `db_name` = '" . $dbname . "' " .
        " AND `table_name` = '" . $tablename . "' " .
        " AND `version` = '" . $version . "' ";

        $dbi->expects($this->exactly(1))
            ->method('query')
            ->with($sql_query, DatabaseInterface::CONNECT_CONTROL, 0, false)
            ->will($this->returnValue("executed"));

        $dbi->expects($this->any())->method('escapeString')
            ->will($this->returnArgument(0));

        $GLOBALS['dbi'] = $dbi;

        $result = null;

        if ($type == null) {
            $method = new \ReflectionMethod('PhpMyAdmin\Tracker', '_changeTracking');
            $method->setAccessible(true);
            $result = $method->invoke(
                null,
                $dbname,
                $tablename,
                $version,
                $new_state
            );
        } elseif ($type == "activate") {
            $result = Tracker::activateTracking($dbname, $tablename, $version);
        } elseif ($type == "deactivate") {
            $result = Tracker::deactivateTracking($dbname, $tablename, $version);
        }

        $this->assertEquals(
            'executed',
            $result
        );
    }

    /**
     * Test for Tracker::testChangeTrackingData()
     *
     * @return void
     * @test
     */
    public function testChangeTrackingData()
    {
        $this->assertFalse(
            Tracker::changeTrackingData("", "", "", "", "")
        );

        $dbi = $this->getMockBuilder('PhpMyAdmin\DatabaseInterface')
            ->disableOriginalConstructor()
            ->getMock();

        $sql_query_1 = " UPDATE `pmadb`.`tracking`" .
        " SET `schema_sql` = '# new_data_processed' " .
        " WHERE `db_name` = 'pma_db' " .
        " AND `table_name` = 'pma_table' " .
        " AND `version` = '1.0' ";

        $date  = Util::date('Y-m-d H:i:s');

        $new_data = [
            [
                'username' => 'user1',
                'statement' => 'test_statement1'
            ],
            [
                'username' => 'user2',
                'statement' => 'test_statement2'
            ]
        ];

        $sql_query_2 = " UPDATE `pmadb`.`tracking`" .
        " SET `data_sql` = '# log $date user1test_statement1\n" .
        "# log $date user2test_statement2\n' " .
        " WHERE `db_name` = 'pma_db' " .
        " AND `table_name` = 'pma_table' " .
        " AND `version` = '1.0' ";

        $dbi->method('query')
            ->will(
                $this->returnValueMap(
                    [
                        [$sql_query_1, DatabaseInterface::CONNECT_CONTROL, 0, false, "executed_1"],
                        [$sql_query_2, DatabaseInterface::CONNECT_CONTROL, 0, false, "executed_2"]
                    ]
                )
            );

        $dbi->expects($this->any())->method('escapeString')
            ->will($this->returnArgument(0));

        $GLOBALS['dbi'] = $dbi;

        $this->assertEquals(
            true,
            Tracker::changeTrackingData(
                'pma_db',
                'pma_table',
                '1.0',
                'DDL',
                "# new_data_processed"
            )
        );

        $this->assertEquals(
            true,
            Tracker::changeTrackingData(
                'pma_db',
                'pma_table',
                '1.0',
                'DML',
                $new_data
            )
        );
    }

    /**
     * Test for Tracker::activateTracking()
     *
     * @return void
     * @test
     */
    public function testActivateTracking()
    {
        $this->testChangeTracking('pma_db', 'pma_tbl', '0.1', 1, 'activate');
    }

    /**
     * Test for Tracker::deactivateTracking()
     *
     * @return void
     * @test
     */
    public function testDeactivateTracking()
    {
        $this->testChangeTracking('pma_db', 'pma_tbl', '0.1', '0', 'deactivate');
    }

    /**
     * Test for PMA_Tracker::getTrackedData()
     *
     * @param array $fetchArrayReturn Value to be returned by mocked fetchArray
     * @param array $expectedArray    Expected array
     *
     * @return void
     * @test
     * @dataProvider getTrackedDataProvider
     */
    public function testGetTrackedData($fetchArrayReturn, $expectedArray)
    {
        $dbi = $this->getMockBuilder('PhpMyAdmin\DatabaseInterface')
            ->disableOriginalConstructor()
            ->getMock();

        $dbi->expects($this->once())
            ->method('query')
            ->will($this->returnValue("executed_1"));

        $dbi->expects($this->once())
            ->method('fetchAssoc')
            ->with("executed_1")
            ->will($this->returnValue($fetchArrayReturn));

        $dbi->expects($this->any())
            ->method('escapeString')
            ->will(
                $this->returnValueMap(
                    [
                        ["pma'db", "pma\'db"],
                        ["pma'table", "pma\'table"],
                        ["1.0", "1.0"],
                    ]
                )
            );

        $GLOBALS['dbi'] = $dbi;
        $result = Tracker::getTrackedData("pma'db", "pma'table", "1.0");

        $this->assertEquals(
            $expectedArray,
            $result
        );
    }

    /**
     * Data provider for testGetTrackedData
     *
     * @return array Test data
     */
    public function getTrackedDataProvider()
    {
        $fetchArrayReturn = [
            [
                "schema_sql" => "# log 20-03-2013 23:33:58 user1\nstat1" .
                "# log 20-03-2013 23:39:58 user2\n",
                "data_sql" => "# log ",
                "schema_snapshot" => "dataschema",
                "tracking" => "SELECT, DELETE"
            ]
        ];

        $data = [
            [
                'date_from' => '20-03-2013 23:33:58',
                'date_to' => '20-03-2013 23:39:58',
                'ddlog' => [
                                [
                                    'date' => '20-03-2013 23:33:58',
                                    'username' => 'user1',
                                    'statement' => "\nstat1"
                                ],
                                [
                                    'date' => '20-03-2013 23:39:58',
                                    'username' => 'user2',
                                    'statement' => ""
                                ]
                            ],
                'dmlog' => [],
                "schema_snapshot" => "dataschema",
                "tracking" => "SELECT, DELETE"
            ]
        ];

        $fetchArrayReturn[1] = [
            "schema_sql" => "# log 20-03-2012 23:33:58 user1\n" .
            "# log 20-03-2012 23:39:58 user2\n",
            "data_sql" => "# log 20-03-2013 23:33:58 user3\n" .
            "# log 20-03-2013 23:39:58 user4\n",
            "schema_snapshot" => "dataschema",
            "tracking" => "SELECT, DELETE"
        ];

        $data[1] = [
            'date_from' => '20-03-2012 23:33:58',
            'date_to' => '20-03-2013 23:39:58',
            'ddlog' => [
                            [
                                'date' => '20-03-2012 23:33:58',
                                'username' => 'user1',
                                'statement' => ""
                            ],
                            [
                                'date' => '20-03-2012 23:39:58',
                                'username' => 'user2',
                                'statement' => ""
                            ]
                        ],
            'dmlog' => [
                            [
                                'date' => '20-03-2013 23:33:58',
                                'username' => 'user3',
                                'statement' => ""
                            ],
                            [
                                'date' => '20-03-2013 23:39:58',
                                'username' => 'user4',
                                'statement' => ""
                            ]
                        ],
            "schema_snapshot" => "dataschema",
            "tracking" => "SELECT, DELETE"
        ];
        return [
            [$fetchArrayReturn[0], $data[0]],
            [$fetchArrayReturn[1], $data[1]]
        ];
    }

    /**
     * Test for Tracker::parseQuery
     *
     * @param string $query                  Query to parse
     * @param string $type                   Expected type
     * @param string $identifier             Expected identifier
     * @param string $tablename              Expected tablename
     * @param string $db                     Expected dbname
     * @param string $tablename_after_rename Expected name after rename
     *
     * @return void
     *
     * @test
     * @dataProvider parseQueryData
     */
    public function testParseQuery(
        $query,
        $type,
        $identifier,
        $tablename,
        $db = null,
        $tablename_after_rename = null
    ) {
        $result = Tracker::parseQuery($query);

        $this->assertEquals(
            $type,
            $result['type']
        );

        $this->assertEquals(
            $identifier,
            $result['identifier']
        );

        $this->assertEquals(
            $tablename,
            $result['tablename']
        );

        if ($db) {
            $this->assertEquals(
                $db,
                $GLOBALS['db']
            );
        }

        if ($tablename_after_rename) {
            $this->assertEquals(
                $result['tablename_after_rename'],
                $tablename_after_rename
            );
        }
    }

    /**
     * Data provider for testParseQuery
     *
     * @return array Test data
     */
    public function parseQueryData()
    {
        $query = [];
        /** TODO: Should test fail when USE is in conjunction with * identifiers?
        $query[] = array(
            " - USE db1;\n- CREATE VIEW db1.v AS SELECT * FROM t;",
            "DDL",
            "CREATE VIEW",
            "v",
            "db1"
        );
        */
        $query[] = [
            "CREATE VIEW v AS SELECT * FROM t;",
            "DDL",
            "CREATE VIEW",
            "v",
        ];
        $query[] = [
            "ALTER VIEW db1.v AS SELECT col1, col2, col3, col4 FROM t",
            "DDL",
            "ALTER VIEW",
            "v"
        ];
        $query[] = [
            "DROP VIEW db1.v;",
            "DDL",
            "DROP VIEW",
            "v"
        ];
        $query[] = [
            "DROP VIEW IF EXISTS db1.v;",
            "DDL",
            "DROP VIEW",
            "v"
        ];
        $query[] = [
            "CREATE DATABASE db1;",
            "DDL",
            "CREATE DATABASE",
            "",
            "db1"
        ];
        $query[] = [
            "ALTER DATABASE db1;",
            "DDL",
            "ALTER DATABASE",
            ""
        ];
        $query[] = [
            "DROP DATABASE db1;",
            "DDL",
            "DROP DATABASE",
            "",
            "db1"
        ];
        $query[] = [
            "CREATE TABLE db1.t1 (c1 INT);",
            "DDL",
            "CREATE TABLE",
            "t1"
        ];
        $query[] =  [
            "ALTER TABLE db1.t1 ADD c2 TEXT;",
            "DDL",
            "ALTER TABLE",
            "t1"
        ];
        $query[] =  [
            "DROP TABLE db1.t1",
            "DDL",
            "DROP TABLE",
            "t1"
        ];
        $query[] =  [
            "DROP TABLE IF EXISTS db1.t1",
            "DDL",
            "DROP TABLE",
            "t1"
        ];
        $query[] =  [
            "CREATE INDEX ind ON db1.t1 (c2(10));",
            "DDL",
            "CREATE INDEX",
            "t1"
        ];
        $query[] =  [
            "CREATE UNIQUE INDEX ind ON db1.t1 (c2(10));",
            "DDL",
            "CREATE INDEX",
            "t1"
        ];
        $query[] =  [
            "CREATE SPATIAL INDEX ind ON db1.t1 (c2(10));",
            "DDL",
            "CREATE INDEX",
            "t1"
        ];
        $query[] =  [
            "DROP INDEX ind ON db1.t1;",
            "DDL",
            "DROP INDEX",
            "t1"
        ];
        $query[] =  [
            "RENAME TABLE db1.t1 TO db1.t2",
            "DDL",
            "RENAME TABLE",
            "t1",
            "",
            "t2"
        ];
        $query[] =  [
            "UPDATE db1.t1 SET a = 2",
            "DML",
            "UPDATE",
            "t1"
        ];
        $query[] =  [
            "INSERT INTO db1.t1 (a, b, c) VALUES(1, 2, 3)",
            "DML",
            "INSERT",
            "t1"
        ];
        $query[] =  [
            "DELETE FROM db1.t1",
            "DML",
            "DELETE",
            "t1"
        ];
        $query[] =  [
            "TRUNCATE db1.t1",
            "DML",
            "TRUNCATE",
            "t1"
        ];

        return $query;
    }
}<|MERGE_RESOLUTION|>--- conflicted
+++ resolved
@@ -248,28 +248,12 @@
             ->with('pma_test', 'pma_tbl')
             ->will($this->returnValue($getIndexesResult));
 
-<<<<<<< HEAD
-        $dbi->expects($this->exactly(2))
+        $dbi->expects($this->exactly(3))
             ->method('tryQuery')
             ->withConsecutive(
                 ["SHOW TABLE STATUS FROM `pma_test` WHERE Name = 'pma_tbl'"],
+                ['USE `pma_test`'],
                 ['SHOW CREATE TABLE `pma_test`.`pma_tbl`']
-=======
-        $tableStatusArray = array(
-            array(
-                'Name' => 'pma_tbl',
-                'Rows' => '1',
-                'Create_time' => '2013-02-22 02:04:04',
-                'Update_time' => '2013-02-22 21:46:48'
-            )
-        );
-        $dbi->expects($this->exactly(3))
-            ->method('tryQuery')
-            ->withConsecutive(
-                array("SHOW TABLE STATUS FROM `pma_test` WHERE Name = 'pma_tbl'"),
-                array('USE `pma_test`'),
-                array('SHOW CREATE TABLE `pma_test`.`pma_tbl`')
->>>>>>> c433dd3c
             )
             ->willReturnOnConsecutiveCalls(
                 'res',
