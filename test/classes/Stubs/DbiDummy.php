<?php
/**
 * Fake database driver for testing purposes
 *
 * It has hardcoded results for given queries what makes easy to use it
 * in testsuite. Feel free to include other queries which your test will
 * need.
 */

declare(strict_types=1);

namespace PhpMyAdmin\Tests\Stubs;

use PhpMyAdmin\Dbal\DatabaseName;
use PhpMyAdmin\Dbal\DbiExtension;
use PhpMyAdmin\FieldMetadata;

use function addslashes;
use function count;
use function is_array;
use function is_bool;
use function is_int;
use function preg_replace;
use function str_replace;
use function trim;

use const MYSQLI_TYPE_BLOB;
use const MYSQLI_TYPE_DATETIME;
use const MYSQLI_TYPE_DECIMAL;
use const MYSQLI_TYPE_STRING;

/**
 * Fake database driver for testing purposes
 *
 * It has hardcoded results for given queries what makes easy to use it
 * in testsuite. Feel free to include other queries which your test will
 * need.
 */
class DbiDummy implements DbiExtension
{
    /**
     * First in, last out queries
     *
     * The results will be distributed in the filo way
     *
     * @var array
     * @phpstan-var array{
     *     'query': string,
     *     'result': ((int[]|string[]|array{string: string})[])|bool|empty-array,
     *     'columns'?: string[],
     *     'metadata'?: object[]|empty-array,
     *     'used'?: bool,
     *     'pos'?: int
     * }[]
     */
    private $filoQueries = [];

    /**
     * @var array
     * @phpstan-var array{
     *     'query': string,
     *     'result': ((int[]|string[]|array{string: string})[])|bool|empty-array,
     *     'columns'?: string[],
     *     'metadata'?: object[]|empty-array,
     *     'pos'?: int
     * }[]
     */
    private $dummyQueries = [];

    public const OFFSET_GLOBAL = 1000;

    public function __construct()
    {
        $this->init();
    }

    /**
     * connects to the database server
     *
     * @param string $user     mysql user name
     * @param string $password mysql user password
     * @param array  $server   host/port/socket/persistent
     *
     * @return mixed false on error or a mysqli object on success
     */
    public function connect(
        $user,
        $password,
        array $server = []
    ) {
        return true;
    }

    /**
     * selects given database
     *
     * @param string|DatabaseName $databaseName name of db to select
     * @param object              $link         mysql link resource
     *
     * @return bool
     */
    public function selectDb($databaseName, $link)
    {
        $GLOBALS['dummy_db'] = (string) $databaseName;

        return true;
    }

    /**
     * @return false|int|null
     */
    private function findFiloQuery(string $query)
    {
        for ($i = 0, $nb = count($this->filoQueries); $i < $nb; $i++) {
            if ($this->filoQueries[$i]['query'] !== $query) {
                continue;
            }

            if ($this->filoQueries[$i]['used'] ?? false) {
                continue;// Is has already been used
            }

            $this->filoQueries[$i]['pos'] = 0;
            $this->filoQueries[$i]['used'] = true;

            if (! is_array($this->filoQueries[$i]['result'])) {
                return false;
            }

            return $i;
        }

        return null;
    }

    /**
     * runs a query and returns the result
     *
     * @param string $query   query to run
     * @param object $link    mysql link resource
     * @param int    $options query options
     *
     * @return mixed
     */
    public function realQuery($query, $link = null, $options = 0)
    {
        $query = trim((string) preg_replace('/  */', ' ', str_replace("\n", ' ', $query)));
        $filoQuery = $this->findFiloQuery($query);
        if ($filoQuery !== null) {// Found a matching query
            return $filoQuery;
        }
<<<<<<< HEAD

        for ($i = 0, $nb = count($GLOBALS['dummy_queries']); $i < $nb; $i++) {
            if ($GLOBALS['dummy_queries'][$i]['query'] != $query) {
=======
        for ($i = 0, $nb = count($this->dummyQueries); $i < $nb; $i++) {
            if ($this->dummyQueries[$i]['query'] !== $query) {
>>>>>>> d75345cc
                continue;
            }

            $this->dummyQueries[$i]['pos'] = 0;
            if (! is_array($this->dummyQueries[$i]['result'])) {
                return false;
            }

            return $i + self::OFFSET_GLOBAL;
        }

        echo 'Not supported query: ' . $query . "\n";

        return false;
    }

    /**
     * Run the multi query and output the results
     *
     * @param object $link  connection object
     * @param string $query multi query statement to execute
     *
     * @return array|bool
     */
    public function realMultiQuery($link, $query)
    {
        return false;
    }

    /**
     * returns result data from $result
     *
     * @param object $result MySQL result
     */
    public function fetchAny($result): ?array
    {
        $query_data = &$this->getQueryData($result);
        if ($query_data['pos'] >= count((array) $query_data['result'])) {
            return null;
        }

        $ret = $query_data['result'][$query_data['pos']];
        $query_data['pos'] += 1;

        return $ret;
    }

    /**
     * returns array of rows with associative and numeric keys from $result
     *
     * @param object $result result  MySQL result
     */
    public function fetchArray($result): ?array
    {
        $query_data = &$this->getQueryData($result);
        $data = $this->fetchAny($result);
        if (
            ! is_array($data)
            || ! isset($query_data['columns'])
        ) {
            return $data;
        }

        foreach ($data as $key => $val) {
            $data[$query_data['columns'][$key]] = $val;
        }

        return $data;
    }

    /**
     * returns array of rows with associative keys from $result
     *
     * @param object $result MySQL result
     */
    public function fetchAssoc($result): ?array
    {
        $data = $this->fetchAny($result);
        $query_data = &$this->getQueryData($result);
        if (! is_array($data) || ! isset($query_data['columns'])) {
            return $data;
        }

        $ret = [];
        foreach ($data as $key => $val) {
            $ret[$query_data['columns'][$key]] = $val;
        }

        return $ret;
    }

    /**
     * returns array of rows with numeric keys from $result
     *
     * @param object $result MySQL result
     */
    public function fetchRow($result): ?array
    {
        return $this->fetchAny($result);
    }

    /**
     * Adjusts the result pointer to an arbitrary row in the result
     *
     * @param object $result database result
     * @param int    $offset offset to seek
     *
     * @return bool true on success, false on failure
     */
    public function dataSeek($result, $offset)
    {
        $query_data = &$this->getQueryData($result);
        if ($offset > count($query_data['result'])) {
            return false;
        }

        $query_data['pos'] = $offset;

        return true;
    }

    /**
     * Frees memory associated with the result
     *
     * @param object $result database result
     *
     * @return void
     */
    public function freeResult($result)
    {
    }

    /**
     * Check if there are any more query results from a multi query
     *
     * @param object $link the connection object
     *
     * @return bool false
     */
    public function moreResults($link)
    {
        return false;
    }

    /**
     * Prepare next result from multi_query
     *
     * @param object $link the connection object
     *
     * @return bool false
     */
    public function nextResult($link)
    {
        return false;
    }

    /**
     * Store the result returned from multi query
     *
     * @param object $link the connection object
     *
     * @return mixed false when empty results / result set when not empty
     */
    public function storeResult($link)
    {
        return false;
    }

    /**
     * Returns a string representing the type of connection used
     *
     * @param object $link mysql link
     *
     * @return string type of connection used
     */
    public function getHostInfo($link)
    {
        return '';
    }

    /**
     * Returns the version of the MySQL protocol used
     *
     * @param object $link mysql link
     *
     * @return int version of the MySQL protocol used
     */
    public function getProtoInfo($link)
    {
        return -1;
    }

    /**
     * returns a string that represents the client library version
     *
     * @param object $link connection link
     *
     * @return string MySQL client library version
     */
    public function getClientInfo($link)
    {
        return 'libmysql - mysqlnd x.x.x-dev (phpMyAdmin tests)';
    }

    /**
     * returns last error message or false if no errors occurred
     *
     * @param object $link connection link
     *
     * @return string|bool error or false
     */
    public function getError($link)
    {
        return false;
    }

    /**
     * returns the number of rows returned by last query
     *
     * @param object|bool $result MySQL result
     *
     * @return string|int
     */
    public function numRows($result)
    {
        if (is_bool($result)) {
            return 0;
        }

        $query_data = &$this->getQueryData($result);

        return count($query_data['result']);
    }

    /**
     * returns the number of rows affected by last query
     *
     * @param object $link           the mysql object
     * @param bool   $get_from_cache whether to retrieve from cache
     *
     * @return string|int
     */
    public function affectedRows($link = null, $get_from_cache = true)
    {
        global $cached_affected_rows;

        return $cached_affected_rows ?? 0;
    }

    /**
     * returns metainfo for fields in $result
     *
     * @param object $result result set identifier
     *
     * @return FieldMetadata[]|null meta info for fields in $result
     */
    public function getFieldsMeta($result): ?array
    {
        $query_data = &$this->getQueryData($result);
        if (! isset($query_data['metadata'])) {
            return [];
        }

        return $query_data['metadata'];
    }

    /**
     * return number of fields in given $result
     *
     * @param object $result MySQL result
     *
     * @return int  field count
     */
    public function numFields($result)
    {
        $query_data = &$this->getQueryData($result);
        if (! isset($query_data['columns'])) {
            return 0;
        }

        return count($query_data['columns']);
    }

    /**
     * returns the length of the given field $i in $result
     *
     * @param object $result result set identifier
     * @param int    $i      field
     *
     * @return int length of field
     */
    public function fieldLen($result, $i)
    {
        return -1;
    }

    /**
     * returns name of $i. field in $result
     *
     * @param object $result result set identifier
     * @param int    $i      field
     *
     * @return string name of $i. field in $result
     */
    public function fieldName($result, $i)
    {
        $query_data = &$this->getQueryData($result);
        if (! isset($query_data['columns'])) {
            return '';
        }

        return $query_data['columns'][$i];
    }

    /**
     * returns properly escaped string for use in MySQL queries
     *
     * @param mixed  $link   database link
     * @param string $string string to be escaped
     *
     * @return string a MySQL escaped string
     */
    public function escapeString($link, $string)
    {
        return addslashes($string);
    }

    /**
     * Adds query result for testing
     *
<<<<<<< HEAD
     * @param string      $query  SQL
     * @param array|false $result Expected result
=======
     * @param string     $query    SQL
     * @param array|bool $result   Expected result
     * @param string[]   $columns  The result columns
     * @param object[]   $metadata The result metadata
>>>>>>> d75345cc
     *
     * @return void
     *
     * @phpstan-param (int[]|string[]|array{string: string})[]|bool $result
     */
    public function addResult(string $query, $result, array $columns = [], array $metadata = [])
    {
        $this->filoQueries[] = [
            'query' => $query,
            'result' => $result,
            'columns' => $columns,
            'metadata' => $metadata,
        ];
    }

    /**
     * @param mixed  $link  link
     * @param string $query query
     *
     * @return object|false
     */
    public function prepare($link, string $query)
    {
        return false;
    }

    /**
     * Return query data for ID
     *
     * @param object|int $result result set identifier
     *
     * @return array
     */
    private function &getQueryData($result): array
    {
        if (! is_int($result)) {
            // This never happens
            return [];
        }

        if ($result >= self::OFFSET_GLOBAL) {
            return $this->dummyQueries[$result - self::OFFSET_GLOBAL];
        }

        return $this->filoQueries[$result];
    }

    private function init(): void
    {
        /**
         * Array of queries this "driver" supports
         */
        $this->dummyQueries = [
            [
                'query' => 'SELECT 1',
                'result' => [['1']],
            ],
            [
                'query'  => 'SELECT CURRENT_USER();',
                'result' => [['pma_test@localhost']],
            ],
            [
                'query'  => "SHOW VARIABLES LIKE 'lower_case_table_names'",
                'result' => [
                    [
                        'lower_case_table_names',
                        '1',
                    ],
                ],
            ],
            [
                'query'  => 'SELECT 1 FROM mysql.user LIMIT 1',
                'result' => [['1']],
            ],
            [
                'query'  => 'SELECT 1 FROM `INFORMATION_SCHEMA`.`USER_PRIVILEGES`'
                    . " WHERE `PRIVILEGE_TYPE` = 'CREATE USER'"
                    . " AND '''pma_test''@''localhost''' LIKE `GRANTEE` LIMIT 1",
                'result' => [['1']],
            ],
            [
                'query'  => 'SELECT 1 FROM (SELECT `GRANTEE`, `IS_GRANTABLE`'
                    . ' FROM `INFORMATION_SCHEMA`.`COLUMN_PRIVILEGES`'
                    . ' UNION SELECT `GRANTEE`, `IS_GRANTABLE`'
                    . ' FROM `INFORMATION_SCHEMA`.`TABLE_PRIVILEGES`'
                    . ' UNION SELECT `GRANTEE`, `IS_GRANTABLE`'
                    . ' FROM `INFORMATION_SCHEMA`.`SCHEMA_PRIVILEGES`'
                    . ' UNION SELECT `GRANTEE`, `IS_GRANTABLE`'
                    . ' FROM `INFORMATION_SCHEMA`.`USER_PRIVILEGES`) t'
                    . " WHERE `IS_GRANTABLE` = 'YES'"
                    . " AND '''pma_test''@''localhost''' LIKE `GRANTEE` LIMIT 1",
                'result' => [['1']],
            ],
            [
                'query'  => 'SHOW MASTER LOGS',
                'result' => [
                    [
                        'Log_name' => 'index1',
                        'File_size' => 100,
                    ],
                    [
                        'Log_name' => 'index2',
                        'File_size' => 200,
                    ],
                ],
            ],
            [
                'query'  => 'SHOW STORAGE ENGINES',
                'result' => [
                    [
                        'Engine'  => 'dummy',
                        'Support' => 'YES',
                        'Comment' => 'dummy comment',
                    ],
                    [
                        'Engine'  => 'dummy2',
                        'Support' => 'NO',
                        'Comment' => 'dummy2 comment',
                    ],
                    [
                        'Engine'  => 'FEDERATED',
                        'Support' => 'NO',
                        'Comment' => 'Federated MySQL storage engine',
                    ],
                    [
                        'Engine'  => 'Pbxt',
                        'Support' => 'NO',
                        'Comment' => 'Pbxt storage engine',
                    ],
                ],
            ],
            [
                'query'  => 'SHOW STATUS WHERE Variable_name'
                    . ' LIKE \'Innodb\\_buffer\\_pool\\_%\''
                    . ' OR Variable_name = \'Innodb_page_size\';',
                'result' => [
                    [
                        'Innodb_buffer_pool_pages_data',
                        0,
                    ],
                    [
                        'Innodb_buffer_pool_pages_dirty',
                        0,
                    ],
                    [
                        'Innodb_buffer_pool_pages_flushed',
                        0,
                    ],
                    [
                        'Innodb_buffer_pool_pages_free',
                        0,
                    ],
                    [
                        'Innodb_buffer_pool_pages_misc',
                        0,
                    ],
                    [
                        'Innodb_buffer_pool_pages_total',
                        4096,
                    ],
                    [
                        'Innodb_buffer_pool_read_ahead_rnd',
                        0,
                    ],
                    [
                        'Innodb_buffer_pool_read_ahead',
                        0,
                    ],
                    [
                        'Innodb_buffer_pool_read_ahead_evicted',
                        0,
                    ],
                    [
                        'Innodb_buffer_pool_read_requests',
                        64,
                    ],
                    [
                        'Innodb_buffer_pool_reads',
                        32,
                    ],
                    [
                        'Innodb_buffer_pool_wait_free',
                        0,
                    ],
                    [
                        'Innodb_buffer_pool_write_requests',
                        64,
                    ],
                    [
                        'Innodb_page_size',
                        16384,
                    ],
                ],
            ],
            [
                'query'  => 'SHOW ENGINE INNODB STATUS;',
                'result' => false,
            ],
            [
                'query'  => 'SELECT @@innodb_version;',
                'result' => [
                    ['1.1.8'],
                ],
            ],
            [
                'query'  => 'SELECT @@disabled_storage_engines',
                'result' => [
                    [''],
                ],
            ],
            [
                'query' => 'SHOW GLOBAL VARIABLES ;',
                'result' => [],
            ],
            [
                'query'  => 'SHOW GLOBAL VARIABLES LIKE \'innodb_file_per_table\';',
                'result' => [
                    [
                        'innodb_file_per_table',
                        'OFF',
                    ],
                ],
            ],
            [
                'query'  => 'SHOW GLOBAL VARIABLES LIKE \'innodb_file_format\';',
                'result' => [
                    [
                        'innodb_file_format',
                        'Antelope',
                    ],
                ],
            ],
            [
                'query'  => 'SELECT @@collation_server',
                'result' => [
                    ['utf8_general_ci'],
                ],
            ],
            [
                'query'  => 'SELECT @@lc_messages;',
                'result' => [],
            ],
            [
                'query'  => 'SHOW SESSION VARIABLES LIKE \'FOREIGN_KEY_CHECKS\';',
                'result' => [
                    [
                        'foreign_key_checks',
                        'ON',
                    ],
                ],
            ],
            [
                'query'  => 'SHOW TABLES FROM `pma_test`;',
                'result' => [
                    ['table1'],
                    ['table2'],
                ],
            ],
            [
                'query'  => 'SHOW TABLES FROM `pmadb`',
                'result' => [
                    ['column_info'],
                ],
            ],
            [
                'query'   => 'SHOW COLUMNS FROM `pma_test`.`table1`',
                'columns' => [
                    'Field',
                    'Type',
                    'Null',
                    'Key',
                    'Default',
                    'Extra',
                ],
                'result'  => [
                    [
                        'i',
                        'int(11)',
                        'NO',
                        'PRI',
                        'NULL',
                        'auto_increment',
                    ],
                    [
                        'o',
                        'int(11)',
                        'NO',
                        'MUL',
                        'NULL',
                        '',
                    ],
                ],
            ],
            [
                'query'  => 'SHOW INDEXES FROM `pma_test`.`table1` WHERE (Non_unique = 0)',
                'result' => [],
            ],
            [
                'query'   => 'SHOW COLUMNS FROM `pma_test`.`table2`',
                'columns' => [
                    'Field',
                    'Type',
                    'Null',
                    'Key',
                    'Default',
                    'Extra',
                ],
                'result'  => [
                    [
                        'i',
                        'int(11)',
                        'NO',
                        'PRI',
                        'NULL',
                        'auto_increment',
                    ],
                    [
                        'o',
                        'int(11)',
                        'NO',
                        'MUL',
                        'NULL',
                        '',
                    ],
                ],
            ],
            [
                'query'  => 'SHOW INDEXES FROM `pma_test`.`table1`',
                'result' => [],
            ],
            [
                'query'  => 'SHOW INDEXES FROM `pma_test`.`table2`',
                'result' => [],
            ],
            [
                'query'   => 'SHOW COLUMNS FROM `pma`.`table1`',
                'columns' => [
                    'Field',
                    'Type',
                    'Null',
                    'Key',
                    'Default',
                    'Extra',
                    'Privileges',
                    'Comment',
                ],
                'result'  => [
                    [
                        'i',
                        'int(11)',
                        'NO',
                        'PRI',
                        'NULL',
                        'auto_increment',
                        'select,insert,update,references',
                        '',
                    ],
                    [
                        'o',
                        'varchar(100)',
                        'NO',
                        'MUL',
                        'NULL',
                        '',
                        'select,insert,update,references',
                        '',
                    ],
                ],
            ],
            [
                'query'   => 'SELECT `CHARACTER_SET_NAME` AS `Charset`,'
                    . ' `DEFAULT_COLLATE_NAME` AS `Default collation`,'
                    . ' `DESCRIPTION` AS `Description`,'
                    . ' `MAXLEN` AS `Maxlen`'
                    . ' FROM `information_schema`.`CHARACTER_SETS`',
                'columns' => [
                    'Charset',
                    'Default collation',
                    'Description',
                    'Maxlen',
                ],
                'result'  => [
                    [
                        'armscii8',
                        'ARMSCII-8 Armenian',
                        'armscii8_general_ci',
                        '1',
                    ],
                    [
                        'utf8',
                        'utf8_general_ci',
                        'UTF-8 Unicode',
                        '3',
                    ],
                    [
                        'utf8mb4',
                        'UTF-8 Unicode',
                        'utf8mb4_0900_ai_ci',
                        '4',
                    ],
                    [
                        'latin1',
                        'latin1_swedish_ci',
                        'cp1252 West European',
                        '1',
                    ],
                ],
            ],
            [
                'query'   => 'SELECT `COLLATION_NAME` AS `Collation`,'
                    . ' `CHARACTER_SET_NAME` AS `Charset`,'
                    . ' `ID` AS `Id`,'
                    . ' `IS_DEFAULT` AS `Default`,'
                    . ' `IS_COMPILED` AS `Compiled`,'
                    . ' `SORTLEN` AS `Sortlen`'
                    . ' FROM `information_schema`.`COLLATIONS`',
                'columns' => [
                    'Collation',
                    'Charset',
                    'Id',
                    'Default',
                    'Compiled',
                    'Sortlen',
                ],
                'result'  => [
                    [
                        'utf8mb4_general_ci',
                        'utf8mb4',
                        '45',
                        'Yes',
                        'Yes',
                        '1',
                    ],
                    [
                        'armscii8_general_ci',
                        'armscii8',
                        '32',
                        'Yes',
                        'Yes',
                        '1',
                    ],
                    [
                        'utf8_general_ci',
                        'utf8',
                        '33',
                        'Yes',
                        'Yes',
                        '1',
                    ],
                    [
                        'utf8_bin',
                        'utf8',
                        '83',
                        '',
                        'Yes',
                        '1',
                    ],
                    [
                        'latin1_swedish_ci',
                        'latin1',
                        '8',
                        'Yes',
                        'Yes',
                        '1',
                    ],
                ],
            ],
            [
                'query'  => 'SELECT `TABLE_NAME` FROM `INFORMATION_SCHEMA`.`TABLES`'
                    . ' WHERE `TABLE_SCHEMA`=\'pma_test\' AND `TABLE_TYPE` IN (\'BASE TABLE\', \'SYSTEM VERSIONED\')',
                'result' => [],
            ],
            [
                'query'   => 'SELECT `column_name`, `mimetype`, `transformation`,'
                    . ' `transformation_options`, `input_transformation`,'
                    . ' `input_transformation_options`'
                    . ' FROM `pmadb`.`column_info`'
                    . ' WHERE `db_name` = \'pma_test\' AND `table_name` = \'table1\''
                    . ' AND ( `mimetype` != \'\' OR `transformation` != \'\''
                    . ' OR `transformation_options` != \'\''
                    . ' OR `input_transformation` != \'\''
                    . ' OR `input_transformation_options` != \'\')',
                'columns' => [
                    'column_name',
                    'mimetype',
                    'transformation',
                    'transformation_options',
                    'input_transformation',
                    'input_transformation_options',
                ],
                'result'  => [
                    [
                        'o',
                        'text/plain',
                        'sql',
                        '',
                        'regex',
                        '/pma/i',
                    ],
                    [
                        'col',
                        't',
                        'o/p',
                        '',
                        'i/p',
                        '',
                    ],
                ],
            ],
            [
                'query'   => 'SELECT `column_name`, `mimetype`, `transformation`,'
                    . ' `transformation_options`, `input_transformation`,'
                    . ' `input_transformation_options`'
                    . ' FROM `information_schema`.`column_info`'
                    . ' WHERE `db_name` = \'my_db\' AND `table_name` = \'test_tbl\''
                    . ' AND ( `mimetype` != \'\' OR `transformation` != \'\''
                    . ' OR `transformation_options` != \'\''
                    . ' OR `input_transformation` != \'\''
                    . ' OR `input_transformation_options` != \'\')',
                'columns' => [
                    'column_name',
                    'mimetype',
                    'transformation',
                    'transformation_options',
                    'input_transformation',
                    'input_transformation_options',
                ],
                'result'  => [
                    [
                        'vc',
                        '',
                        'output/text_plain_json.php',
                        '',
                        'Input/Text_Plain_JsonEditor.php',
                        '',
                    ],
                    [
                        'vc',
                        '',
                        'output/text_plain_formatted.php',
                        '',
                        'Text_Plain_Substring.php',
                        '1',
                    ],
                ],
            ],
            [
                'query'  => 'SELECT TABLE_NAME FROM information_schema.VIEWS'
                    . ' WHERE TABLE_SCHEMA = \'pma_test\' AND TABLE_NAME = \'table1\'',
                'result' => [],
            ],
            [
                'query'  => 'SELECT TABLE_NAME FROM information_schema.VIEWS'
                    . ' WHERE TABLE_SCHEMA = \'ODS_DB\' AND TABLE_NAME = \'Shop\'',
                'result' => [],
            ],
            [
                'query'  => 'SELECT TABLE_NAME FROM information_schema.VIEWS'
                    . ' WHERE TABLE_SCHEMA = \'ODS_DB\' AND TABLE_NAME = \'pma_bookmark\'',
                'result' => [],
            ],
            [
                'query'  => 'SELECT TABLE_NAME FROM information_schema.VIEWS'
                    . ' WHERE TABLE_SCHEMA = \'my_dataset\' AND TABLE_NAME = \'company_users\'',
                'result' => [],
            ],
            [
                'query'  => 'SELECT TABLE_NAME FROM information_schema.VIEWS'
                    . ' WHERE TABLE_SCHEMA = \'my_db\' '
                    . 'AND TABLE_NAME = \'test_tbl\' AND IS_UPDATABLE = \'YES\'',
                'result' => [],
            ],
            [
                'query'   => 'SELECT *, `TABLE_SCHEMA` AS `Db`, `TABLE_NAME` AS `Name`,'
                    . ' `TABLE_TYPE` AS `TABLE_TYPE`, `ENGINE` AS `Engine`,'
                    . ' `ENGINE` AS `Type`, `VERSION` AS `Version`,'
                    . ' `ROW_FORMAT` AS `Row_format`, `TABLE_ROWS` AS `Rows`,'
                    . ' `AVG_ROW_LENGTH` AS `Avg_row_length`,'
                    . ' `DATA_LENGTH` AS `Data_length`,'
                    . ' `MAX_DATA_LENGTH` AS `Max_data_length`,'
                    . ' `INDEX_LENGTH` AS `Index_length`, `DATA_FREE` AS `Data_free`,'
                    . ' `AUTO_INCREMENT` AS `Auto_increment`,'
                    . ' `CREATE_TIME` AS `Create_time`, `UPDATE_TIME` AS `Update_time`,'
                    . ' `CHECK_TIME` AS `Check_time`, `TABLE_COLLATION` AS `Collation`,'
                    . ' `CHECKSUM` AS `Checksum`, `CREATE_OPTIONS` AS `Create_options`,'
                    . ' `TABLE_COMMENT` AS `Comment`'
                    . ' FROM `information_schema`.`TABLES` t'
                    . ' WHERE `TABLE_SCHEMA` IN (\'pma_test\')'
                    . ' AND t.`TABLE_NAME` = \'table1\' ORDER BY Name ASC',
                'columns' => [
                    'TABLE_CATALOG',
                    'TABLE_SCHEMA',
                    'TABLE_NAME',
                    'TABLE_TYPE',
                    'ENGINE',
                    'VERSION',
                    'ROW_FORMAT',
                    'TABLE_ROWS',
                    'AVG_ROW_LENGTH',
                    'DATA_LENGTH',
                    'MAX_DATA_LENGTH',
                    'INDEX_LENGTH',
                    'DATA_FREE',
                    'AUTO_INCREMENT',
                    'CREATE_TIME',
                    'UPDATE_TIME',
                    'CHECK_TIME',
                    'TABLE_COLLATION',
                    'CHECKSUM',
                    'CREATE_OPTIONS',
                    'TABLE_COMMENT',
                    'Db',
                    'Name',
                    'TABLE_TYPE',
                    'Engine',
                    'Type',
                    'Version',
                    'Row_format',
                    'Rows',
                    'Avg_row_length',
                    'Data_length',
                    'Max_data_length',
                    'Index_length',
                    'Data_free',
                    'Auto_increment',
                    'Create_time',
                    'Update_time',
                    'Check_time',
                    'Collation',
                    'Checksum',
                    'Create_options',
                    'Comment',
                ],
                'result'  => [
                    [
                        'def',
                        'smash',
                        'issues_issue',
                        'BASE TABLE',
                        'InnoDB',
                        '10',
                        'Compact',
                        '9136',
                        '862',
                        '7880704',
                        '0',
                        '1032192',
                        '420478976',
                        '155862',
                        '2012-08-29 13:28:28',
                        'NULL',
                        'NULL',
                        'utf8_general_ci',
                        'NULL',
                        '',
                        '',
                        'smash',
                        'issues_issue',
                        'BASE TABLE',
                        'InnoDB',
                        'InnoDB',
                        '10',
                        'Compact',
                        '9136',
                        '862',
                        '7880704',
                        '0',
                        '1032192',
                        '420478976',
                        '155862',
                        '2012-08-29 13:28:28',
                        'NULL',
                        'NULL',
                        'utf8_general_ci',
                        'NULL',
                    ],
                ],
            ],
            [
                'query'   => 'SELECT *, `TABLE_SCHEMA` AS `Db`, `TABLE_NAME` AS `Name`,'
                    . ' `TABLE_TYPE` AS `TABLE_TYPE`, `ENGINE` AS `Engine`,'
                    . ' `ENGINE` AS `Type`, `VERSION` AS `Version`,'
                    . ' `ROW_FORMAT` AS `Row_format`, `TABLE_ROWS` AS `Rows`,'
                    . ' `AVG_ROW_LENGTH` AS `Avg_row_length`,'
                    . ' `DATA_LENGTH` AS `Data_length`,'
                    . ' `MAX_DATA_LENGTH` AS `Max_data_length`,'
                    . ' `INDEX_LENGTH` AS `Index_length`, `DATA_FREE` AS `Data_free`,'
                    . ' `AUTO_INCREMENT` AS `Auto_increment`,'
                    . ' `CREATE_TIME` AS `Create_time`, `UPDATE_TIME` AS `Update_time`,'
                    . ' `CHECK_TIME` AS `Check_time`, `TABLE_COLLATION` AS `Collation`,'
                    . ' `CHECKSUM` AS `Checksum`, `CREATE_OPTIONS` AS `Create_options`,'
                    . ' `TABLE_COMMENT` AS `Comment`'
                    . ' FROM `information_schema`.`TABLES` t'
                    . ' WHERE `TABLE_SCHEMA` IN (\'pma_test\')'
                    . ' AND t.`TABLE_NAME` = \'table1\' ORDER BY Name ASC',
                'columns' => [
                    'TABLE_CATALOG',
                    'TABLE_SCHEMA',
                    'TABLE_NAME',
                    'TABLE_TYPE',
                    'ENGINE',
                    'VERSION',
                    'ROW_FORMAT',
                    'TABLE_ROWS',
                    'AVG_ROW_LENGTH',
                    'DATA_LENGTH',
                    'MAX_DATA_LENGTH',
                    'INDEX_LENGTH',
                    'DATA_FREE',
                    'AUTO_INCREMENT',
                    'CREATE_TIME',
                    'UPDATE_TIME',
                    'CHECK_TIME',
                    'TABLE_COLLATION',
                    'CHECKSUM',
                    'CREATE_OPTIONS',
                    'TABLE_COMMENT',
                    'Db',
                    'Name',
                    'TABLE_TYPE',
                    'Engine',
                    'Type',
                    'Version',
                    'Row_format',
                    'Rows',
                    'Avg_row_length',
                    'Data_length',
                    'Max_data_length',
                    'Index_length',
                    'Data_free',
                    'Auto_increment',
                    'Create_time',
                    'Update_time',
                    'Check_time',
                    'Collation',
                    'Checksum',
                    'Create_options',
                    'Comment',
                ],
                'result'  => [
                    [
                        'def',
                        'smash',
                        'issues_issue',
                        'BASE TABLE',
                        'InnoDB',
                        '10',
                        'Compact',
                        '9136',
                        '862',
                        '7880704',
                        '0',
                        '1032192',
                        '420478976',
                        '155862',
                        '2012-08-29 13:28:28',
                        'NULL',
                        'NULL',
                        'utf8_general_ci',
                        'NULL',
                        '',
                        '',
                        'smash',
                        'issues_issue',
                        'BASE TABLE',
                        'InnoDB',
                        'InnoDB',
                        '10',
                        'Compact',
                        '9136',
                        '862',
                        '7880704',
                        '0',
                        '1032192',
                        '420478976',
                        '155862',
                        '2012-08-29 13:28:28',
                        'NULL',
                        'NULL',
                        'utf8_general_ci',
                        'NULL',
                    ],
                ],
            ],
            [
                'query'   => 'SELECT *, `TABLE_SCHEMA` AS `Db`, `TABLE_NAME` AS `Name`,'
                    . ' `TABLE_TYPE` AS `TABLE_TYPE`, `ENGINE` AS `Engine`,'
                    . ' `ENGINE` AS `Type`, `VERSION` AS `Version`,'
                    . ' `ROW_FORMAT` AS `Row_format`, `TABLE_ROWS` AS `Rows`,'
                    . ' `AVG_ROW_LENGTH` AS `Avg_row_length`,'
                    . ' `DATA_LENGTH` AS `Data_length`,'
                    . ' `MAX_DATA_LENGTH` AS `Max_data_length`,'
                    . ' `INDEX_LENGTH` AS `Index_length`, `DATA_FREE` AS `Data_free`,'
                    . ' `AUTO_INCREMENT` AS `Auto_increment`,'
                    . ' `CREATE_TIME` AS `Create_time`, `UPDATE_TIME` AS `Update_time`,'
                    . ' `CHECK_TIME` AS `Check_time`, `TABLE_COLLATION` AS `Collation`,'
                    . ' `CHECKSUM` AS `Checksum`, `CREATE_OPTIONS` AS `Create_options`,'
                    . ' `TABLE_COMMENT` AS `Comment`'
                    . ' FROM `information_schema`.`TABLES` t'
                    . ' WHERE `TABLE_SCHEMA` IN (\'my_db\')'
                    . ' AND t.`TABLE_NAME` = \'test_tbl\' ORDER BY Name ASC',
                'columns' => [
                    'TABLE_CATALOG',
                    'TABLE_SCHEMA',
                    'TABLE_NAME',
                    'TABLE_TYPE',
                    'ENGINE',
                    'VERSION',
                    'ROW_FORMAT',
                    'TABLE_ROWS',
                    'AVG_ROW_LENGTH',
                    'DATA_LENGTH',
                    'MAX_DATA_LENGTH',
                    'INDEX_LENGTH',
                    'DATA_FREE',
                    'AUTO_INCREMENT',
                    'CREATE_TIME',
                    'UPDATE_TIME',
                    'CHECK_TIME',
                    'TABLE_COLLATION',
                    'CHECKSUM',
                    'CREATE_OPTIONS',
                    'TABLE_COMMENT',
                    'Db',
                    'Name',
                    'TABLE_TYPE',
                    'Engine',
                    'Type',
                    'Version',
                    'Row_format',
                    'Rows',
                    'Avg_row_length',
                    'Data_length',
                    'Max_data_length',
                    'Index_length',
                    'Data_free',
                    'Auto_increment',
                    'Create_time',
                    'Update_time',
                    'Check_time',
                    'Collation',
                    'Checksum',
                    'Create_options',
                    'Comment',
                ],
                'result'  => [],
            ],
            [
                'query'  => 'SELECT COUNT(*) FROM `pma_test`.`table1`',
                'result' => [[0]],
            ],
            [
                'query'  => 'SELECT `PRIVILEGE_TYPE` FROM `INFORMATION_SCHEMA`.'
                    . '`USER_PRIVILEGES`'
                    . ' WHERE GRANTEE=\'\'\'pma_test\'\'@\'\'localhost\'\'\''
                    . ' AND PRIVILEGE_TYPE=\'TRIGGER\'',
                'result' => [],
            ],
            [
                'query'  => 'SELECT `PRIVILEGE_TYPE` FROM `INFORMATION_SCHEMA`.'
                    . '`SCHEMA_PRIVILEGES`'
                    . ' WHERE GRANTEE=\'\'\'pma_test\'\'@\'\'localhost\'\'\''
                    . ' AND PRIVILEGE_TYPE=\'TRIGGER\' AND \'pma_test\''
                    . ' LIKE `TABLE_SCHEMA`',
                'result' => [],
            ],
            [
                'query'  => 'SELECT `PRIVILEGE_TYPE` FROM `INFORMATION_SCHEMA`.'
                    . '`TABLE_PRIVILEGES`'
                    . ' WHERE GRANTEE=\'\'\'pma_test\'\'@\'\'localhost\'\'\''
                    . ' AND PRIVILEGE_TYPE=\'TRIGGER\' AND \'pma_test\''
                    . ' LIKE `TABLE_SCHEMA` AND TABLE_NAME=\'table1\'',
                'result' => [],
            ],
            [
                'query'  => 'SELECT `PRIVILEGE_TYPE` FROM `INFORMATION_SCHEMA`.'
                    . '`USER_PRIVILEGES`'
                    . ' WHERE GRANTEE=\'\'\'pma_test\'\'@\'\'localhost\'\'\''
                    . ' AND PRIVILEGE_TYPE=\'EVENT\'',
                'result' => [],
            ],
            [
                'query'  => 'SELECT `PRIVILEGE_TYPE` FROM `INFORMATION_SCHEMA`.'
                    . '`SCHEMA_PRIVILEGES`'
                    . ' WHERE GRANTEE=\'\'\'pma_test\'\'@\'\'localhost\'\'\''
                    . ' AND PRIVILEGE_TYPE=\'EVENT\' AND \'pma_test\''
                    . ' LIKE `TABLE_SCHEMA`',
                'result' => [],
            ],
            [
                'query'  => 'SELECT `PRIVILEGE_TYPE` FROM `INFORMATION_SCHEMA`.'
                    . '`TABLE_PRIVILEGES`'
                    . ' WHERE GRANTEE=\'\'\'pma_test\'\'@\'\'localhost\'\'\''
                    . ' AND PRIVILEGE_TYPE=\'EVENT\''
                    . ' AND TABLE_SCHEMA=\'pma\\\\_test\' AND TABLE_NAME=\'table1\'',
                'result' => [],
            ],
            [
                'query'  => 'RENAME TABLE `pma_test`.`table1` TO `pma_test`.`table3`;',
                'result' => [],
            ],
            [
                'query'  => 'SELECT TRIGGER_SCHEMA, TRIGGER_NAME, EVENT_MANIPULATION,'
                    . ' EVENT_OBJECT_TABLE, ACTION_TIMING, ACTION_STATEMENT, '
                    . 'EVENT_OBJECT_SCHEMA, EVENT_OBJECT_TABLE, DEFINER'
                    . ' FROM information_schema.TRIGGERS'
                    . ' WHERE EVENT_OBJECT_SCHEMA= \'pma_test\''
                    . ' AND EVENT_OBJECT_TABLE = \'table1\';',
                'result' => [],
            ],
            [
                'query'  => 'SHOW TABLES FROM `pma`;',
                'result' => [],
            ],
            [
                'query'  => 'SELECT `PRIVILEGE_TYPE` FROM `INFORMATION_SCHEMA`.'
                    . "`SCHEMA_PRIVILEGES` WHERE GRANTEE='''pma_test''@''localhost'''"
                    . " AND PRIVILEGE_TYPE='EVENT' AND TABLE_SCHEMA='pma'",
                'result' => [],
            ],
            [
                'query'  => 'SELECT `PRIVILEGE_TYPE` FROM `INFORMATION_SCHEMA`.'
                    . "`SCHEMA_PRIVILEGES` WHERE GRANTEE='''pma_test''@''localhost'''"
                    . " AND PRIVILEGE_TYPE='TRIGGER' AND TABLE_SCHEMA='pma'",
                'result' => [],
            ],
            [
                'query'  => 'SELECT `PRIVILEGE_TYPE` FROM `INFORMATION_SCHEMA`.'
                    . "`TABLE_PRIVILEGES` WHERE GRANTEE='''pma_test''@''localhost'''"
                    . " AND PRIVILEGE_TYPE='TRIGGER' AND 'db' LIKE `TABLE_SCHEMA` AND TABLE_NAME='table'",
                'result' => [],
            ],
            [
                'query'   => 'SELECT DEFAULT_COLLATION_NAME FROM information_schema.SCHEMATA'
                    . ' WHERE SCHEMA_NAME = \'pma_test\' LIMIT 1',
                'columns' => ['DEFAULT_COLLATION_NAME'],
                'result'  => [
                    ['utf8_general_ci'],
                ],
            ],
            [
                'query'   => 'SELECT @@collation_database',
                'columns' => ['@@collation_database'],
                'result'  => [
                    ['bar'],
                ],
            ],
            [
                'query'  => 'SHOW TABLES FROM `phpmyadmin`',
                'result' => [],
            ],
            [
                'query'   => 'SELECT tracking_active FROM `pmadb`.`tracking`' .
                    " WHERE db_name = 'pma_test_db'" .
                    " AND table_name = 'pma_test_table'" .
                    ' ORDER BY version DESC LIMIT 1',
                'columns' => ['tracking_active'],
                'result'  => [
                    [1],
                ],
            ],
            [
                'query'  => 'SELECT tracking_active FROM `pmadb`.`tracking`' .
                    " WHERE db_name = 'pma_test_db'" .
                    " AND table_name = 'pma_test_table2'" .
                    ' ORDER BY version DESC LIMIT 1',
                'result' => [],
            ],
            [
                'query'  => 'SHOW SLAVE STATUS',
                'result' => [
                    [
                        'Slave_IO_State'              => 'running',
                        'Master_Host'                 => 'localhost',
                        'Master_User'                 => 'Master_User',
                        'Master_Port'                 => '1002',
                        'Connect_Retry'               => 'Connect_Retry',
                        'Master_Log_File'             => 'Master_Log_File',
                        'Read_Master_Log_Pos'         => 'Read_Master_Log_Pos',
                        'Relay_Log_File'              => 'Relay_Log_File',
                        'Relay_Log_Pos'               => 'Relay_Log_Pos',
                        'Relay_Master_Log_File'       => 'Relay_Master_Log_File',
                        'Slave_IO_Running'            => 'NO',
                        'Slave_SQL_Running'           => 'NO',
                        'Replicate_Do_DB'             => 'Replicate_Do_DB',
                        'Replicate_Ignore_DB'         => 'Replicate_Ignore_DB',
                        'Replicate_Do_Table'          => 'Replicate_Do_Table',
                        'Replicate_Ignore_Table'      => 'Replicate_Ignore_Table',
                        'Replicate_Wild_Do_Table'     => 'Replicate_Wild_Do_Table',
                        'Replicate_Wild_Ignore_Table' => 'Replicate_Wild_Ignore_Table',
                        'Last_Errno'                  => 'Last_Errno',
                        'Last_Error'                  => 'Last_Error',
                        'Skip_Counter'                => 'Skip_Counter',
                        'Exec_Master_Log_Pos'         => 'Exec_Master_Log_Pos',
                        'Relay_Log_Space'             => 'Relay_Log_Space',
                        'Until_Condition'             => 'Until_Condition',
                        'Until_Log_File'              => 'Until_Log_File',
                        'Until_Log_Pos'               => 'Until_Log_Pos',
                        'Master_SSL_Allowed'          => 'Master_SSL_Allowed',
                        'Master_SSL_CA_File'          => 'Master_SSL_CA_File',
                        'Master_SSL_CA_Path'          => 'Master_SSL_CA_Path',
                        'Master_SSL_Cert'             => 'Master_SSL_Cert',
                        'Master_SSL_Cipher'           => 'Master_SSL_Cipher',
                        'Master_SSL_Key'              => 'Master_SSL_Key',
                        'Seconds_Behind_Master'       => 'Seconds_Behind_Master',
                    ],
                ],
            ],
            [
                'query'  => 'SHOW MASTER STATUS',
                'result' => [
                    [
                        'File'             => 'master-bin.000030',
                        'Position'         => '107',
                        'Binlog_Do_DB'     => 'Binlog_Do_DB',
                        'Binlog_Ignore_DB' => 'Binlog_Ignore_DB',
                    ],
                ],
            ],
            [
                'query'  => 'SHOW GRANTS',
                'result' => [],
            ],
            [
                'query'  => 'SELECT `SCHEMA_NAME` FROM `INFORMATION_SCHEMA`.`SCHEMATA`, '
                    . '(SELECT DB_first_level FROM ( SELECT DISTINCT '
                    . "SUBSTRING_INDEX(SCHEMA_NAME, '_', 1) DB_first_level "
                    . 'FROM INFORMATION_SCHEMA.SCHEMATA WHERE TRUE ) t ORDER BY '
                    . 'DB_first_level ASC LIMIT 0, 100) t2 WHERE TRUE AND 1 = LOCATE('
                    . "CONCAT(DB_first_level, '_'), CONCAT(SCHEMA_NAME, '_')) "
                    . 'ORDER BY SCHEMA_NAME ASC',
                'columns' => ['SCHEMA_NAME'],
                'result' => [
                    ['test'],
                ],
            ],
            [
                'query'  => 'SELECT COUNT(*) FROM ( SELECT DISTINCT SUBSTRING_INDEX('
                    . "SCHEMA_NAME, '_', 1) DB_first_level "
                    . 'FROM INFORMATION_SCHEMA.SCHEMATA WHERE TRUE ) t',
                'result' => [
                    [1],
                ],
            ],
            [
                'query'  => 'SELECT `PARTITION_METHOD` '
                    . 'FROM `information_schema`.`PARTITIONS` '
                    . "WHERE `TABLE_SCHEMA` = 'db' AND `TABLE_NAME` = 'table' LIMIT 1",
                'result' => [],
            ],
            [
                'query' => 'SHOW PLUGINS',
                'result' => [
                    [
                        'Name' => 'partition',
                        'Status' => 'ACTIVE',
                        'Type' => 'STORAGE ENGINE',
                        'Library' => null,
                        'License' => 'GPL',
                    ],
                ],
            ],
            [
                'query' => 'SELECT * FROM information_schema.PLUGINS ORDER BY PLUGIN_TYPE, PLUGIN_NAME',
                'result' => [
                    [
                        'PLUGIN_NAME' => 'BLACKHOLE',
                        'PLUGIN_VERSION' => '1.0',
                        'PLUGIN_STATUS' => 'ACTIVE',
                        'PLUGIN_TYPE' => 'STORAGE ENGINE',
                        'PLUGIN_TYPE_VERSION' => '100316.0',
                        'PLUGIN_LIBRARY' => 'ha_blackhole.so',
                        'PLUGIN_LIBRARY_VERSION' => '1.13',
                        'PLUGIN_AUTHOR' => 'MySQL AB',
                        'PLUGIN_DESCRIPTION' => '/dev/null storage engine (anything you write to it disappears)',
                        'PLUGIN_LICENSE' => 'GPL',
                        'LOAD_OPTION' => 'ON',
                        'PLUGIN_MATURITY' => 'Stable',
                        'PLUGIN_AUTH_VERSION' => '1.0',
                    ],
                ],
            ],
            [
                'query'  => "SHOW FULL TABLES FROM `default` WHERE `Table_type` IN('BASE TABLE', 'SYSTEM VERSIONED')",
                'result' => [
                    [
                        'test1',
                        'BASE TABLE',
                    ],
                    [
                        'test2',
                        'BASE TABLE',
                    ],
                ],
            ],
            [
                'query'  => 'SHOW FULL TABLES FROM `default` '
                    . "WHERE `Table_type` NOT IN('BASE TABLE', 'SYSTEM VERSIONED')",
                'result' => [],
            ],
            [
                'query'  => "SHOW FUNCTION STATUS WHERE `Db`='default'",
                'result' => [['Name' => 'testFunction']],
            ],
            [
                'query'  => "SHOW PROCEDURE STATUS WHERE `Db`='default'",
                'result' => [],
            ],
            [
                'query'  => 'SHOW EVENTS FROM `default`',
                'result' => [],
            ],
            [
                'query'  => 'FLUSH PRIVILEGES',
                'result' => [],
            ],
            [
                'query'  => 'SELECT * FROM `mysql`.`db` LIMIT 1',
                'result' => [],
            ],
            [
                'query'  => 'SELECT * FROM `mysql`.`columns_priv` LIMIT 1',
                'result' => [],
            ],
            [
                'query'  => 'SELECT * FROM `mysql`.`tables_priv` LIMIT 1',
                'result' => [],
            ],
            [
                'query'  => 'SELECT * FROM `mysql`.`procs_priv` LIMIT 1',
                'result' => [],
            ],
            [
                'query' => 'DELETE FROM `mysql`.`db` WHERE `host` = "" '
                    . 'AND `Db` = "" AND `User` = ""',
                'result' => true,
            ],
            [
                'query' => 'DELETE FROM `mysql`.`columns_priv` WHERE '
                    . '`host` = "" AND `Db` = "" AND `User` = ""',
                'result' => true,
            ],
            [
                'query' => 'DELETE FROM `mysql`.`tables_priv` WHERE '
                    . '`host` = "" AND `Db` = "" AND `User` = "" AND Table_name = ""',
                'result' => true,
            ],
            [
                'query'  => 'DELETE FROM `mysql`.`procs_priv` WHERE '
                    . '`host` = "" AND `Db` = "" AND `User` = "" AND `Routine_name` = "" '
                    . 'AND `Routine_type` = ""',
                'result' => true,
            ],
            [
                'query' => 'SELECT `plugin` FROM `mysql`.`user` WHERE '
                    . '`User` = "pma_username" AND `Host` = "pma_hostname" LIMIT 1',
                'result' => [],
            ],
            [
                'query'  => 'SELECT @@default_authentication_plugin',
                'result' => [
                    ['@@default_authentication_plugin' => 'mysql_native_password'],
                ],
            ],
            [
                'query'  => 'SELECT TABLE_NAME FROM information_schema.VIEWS WHERE '
                    . "TABLE_SCHEMA = 'db' AND TABLE_NAME = 'table'",
                'result' => [],
            ],
            [
                'query'  => 'SELECT *, `TABLE_SCHEMA` AS `Db`, '
                    . '`TABLE_NAME` AS `Name`, `TABLE_TYPE` AS `TABLE_TYPE`, '
                    . '`ENGINE` AS `Engine`, `ENGINE` AS `Type`, '
                    . '`VERSION` AS `Version`, `ROW_FORMAT` AS `Row_format`, '
                    . '`TABLE_ROWS` AS `Rows`, `AVG_ROW_LENGTH` AS `Avg_row_length`, '
                    . '`DATA_LENGTH` AS `Data_length`, '
                    . '`MAX_DATA_LENGTH` AS `Max_data_length`, '
                    . '`INDEX_LENGTH` AS `Index_length`, `DATA_FREE` AS `Data_free`, '
                    . '`AUTO_INCREMENT` AS `Auto_increment`, '
                    . '`CREATE_TIME` AS `Create_time`, '
                    . '`UPDATE_TIME` AS `Update_time`, `CHECK_TIME` AS `Check_time`, '
                    . '`TABLE_COLLATION` AS `Collation`, `CHECKSUM` AS `Checksum`, '
                    . '`CREATE_OPTIONS` AS `Create_options`, '
                    . '`TABLE_COMMENT` AS `Comment` '
                    . 'FROM `information_schema`.`TABLES` t '
                    . "WHERE `TABLE_SCHEMA` IN ('db') "
                    . "AND t.`TABLE_NAME` = 'table' ORDER BY Name ASC",
                'result' => [],
            ],
            [
                'query'  => "SHOW TABLE STATUS FROM `db` WHERE `Name` LIKE 'table%'",
                'result' => [],
            ],
            [
                'query'  => "SHOW TABLE STATUS FROM `my_dataset` WHERE `Name` LIKE 'company\_users%'",
                'result' => [],
            ],
            [
                'query'  => 'SELECT *, `TABLE_SCHEMA` AS `Db`, `TABLE_NAME` AS `Name`,'
                . ' `TABLE_TYPE` AS `TABLE_TYPE`, `ENGINE` AS `Engine`,'
                . ' `ENGINE` AS `Type`, `VERSION` AS `Version`, `ROW_FORMAT` AS `Row_format`,'
                . ' `TABLE_ROWS` AS `Rows`, `AVG_ROW_LENGTH` AS `Avg_row_length`,'
                . ' `DATA_LENGTH` AS `Data_length`, `MAX_DATA_LENGTH` AS `Max_data_length`,'
                . ' `INDEX_LENGTH` AS `Index_length`, `DATA_FREE` AS `Data_free`,'
                . ' `AUTO_INCREMENT` AS `Auto_increment`, `CREATE_TIME` AS `Create_time`,'
                . ' `UPDATE_TIME` AS `Update_time`, `CHECK_TIME` AS `Check_time`,'
                . ' `TABLE_COLLATION` AS `Collation`, `CHECKSUM` AS `Checksum`,'
                . ' `CREATE_OPTIONS` AS `Create_options`, `TABLE_COMMENT` AS `Comment`'
                . " FROM `information_schema`.`TABLES` t WHERE `TABLE_SCHEMA` IN ('table1')"
                . " AND t.`TABLE_NAME` = 'pma_test' ORDER BY Name ASC",
                'columns' => [
                    'TABLE_CATALOG',
                    'TABLE_SCHEMA',
                    'TABLE_NAME',
                    'TABLE_TYPE',
                    'ENGINE',
                    'VERSION',
                    'ROW_FORMAT',
                    'TABLE_ROWS',
                    'AVG_ROW_LENGTH',
                    'DATA_LENGTH',
                    'MAX_DATA_LENGTH',
                    'INDEX_LENGTH',
                    'DATA_FREE',
                    'AUTO_INCREMENT',
                    'CREATE_TIME',
                    'UPDATE_TIME',
                    'CHECK_TIME',
                    'TABLE_COLLATION',
                    'CHECKSUM',
                    'CREATE_OPTIONS',
                    'TABLE_COMMENT',
                    'Db',
                    'Name',
                    'TABLE_TYPE',
                    'Engine',
                    'Type',
                    'Version',
                    'Row_format',
                    'Rows',
                    'Avg_row_length',
                    'Data_length',
                    'Max_data_length',
                    'Index_length',
                    'Data_free',
                    'Auto_increment',
                    'Create_time',
                    'Update_time',
                    'Check_time',
                    'Collation',
                    'Checksum',
                    'Create_options',
                    'Comment',
                ],
                'result' => [
                    [
                        'ref',
                        'pma_test',
                        'table1',
                        'BASE TABLE',
                        'DBIdummy',
                        '11',
                        'Redundant',
                        '123456',
                        '42',
                        '21708991',
                        '281474976710655',// MyISAM
                        '2048',// MyISAM
                        '2547',
                        '5',
                        '2014-06-24 17:30:00',
                        '2018-06-25 18:35:12',
                        '2015-04-24 19:30:59',
                        'utf8mb4_general_ci',
                        '3844432963',
                        'row_format=REDUNDANT',
                        'Test comment for "table1" in \'pma_test\'',
                        'table1',
                        'DBIdummy',
                        '11',
                        'Redundant',
                        '123456',
                        '42',
                        '21708991',
                        '281474976710655',// MyISAM
                        '2048',// MyISAM
                        '2547',
                        '5',
                        '2014-06-24 17:30:00',
                        '2018-06-25 18:35:12',
                        '2015-04-24 19:30:59',
                        'utf8mb4_general_ci',
                        '3844432963',
                        'row_format=REDUNDANT',
                        'Test comment for "table1" in \'pma_test\'',
                    ],
                ],
            ],
            [
                'query'  => "SHOW TABLE STATUS FROM `table1` WHERE `Name` LIKE 'pma\_test%'",
                'columns' => [
                    'Name',
                    'TABLE_TYPE',
                    'Engine',
                    'Type',
                    'Version',
                    'Row_format',
                    'Rows',
                    'Avg_row_length',
                    'Data_length',
                    'Max_data_length',
                    'Index_length',
                    'Data_free',
                    'Auto_increment',
                    'Create_time',
                    'Update_time',
                    'Check_time',
                    'Collation',
                    'Checksum',
                    'Create_options',
                    'Comment',
                ],
                'result' => [
                    [
                        'table1',
                        'DBIdummy',
                        '11',
                        'Redundant',
                        '123456',
                        '42',
                        '21708991',
                        '281474976710655',// MyISAM
                        '2048',// MyISAM
                        '2547',
                        '5',
                        '2014-06-24 17:30:00',
                        '2018-06-25 18:35:12',
                        '2015-04-24 19:30:59',
                        'utf8mb4_general_ci',
                        '3844432963',
                        'row_format=REDUNDANT',
                        'Test comment for "table1" in \'pma_test\'',
                    ],
                ],
            ],
            [
                'query'  => 'SELECT *, CAST(BIN_NAME AS CHAR CHARACTER SET utf8) AS SCHEMA_NAME'
                    . ' FROM (SELECT BINARY s.SCHEMA_NAME AS BIN_NAME, s.DEFAULT_COLLATION_NAME'
                    . " FROM `information_schema`.SCHEMATA s WHERE `SCHEMA_NAME` LIKE 'pma_test'"
                    . ' GROUP BY BINARY s.SCHEMA_NAME, s.DEFAULT_COLLATION_NAME ORDER BY'
                    . ' BINARY `SCHEMA_NAME` ASC) a',
                'result' => [
                    [
                        'BIN_NAME' => 'pma_test',
                        'DEFAULT_COLLATION_NAME' => 'utf8mb4_general_ci',
                        'SCHEMA_NAME' => 'pma_test',
                    ],
                ],
            ],
            [
                'query' => 'SELECT *, CAST(BIN_NAME AS CHAR CHARACTER SET utf8) AS SCHEMA_NAME'
                    . ' FROM (SELECT BINARY s.SCHEMA_NAME AS BIN_NAME, s.DEFAULT_COLLATION_NAME'
                    . ' FROM `information_schema`.SCHEMATA s GROUP BY BINARY s.SCHEMA_NAME,'
                    . ' s.DEFAULT_COLLATION_NAME ORDER BY BINARY `SCHEMA_NAME` ASC) a',
                'columns' => [
                    'BIN_NAME',
                    'DEFAULT_COLLATION_NAME',
                    'SCHEMA_NAME',
                ],
                'result' => [
                    [
                        'sakila',
                        'utf8_general_ci',
                        'sakila',
                    ],
                    [
                        'employees',
                        'latin1_swedish_ci',
                        'employees',
                    ],
                ],
            ],

            [
                'query' => 'SELECT *, CAST(BIN_NAME AS CHAR CHARACTER SET utf8) AS SCHEMA_NAME'
                    . ' FROM (SELECT BINARY s.SCHEMA_NAME AS BIN_NAME, s.DEFAULT_COLLATION_NAME,'
                    . ' COUNT(t.TABLE_SCHEMA) AS SCHEMA_TABLES, SUM(t.TABLE_ROWS) AS'
                    . ' SCHEMA_TABLE_ROWS, SUM(t.DATA_LENGTH) AS SCHEMA_DATA_LENGTH,'
                    . ' SUM(t.MAX_DATA_LENGTH) AS SCHEMA_MAX_DATA_LENGTH, SUM(t.INDEX_LENGTH)'
                    . ' AS SCHEMA_INDEX_LENGTH, SUM(t.DATA_LENGTH + t.INDEX_LENGTH) AS'
                    . " SCHEMA_LENGTH, SUM(IF(t.ENGINE <> 'InnoDB', t.DATA_FREE, 0)) AS"
                    . ' SCHEMA_DATA_FREE FROM `information_schema`.SCHEMATA s LEFT JOIN'
                    . ' `information_schema`.TABLES t ON BINARY t.TABLE_SCHEMA = BINARY'
                    . ' s.SCHEMA_NAME GROUP BY BINARY s.SCHEMA_NAME,'
                    . ' s.DEFAULT_COLLATION_NAME ORDER BY `SCHEMA_TABLES` DESC) a',
                'columns' => [
                    'BIN_NAME',
                    'DEFAULT_COLLATION_NAME',
                    'SCHEMA_TABLES',
                    'SCHEMA_TABLE_ROWS',
                    'SCHEMA_DATA_LENGTH',
                    'SCHEMA_INDEX_LENGTH',
                    'SCHEMA_LENGTH',
                    'SCHEMA_DATA_FREE',
                    'SCHEMA_NAME',
                ],
                'result' => [
                    [
                        'sakila',
                        'utf8_general_ci',
                        '23',
                        '47274',
                        '4358144',
                        '2392064',
                        '6750208',
                        '0',
                        'sakila',
                    ],
                    [
                        'employees',
                        'latin1_swedish_ci',
                        '8',
                        '3912174',
                        '148111360',
                        '5816320',
                        '153927680',
                        '0',
                        'employees',
                    ],
                ],
            ],
            [
                'query'  => 'SELECT @@have_partitioning;',
                'result' => [],
            ],
            [
                'query'  => 'SELECT @@lower_case_table_names',
                'result' => [],
            ],
            [
                'query'  => 'SELECT `PLUGIN_NAME`, `PLUGIN_DESCRIPTION` FROM `information_schema`.`PLUGINS`'
                    . ' WHERE `PLUGIN_TYPE` = \'AUTHENTICATION\';',
                'columns' => ['PLUGIN_NAME', 'PLUGIN_DESCRIPTION'],
                'result' => [
                    ['mysql_old_password', 'Old MySQL-4.0 authentication'],
                    ['mysql_native_password', 'Native MySQL authentication'],
                    ['sha256_password', 'SHA256 password authentication'],
                    ['caching_sha2_password', 'Caching sha2 authentication'],
                    ['auth_socket', 'Unix Socket based authentication'],
                    ['unknown_auth_plugin', 'Unknown authentication'],
                ],
            ],
            [
                'query'  => 'SHOW TABLES FROM `db`;',
                'result' => [],
            ],
            [
                'query'  => 'SELECT `PRIVILEGE_TYPE` FROM '
                    . '`INFORMATION_SCHEMA`.`SCHEMA_PRIVILEGES` '
                    . "WHERE GRANTEE='''pma_test''@''localhost''' "
                    . "AND PRIVILEGE_TYPE='EVENT' AND 'db' LIKE `TABLE_SCHEMA`",
                'result' => [],
            ],
            [
                'query'  => 'SELECT `PRIVILEGE_TYPE` FROM '
                    . '`INFORMATION_SCHEMA`.`SCHEMA_PRIVILEGES` '
                    . "WHERE GRANTEE='''pma_test''@''localhost''' "
                    . "AND PRIVILEGE_TYPE='TRIGGER' AND 'db' LIKE `TABLE_SCHEMA`",
                'result' => [],
            ],
            [
                'query'  => 'SELECT (COUNT(DB_first_level) DIV 100) * 100 from '
                    . "( SELECT distinct SUBSTRING_INDEX(SCHEMA_NAME, '_', 1) "
                    . 'DB_first_level FROM INFORMATION_SCHEMA.SCHEMATA '
                    . "WHERE `SCHEMA_NAME` < 'db' ) t",
                'result' => [],
            ],
            [
                'query'  => 'SELECT (COUNT(DB_first_level) DIV 100) * 100 from '
                    . "( SELECT distinct SUBSTRING_INDEX(SCHEMA_NAME, '_', 1) "
                    . 'DB_first_level FROM INFORMATION_SCHEMA.SCHEMATA '
                    . "WHERE `SCHEMA_NAME` < 'pma_test' ) t",
                'result' => [],
            ],
            [
                'query'  => 'SELECT `SCHEMA_NAME` FROM '
                    . '`INFORMATION_SCHEMA`.`SCHEMATA`, '
                    . '(SELECT DB_first_level FROM ( SELECT DISTINCT '
                    . "SUBSTRING_INDEX(SCHEMA_NAME, '_', 1) DB_first_level FROM "
                    . 'INFORMATION_SCHEMA.SCHEMATA WHERE TRUE ) t '
                    . 'ORDER BY DB_first_level ASC LIMIT , 100) t2 WHERE TRUE AND '
                    . "1 = LOCATE(CONCAT(DB_first_level, '_'), "
                    . "CONCAT(SCHEMA_NAME, '_')) ORDER BY SCHEMA_NAME ASC",
                'result' => [],
            ],
            [
                'query' => 'SELECT @@ndb_version_string',
                'result' => [['ndb-7.4.10']],
            ],
            [
                'query' => 'SELECT *, `COLUMN_NAME` AS `Field`, `COLUMN_TYPE` AS'
                    . ' `Type`, `COLLATION_NAME` AS `Collation`, `IS_NULLABLE` AS'
                    . ' `Null`, `COLUMN_KEY` AS `Key`, `COLUMN_DEFAULT` AS `Default`,'
                    . ' `EXTRA` AS `Extra`, `PRIVILEGES` AS `Privileges`,'
                    . ' `COLUMN_COMMENT` AS `Comment` FROM `information_schema`.`COLUMNS`'
                    . " WHERE `TABLE_SCHEMA` = 'information_schema' AND `TABLE_NAME` = 'PMA'",
                'result' => [],
            ],
            [
                'query' => 'SELECT TABLE_NAME, COLUMN_NAME, REFERENCED_TABLE_NAME,'
                    . ' REFERENCED_COLUMN_NAME FROM information_schema.key_column_usage'
                    . " WHERE referenced_table_name IS NOT NULL AND TABLE_SCHEMA = 'test'"
                    . " AND TABLE_NAME IN ('table1','table2') AND"
                    . " REFERENCED_TABLE_NAME IN ('table1','table2');",
                'result' => [
                    [
                        'TABLE_NAME' => 'table2',
                        'COLUMN_NAME' => 'idtable2',
                        'REFERENCED_TABLE_NAME' => 'table1',
                        'REFERENCED_COLUMN_NAME' => 'idtable1',
                    ],
                ],
            ],
            [
                'query' => 'SELECT `item_name`, `item_type` FROM `pmadb`.`navigationhiding`'
                    . " WHERE `username`='user' AND `db_name`='db' AND `table_name`=''",
                'result' => [
                    [
                        'item_name' => 'tableName',
                        'item_type' => 'table',
                    ],
                    [
                        'item_name' => 'viewName',
                        'item_type' => 'view',
                    ],
                ],
            ],
            [
                'query' => 'SELECT `Table_priv` FROM `mysql`.`tables_priv` WHERE `User` ='
                    . ' \'PMA_username\' AND `Host` = \'PMA_hostname\' AND `Db` ='
                    . ' \'PMA_db\' AND `Table_name` = \'PMA_table\';',
                'result' => [
                    ['Table_priv' => 'Select,Insert,Update,References,Create View,Show view'],
                ],
            ],
            [
                'query' => 'SHOW COLUMNS FROM `my_db`.`test_tbl`',
                'result' => [],
            ],
            [
                'query' => 'SHOW COLUMNS FROM `mysql`.`tables_priv` LIKE \'Table_priv\';',
                'result' => [
                    ['Type' => 'set(\'Select\',\'Insert\',\'Update\',\'References\',\'Create View\',\'Show view\')'],
                ],
            ],
            [
                'query' => 'SHOW COLUMNS FROM `PMA_db`.`PMA_table`;',
                'columns' => [
                    'Field',
                    'Type',
                    'Null',
                    'Key',
                    'Default',
                    'Extra',
                ],
                'result' => [
                    [
                        'id',
                        'int(11)',
                        'NO',
                        'PRI',
                        null,
                        'auto_increment',
                    ],
                    [
                        'name',
                        'varchar(20)',
                        'NO',
                        '',
                        null,
                        '',
                    ],
                    [
                        'datetimefield',
                        'datetime',
                        'NO',
                        '',
                        null,
                        '',
                    ],
                ],
            ],
            [
                'query' => 'SELECT `Column_name`, `Column_priv` FROM `mysql`.`columns_priv`'
                    . ' WHERE `User` = \'PMA_username\' AND `Host` = \'PMA_hostname\' AND'
                    . ' `Db` = \'PMA_db\' AND `Table_name` = \'PMA_table\';',
                'columns' => [
                    'Column_name',
                    'Column_priv',
                ],
                'result' => [
                    [
                        'id',
                        'Select',
                    ],
                    [
                        'name',
                        'Select',
                    ],
                    [
                        'datetimefield',
                        'Select',
                    ],
                ],
            ],
            [
                'query' => 'SHOW GLOBAL STATUS',
                'columns' => ['Variable_name', 'Value'],
                'result' => [
                    ['Aborted_clients', '0'],
                    ['Aborted_connects', '0'],
                    ['Com_delete_multi', '0'],
                    ['Com_create_function', '0'],
                    ['Com_empty_query', '0'],
                ],
            ],
            [
                'query' => 'SHOW GLOBAL VARIABLES',
                'columns' => ['Variable_name', 'Value'],
                'result' => [
                    ['auto_increment_increment', '1'],
                    ['auto_increment_offset', '1'],
                    ['automatic_sp_privileges', 'ON'],
                    ['back_log', '50'],
                    ['big_tables', 'OFF'],
                    ['version', '8.0.2'],
                ],
            ],
            [
                'query' => 'SELECT start_time, user_host, Sec_to_Time(Sum(Time_to_Sec(query_time))) '
                    . 'as query_time, Sec_to_Time(Sum(Time_to_Sec(lock_time))) as lock_time,'
                    . ' SUM(rows_sent) AS rows_sent, SUM(rows_examined) AS rows_examined,'
                    . ' db, sql_text, COUNT(sql_text) AS \'#\' FROM `mysql`.`slow_log` WHERE'
                    . ' start_time > FROM_UNIXTIME(0) AND start_time < FROM_UNIXTIME(10) GROUP BY sql_text',
                'columns' => ['sql_text', '#'],
                'result' => [
                    ['insert sql_text', 11],
                    ['update sql_text', 10],
                ],
            ],
            [
                'query' => 'SELECT TIME(event_time) as event_time, user_host, thread_id,'
                    . ' server_id, argument, count(argument) as \'#\' FROM `mysql`.`general_log`'
                    . ' WHERE command_type=\'Query\' AND event_time > FROM_UNIXTIME(0)'
                    . ' AND event_time < FROM_UNIXTIME(10) AND argument REGEXP \'^(INSERT'
                    . '|SELECT|UPDATE|DELETE)\' GROUP by argument',
                'columns' => ['sql_text', '#', 'argument'],
                'result' => [
                    ['insert sql_text', 10, 'argument argument2'],
                    ['update sql_text', 11, 'argument3 argument4'],
                ],
            ],
            [
                'query' => 'SET PROFILING=1;',
                'result' => [],
            ],
            [
                'query' => 'query',
                'result' => [],
            ],
            [
                'query' => 'EXPLAIN query',
                'columns' => ['sql_text', '#', 'argument'],
                'result' => [
                    ['insert sql_text', 10, 'argument argument2'],
                ],
            ],
            [
                'query' => 'SELECT seq,state,duration FROM INFORMATION_SCHEMA.PROFILING WHERE QUERY_ID=1 ORDER BY seq',
                'result' => [],
            ],
            [
                'query' => 'SHOW GLOBAL VARIABLES WHERE Variable_name IN '
                    . '("general_log","slow_query_log","long_query_time","log_output")',
                'columns' => ['Variable_name', 'Value'],
                'result' => [
                    ['general_log', 'OFF'],
                    ['log_output', 'FILE'],
                    ['long_query_time', '10.000000'],
                    ['slow_query_log', 'OFF'],
                ],
            ],
            [
                'query' => 'INSERT INTO `db`.`table` (`username`, `export_type`, `template_name`, `template_data`)'
                    . ' VALUES (\'user\', \'type\', \'name\', \'data\');',
                'result' => [],
            ],
            [
                'query' => 'SELECT * FROM `db`.`table` WHERE `username` = \'user\''
                    . ' AND `export_type` = \'type\' ORDER BY `template_name`;',
                'columns' => ['id', 'username', 'export_type', 'template_name', 'template_data'],
                'result' => [
                    ['1', 'user1', 'type1', 'name1', 'data1'],
                    ['2', 'user2', 'type2', 'name2', 'data2'],
                ],
            ],
            [
                'query' => 'DELETE FROM `db`.`table` WHERE `id` = 1 AND `username` = \'user\';',
                'result' => [],
            ],
            [
                'query' => 'SELECT * FROM `db`.`table` WHERE `id` = 1 AND `username` = \'user\';',
                'columns' => ['id', 'username', 'export_type', 'template_name', 'template_data'],
                'result' => [
                    ['1', 'user1', 'type1', 'name1', 'data1'],
                ],
            ],
            [
                'query' => 'UPDATE `db`.`table` SET `template_data` = \'data\''
                    . ' WHERE `id` = 1 AND `username` = \'user\';',
                'result' => [],
            ],
            [
                'query' => 'SHOW SLAVE HOSTS',
                'columns' => ['Server_id', 'Host'],
                'result' => [
                    ['Server_id1', 'Host1'],
                    ['Server_id2', 'Host2'],
                ],
            ],
            [
                'query' => 'SHOW ALL SLAVES STATUS',
                'result' => [],
            ],
            [
                'query' => 'SHOW COLUMNS FROM `mysql`.`user`',
                'columns' => ['Field', 'Type', 'Null'],
                'result' => [['host', 'char(60)', 'NO']],
            ],
            [
                'query' => 'SHOW INDEXES FROM `mysql`.`user`',
                'result' => [],
            ],
            [
                'query' => 'SHOW INDEXES FROM `my_db`.`test_tbl`',
                'result' => [],
            ],
            [
                'query' => 'SELECT USER();',
                'result' => [],
            ],
            [
                'query' => 'SHOW PROCESSLIST',
                'columns' => ['Id', 'User', 'Host', 'db', 'Command', 'Time', 'State', 'Info'],
                'result' => [['Id1', 'User1', 'Host1', 'db1', 'Command1', 'Time1', 'State1', 'Info1']],
            ],
            [
                'query' => 'SELECT * FROM `INFORMATION_SCHEMA`.`PROCESSLIST` ORDER BY `db` ASC',
                'columns' => ['Id', 'User', 'Host', 'db', 'Command', 'Time', 'State', 'Info'],
                'result' => [['Id1', 'User1', 'Host1', 'db1', 'Command1', 'Time1', 'State1', 'Info1']],
            ],
            [
                'query' => 'SELECT * FROM `INFORMATION_SCHEMA`.`PROCESSLIST` ORDER BY `Host` DESC',
                'columns' => ['Id', 'User', 'Host', 'db', 'Command', 'Time', 'State', 'Info'],
                'result' => [['Id1', 'User1', 'Host1', 'db1', 'Command1', 'Time1', 'State1', 'Info1']],
            ],
            [
                'query' => 'SELECT * FROM `INFORMATION_SCHEMA`.`PROCESSLIST` ORDER BY `process` DESC',
                'columns' => ['Id', 'User', 'Host', 'db', 'Command', 'Time', 'State', 'Info'],
                'result' => [['Id1', 'User1', 'Host1', 'db1', 'Command1', 'Time1', 'State1', 'Info1']],
            ],
            [
                'query' => 'SELECT UNIX_TIMESTAMP() - 36000',
                'result' => [],
            ],
            [
                'query' => 'SELECT MAX(version) FROM `pmadb`.`tracking` WHERE `db_name` = \'db\''
                    . ' AND `table_name` = \'hello_world\'',
                'columns' => ['version'],
                'result' => [['10']],
            ],
            [
                'query' => 'SELECT MAX(version) FROM `pmadb`.`tracking` WHERE `db_name` = \'db\''
                    . ' AND `table_name` = \'hello_lovely_world\'',
                'columns' => ['version'],
                'result' => [['10']],
            ],
            [
                'query' => 'SELECT MAX(version) FROM `pmadb`.`tracking` WHERE `db_name` = \'db\''
                    . ' AND `table_name` = \'hello_lovely_world2\'',
                'columns' => ['version'],
                'result' => [['10']],
            ],
            [
                'query' => 'SELECT DISTINCT db_name, table_name FROM `pmadb`.`tracking`'
                    . ' WHERE db_name = \'PMA_db\' ORDER BY db_name, table_name',
                'columns' => ['db_name', 'table_name', 'version'],
                'result' => [['PMA_db', 'PMA_table', '10']],
            ],
            [
                'query' => 'SELECT * FROM `pmadb`.`tracking` WHERE db_name = \'PMA_db\''
                    . ' AND table_name = \'PMA_table\' ORDER BY version DESC',
                'columns' => ['db_name', 'table_name', 'version', 'date_created', 'date_updated', 'tracking_active'],
                'result' => [
                    ['PMA_db', 'PMA_table', '1', 'date_created', 'date_updated', '1'],
                    ['PMA_db', 'PMA_table', '2', 'date_created', 'date_updated', '0'],
                ],
            ],
            [
                'query' => 'SELECT tracking_active FROM `pmadb`.`tracking` WHERE db_name = \'PMA_db\''
                    . ' AND table_name = \'PMA_table\' ORDER BY version DESC LIMIT 1',
                'columns' => ['tracking_active'],
                'result' => [['1']],
            ],
            [
                'query' => 'SHOW TABLE STATUS FROM `PMA_db` WHERE `Name` LIKE \'PMA\_table%\'',
                'columns' => ['Name'],
                'result' => [['PMA_table']],
            ],
            [
                'query' => 'SELECT `id` FROM `table_1` WHERE `id` > 10 AND (`id` <> 20)',
                'columns' => ['id'],
                'result' => [['11'], ['12']],
            ],
            [
                'query' => 'SELECT * FROM `table_1` WHERE `id` > 10',
                'columns' => ['column'],
                'result' => [['row1'], ['row2']],
            ],
            [
                'query' => 'SELECT * FROM `PMA`.`table_1` LIMIT 1',
                'columns' => ['column'],
                'result' => [['table']],
            ],
            [
                'query' => 'SELECT * FROM `PMA`.`table_2` LIMIT 1',
                'columns' => ['column'],
                'result' => [['table']],
            ],
            [
                'query' => 'SELECT `ENGINE` FROM `information_schema`.`tables` WHERE `table_name` = "table_1"'
                    . ' AND `table_schema` = "PMA" AND UPPER(`engine`)'
                    . ' IN ("INNODB", "FALCON", "NDB", "INFINIDB", "TOKUDB", "XTRADB", "SEQUENCE", "BDB")',
                'columns' => ['ENGINE'],
                'result' => [['INNODB']],
            ],
            [
                'query' => 'SELECT `ENGINE` FROM `information_schema`.`tables` WHERE `table_name` = "table_2"'
                    . ' AND `table_schema` = "PMA" AND UPPER(`engine`)'
                    . ' IN ("INNODB", "FALCON", "NDB", "INFINIDB", "TOKUDB", "XTRADB", "SEQUENCE", "BDB")',
                'columns' => ['ENGINE'],
                'result' => [['INNODB']],
            ],
            [
                'query' => 'SHOW BINLOG EVENTS IN \'index1\' LIMIT 3, 10',
                'columns' => ['Info', 'Log_name', 'Pos', 'Event_type', 'Orig_log_pos', 'End_log_pos', 'Server_id'],
                'result' => [
                    [
                        'index1_Info',
                        'index1_Log_name',
                        'index1_Pos',
                        'index1_Event_type',
                        'index1_Orig_log_pos',
                        'index1_End_log_pos',
                        'index1_Server_id',
                    ],
                ],
            ],
            [
                'query' => 'SHOW FULL COLUMNS FROM `testdb`.`mytable` LIKE \'\_id\'',
                'columns' => ['Field', 'Type', 'Collation', 'Null', 'Key', 'Default', 'Extra', 'Privileges', 'Comment'],
                'result' => [
                    [
                        '_id',
                        'tinyint(4)',
                        null,
                        'NO',
                        '',
                        null,
                        '',
                        'select,insert,update,references',
                        '',
                    ],
                ],
            ],
            [
                'query' => 'SHOW FULL COLUMNS FROM `testdb`.`mytable`',
                'columns' => ['Field', 'Type', 'Collation', 'Null', 'Key', 'Default', 'Extra', 'Privileges', 'Comment'],
                'result' => [
                    [
                        'aid',
                        'tinyint(4)',
                        null,
                        'NO',
                        'PRI',
                        null,
                        '',
                        'select,insert,update,references',
                        '',
                    ],
                    [
                        '_id',
                        'tinyint(4)',
                        null,
                        'NO',
                        '',
                        null,
                        '',
                        'select,insert,update,references',
                        '',
                    ],
                ],
            ],
            [
                'query'  => 'SHOW INDEXES FROM `testdb`.`mytable`',
                'result' => [],
            ],
            [
                'query' => 'SHOW CREATE TABLE `testdb`.`mytable`',
                'columns' => ['Table', 'Create Table'],
                'result' => [
                    [
                        'test',
                        'CREATE TABLE `test` ('
                        . '    `aid` tinyint(4) NOT NULL,'
                        . '    `_id` tinyint(4) NOT NULL,'
                        . '    PRIMARY KEY (`aid`)'
                        . ') ENGINE=InnoDB DEFAULT CHARSET=latin1',
                    ],
                ],
            ],
            [
                'query' => 'SELECT * FROM `testdb`.`mytable` LIMIT 1',
                'columns' => ['aid', '_id'],
                'result' => [
                    [
                        1,
                        1,
                    ],
                ],
            ],
            [
                'query' => 'SHOW CREATE TABLE `test_db`.`test_table`',
                'columns' => ['Table', 'Create Table'],
                'result' => [['test_table', 'CREATE TABLE `test_table`']],
            ],
            [
                'query' => 'SHOW COLUMNS FROM `test_db`.`test_table`',
                'columns' => ['Field', 'Type', 'Null', 'Key', 'Default', 'Extra'],
                'result' => [
                    ['id', 'int(11)', 'NO', 'PRI', 'NULL', 'auto_increment'],
                    ['name', 'varchar(20)', 'NO', '', 'NULL', ''],
                    ['datetimefield', 'datetime', 'NO', '', 'NULL', ''],
                ],
            ],
            [
                'query' => 'SHOW FULL COLUMNS FROM `test_db`.`test_table`',
                'columns' => ['Field', 'Type', 'Null', 'Key', 'Default', 'Extra'],
                'result' => [
                    ['id', 'int(11)', 'NO', 'PRI', 'NULL', 'auto_increment'],
                    ['name', 'varchar(20)', 'NO', '', 'NULL', ''],
                    ['datetimefield', 'datetime', 'NO', '', 'NULL', ''],
                ],
            ],
            [
                'query' => 'DESC `test_db`.`test_table`',
                'columns' => ['Field', 'Type', 'Null', 'Key', 'Default', 'Extra'],
                'result' => [
                    ['id', 'int(11)', 'NO', 'PRI', 'NULL', 'auto_increment'],
                    ['name', 'varchar(20)', 'NO', '', 'NULL', ''],
                    ['datetimefield', 'datetime', 'NO', '', 'NULL', ''],
                ],
            ],
            [
                'query' => 'SHOW TABLE STATUS FROM `test_db` WHERE `Name` LIKE \'test\_table%\'',
                'columns' => ['Name', 'Engine', 'Rows'],
                'result' => [['test_table', 'InnoDB', '3']],
            ],
            [
                'query' => 'SHOW TABLE STATUS FROM `test_db` WHERE Name = \'test_table\'',
                'columns' => ['Name', 'Engine', 'Rows'],
                'result' => [['test_table', 'InnoDB', '3']],
            ],
            [
                'query' => 'SHOW INDEXES FROM `test_db`.`test_table`',
                'columns' => ['Table', 'Non_unique', 'Key_name', 'Column_name'],
                'result' => [['test_table', '0', 'PRIMARY', 'id']],
            ],
            [
                'query' => 'SHOW INDEX FROM `test_table`;',
                'columns' => ['Table', 'Non_unique', 'Key_name', 'Column_name'],
                'result' => [['test_table', '0', 'PRIMARY', 'id']],
            ],
            [
                'query' => 'SHOW TRIGGERS FROM `test_db` LIKE \'test_table\';',
                'columns' => ['Trigger', 'Event', 'Table', 'Statement', 'Timing', 'Definer'],
                'result' => [['test_trigger', 'INSERT', 'test_table', 'BEGIN END', 'AFTER', 'definer@localhost']],
            ],
            [
                'query' => 'SELECT * FROM `test_db`.`test_table_yaml`;',
                'columns' => ['id', 'name', 'datetimefield', 'textfield'],
                'metadata' => [
                    new FieldMetadata(MYSQLI_TYPE_DECIMAL, 0, (object) []),
                    new FieldMetadata(MYSQLI_TYPE_STRING, 0, (object) []),
                    new FieldMetadata(MYSQLI_TYPE_DATETIME, 0, (object) []),
                    new FieldMetadata(MYSQLI_TYPE_STRING, 0, (object) []),
                ],
                'result' => [
                    ['1', 'abcd', '2011-01-20 02:00:02', null],
                    ['2', 'foo', '2010-01-20 02:00:02', null],
                    ['3', 'Abcd', '2012-01-20 02:00:02', null],
                    ['4', 'Abcd', '2012-01-20 02:00:02', '123'],
                    ['5', 'Abcd', '2012-01-20 02:00:02', '+30.2103210000'],
                ],
            ],
            [
                'query' => 'SELECT * FROM `test_db`.`test_table`;',
                'columns' => ['id', 'name', 'datetimefield'],
                'result' => [
                    ['1', 'abcd', '2011-01-20 02:00:02'],
                    ['2', 'foo', '2010-01-20 02:00:02'],
                    ['3', 'Abcd', '2012-01-20 02:00:02'],
                ],
            ],
            [
                'query' => 'SELECT * FROM `test_db`.`test_table_complex`;',
                'columns' => ['f1', 'f2', 'f3', 'f4'],
                'result' => [
                    ['"\'"><iframe onload=alert(1)>шеллы', '0x12346857fefe', "My awesome\nText", '0xaf1234f68c57fefe'],
                    [null, null, null, null],
                    ['', '0x1', 'шеллы', '0x2'],
                ],
                'metadata' => [
                    new FieldMetadata(MYSQLI_TYPE_STRING, 0, (object) ['charsetnr' => 33]),
                    new FieldMetadata(MYSQLI_TYPE_STRING, 0, (object) ['charsetnr' => 63]),
                    new FieldMetadata(MYSQLI_TYPE_BLOB, 0, (object) ['charsetnr' => 23]),
                    new FieldMetadata(MYSQLI_TYPE_BLOB, 0, (object) ['charsetnr' => 63]),
                ],
            ],
            [
                'query' => 'SHOW PROCEDURE STATUS;',
                'columns' => ['Db', 'Name', 'Type'],
                'result' => [
                    ['test_db', 'test_proc1', 'PROCEDURE'],
                    ['test_db', 'test_proc2', 'PROCEDURE'],
                ],
            ],
            [
                'query' => 'SHOW FUNCTION STATUS;',
                'columns' => ['Db', 'Name', 'Type'],
                'result' => [['test_db', 'test_func', 'FUNCTION']],
            ],
            [
                'query' => 'SHOW CREATE PROCEDURE `test_db`.`test_proc1`',
                'columns' => ['Procedure', 'Create Procedure'],
                'result' => [['test_proc1', 'CREATE PROCEDURE `test_proc1` (p INT) BEGIN END']],
            ],
            [
                'query' => 'SHOW CREATE PROCEDURE `test_db`.`test_proc2`',
                'columns' => ['Procedure', 'Create Procedure'],
                'result' => [['test_proc2', 'CREATE PROCEDURE `test_proc2` (p INT) BEGIN END']],
            ],
            [
                'query' => 'SHOW CREATE FUNCTION `test_db`.`test_func`',
                'columns' => ['Function', 'Create Function'],
                'result' => [['test_func', 'CREATE FUNCTION `test_func` (p INT) RETURNS int(11) BEGIN END']],
            ],
            [
                'query'  => 'USE `test_db`',
                'result' => [],
            ],
            [
                'query'  => 'SET SQL_QUOTE_SHOW_CREATE = 0',
                'result' => [],
            ],
            [
                'query'  => 'SET SQL_QUOTE_SHOW_CREATE = 1',
                'result' => [],
            ],
            [
                'query' => 'UPDATE `test_tbl` SET `vc` = \'…zff s sf\' WHERE `test`.`ser` = 2',
                'result' => [],
            ],
            [
                'query' => 'UPDATE `test_tbl` SET `vc` = \'…ss s s\' WHERE `test`.`ser` = 1',
                'result' => [],
            ],
            [
                'query' => 'SELECT LAST_INSERT_ID();',
                'result' => [],
            ],
            [
                'query' => 'SHOW WARNINGS',
                'result' => [],
            ],
            [
                'query' => 'SELECT * FROM `information_schema`.`bookmark` WHERE dbase = \'my_db\''
                . ' AND (user = \'user\') AND `label` = \'test_tbl\' LIMIT 1',
                'result' => [],
            ],
            [
                'query' => 'SELECT `prefs` FROM `information_schema`.`table_uiprefs` WHERE `username` = \'user\''
                . ' AND `db_name` = \'my_db\' AND `table_name` = \'test_tbl\'',
                'result' => [],
            ],
            [
                'query' => 'SELECT DATABASE()',
                'result' => [],
            ],
            [
                'query' => 'SELECT * FROM `test_tbl` LIMIT 0, 25',
                'columns' => ['vc', 'text', 'ser'],
                'result' => [
                    [
                        'sss s s  ',
                        '…z',
                        1,
                    ],
                    [
                        'zzff s sf',
                        '…zff',
                        2,
                    ],
                ],
            ],
            [
                'query' => 'SELECT @@have_profiling',
                'result' => [],
            ],
            [
                'query'  => 'SELECT TABLE_NAME FROM information_schema.VIEWS'
                    . ' WHERE TABLE_SCHEMA = \'my_db\' AND TABLE_NAME = \'test_tbl\'',
                'result' => [],
            ],
            [
                'query' => 'SHOW FULL COLUMNS FROM `my_db`.`test_tbl`',
                'result' => [],
            ],
            [
                'query' => 'SHOW TABLE STATUS FROM `my_db` WHERE `Name` LIKE \'test\_tbl%\'',
                'result' => [],
            ],
            [
                'query' => 'SHOW CREATE TABLE `my_db`.`test_tbl`',
                'result' => [],
            ],
            [
                'query' => 'SELECT COUNT(*) FROM `my_db`.`test_tbl`',
                'result' => [],
            ],
            [
                'query' => 'SELECT `master_field`, `foreign_db`, `foreign_table`, `foreign_field`'
                . ' FROM `information_schema`.`relation`'
                . ' WHERE `master_db` = \'my_db\' AND `master_table` = \'test_tbl\'',
                'result' => [],
            ],
            [
                'query' => 'SELECT `test_tbl`.`vc` FROM `my_db`.`test_tbl` WHERE `test`.`ser` = 2',
                'result' => [],
            ],
            [
                'query' => 'SELECT * FROM `pmadb`.`usergroups` ORDER BY `usergroup` ASC',
                'columns' => ['usergroup', 'tab', 'allowed'],
                'result' => [['usergroup', 'server_sql', 'Y']],
            ],
            [
                'query' => 'DESCRIBE `test_table`',
                'columns' => ['Field', 'Type', 'Null', 'Key', 'Default', 'Extra'],
                'result' => [
                    ['id', 'int(11)', 'NO', 'PRI', 'NULL', 'auto_increment'],
                    ['name', 'varchar(20)', 'NO', '', 'NULL', ''],
                    ['datetimefield', 'datetime', 'NO', '', 'NULL', ''],
                ],
            ],
            [
                'query' => 'SELECT * FROM `test_table` WHERE `id` = 4;',
                'columns' => ['id', 'name', 'datetimefield'],
                'result' => [['4', '101', '2013-01-20 02:00:02']],
            ],
            [
                'query' => 'SELECT * FROM `mysql`.`user` WHERE `User` = \'username\' AND `Host` = \'hostname\';',
                'columns' => ['Host', 'User', 'Password'],
                'result' => [['hostname', 'username', 'password']],
            ],
            [
                'query' => 'SELECT COUNT(*) FROM (SELECT * FROM company_users WHERE not_working_count != 0 ) as cnt',
                'result' => false,
            ],
            [
                'query' => 'SELECT COUNT(*) FROM (SELECT * FROM company_users ) as cnt',
                'result' => [
                    [4],
                ],
            ],
            [
                'query' => 'SELECT COUNT(*) FROM (SELECT * FROM company_users WHERE working_count = 0 ) as cnt',
                'result' => [
                    [15],
                ],
            ],
            [
                'query' => 'SELECT COUNT(*) FROM `my_dataset`.`company_users`',
                'result' => [
                    [18],
                ],
            ],
            [
                'query' => 'SELECT COUNT(*) FROM ('
                . 'SELECT *, 1, (SELECT COUNT(*) FROM tbl1) as c1, '
                . '(SELECT 1 FROM tbl2) as c2 FROM company_users WHERE subquery_case = 0 ) as cnt',
                'result' => [
                    [42],
                ],
            ],
            [
                'query' => 'CREATE TABLE `event` SELECT DISTINCT `eventID`, `Start_time`,'
                . ' `DateOfEvent`, `NumberOfGuests`, `NameOfVenue`, `LocationOfVenue` FROM `test_tbl`;',
                'result' => [],
            ],
            [
                'query' => 'ALTER TABLE `event` ADD PRIMARY KEY(`eventID`);',
                'result' => [],
            ],
            [
                'query' => 'CREATE TABLE `table2` SELECT DISTINCT `Start_time`,'
                            . ' `TypeOfEvent`, `period` FROM `test_tbl`;',
                'result' => [],
            ],
            [
                'query' => 'ALTER TABLE `table2` ADD PRIMARY KEY(`Start_time`);',
                'result' => [],
            ],
            [
                'query' => 'DROP TABLE `test_tbl`',
                'result' => [],
            ],
            [
                'query' => 'CREATE TABLE `batch_log2` SELECT DISTINCT `ID`, `task` FROM `test_tbl`;',
                'result' => [],
            ],
            [
                'query' => 'ALTER TABLE `batch_log2` ADD PRIMARY KEY(`ID`, `task`);',
                'result' => [],
            ],
            [
                'query' => 'CREATE TABLE `table2` SELECT DISTINCT `task`, `timestamp` FROM `test_tbl`;',
                'result' => [],
            ],
            [
                'query' => 'ALTER TABLE `table2` ADD PRIMARY KEY(`task`);',
                'result' => [],
            ],
        ];
        /**
         * Current database.
         */
        $GLOBALS['dummy_db'] = '';

        /* Some basic setup for dummy driver */
        $GLOBALS['cfg']['DBG']['sql'] = false;
    }
}<|MERGE_RESOLUTION|>--- conflicted
+++ resolved
@@ -149,14 +149,9 @@
         if ($filoQuery !== null) {// Found a matching query
             return $filoQuery;
         }
-<<<<<<< HEAD
-
-        for ($i = 0, $nb = count($GLOBALS['dummy_queries']); $i < $nb; $i++) {
-            if ($GLOBALS['dummy_queries'][$i]['query'] != $query) {
-=======
+
         for ($i = 0, $nb = count($this->dummyQueries); $i < $nb; $i++) {
             if ($this->dummyQueries[$i]['query'] !== $query) {
->>>>>>> d75345cc
                 continue;
             }
 
@@ -487,19 +482,13 @@
     /**
      * Adds query result for testing
      *
-<<<<<<< HEAD
-     * @param string      $query  SQL
-     * @param array|false $result Expected result
-=======
      * @param string     $query    SQL
      * @param array|bool $result   Expected result
      * @param string[]   $columns  The result columns
      * @param object[]   $metadata The result metadata
->>>>>>> d75345cc
+     * @phpstan-param (int[]|string[]|array{string: string})[]|bool $result
      *
      * @return void
-     *
-     * @phpstan-param (int[]|string[]|array{string: string})[]|bool $result
      */
     public function addResult(string $query, $result, array $columns = [], array $metadata = [])
     {
