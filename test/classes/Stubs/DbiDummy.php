--- conflicted
+++ resolved
@@ -2314,7 +2314,6 @@
                 ],
             ],
             [
-<<<<<<< HEAD
                 'query' => 'SHOW CREATE TABLE `test_db`.`test_table`',
                 'columns' => ['Table', 'Create Table'],
                 'result' => [['test_table', 'CREATE TABLE `test_table`']],
@@ -2431,7 +2430,8 @@
             [
                 'query'  => 'SET SQL_QUOTE_SHOW_CREATE = 1',
                 'result' => [],
-=======
+            ],
+            [
                 'query' => 'UPDATE `test_tbl` SET `vc` = \'…zff s sf\' WHERE `test`.`ser` = 2',
                 'result' => [],
             ],
@@ -2514,7 +2514,6 @@
                 'metadata' => [
                     (object) ['type' => 'string'],
                 ],
->>>>>>> 69e7436a
             ],
         ];
         /**
