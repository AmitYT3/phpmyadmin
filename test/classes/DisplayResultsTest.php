<?php
/**
 * Tests for displaying results
 *
 * @package PhpMyAdmin-test
 */

/*
 * Include to test.
 */
use PMA\libraries\plugins\transformations\Text_Plain_Link;

require_once 'libraries/relation.lib.php';
require_once 'libraries/string.lib.php';
require_once 'test/PMATestCase.php';

/**
 * Test cases for displaying results.
 *
 * @package PhpMyAdmin-test
 */
class DisplayResultsTest extends PMATestCase
{
    /**
     * @access protected
     */
    protected $object;

    /**
     * Sets up the fixture, for example, opens a network connection.
     * This method is called before a test is executed.
     *
     * @access protected
     * @return void
     */
    protected function setUp()
    {
        $GLOBALS['server'] = 0;
        $this->object = new PMA\libraries\DisplayResults('as', '', '', '');
        $GLOBALS['PMA_Config'] = new PMA\libraries\Config();
        $GLOBALS['PMA_Config']->enableBc();
        $GLOBALS['text_dir'] = 'ltr';
        $GLOBALS['collation_connection'] = 'utf-8';

        $dbi = $this->getMockBuilder('PMA\libraries\DatabaseInterface')
            ->disableOriginalConstructor()
            ->getMock();

        $dbi->expects($this->any())->method('fieldFlags')
            ->will($this->returnArgument(1));

        $GLOBALS['dbi'] = $dbi;
    }

    /**
     * Tears down the fixture, for example, closes a network connection.
     * This method is called after a test is executed.
     *
     * @access protected
     * @return void
     */
    protected function tearDown()
    {
        unset($this->object);
    }

    /**
     * Call private functions by setting visibility to public.
     *
     * @param string $name   method name
     * @param array  $params parameters for the invocation
     *
     * @return the output from the private method.
     */
    private function _callPrivateFunction($name, $params)
    {
        $class = new ReflectionClass('PMA\libraries\DisplayResults');
        $method = $class->getMethod($name);
        $method->setAccessible(true);
        return $method->invokeArgs($this->object, $params);
    }

    /**
     * Test for _isSelect function
     *
     * @return void
     */
    public function testisSelect()
    {
        $parser = new \SqlParser\Parser('SELECT * FROM pma');
        $this->assertTrue(
            $this->_callPrivateFunction(
                '_isSelect',
                array(
                    array(
                        'statement' => $parser->statements[0],
                        'select_from' => true,
                    ),
                )
            )
        );
    }

    /**
     * Test for navigation buttons
     *
     * @param string  $caption        iconic caption for button
     * @param string  $title          text for button
     * @param integer $pos            position for next query
     * @param string  $html_sql_query query ready for display
     * @param string  $output         output from the _getTableNavigationButton
     *                                method
     *
     * @return void
     *
     * @dataProvider providerForTestGetTableNavigationButton
     */
    public function testGetTableNavigationButton(
        $caption, $title, $pos, $html_sql_query, $output
    ) {
        $GLOBALS['cfg']['TableNavigationLinksMode'] = 'icons';
        $_SESSION[' PMA_token '] = 'token';

        $this->assertEquals(
            $output,
            $this->_callPrivateFunction(
                '_getTableNavigationButton',
                array(&$caption, $title, $pos, $html_sql_query, true)
            )
        );
    }

    /**
     * Provider for testGetTableNavigationButton
     *
     * @return array array data for testGetTableNavigationButton
     */
    public function providerForTestGetTableNavigationButton()
    {
        return array(
            array(
                'btn',
                'Submit',
                1,
                'SELECT * FROM `pma_bookmark` WHERE 1',
                '<td><form action="sql.php" method="post" >'
                . '<input type="hidden" name="db" value="as" />'
                . '<input type="hidden" name="lang" value="en" />'
                . '<input type="hidden" name="collation_connection" value="utf-8" />'
                . '<input type="hidden" name="token" value="token" />'
                . '<input type="hidden" name="sql_query" value="SELECT * '
                . 'FROM `pma_bookmark` WHERE 1" />'
                . '<input type="hidden" name="pos" value="1" />'
                . '<input type="hidden" name="is_browse_distinct" value="" />'
                . '<input type="hidden" name="goto" value="" />'
                . '<input type="submit" name="navig" class="ajax" '
                . 'value="btn"  title="Submit" /></form></td>'
            )
        );
    }

    /**
     * Test for table navigation
     *
     * @return void
     *
     * @dataProvider providerForTestGetTableNavigation
     */
    public function testGetTableNavigation(
        // $pos_next, $pos_prev, $is_innodb, $output
    ) {
        $_SESSION['tmpval']['max_rows'] = '20';
        $_SESSION['tmpval']['pos'] = true;
        $GLOBALS['num_rows'] = '20';
        $GLOBALS['unlim_num_rows'] = '50';
        $GLOBALS['cfg']['ShowAll'] = true;
        $_SESSION['tmpval']['repeat_cells'] = '1';

        /**
         * FIXME Counting words of a generated large HTML is not a good way
         * of testing IMO. Introduce more granular assertions that assert for
         * existence of important content inside the generated HTML.
         */
        /*
        $this->assertEquals(
            $output,
            str_word_count(
                $this->_callPrivateFunction(
                    '_getTableNavigation',
                    array(
                        $pos_next, $pos_prev, $is_innodb
                    )
                )
            )
        );
        */
        $this->markTestIncomplete('Not yet implemented!');
    }

    /**
     * Provider for testing table navigation
     *
     * @return array data for testGetTableNavigation
     */
    public function providerForTestGetTableNavigation()
    {
        return array(
            array(
                21,
                41,
                false,
                '310'
            )
        );
    }

    /**
     * Data provider for testGetClassesForColumn
     *
     * @return array parameters and output
     */
    public function dataProviderForTestGetClassesForColumn()
    {
        return array(
            array(
                'grid_edit',
                'not_null',
                '',
                '',
                '',
                'data grid_edit not_null   '
            )
        );
    }

    /**
     * Test for _getClassesForColumn
     *
     * @param string $grid_edit_class  the class for all editable columns
     * @param string $not_null_class   the class for not null columns
     * @param string $relation_class   the class for relations in a column
     * @param string $hide_class       the class for visibility of a column
     * @param string $field_type_class the class related to type of the field
     * @param string $output           output of__getResettedClassForInlineEdit
     *
     * @return void
     *
     * @dataProvider dataProviderForTestGetClassesForColumn
     */
    public function testGetClassesForColumn(
        $grid_edit_class, $not_null_class, $relation_class,
        $hide_class, $field_type_class, $output
    ) {
        $GLOBALS['cfg']['BrowsePointerEnable'] = true;
        $GLOBALS['cfg']['BrowseMarkerEnable'] = true;

        $this->assertEquals(
            $output,
            $this->_callPrivateFunction(
                '_getClassesForColumn',
                array(
                    $grid_edit_class, $not_null_class, $relation_class,
                    $hide_class, $field_type_class
                )
            )
        );
    }

    /**
     * Test for _getClassForDateTimeRelatedFields - case 1
     *
     * @return void
     */
    public function testGetClassForDateTimeRelatedFieldsCase1()
    {
        $this->assertEquals(
            'datetimefield',
            $this->_callPrivateFunction(
                '_getClassForDateTimeRelatedFields',
                array(PMA\libraries\DisplayResults::DATETIME_FIELD)
            )
        );
    }

    /**
     * Test for _getClassForDateTimeRelatedFields - case 2
     *
     * @return void
     */
    public function testGetClassForDateTimeRelatedFieldsCase2()
    {
        $this->assertEquals(
            'datefield',
            $this->_callPrivateFunction(
                '_getClassForDateTimeRelatedFields',
                array(PMA\libraries\DisplayResults::DATE_FIELD)
            )
        );
    }

    /**
     * Test for _getClassForDateTimeRelatedFields - case 3
     *
     * @return void
     */
    public function testGetClassForDateTimeRelatedFieldsCase3()
    {
        $this->assertEquals(
            'text',
            $this->_callPrivateFunction(
                '_getClassForDateTimeRelatedFields',
                array(PMA\libraries\DisplayResults::STRING_FIELD)
            )
        );
    }

    /**
     * Test for _getOffsets - case 1
     *
     * @return void
     */
    public function testGetOffsetsCase1()
    {
        $_SESSION['tmpval']['max_rows'] = PMA\libraries\DisplayResults::ALL_ROWS;
        $this->assertEquals(
            array(0, 0),
            $this->_callPrivateFunction('_getOffsets', array())
        );
    }

    /**
     * Test for _getOffsets - case 2
     *
     * @return void
     */
    public function testGetOffsetsCase2()
    {
        $_SESSION['tmpval']['max_rows'] = 5;
        $_SESSION['tmpval']['pos'] = 4;
        $this->assertEquals(
            array(9, 0),
            $this->_callPrivateFunction('_getOffsets', array())
        );
    }

    /**
     * Data provider for testGetCheckboxForMultiRowSubmissions
     *
     * @return array parameters and output
     */
    public function dataProviderForGetCheckboxForMultiRowSubmissions()
    {
        return array(
            array(
                'sql.php?db=data&amp;table=new&amp;sql_query=DELETE+FROM+%60data%60'
                . '.%60new%60+WHERE+%60new%60.%60id%60+%3D+1&amp;message_to_show='
                . 'The+row+has+been+deleted&amp;goto=sql.php%3Fdb%3Ddata%26table%3D'
                . 'new%26sql_query%3DSELECT%2B%252A%2BFROM%2B%2560new%2560%26message'
                . '_to_show%3DThe%2Brow%2Bhas%2Bbeen%2Bdeleted%26goto%3Dtbl_'
                . 'structure.php',
                array(
                    'edit_lnk' => 'ur',
                    'del_lnk' => 'dr',
                    'sort_lnk' => '0',
                    'nav_bar' => '1',
                    'bkm_form' => '1',
                    'text_btn' => '1',
                    'pview_lnk' => '1'
                ),
                0,
                '%60new%60.%60id%60+%3D+1',
                array('`new`.`id`' => '= 1'),
                '[%_PMA_CHECKBOX_DIR_%]',
                'odd',
                '<td class="odd" class="center print_ignore"><input type'
                . '="checkbox" id="id_rows_to_delete0[%_PMA_CHECKBOX_DIR_%]" name='
                . '"rows_to_delete[0]" class="multi_checkbox checkall" value="%60'
                . 'new%60.%60id%60+%3D+1"  /><input type="hidden" class="condition_'
                . 'array" value="{&quot;`new`.`id`&quot;:&quot;= 1&quot;}" />    '
                . '</td>'
            )
        );
    }

    /**
     * Test for _getCheckboxForMultiRowSubmissions
     *
     * @param string $del_url           delete url
     * @param array  $displayParts      array with explicit indexes for all
     *                                  the display elements
     * @param string $row_no            the row number
     * @param string $where_clause_html url encoded where clause
     * @param array  $condition_array   array of conditions in the where clause
     * @param string $id_suffix         suffix for the id
     * @param string $class             css classes for the td element
     * @param string $output            output of _getCheckboxForMultiRowSubmissions
     *
     * @return void
     *
     * @dataProvider dataProviderForGetCheckboxForMultiRowSubmissions
     */
    public function testGetCheckboxForMultiRowSubmissions(
        $del_url, $displayParts, $row_no, $where_clause_html, $condition_array,
        $id_suffix, $class, $output
    ) {
        $this->assertEquals(
            $output,
            $this->_callPrivateFunction(
                '_getCheckboxForMultiRowSubmissions',
                array(
                    $del_url, $displayParts, $row_no, $where_clause_html,
                    $condition_array, $id_suffix, $class
                )
            )
        );
    }

    /**
     * Data provider for testGetEditLink
     *
     * @return array parameters and output
     */
    public function dataProviderForGetEditLink()
    {
        return array(
            array(
                'tbl_change.php?db=Data&amp;table=customer&amp;where_clause=%60'
                . 'customer%60.%60id%60+%3D+1&amp;clause_is_unique=1&amp;sql_query='
                . 'SELECT+%2A+FROM+%60customer%60&amp;goto=sql.php&amp;default_'
                . 'action=update',
                'odd edit_row_anchor',
                '<span class="nowrap"><img src="themes/dot.gif" title="Edit" alt='
                . '"Edit" class="icon ic_b_edit" /> Edit</span>',
                '`customer`.`id` = 1',
                '%60customer%60.%60id%60+%3D+1',
                '<td class="odd edit_row_anchor center print_ignore"  >'
                . '<span class="nowrap">' . "\n"
                . '<a href="tbl_change.php?db=Data&amp;table=customer&amp;where_'
                . 'clause=%60customer%60.%60id%60+%3D+1&amp;clause_is_unique=1&amp;'
                . 'sql_query=SELECT+%2A+FROM+%60customer%60&amp;goto=sql.php&amp;'
                . 'default_action=update"'
                . ' ><span class="nowrap"><img src="themes/dot.gif" title="Edit" '
                . 'alt="Edit" class="icon ic_b_edit" /> Edit</span></a>' . "\n"
                . '<input type="hidden" class="where_clause" value ="%60customer'
                . '%60.%60id%60+%3D+1" /></span></td>'
            )
        );
    }

    /**
     * Test for _getEditLink
     *
     * @param string $edit_url          edit url
     * @param string $class             css classes for td element
     * @param string $edit_str          text for the edit link
     * @param string $where_clause      where clause
     * @param string $where_clause_html url encoded where clause
     * @param string $output            output of _getEditLink
     *
     * @return void
     *
     * @dataProvider dataProviderForGetEditLink
     */
    public function testGetEditLink(
        $edit_url, $class, $edit_str, $where_clause, $where_clause_html, $output
    ) {
        $GLOBALS['cfg']['ActionLinksMode'] = 'both';
        $GLOBALS['cfg']['LinkLengthLimit'] = 1000;

        $this->assertEquals(
            $output,
            $this->_callPrivateFunction(
                '_getEditLink',
                array(
                    $edit_url, $class, $edit_str, $where_clause, $where_clause_html
                )
            )
        );
    }

    /**
     * Data provider for testGetCopyLink
     *
     * @return array parameters and output
     */
    public function dataProviderForGetCopyLink()
    {
        return array(
            array(
                'tbl_change.php?db=Data&amp;table=customer&amp;where_clause=%60cust'
                . 'omer%60.%60id%60+%3D+1&amp;clause_is_unique=1&amp;sql_query='
                . 'SELECT+%2A+FROM+%60customer%60&amp;goto=sql.php&amp;default_'
                . 'action=insert',
                '<span class="nowrap"><img src="themes/dot.gif" title="Copy" alt'
                . '="Copy" class="icon ic_b_insrow" /> Copy</span>',
                '`customer`.`id` = 1',
                '%60customer%60.%60id%60+%3D+1',
                'odd',
                '<td class="odd center print_ignore"  ><span class='
                . '"nowrap">' . "\n"
                . '<a href="tbl_change.php?db=Data&amp;table=customer&amp;where_'
                . 'clause=%60customer%60.%60id%60+%3D+1&amp;clause_is_unique=1&amp;'
                . 'sql_query=SELECT+%2A+FROM+%60customer%60&amp;goto=sql.php&amp;'
                . 'default_action=insert"'
                . ' ><span class="nowrap"><img src="themes/dot.gif" title="Copy" '
                . 'alt="Copy" class="icon ic_b_insrow" /> Copy</span></a>' . "\n"
                . '<input type="hidden" class="where_clause" value="%60customer%60'
                . '.%60id%60+%3D+1" /></span></td>'
            )
        );
    }

    /**
     * Test for _getCopyLink
     *
     * @param string $copy_url          copy url
     * @param string $copy_str          text for the copy link
     * @param string $where_clause      where clause
     * @param string $where_clause_html url encoded where clause
     * @param string $class             css classes for the td element
     * @param string $output            output of _getCopyLink
     *
     * @return void
     *
     * @dataProvider dataProviderForGetCopyLink
     */
    public function testGetCopyLink(
        $copy_url, $copy_str, $where_clause, $where_clause_html, $class, $output
    ) {
        $GLOBALS['cfg']['ActionLinksMode'] = 'both';
        $GLOBALS['cfg']['LinkLengthLimit'] = 1000;

        $this->assertEquals(
            $output,
            $this->_callPrivateFunction(
                '_getCopyLink',
                array(
                    $copy_url, $copy_str, $where_clause, $where_clause_html, $class
                )
            )
        );
    }

    /**
     * Data provider for testGetDeleteLink
     *
     * @return array parameters and output
     */
    public function dataProviderForGetDeleteLink()
    {
        return array(
            array(
                'sql.php?db=Data&amp;table=customer&amp;sql_query=DELETE+FROM+%60'
                . 'Data%60.%60customer%60+WHERE+%60customer%60.%60id%60+%3D+1&amp;'
                . 'message_to_show=The+row+has+been+deleted&amp;goto=sql.php%3Fdb'
                . '%3DData%26table%3Dcustomer%26sql_query%3DSELECT%2B%252A%2BFROM'
                . '%2B%2560customer%2560%26message_to_show%3DThe%2Brow%2Bhas%2Bbeen'
                . '%2Bdeleted%26goto%3Dtbl_structure.php',
                '<span class="nowrap"><img src="themes/dot.gif" title="Delete" '
                . 'alt="Delete" class="icon ic_b_drop" /> Delete</span>',
                'DELETE FROM `Data`.`customer` WHERE `customer`.`id` = 1',
                'odd',
                '<td class="odd center print_ignore"  >' . "\n"
                . '<a href="sql.php?db=Data&amp;table=customer&amp;sql_query=DELETE'
                . '+FROM+%60Data%60.%60customer%60+WHERE+%60customer%60.%60id%60+%3D'
                . '+1&amp;message_to_show=The+row+has+been+deleted&amp;goto=sql.php'
                . '%3Fdb%3DData%26table%3Dcustomer%26sql_query%3DSELECT%2B%252A%2B'
                . 'FROM%2B%2560customer%2560%26message_to_show%3DThe%2Brow%2Bhas%2B'
                . 'been%2Bdeleted%26goto%3Dtbl_structure.php" '
                . 'class="delete_row requireConfirm"><span class="nowrap"><img src="themes/dot.'
                . 'gif" title="Delete" alt="Delete" class="icon ic_b_drop" /> '
                . 'Delete</span></a>' . "\n"
                . '<div class="hide">DELETE FROM `Data`.`customer` WHERE '
                . '`customer`.`id` = 1</div></td>'
            )
        );
    }

    /**
     * Test for _getDeleteLink
     *
     * @param string $del_url delete url
     * @param string $del_str text for the delete link
     * @param string $js_conf text for the JS confirmation
     * @param string $class   css classes for the td element
     * @param string $output  output of _getDeleteLink
     *
     * @return void
     *
     * @dataProvider dataProviderForGetDeleteLink
     */
    public function testGetDeleteLink(
        $del_url, $del_str, $js_conf, $class, $output
    ) {
        $GLOBALS['cfg']['ActionLinksMode'] = 'both';
        $GLOBALS['cfg']['LinkLengthLimit'] = 1000;

        $this->assertEquals(
            $output,
            $this->_callPrivateFunction(
                '_getDeleteLink',
                array(
                    $del_url, $del_str, $js_conf, $class
                )
            )
        );
    }

    /**
     * Data provider for testGetCheckboxAndLinks
     *
     * @return array parameters and output
     */
    public function dataProviderForGetCheckboxAndLinks()
    {
        return array(
            array(
                PMA\libraries\DisplayResults::POSITION_LEFT,
                'sql.php?db=data&amp;table=new&amp;sql_query=DELETE+FROM+%60data'
                . '%60.%60new%60+WHERE+%60new%60.%60id%60+%3D+1&amp;message_to_show='
                . 'The+row+has+been+deleted&amp;goto=sql.php%3Fdb%3Ddata%26table%3D'
                . 'new%26sql_query%3DSELECT%2B%252A%2BFROM%2B%2560new%2560%26'
                . 'message_to_show%3DThe%2Brow%2Bhas%2Bbeen%2Bdeleted%26goto%3D'
                . 'tbl_structure.php',
                array(
                    'edit_lnk' => 'ur',
                    'del_lnk' => 'dr',
                    'sort_lnk' => '0',
                    'nav_bar' => '1',
                    'bkm_form' => '1',
                    'text_btn' => '1',
                    'pview_lnk' => '1'
                ),
                0,
                '`new`.`id` = 1',
                '%60new%60.%60id%60+%3D+1',
                array(
                    '`new`.`id`' => '= 1',
                ),
                'tbl_change.php?db=data&amp;table=new&amp;where_clause=%60new%60.'
                . '%60id%60+%3D+1&amp;clause_is_unique=1&amp;sql_query=SELECT+%2A+'
                . 'FROM+%60new%60&amp;goto=sql.php&amp;default_action=update',
                'tbl_change.php?db=data&amp;table=new&amp;where_clause=%60new%60.'
                . '%60id%60+%3D+1&amp;clause_is_unique=1&amp;sql_query=SELECT+%2A+'
                . 'FROM+%60new%60&amp;goto=sql.php&amp;default_action=insert',
                'edit_row_anchor',
                '<span class="nowrap"><img src="themes/dot.gif" title="Edit" '
                . 'alt="Edit" class="icon ic_b_edit" /> Edit</span>',
                '<span class="nowrap"><img src="themes/dot.gif" title="Copy" '
                . 'alt="Copy" class="icon ic_b_insrow" /> Copy</span>',
                '<span class="nowrap"><img src="themes/dot.gif" title="Delete" '
                . 'alt="Delete" class="icon ic_b_drop" /> Delete</span>',
                'DELETE FROM `data`.`new` WHERE `new`.`id` = 1',
                '<td  class="center print_ignore"><input type="checkbox" id="id_rows_to_delete0_'
                . 'left" name="rows_to_delete[0]" class="multi_checkbox checkall" '
                . 'value="%60new%60.%60id%60+%3D+1"  /><input type="hidden" class='
                . '"condition_array" value="{&quot;`new`.`id`&quot;:&quot;= 1&quot;'
                . '}" />    </td><td class="edit_row_anchor center print_ignore"  ><span class='
                . '"nowrap">' . "\n"
                . '<a href="tbl_change.php?db=data&amp;table=new&amp;where_'
                . 'clause=%60new%60.%60id%60+%3D+1&amp;clause_is_unique=1&amp;'
                . 'sql_query=SELECT+%2A+FROM+%60new%60&amp;goto=sql.php&amp;default'
                . '_action=update" >'
                . '<span class="nowrap"><img src="themes/dot.gif" title="Edit" '
                . 'alt="Edit" class="icon ic_b_edit" /> Edit</span></a>' . "\n"
                . '<input type="hidden" class="where_clause" value ="%60new%60.%60'
                . 'id%60+%3D+1" /></span></td><td class="center print_ignore"  ><span class'
                . '="nowrap">' . "\n"
                . '<a href="tbl_change.php?db=data&amp;table=new&amp;where_clause'
                . '=%60new%60.%60id%60+%3D+1&amp;clause_is_unique=1&amp;sql_query='
                . 'SELECT+%2A+FROM+%60new%60&amp;goto=sql.php&amp;default_action='
                . 'insert" ><span class'
                . '="nowrap"><img src="themes/dot.gif" title="Copy" alt="Copy" '
                . 'class="icon ic_b_insrow" /> Copy</span></a>' . "\n"
                . '<input type="hidden" class="where_clause" value="%60new%60.%60id'
                . '%60+%3D+1" /></span></td><td class="center print_ignore"  >' . "\n"
                . '<a href="sql.php?db=data&amp;table=new&amp;sql_query=DELETE+'
                . 'FROM+%60data%60.%60new%60+WHERE+%60new%60.%60id%60+%3D+1&amp;'
                . 'message_to_show=The+row+has+been+deleted&amp;goto=sql.php%3F'
                . 'db%3Ddata%26table%3Dnew%26sql_query%3DSELECT%2B%252A%2BFROM%2B'
                . '%2560new%2560%26message_to_show%3DThe%2Brow%2Bhas%2Bbeen%2B'
                . 'deleted%26goto%3Dtbl_structure.php" '
                . 'class="delete_row requireConfirm"><span class="nowrap"><img src="themes/dot.'
                . 'gif" title="Delete" alt="Delete" class="icon ic_b_drop" /> '
                . 'Delete</span></a>' . "\n"
                . '<div class="hide">DELETE FROM `data`.`new` WHERE `new`.`id` = 1'
                . '</div></td>'
            ),
            array(
                PMA\libraries\DisplayResults::POSITION_RIGHT,
                'sql.php?db=data&amp;table=new&amp;sql_query=DELETE+FROM+%60data%60'
                . '.%60new%60+WHERE+%60new%60.%60id%60+%3D+1&amp;message_to_show='
                . 'The+row+has+been+deleted&amp;goto=sql.php%3Fdb%3Ddata%26table%3D'
                . 'new%26sql_query%3DSELECT%2B%252A%2BFROM%2B%2560new%2560%26message'
                . '_to_show%3DThe%2Brow%2Bhas%2Bbeen%2Bdeleted%26goto%3Dtbl_'
                . 'structure.php',
                array(
                    'edit_lnk' => 'ur',
                    'del_lnk' => 'dr',
                    'sort_lnk' => '0',
                    'nav_bar' => '1',
                    'bkm_form' => '1',
                    'text_btn' => '1',
                    'pview_lnk' => '1'
                ),
                0,
                '`new`.`id` = 1',
                '%60new%60.%60id%60+%3D+1',
                array(
                    '`new`.`id`' => '= 1',
                ),
                'tbl_change.php?db=data&amp;table=new&amp;where_clause=%60new%60.'
                . '%60id%60+%3D+1&amp;clause_is_unique=1&amp;sql_query=SELECT+%2A+'
                . 'FROM+%60new%60&amp;goto=sql.php&amp;default_action=update',
                'tbl_change.php?db=data&amp;table=new&amp;where_clause=%60new%60.'
                . '%60id%60+%3D+1&amp;clause_is_unique=1&amp;sql_query=SELECT+%2A+'
                . 'FROM+%60new%60&amp;goto=sql.php&amp;default_action=insert',
                'edit_row_anchor',
                '<span class="nowrap"><img src="themes/dot.gif" title="Edit" '
                . 'alt="Edit" class="icon ic_b_edit" /> Edit</span>',
                '<span class="nowrap"><img src="themes/dot.gif" title="Copy" '
                . 'alt="Copy" class="icon ic_b_insrow" /> Copy</span>',
                '<span class="nowrap"><img src="themes/dot.gif" title="Delete" '
                . 'alt="Delete" class="icon ic_b_drop" /> Delete</span>',
                'DELETE FROM `data`.`new` WHERE `new`.`id` = 1',
                '<td class="center print_ignore"  >' . "\n"
                . '<a href="sql.php?db=data&amp;table=new&amp;sql_query=DELETE+'
                . 'FROM+%60data%60.%60new%60+WHERE+%60new%60.%60id%60+%3D+1&amp;'
                . 'message_to_show=The+row+has+been+deleted&amp;goto=sql.php%3Fdb'
                . '%3Ddata%26table%3Dnew%26sql_query%3DSELECT%2B%252A%2BFROM%2B%25'
                . '60new%2560%26message_to_show%3DThe%2Brow%2Bhas%2Bbeen%2Bdeleted'
                . '%26goto%3Dtbl_structure.php" class="delete'
                . '_row requireConfirm"><span class="nowrap"><img src="themes/dot.gif" title='
                . '"Delete" alt="Delete" class="icon ic_b_drop" /> Delete</span></a>'
                . "\n" . '<div class="hide">DELETE FROM `data`.`new` WHERE `new`.'
                . '`id` = 1</div></td><td class="center print_ignore"  ><span class="nowrap">'
                . "\n" . '<a href="tbl_change.php?db=data&amp;table=new&amp;where_'
                . 'clause=%60new%60.%60id%60+%3D+1&amp;clause_is_unique=1&amp;sql_'
                . 'query=SELECT+%2A+FROM+%60new%60&amp;goto=sql.php&amp;default_'
                . 'action=insert" ><span '
                . 'class="nowrap"><img src="themes/dot.gif" title="Copy" alt="Copy" '
                . 'class="icon ic_b_insrow" /> Copy</span></a>' . "\n"
                . '<input type="hidden" class="where_clause" value="%60new%60.%60id'
                . '%60+%3D+1" /></span></td><td class="edit_row_anchor center print_ignore"  >'
                . '<span class="nowrap">' . "\n"
                . '<a href="tbl_change.php?db=data&amp;table=new&amp;where_clause'
                . '=%60new%60.%60id%60+%3D+1&amp;clause_is_unique=1&amp;sql_query='
                . 'SELECT+%2A+FROM+%60new%60&amp;goto=sql.php&amp;default_action='
                . 'update" ><span class='
                . '"nowrap"><img src="themes/dot.gif" title="Edit" alt="Edit" class'
                . '="icon ic_b_edit" /> Edit</span></a>' . "\n"
                . '<input type="hidden" class="where_clause" value ="%60new%60.%60'
                . 'id%60+%3D+1" /></span></td><td  class="center print_ignore"><input type='
                . '"checkbox" id="id_rows_to_delete0_right" name="rows_to_delete'
                . '[0]" class="multi_checkbox checkall" value="%60new%60.%60id%60'
                . '+%3D+1"  /><input type="hidden" class="condition_array" value="'
                . '{&quot;`new`.`id`&quot;:&quot;= 1&quot;}" />    </td>'
            ),
            array(
                PMA\libraries\DisplayResults::POSITION_NONE,
                'sql.php?db=data&amp;table=new&amp;sql_query=DELETE+FROM+%60data%60.'
                . '%60new%60+WHERE+%60new%60.%60id%60+%3D+1&amp;message_to_show=The+'
                . 'row+has+been+deleted&amp;goto=sql.php%3Fdb%3Ddata%26table%3Dnew'
                . '%26sql_query%3DSELECT%2B%252A%2BFROM%2B%2560new%2560%26message_'
                . 'to_show%3DThe%2Brow%2Bhas%2Bbeen%2Bdeleted%26goto%3Dtbl_structure'
                . '.php',
                array(
                    'edit_lnk' => 'ur',
                    'del_lnk' => 'dr',
                    'sort_lnk' => '0',
                    'nav_bar' => '1',
                    'bkm_form' => '1',
                    'text_btn' => '1',
                    'pview_lnk' => '1'
                ),
                0,
                '`new`.`id` = 1',
                '%60new%60.%60id%60+%3D+1',
                array(
                    '`new`.`id`' => '= 1',
                ),
                'tbl_change.php?db=data&amp;table=new&amp;where_clause=%60new%60.%60'
                . 'id%60+%3D+1&amp;clause_is_unique=1&amp;sql_query=SELECT+%2A+FROM+'
                . '%60new%60&amp;goto=sql.php&amp;default_action=update',
                'tbl_change.php?db=data&amp;table=new&amp;where_clause=%60new%60.%60'
                . 'id%60+%3D+1&amp;clause_is_unique=1&amp;sql_query=SELECT+%2A+FROM+'
                . '%60new%60&amp;goto=sql.php&amp;default_action=insert',
                'edit_row_anchor',
                '<span class="nowrap"><img src="themes/dot.gif" title="Edit" '
                . 'alt="Edit" class="icon ic_b_edit" /> Edit</span>',
                '<span class="nowrap"><img src="themes/dot.gif" title="Copy" '
                . 'alt="Copy" class="icon ic_b_insrow" /> Copy</span>',
                '<span class="nowrap"><img src="themes/dot.gif" title="Delete" '
                . 'alt="Delete" class="icon ic_b_drop" /> Delete</span>',
                'DELETE FROM `data`.`new` WHERE `new`.`id` = 1',
                '<td  class="center print_ignore"><input type="checkbox" id="id_rows_to_'
                . 'delete0_left" name="rows_to_delete[0]" class="multi_checkbox '
                . 'checkall" value="%60new%60.%60id%60+%3D+1"  /><input type='
                . '"hidden" class="condition_array" value="{&quot;`new`.`id`&quot;:'
                . '&quot;= 1&quot;}" />    </td>'
            ),
        );
    }

    /**
     * Test for _getCheckboxAndLinks
     *
     * @param string $position          the position of the checkbox and links
     * @param string $del_url           delete url
     * @param array  $displayParts      array with explicit indexes for all the
     *                                  display elements
     * @param string $row_no            row number
     * @param string $where_clause      where clause
     * @param string $where_clause_html url encoded where clause
     * @param array  $condition_array   array of conditions in the where clause
     * @param string $edit_url          edit url
     * @param string $copy_url          copy url
     * @param string $class             css classes for the td elements
     * @param string $edit_str          text for the edit link
     * @param string $copy_str          text for the copy link
     * @param string $del_str           text for the delete link
     * @param string $js_conf           text for the JS confirmation
     * @param string $output            output of _getCheckboxAndLinks
     *
     * @return void
     *
     * @dataProvider dataProviderForGetCheckboxAndLinks
     */
    public function testGetCheckboxAndLinks(
        $position, $del_url, $displayParts, $row_no, $where_clause,
        $where_clause_html, $condition_array, $edit_url,
        $copy_url, $class, $edit_str, $copy_str, $del_str, $js_conf, $output
    ) {
        $this->assertEquals(
            $output,
            $this->_callPrivateFunction(
                '_getCheckboxAndLinks',
                array(
                    $position, $del_url, $displayParts, $row_no, $where_clause,
                    $where_clause_html, $condition_array,
                    $edit_url, $copy_url, $class, $edit_str,
                    $copy_str, $del_str, $js_conf
                )
            )
        );
    }

    /**
     * Data provider for testGetPlacedLinks
     *
     * @return array parameters and output
     */
    public function dataProviderForGetPlacedLinks()
    {
        return array(
            array(
                PMA\libraries\DisplayResults::POSITION_NONE,
                'sql.php?db=data&amp;table=new&amp;sql_query=DELETE+FROM+%60data%60.'
                . '%60new%60+WHERE+%60new%60.%60id%60+%3D+1&amp;message_to_show=The+'
                . 'row+has+been+deleted&amp;goto=sql.php%3Fdb%3Ddata%26table%3Dnew'
                . '%26sql_query%3DSELECT%2B%252A%2BFROM%2B%2560new%2560%26message_'
                . 'to_show%3DThe%2Brow%2Bhas%2Bbeen%2Bdeleted%26goto%3Dtbl_structure'
                . '.php',
                array(
                    'edit_lnk' => 'ur',
                    'del_lnk' => 'dr',
                    'sort_lnk' => '0',
                    'nav_bar' => '1',
                    'bkm_form' => '1',
                    'text_btn' => '1',
                    'pview_lnk' => '1'
                ),
                0,
                '`new`.`id` = 1',
                '%60new%60.%60id%60+%3D+1',
                array(
                    '`new`.`id`' => '= 1',
                ),
                'tbl_change.php?db=data&amp;table=new&amp;where_clause=%60new%60.%60'
                . 'id%60+%3D+1&amp;clause_is_unique=1&amp;sql_query=SELECT+%2A+FROM+'
                . '%60new%60&amp;goto=sql.php&amp;default_action=update',
                'tbl_change.php?db=data&amp;table=new&amp;where_clause=%60new%60.%60'
                . 'id%60+%3D+1&amp;clause_is_unique=1&amp;sql_query=SELECT+%2A+FROM+'
                . '%60new%60&amp;goto=sql.php&amp;default_action=insert',
                'edit_row_anchor',
                '<span class="nowrap"><img src="themes/dot.gif" title="Edit" '
                . 'alt="Edit" class="icon ic_b_edit" /> Edit</span>',
                '<span class="nowrap"><img src="themes/dot.gif" title="Copy" '
                . 'alt="Copy" class="icon ic_b_insrow" /> Copy</span>',
                '<span class="nowrap"><img src="themes/dot.gif" title="Delete" '
                . 'alt="Delete" class="icon ic_b_drop" /> Delete</span>',
                null,
                '<td  class="center print_ignore"><input type="checkbox" id="id_rows_to_'
                . 'delete0_left" name="rows_to_delete[0]" class="multi_checkbox '
                . 'checkall" value="%60new%60.%60id%60+%3D+1"  /><input type='
                . '"hidden" class="condition_array" value="{&quot;`new`.`id`&quot;:'
                . '&quot;= 1&quot;}" />    </td>'
            )
        );
    }

    /**
     * Test for _getPlacedLinks
     *
     * @param string  $dir               the direction of links should place
     * @param string  $del_url           the url for delete row
     * @param array   $displayParts      which elements to display
     * @param integer $row_no            the index of current row
     * @param string  $where_clause      the where clause of the sql
     * @param string  $where_clause_html the html encoded where clause
     * @param array   $condition_array   array of keys (primary, unique, condition)
     * @param string  $edit_url          the url for edit row
     * @param string  $copy_url          the url for copy row
     * @param string  $edit_anchor_class the class for html element for edit
     * @param string  $edit_str          the label for edit row
     * @param string  $copy_str          the label for copy row
     * @param string  $del_str           the label for delete row
     * @param string  $js_conf           text for the JS confirmation
     * @param string  $output            output of _getPlacedLinks
     *
     * @return void
     *
     * @dataProvider dataProviderForGetPlacedLinks
     */
    public function testGetPlacedLinks(
        $dir, $del_url, $displayParts, $row_no, $where_clause, $where_clause_html,
        $condition_array, $edit_url, $copy_url,
        $edit_anchor_class, $edit_str, $copy_str, $del_str, $js_conf, $output
    ) {
        $this->assertEquals(
            $output,
            $this->_callPrivateFunction(
                '_getPlacedLinks',
                array(
                    $dir, $del_url, $displayParts, $row_no, $where_clause,
                    $where_clause_html, $condition_array,
                    $edit_url, $copy_url, $edit_anchor_class,
                    $edit_str, $copy_str, $del_str, $js_conf
                )
            )
        );
    }


    /**
     * Data provider for testGetSpecialLinkUrl
     *
     * @return array parameters and output
     */
    public function dataProviderForTestGetSpecialLinkUrl()
    {
        return array(
            array(
                'information_schema',
                'routines',
                'circumference',
                array(
                    'routine_name' => 'circumference',
                    'routine_schema' => 'data',
                    'routine_type' => 'FUNCTION'
                ),
                'routine_name',
<<<<<<< HEAD
                'db_routines.php?item_name=circumference&amp;db=data'
                . '&amp;item_type=FUNCTION&amp;server=0&amp;lang=en'
                . '&amp;collation_connection=utf-8'
=======
                'db_routines.php?item_name=circumference&db=data'
                . '&item_type=FUNCTION&server=0&lang=en'
                . '&collation_connection=utf-8'
                . '&token=token'
>>>>>>> cbd6137c
            ),
            array(
                'information_schema',
                'routines',
                'area',
                array(
                    'routine_name' => 'area',
                    'routine_schema' => 'data',
                    'routine_type' => 'PROCEDURE'
                ),
                'routine_name',
<<<<<<< HEAD
                'db_routines.php?item_name=area&amp;db=data'
                . '&amp;item_type=PROCEDURE&amp;server=0&amp;lang=en'
                . '&amp;collation_connection=utf-8'
=======
                'db_routines.php?item_name=area&db=data'
                . '&item_type=PROCEDURE&server=0&lang=en'
                . '&collation_connection=utf-8'
                . '&token=token'
>>>>>>> cbd6137c
            ),
            array(
                'information_schema',
                'columns',
                'CHARACTER_SET_NAME',
                array(
                    'table_schema' => 'information_schema',
                    'table_name' => 'CHARACTER_SETS'
                ),
                'column_name',
                'index.php?sql_query=SELECT+%60CHARACTER_SET_NAME%60+FROM+%60info'
<<<<<<< HEAD
                . 'rmation_schema%60.%60CHARACTER_SETS%60&amp;db=information_schema'
                . '&amp;test_name=value&amp;server=0&amp;lang=en'
                . '&amp;collation_connection=utf-8'
=======
                . 'rmation_schema%60.%60CHARACTER_SETS%60&db=information_schema'
                . '&test_name=value&server=0&lang=en'
                . '&collation_connection=utf-8'
                . '&token=token'
>>>>>>> cbd6137c
            )
        );
    }


    /**
     * Test _getSpecialLinkUrl
     *
     * @param string  $db           the database name
     * @param string  $table        the table name
     * @param string  $column_value column value
     * @param array   $row_info     information about row
     * @param string  $field_name   column name
     * @param boolean $output       output of _getSpecialLinkUrl
     *
     * @return void
     *
     * @dataProvider dataProviderForTestGetSpecialLinkUrl
     */
    public function testGetSpecialLinkUrl(
        $db, $table, $column_value, $row_info, $field_name,  $output
    ) {
        $GLOBALS['special_schema_links'] = array(
            'information_schema' => array(
                'routines' => array(
                    'routine_name' => array(
                        'link_param' => 'item_name',
                        'link_dependancy_params' => array(
                            0 => array(
                                'param_info' => 'db',
                                'column_name' => 'routine_schema'
                            ),
                            1 => array(
                                'param_info' => 'item_type',
                                'column_name' => 'routine_type'
                            )
                        ),
                        'default_page' => 'db_routines.php'
                    )
                ),
                'columns' => array(
                    'column_name' => array(
                        'link_param' => array(
                            'sql_query',
                            'table_schema',
                            'table_name'
                        ),
                        'link_dependancy_params' => array(
                            0 => array(
                                'param_info' => 'db',
                                'column_name' => 'table_schema'
                            ),
                            1 => array(
                                'param_info' => array('test_name', 'value')
                            )
                        ),
                        'default_page' => 'index.php'
                    )
                )
            )
        );

        $this->object->__set('db', $db);
        $this->object->__set('table', $table);

        $this->assertEquals(
            $output,
            $this->_callPrivateFunction(
                '_getSpecialLinkUrl',
                array($column_value, $row_info, $field_name)
            )
        );
    }


    /**
     * Data provider for testGetRowInfoForSpecialLinks
     *
     * @return array parameters and output
     */
    public function dataProviderForTestGetRowInfoForSpecialLinks()
    {
        $column_names = array('host', 'db', 'user', 'select_privilages');
        $fields_mata = array();

        foreach ($column_names as $column_name) {
            $field_meta = new stdClass();
            $field_meta->name = $column_name;
            $fields_mata[] = $field_meta;
        }

        return array(
            array(
                $fields_mata,
                count($fields_mata),
                array(
                    0 => 'localhost',
                    1 => 'phpmyadmin',
                    2 => 'pmauser',
                    3 => 'Y'
                ),
                array(
                    0 => '0',
                    1 => '3',
                    2 => '1',
                    3 => '2'
                ),
                array(
                    'host' => 'localhost',
                    'select_privilages' => 'Y',
                    'db' => 'phpmyadmin',
                    'user' => 'pmauser'
                )
            )
        );
    }


    /**
     * Test _getRowInfoForSpecialLinks
     *
     * @param array   $fields_meta  meta information about fields
     * @param integer $fields_count number of fields
     * @param array   $row          current row data
     * @param array   $col_order    the column order
     * @param boolean $output       output of _getRowInfoForSpecialLinks
     *
     * @return void
     *
     * @dataProvider dataProviderForTestGetRowInfoForSpecialLinks
     */
    public function testGetRowInfoForSpecialLinks(
        $fields_meta, $fields_count, $row, $col_order,  $output
    ) {
        $this->object->__set('fields_meta', $fields_meta);
        $this->object->__set('fields_cnt', $fields_count);

        $this->assertEquals(
            $output,
            $this->_callPrivateFunction(
                '_getRowInfoForSpecialLinks',
                array($row, $col_order)
            )
        );
    }


    /**
     * Data provider for testGetShowAllButtonForTableNavigation
     *
     * @return array parameters and output
     */
    public function dataProviderForTestGetShowAllCheckboxForTableNavigation()
    {
        return array(
            array(
                'mysql',
                'user',
                'tbl_structure.php',
                0,
                'SELECT * FROM `user`',
                "\n"
                . '<td><form action="sql.php" method="post">'
                . '<input type="hidden" name="db" value="mysql" />'
                . '<input type="hidden" name="table" value="user" />'
                . '<input type="hidden" name="lang" value="en" />'
                . '<input type="hidden" name="collation_connection" value="utf-8" />'
                . '<input type="hidden" name="token" value="token" />'
                . '<input type="hidden" name="sql_query" value="SELECT * FROM `user`" />'
                . '<input type="hidden" name="pos" value="0" />'
                . '<input type="hidden" name="is_browse_distinct" value="" />'
                . '<input type="hidden" name="session_max_rows" value="all" />'
                . '<input type="hidden" name="goto" value="tbl_structure.php" />'
                . '<input type="checkbox" name="navig" id="showAll_0"'
                . ' class="showAllRows" value="all" />'
                . '<label for="showAll_0">Show all</label></form></td>'
            )
        );
    }


    /**
     * Test _getShowAllButtonForTableNavigation
     *
     * @param string $db             the database name
     * @param string $table          the table name
     * @param string $goto           the URL to go back in case of errors
     * @param int    $unique_id      the unique id for the results set
     * @param string $html_sql_query the sql encoded by html special characters
     * @param string $output         output of _getRowInfoForSpecialLinks
     *
     * @return void
     *
     * @dataProvider dataProviderForTestGetShowAllCheckboxForTableNavigation
     */
    public function testGetShowAllCheckboxForTableNavigation(
        $db, $table, $goto, $unique_id , $html_sql_query, $output
    ) {
        $this->object->__set('db', $db);
        $this->object->__set('table', $table);
        $this->object->__set('goto', $goto);
        $this->object->__set('unique_id', $unique_id);

        $this->assertEquals(
            $output,
            $this->_callPrivateFunction(
                '_getShowAllCheckboxForTableNavigation',
                array(false, $html_sql_query)
            )
        );
    }


    /**
     * Data provider for testSetHighlightedColumnGlobalField
     *
     * @return array parameters and output
     */
    public function dataProviderForTestSetHighlightedColumnGlobalField()
    {
        $parser = new SqlParser\Parser(
            'SELECT * FROM db_name WHERE `db_name`.`tbl`.id > 0 AND `id` < 10'
        );
        return array(
            array(
                array('statement' => $parser->statements[0]),
                array(
                    'db_name' => 'true',
                    'tbl' => 'true',
                    'id' => 'true',
                ),
            ),
        );
    }


    /**
     * Test _setHighlightedColumnGlobalField
     *
     * @param array $analyzed_sql the analyzed query
     * @param array $output       setting value of _setHighlightedColumnGlobalField
     *
     * @return void
     *
     * @dataProvider dataProviderForTestSetHighlightedColumnGlobalField
     */
    public function testSetHighlightedColumnGlobalField($analyzed_sql, $output)
    {
        $this->_callPrivateFunction(
            '_setHighlightedColumnGlobalField',
            array($analyzed_sql)
        );

        $this->assertEquals(
            $output,
            $this->object->__get('highlight_columns')
        );
    }


    /**
     * Data provider for testGetPartialText
     *
     * @return array parameters and output
     */
    public function dataProviderForTestGetPartialText()
    {
        return array(
            array('P', 10, 'foo', array(false, 'foo', 3)),
            array('P', 1, 'foo', array(true, 'f...', 3)),
            array('F', 10, 'foo', array(false, 'foo', 3)),
            array('F', 1, 'foo', array(false, 'foo', 3))
        );
    }


    /**
     * Test _getPartialText
     *
     * @param string  $pftext     Partial or Full text
     * @param integer $limitChars Partial or Full text
     * @param string  $str        the string to be tested
     * @param boolean $output     return value of _getPartialText
     *
     * @return void
     *
     * @dataProvider dataProviderForTestGetPartialText
     */
    public function testGetPartialText($pftext, $limitChars, $str, $output)
    {
        $_SESSION['tmpval']['pftext'] = $pftext;
        $GLOBALS['cfg']['LimitChars'] = $limitChars;
        $this->assertEquals(
            $output,
            $this->_callPrivateFunction(
                '_getPartialText',
                array($str)
            )
        );
    }


    /**
     * Data provider for testHandleNonPrintableContents
     *
     * @return array parameters and output
     */
    public function dataProviderForTestHandleNonPrintableContents()
    {
        $transformation_plugin = new Text_Plain_Link();
        $meta = new StdClass();
        $meta->type = 'BLOB';
        $meta->orgtable = 'bar';
        $url_params = array('db' => 'foo', 'table' => 'bar');

        return array(
            array(
                true,
                true,
                'BLOB',
                '1001',
                'PMA_mimeDefaultFunction',
                '',
                'PMA_mimeDefaultFunction',
                $meta,
                $url_params,
                null,
                '<a href="tbl_get_field.php?db=foo&amp;table=bar&amp;server=0'
                . '&amp;lang=en&amp;collation_connection=utf-8'
                . '" class="disableAjax">1001</a>'
            ),
            array(
                true,
                true,
                'BLOB',
                hex2bin('123456'),
                'PMA_mimeDefaultFunction',
                '',
                'PMA_mimeDefaultFunction',
                $meta,
                $url_params,
                null,
                '<a href="tbl_get_field.php?db=foo&amp;table=bar&amp;server=0'
                . '&amp;lang=en&amp;collation_connection=utf-8'
                . '" class="disableAjax">0x123456</a>'
            ),
            array(
                true,
                false,
                'BLOB',
                '1001',
                'PMA_mimeDefaultFunction',
                '',
                'PMA_mimeDefaultFunction',
                $meta,
                $url_params,
                null,
                '<a href="tbl_get_field.php?db=foo&amp;table=bar&amp;server=0'
                . '&amp;lang=en&amp;collation_connection=utf-8'
                . '" class="disableAjax">[BLOB - 4 B]</a>'
            ),
            array(
                false,
                false,
                'BINARY',
                '1001',
                $transformation_plugin,
                '',
                'PMA_mimeDefaultFunction',
                $meta,
                $url_params,
                null,
                '1001'
            ),
            array(
                false,
                true,
                'GEOMETRY',
                null,
                '',
                '',
                'PMA_mimeDefaultFunction',
                $meta,
                $url_params,
                null,
                '[GEOMETRY - NULL]'
            )
        );
    }


    /**
     * Test _handleNonPrintableContents
     *
     * @param boolean $display_binary        show binary contents?
     * @param boolean $display_blob          show blob contents?
     * @param string  $category              BLOB|BINARY|GEOMETRY
     * @param string  $content               the binary content
     * @param string  $transformation_plugin transformation plugin.
     *                                       Can also be the default function:
     *                                       PMA_mimeDefaultFunction
     * @param string  $transform_options     transformation parameters
     * @param string  $default_function      default transformation function
     * @param object  $meta                  the meta-information about the field
     * @param array   $url_params            parameters that should go to the
     *                                       download link
     * @param boolean $is_truncated          the result is truncated or not
     * @param string  $output                the output of this function
     *
     * @return void
     *
     * @dataProvider dataProviderForTestHandleNonPrintableContents
     */
    public function testHandleNonPrintableContents(
        $display_binary, $display_blob, $category, $content,
        $transformation_plugin, $transform_options, $default_function,
        $meta, $url_params, $is_truncated, $output
    ) {
        $_SESSION['tmpval']['display_binary'] = $display_binary;
        $_SESSION['tmpval']['display_blob'] = $display_blob;
        $GLOBALS['cfg']['LimitChars'] = 50;
        $this->assertEquals(
            $output,
            $this->_callPrivateFunction(
                '_handleNonPrintableContents',
                array(
                    $category, $content, $transformation_plugin,
                    $transform_options, $default_function,
                    $meta, $url_params, &$is_truncated
                )
            )
        );
    }


    /**
     * Data provider for testGetDataCellForNonNumericColumns
     *
     * @return array parameters and output
     */
    public function dataProviderForTestGetDataCellForNonNumericColumns()
    {
        $transformation_plugin = new Text_Plain_Link();
        $meta = new StdClass();
        $meta->db = 'foo';
        $meta->table = 'tbl';
        $meta->orgtable = 'tbl';
        $meta->type = 'BLOB';
        $meta->flags = 'blob binary';
        $meta->name = 'tblob';
        $meta->orgname = 'tblob';

        $meta2 = new StdClass();
        $meta2->db = 'foo';
        $meta2->table = 'tbl';
        $meta2->orgtable = 'tbl';
        $meta2->type = 'string';
        $meta2->flags = '';
        $meta2->decimals = 0;
        $meta2->name = 'varchar';
        $meta2->orgname = 'varchar';
        $url_params = array('db' => 'foo', 'table' => 'tbl');

        return array(
            array(
                'all',
                '1001',
                'grid_edit',
                $meta,
                array(),
                $url_params,
                false,
                'PMA_mimeDefaultFunction',
                'PMA_mimeDefaultFunction',
                array('https://www.example.com/'),
                false,
                array(),
                0,
                'binary',
                '<td class="left   hex"><a href="tbl_get_field.php?'
                . 'db=foo&amp;table=tbl&amp;server=0&amp;lang=en'
                . '&amp;collation_connection=utf-8'
                . '" '
                . 'class="disableAjax">[BLOB - 4 B]</a></td>'
            ),
            array(
                'noblob',
                '1001',
                'grid_edit',
                $meta,
                array(),
                $url_params,
                false,
                $transformation_plugin,
                'PMA_mimeDefaultFunction',
                '',
                false,
                array(),
                0,
                'binary',
                '<td class="left grid_edit  transformed hex">'
                . '1001</td>'
            ),
            array(
                'noblob',
                null,
                'grid_edit',
                $meta2,
                array(),
                $url_params,
                false,
                $transformation_plugin,
                'PMA_mimeDefaultFunction',
                '',
                false,
                array(),
                0,
                0,
                '<td  data-decimals="0" data-type="string"  '
                . 'class="grid_edit  null"><i>NULL</i></td>'
            ),
            array(
                'all',
                'foo bar baz',
                'grid_edit',
                $meta2,
                array(),
                $url_params,
                false,
                'PMA_mimeDefaultFunction',
                'PMA_mimeDefaultFunction',
                '',
                false,
                array(),
                0,
                0,
                '<td data-decimals="0" data-type="string" '
                . 'data-originallength="11" '
                . 'class="grid_edit ">foo bar baz</td>' . "\n"
            )
        );
    }


    /**
     * Test _getDataCellForNonNumericColumns
     *
     * @param boolean $protectBinary         all|blob|noblob|no
     * @param string  $column                the relevant column in data row
     * @param string  $class                 the html class for column
     * @param object  $meta                  the meta-information about the field
     * @param array   $map                   the list of relations
     * @param array   $_url_params           the parameters for generate url
     * @param boolean $condition_field       the column should highlighted
     *                                       or not
     * @param string  $transformation_plugin the name of transformation function
     * @param string  $default_function      the default transformation function
     * @param string  $transform_options     the transformation parameters
     * @param boolean $is_field_truncated    is data truncated due to LimitChars
     * @param array   $analyzed_sql_results  the analyzed query
     * @param integer $dt_result             the link id associated to the query
     *                                       which results have to be displayed
     * @param integer $col_index             the column index
     * @param string  $output                the output of this function
     *
     * @return void
     *
     * @dataProvider dataProviderForTestGetDataCellForNonNumericColumns
     */
    public function testGetDataCellForNonNumericColumns(
        $protectBinary, $column, $class, $meta, $map,
        $_url_params, $condition_field, $transformation_plugin,
        $default_function, $transform_options, $is_field_truncated,
        $analyzed_sql_results, $dt_result, $col_index, $output
    ) {
        $_SESSION['tmpval']['display_binary'] = true;
        $_SESSION['tmpval']['display_blob'] = false;
        $_SESSION['tmpval']['relational_display'] = false;
        $GLOBALS['cfg']['LimitChars'] = 50;
        $GLOBALS['cfg']['ProtectBinary'] = $protectBinary;
        $this->assertEquals(
            $output,
            $this->_callPrivateFunction(
                '_getDataCellForNonNumericColumns',
                array(
                    $column, $class, $meta, $map, $_url_params, $condition_field,
                    $transformation_plugin, $default_function, $transform_options,
                    $is_field_truncated, $analyzed_sql_results, &$dt_result, $col_index
                )
            )
        );
    }
}<|MERGE_RESOLUTION|>--- conflicted
+++ resolved
@@ -960,16 +960,9 @@
                     'routine_type' => 'FUNCTION'
                 ),
                 'routine_name',
-<<<<<<< HEAD
-                'db_routines.php?item_name=circumference&amp;db=data'
-                . '&amp;item_type=FUNCTION&amp;server=0&amp;lang=en'
-                . '&amp;collation_connection=utf-8'
-=======
                 'db_routines.php?item_name=circumference&db=data'
                 . '&item_type=FUNCTION&server=0&lang=en'
                 . '&collation_connection=utf-8'
-                . '&token=token'
->>>>>>> cbd6137c
             ),
             array(
                 'information_schema',
@@ -981,16 +974,9 @@
                     'routine_type' => 'PROCEDURE'
                 ),
                 'routine_name',
-<<<<<<< HEAD
-                'db_routines.php?item_name=area&amp;db=data'
-                . '&amp;item_type=PROCEDURE&amp;server=0&amp;lang=en'
-                . '&amp;collation_connection=utf-8'
-=======
                 'db_routines.php?item_name=area&db=data'
                 . '&item_type=PROCEDURE&server=0&lang=en'
                 . '&collation_connection=utf-8'
-                . '&token=token'
->>>>>>> cbd6137c
             ),
             array(
                 'information_schema',
@@ -1002,16 +988,9 @@
                 ),
                 'column_name',
                 'index.php?sql_query=SELECT+%60CHARACTER_SET_NAME%60+FROM+%60info'
-<<<<<<< HEAD
-                . 'rmation_schema%60.%60CHARACTER_SETS%60&amp;db=information_schema'
-                . '&amp;test_name=value&amp;server=0&amp;lang=en'
-                . '&amp;collation_connection=utf-8'
-=======
                 . 'rmation_schema%60.%60CHARACTER_SETS%60&db=information_schema'
                 . '&test_name=value&server=0&lang=en'
                 . '&collation_connection=utf-8'
-                . '&token=token'
->>>>>>> cbd6137c
             )
         );
     }
