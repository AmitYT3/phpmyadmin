<?php
/**
 * Tests for Footer class
 *
 * @package PhpMyAdmin-test
 */

/*
 * Include to test.
 */

use PMA\libraries\Theme;

require_once 'libraries/relation.lib.php';
require_once 'test/PMATestCase.php';

/**
 * Tests for Footer class
 *
 * @package PhpMyAdmin-test
 */
class FooterTest extends PMATestCase
{

    /**
     * @var array store private attributes of PMA\libraries\Footer
     */
    public $privates = array();

    /**
     * @access protected
     */
    protected $object;

    /**
     * Sets up the fixture, for example, opens a network connection.
     * This method is called before a test is executed.
     *
     * @access protected
     * @return void
     */
    protected function setUp()
    {
        $_SERVER['SCRIPT_NAME'] = 'index.php';
        $GLOBALS['PMA_PHP_SELF'] = 'index.php';
        $GLOBALS['db'] = '';
        $GLOBALS['table'] = '';
        $GLOBALS['text_dir'] = 'ltr';
        $GLOBALS['PMA_Config'] = new PMA\libraries\Config();
        $GLOBALS['PMA_Config']->enableBc();
        $GLOBALS['collation_connection'] = 'utf8_general_ci';
        $GLOBALS['cfg']['Server']['verbose'] = 'verbose host';
        $GLOBALS['server'] = '1';
        $_GET['reload_left_frame'] = '1';
        $GLOBALS['focus_querywindow'] = 'main_pane_left';
        $this->object = new PMA\libraries\Footer();
        unset($GLOBALS['error_message']);
        unset($GLOBALS['sql_query']);
        $GLOBALS['error_handler'] = new PMA\libraries\ErrorHandler();
        unset($_POST);

    }

    /**
     * Tears down the fixture, for example, closes a network connection.
     * This method is called after a test is executed.
     *
     * @access protected
     * @return void
     */
    protected function tearDown()
    {
        unset($this->object);
    }

    /**
     * Call private functions by setting visibility to public.
     *
     * @param string $name   method name
     * @param array  $params parameters for the invocation
     *
     * @return the output from the private method.
     */
    private function _callPrivateFunction($name, $params)
    {
        $class = new ReflectionClass('PMA\libraries\Footer');
        $method = $class->getMethod($name);
        $method->setAccessible(true);
        return $method->invokeArgs($this->object, $params);
    }

    /**
     * Test for getDebugMessage
     *
     * @return void
     *
     * @group medium
     */
    public function testGetDebugMessage()
    {
        $GLOBALS['cfg']['DBG']['sql'] = true;
        $_SESSION['debug']['queries'] = array(
            array(
                'count' => 1,
                'time' => 0.2,
                'query' => 'SELECT * FROM `pma_bookmark` WHERE 1',
            ),
            array(
                'count' => 1,
                'time' => 2.5,
                'query' => 'SELECT * FROM `db` WHERE 1',
            ),
        );

        $this->assertEquals(
            '{"queries":[{"count":1,"time":0.2,"query":"SELECT * FROM `pma_bookmark` WHERE 1"},'
            . '{"count":1,"time":2.5,"query":"SELECT * FROM `db` WHERE 1"}]}',
            $this->object->getDebugMessage()
        );
    }

    /**
     * Test for _removeRecursion
     *
     * @return void
     */
    public function testRemoveRecursion()
    {
        $object = (object) array();
        $object->child = (object) array();
        $object->child->parent = $object;

        $this->_callPrivateFunction(
            '_removeRecursion',
            array(
                &$object
            )
        );

        $this->assertEquals(
            '{"child":{"parent":"***RECURSION***"}}',
            json_encode($object)
        );
    }

    /**
     * Test for _getSelfLink
     *
     * @return void
     */
    public function testGetSelfLink()
    {

        $GLOBALS['cfg']['TabsMode'] = 'text';
        $GLOBALS['cfg']['ServerDefault'] = 1;

        $this->assertEquals(
            '<div id="selflink" class="print_ignore"><a href="index.php?db=&amp;'
            . 'table=&amp;server=1&amp;target=&amp;lang=en&amp;collation_connection='
<<<<<<< HEAD
            . 'utf8_general_ci" title="Open new phpMyAdmin window" '
            . 'target="_blank">Open new phpMyAdmin window</a></div>',
=======
            . 'utf8_general_ci&amp;token=token" title="Open new phpMyAdmin window" '
            . 'target="_blank" rel="noopener noreferrer">Open new phpMyAdmin window</a></div>',
>>>>>>> 6faa1fe4
            $this->_callPrivateFunction(
                '_getSelfLink',
                array(
                    $this->object->getSelfUrl()
                )
            )
        );
    }

    /**
     * Test for _getSelfLink
     *
     * @return void
     */
    public function testGetSelfLinkWithImage()
    {

        $GLOBALS['cfg']['TabsMode'] = 'icons';
        $GLOBALS['cfg']['ServerDefault'] = 1;

        $this->assertEquals(
            '<div id="selflink" class="print_ignore"><a href="index.php?db=&amp;'
            . 'table=&amp;server=1&amp;target=&amp;lang=en&amp;collation_connection='
<<<<<<< HEAD
            . 'utf8_general_ci" title="Open new phpMyAdmin window" '
            . 'target="_blank"><img src="themes/dot.gif" title="Open new '
            . 'phpMyAdmin window" alt="Open new phpMyAdmin window" '
            . 'class="icon ic_window-new" /></a></div>',
=======
            . 'utf8_general_ci&amp;token=token" title="Open new phpMyAdmin window" '
            . 'target="_blank" rel="noopener noreferrer"><img src="imagewindow-new.png" title="Open new '
            . 'phpMyAdmin window" alt="Open new phpMyAdmin window" /></a></div>',
>>>>>>> 6faa1fe4
            $this->_callPrivateFunction(
                '_getSelfLink',
                array(
                    $this->object->getSelfUrl()
                )
            )
        );
    }

    /**
     * Test for disable
     *
     * @return void
     */
    public function testDisable()
    {
        $footer = new PMA\libraries\Footer();
        $footer->disable();
        $this->assertEquals(
            '',
            $footer->getDisplay()
        );
    }

    /**
     * Test for footer when ajax enabled
     *
     * @return void
     */
    public function testAjax()
    {
        $footer = new PMA\libraries\Footer();
        $footer->setAjax(true);
        $this->assertEquals(
            '',
            $footer->getDisplay()
        );
    }

    /**
     * Test for footer get Scripts
     *
     * @return void
     */
    public function testGetScripts()
    {
        $footer = new PMA\libraries\Footer();
        $this->assertContains(
            '<script data-cfasync="false" type="text/javascript">',
            $footer->getScripts()->getDisplay()
        );
    }

    /**
     * Test for displaying footer
     *
     * @return void
     * @group medium
     */
    public function testDisplay()
    {
        $footer = new PMA\libraries\Footer();
        $this->assertContains(
            'Open new phpMyAdmin window',
            $footer->getDisplay()
        );
    }

    /**
     * Test for minimal footer
     *
     * @return void
     */
    public function testMinimal()
    {
        $footer = new PMA\libraries\Footer();
        $footer->setMinimal();
        $this->assertEquals(
            '</div></body></html>',
            $footer->getDisplay()
        );
    }
}<|MERGE_RESOLUTION|>--- conflicted
+++ resolved
@@ -157,13 +157,8 @@
         $this->assertEquals(
             '<div id="selflink" class="print_ignore"><a href="index.php?db=&amp;'
             . 'table=&amp;server=1&amp;target=&amp;lang=en&amp;collation_connection='
-<<<<<<< HEAD
             . 'utf8_general_ci" title="Open new phpMyAdmin window" '
-            . 'target="_blank">Open new phpMyAdmin window</a></div>',
-=======
-            . 'utf8_general_ci&amp;token=token" title="Open new phpMyAdmin window" '
             . 'target="_blank" rel="noopener noreferrer">Open new phpMyAdmin window</a></div>',
->>>>>>> 6faa1fe4
             $this->_callPrivateFunction(
                 '_getSelfLink',
                 array(
@@ -187,16 +182,10 @@
         $this->assertEquals(
             '<div id="selflink" class="print_ignore"><a href="index.php?db=&amp;'
             . 'table=&amp;server=1&amp;target=&amp;lang=en&amp;collation_connection='
-<<<<<<< HEAD
             . 'utf8_general_ci" title="Open new phpMyAdmin window" '
-            . 'target="_blank"><img src="themes/dot.gif" title="Open new '
+            . 'target="_blank" rel="noopener noreferrer"><img src="themes/dot.gif" title="Open new '
             . 'phpMyAdmin window" alt="Open new phpMyAdmin window" '
             . 'class="icon ic_window-new" /></a></div>',
-=======
-            . 'utf8_general_ci&amp;token=token" title="Open new phpMyAdmin window" '
-            . 'target="_blank" rel="noopener noreferrer"><img src="imagewindow-new.png" title="Open new '
-            . 'phpMyAdmin window" alt="Open new phpMyAdmin window" /></a></div>',
->>>>>>> 6faa1fe4
             $this->_callPrivateFunction(
                 '_getSelfLink',
                 array(
