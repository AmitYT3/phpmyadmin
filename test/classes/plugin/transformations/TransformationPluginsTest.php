--- conflicted
+++ resolved
@@ -866,19 +866,15 @@
                     "<a ref='https://www.example.com/'>PMA_BUFFER</a>",
                     array("option1", "option2")
                 ),
-<<<<<<< HEAD
-                "<iframe srcdoc=\"<a ref='https://ci.phpmyadmin.net/'>PMA_BUFFER</a>\" sandbox=\"\"></iframe>"
+                "<iframe srcdoc=\"<a ref='https://www.example.com/'>PMA_BUFFER</a>\" sandbox=\"\"></iframe>"
             ),
             array(
                 new Text_Plain_Formatted(),
                 array(
-                    "<a ref=\"https://ci.phpmyadmin.net/\">PMA_BUFFER</a>",
+                    "<a ref=\"https://www.example.com/\">PMA_BUFFER</a>",
                     array("option1", "option2")
                 ),
-                "<iframe srcdoc=\"<a ref='https://ci.phpmyadmin.net/'>PMA_BUFFER</a>\" sandbox=\"\"></iframe>"
-=======
-                "<a ref='https://www.example.com/'>PMA_BUFFER</a>"
->>>>>>> a2e6c78f
+                "<iframe srcdoc=\"<a ref='https://www.example.com/'>PMA_BUFFER</a>\" sandbox=\"\"></iframe>"
             ),
             array(
                 new Text_Plain_Imagelink(),
