--- conflicted
+++ resolved
@@ -87,7 +87,6 @@
         $GLOBALS['cfg']['Confirm'] = true;
         $GLOBALS['cfg']['LoginCookieValidity'] = 1440;
         $GLOBALS['cfg']['enable_drag_drop_import'] = true;
-<<<<<<< HEAD
         $this->insertEdit = new InsertEdit(
             $this->dbi,
             new Relation($this->dbi),
@@ -95,17 +94,15 @@
             new FileListing(),
             new Template()
         );
-=======
-
-        if (! empty($GLOBALS['dbi'])) {
-            $GLOBALS['dbi']->setVersion([
-                '@@version' => '10.9.3-MariaDB-1:10.9.3+maria~ubu2204',
-                '@@version_comment' => 'mariadb.org binary distribution',
-            ]);
+
+        if (empty($GLOBALS['dbi'])) {
+            return;
         }
 
-        $this->insertEdit = new InsertEdit($GLOBALS['dbi']);
->>>>>>> eec023ab
+        $GLOBALS['dbi']->setVersion([
+            '@@version' => '10.9.3-MariaDB-1:10.9.3+maria~ubu2204',
+            '@@version_comment' => 'mariadb.org binary distribution',
+        ]);
     }
 
     /**
