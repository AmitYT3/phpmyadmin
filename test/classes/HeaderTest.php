--- conflicted
+++ resolved
@@ -4,11 +4,7 @@
 
 namespace PhpMyAdmin\Tests;
 
-<<<<<<< HEAD
-=======
 use PhpMyAdmin\Console;
-use PhpMyAdmin\Core;
->>>>>>> 3f587ccc
 use PhpMyAdmin\Header;
 use ReflectionProperty;
 
@@ -248,7 +244,6 @@
         ];
     }
 
-<<<<<<< HEAD
     public function testAddedDefaultScripts(): void
     {
         $header = new Header();
@@ -270,18 +265,15 @@
             ['name' => 'main.js', 'fire' => 1],
         ];
         $this->assertSame($expected, $scripts->getFiles());
-=======
+    }
+
     public function testSetAjax(): void
     {
         $header = new Header();
-        $consoleReflection = new ReflectionProperty(Header::class, 'console');
-        $consoleReflection->setAccessible(true);
-        $console = $consoleReflection->getValue($header);
+        $console = (new ReflectionProperty(Header::class, 'console'))->getValue($header);
         $this->assertInstanceOf(Console::class, $console);
         $isAjax = new ReflectionProperty(Header::class, 'isAjax');
-        $isAjax->setAccessible(true);
         $consoleIsAjax = new ReflectionProperty(Console::class, 'isAjax');
-        $consoleIsAjax->setAccessible(true);
 
         $this->assertFalse($isAjax->getValue($header));
         $this->assertFalse($consoleIsAjax->getValue($console));
@@ -291,6 +283,5 @@
         $header->setAjax(false);
         $this->assertFalse($isAjax->getValue($header));
         $this->assertFalse($consoleIsAjax->getValue($console));
->>>>>>> 3f587ccc
     }
 }