--- conflicted
+++ resolved
@@ -8,10 +8,6 @@
  */
 use PMA\libraries\gis\GISGeometrycollection;
 
-<<<<<<< HEAD
-=======
-require_once TCPDF_INC;
->>>>>>> ec9139ed
 
 /**
  * Tests for PMA\libraries\gis\GISGeometrycollection class
