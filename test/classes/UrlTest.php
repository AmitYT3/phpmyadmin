<?php

declare(strict_types=1);

namespace PhpMyAdmin\Tests;

use PhpMyAdmin\Config;
use PhpMyAdmin\Url;
<<<<<<< HEAD
use PHPUnit\Framework\Attributes\CoversClass;
=======
use ReflectionProperty;
>>>>>>> f280a7ad

use function ini_get;
use function is_string;
use function parse_str;
use function str_repeat;
use function urldecode;

#[CoversClass(Url::class)]
class UrlTest extends AbstractTestCase
{
    /** @var string|false|null */
    private static $inputArgSeparator = null;

    /**
     * Sets up the fixture, for example, opens a network connection.
     * This method is called before a test is executed.
     */
    protected function setUp(): void
    {
        parent::setUp();

        parent::setLanguage();

        unset($_COOKIE['pma_lang']);
        Config::getInstance()->set('URLQueryEncryption', false);
    }

    /**
     * Test for Url::getCommon for DB only
     */
    public function testDbOnly(): void
    {
        $GLOBALS['server'] = 'x';
        Config::getInstance()->settings['ServerDefault'] = 'y';

        $separator = Url::getArgSeparator();
        $expected = 'server=x' . $separator . 'lang=en';

        $expected = '?db=db'
            . $separator . $expected;

        $this->assertEquals($expected, Url::getCommon(['db' => 'db']));
    }

    /**
     * Test for Url::getCommon with new style
     */
    public function testNewStyle(): void
    {
        $GLOBALS['server'] = 'x';
        Config::getInstance()->settings['ServerDefault'] = 'y';

        $separator = Url::getArgSeparator();
        $expected = 'server=x' . $separator . 'lang=en';

        $expected = '?db=db'
            . $separator . 'table=table'
            . $separator . $expected;
        $params = ['db' => 'db', 'table' => 'table'];
        $this->assertEquals($expected, Url::getCommon($params));
    }

    /**
     * Test for Url::getCommon with alternate divider
     */
    public function testWithAlternateDivider(): void
    {
        $GLOBALS['server'] = 'x';
        Config::getInstance()->settings['ServerDefault'] = 'y';

        $separator = Url::getArgSeparator();
        $expected = 'server=x' . $separator . 'lang=en';

        $expected = '#ABC#db=db' . $separator . 'table=table' . $separator
            . $expected;
        $this->assertEquals(
            $expected,
            Url::getCommonRaw(
                ['db' => 'db', 'table' => 'table'],
                '#ABC#',
            ),
        );
    }

    /**
     * Test for Url::getCommon
     */
    public function testDefault(): void
    {
        $GLOBALS['server'] = 'x';
        Config::getInstance()->settings['ServerDefault'] = 'y';

        $separator = Url::getArgSeparator();
        $expected = '?server=x' . $separator . 'lang=en';
        $this->assertEquals($expected, Url::getCommon());
    }

    /**
     * Test for Url::getFromRoute
     */
    public function testGetFromRoute(): void
    {
        unset($GLOBALS['server']);
        $generatedUrl = Url::getFromRoute('/test', [
            'db' => '%3\$s',
            'table' => '%2\$s',
            'field' => '%1\$s',
            'change_column' => 1,
        ]);
        $this->assertEquals(
            'index.php?route=/test&db=%253%5C%24s&table=%252%5C%24s&field=%251%5C%24s&change_column=1&lang=en',
            $generatedUrl,
        );
    }

    /**
     * Test for Url::getFromRoute
     */
    public function testGetFromRouteSpecialDbName(): void
    {
        unset($GLOBALS['server']);
        $generatedUrl = Url::getFromRoute('/test', [
            'db' => '&test=_database=',
            'table' => '&test=_database=',
            'field' => '&test=_database=',
            'change_column' => 1,
        ]);
        $expectedUrl = 'index.php?route=/test&db=%26test%3D_database%3D'
        . '&table=%26test%3D_database%3D&field=%26test%3D_database%3D&change_column=1&lang=en';
        $this->assertEquals($expectedUrl, $generatedUrl);

        $this->assertEquals(
            'index.php?route=/test&db=&test=_database=&table=&'
            . 'test=_database=&field=&test=_database=&change_column=1&lang=en',
            urldecode(
                $expectedUrl,
            ),
        );
    }

    /**
     * Test for Url::getFromRoute
     */
    public function testGetFromRouteMaliciousScript(): void
    {
        unset($GLOBALS['server']);
        $generatedUrl = Url::getFromRoute('/test', [
            'db' => '<script src="https://domain.tld/svn/trunk/html5.js"></script>',
            'table' => '<script src="https://domain.tld/maybeweshouldusegit/trunk/html5.js"></script>',
            'field' => true,
            'trees' => 1,
            'book' => false,
            'worm' => false,
        ]);
        $this->assertEquals(
            'index.php?route=/test&db=%3Cscript+src%3D%22https%3A%2F%2Fdomain.tld%2Fsvn'
            . '%2Ftrunk%2Fhtml5.js%22%3E%3C%2Fscript%3E&table=%3Cscript+src%3D%22'
            . 'https%3A%2F%2Fdomain.tld%2Fmaybeweshouldusegit%2Ftrunk%2Fhtml5.js%22%3E%3C%2F'
            . 'script%3E&field=1&trees=1&book=0&worm=0&lang=en',
            $generatedUrl,
        );
    }

    public function testGetHiddenFields(): void
    {
        $_SESSION = [];
        $this->assertSame('', Url::getHiddenFields([]));

        $_SESSION = [' PMA_token ' => '<b>token</b>'];
        $this->assertSame(
            '<input type="hidden" name="token" value="&lt;b&gt;token&lt;/b&gt;">',
            Url::getHiddenFields([]),
        );
    }

    public function testBuildHttpQueryWithUrlQueryEncryptionDisabled(): void
    {
        Config::getInstance()->set('URLQueryEncryption', false);
        $params = ['db' => 'test_db', 'table' => 'test_table', 'pos' => 0];
        $this->assertEquals('db=test_db&table=test_table&pos=0', Url::buildHttpQuery($params));
    }

    public function testBuildHttpQueryWithUrlQueryEncryptionEnabled(): void
    {
        $_SESSION = [];
        $config = Config::getInstance();
        $config->set('URLQueryEncryption', true);
        $config->set('URLQueryEncryptionSecretKey', str_repeat('a', 32));

        $params = ['db' => 'test_db', 'table' => 'test_table', 'pos' => 0];
        $query = Url::buildHttpQuery($params);
        $this->assertStringStartsWith('pos=0&eq=', $query);
        parse_str($query, $queryParams);
        $this->assertCount(2, $queryParams);
        $this->assertSame('0', $queryParams['pos']);
        $this->assertTrue(is_string($queryParams['eq']));
        $this->assertNotSame('', $queryParams['eq']);
        $this->assertMatchesRegularExpression('/^[a-zA-Z0-9-_=]+$/', $queryParams['eq']);

        $decrypted = Url::decryptQuery($queryParams['eq']);
        $this->assertNotNull($decrypted);
        $this->assertJson($decrypted);
        $this->assertSame('{"db":"test_db","table":"test_table"}', $decrypted);
    }

    public function testQueryEncryption(): void
    {
        $_SESSION = [];
        $config = Config::getInstance();
        $config->set('URLQueryEncryption', true);
        $config->set('URLQueryEncryptionSecretKey', str_repeat('a', 32));

        $query = '{"db":"test_db","table":"test_table"}';
        $encrypted = Url::encryptQuery($query);
        $this->assertNotSame($query, $encrypted);
        $this->assertNotSame('', $encrypted);
        $this->assertMatchesRegularExpression('/^[a-zA-Z0-9-_=]+$/', $encrypted);

        $decrypted = Url::decryptQuery($encrypted);
        $this->assertSame($query, $decrypted);
    }

    /**
     * @param string|false $iniValue
     *
     * @dataProvider getArgSeparatorProvider
     */
    public function testGetArgSeparator(string $expected, $iniValue, ?string $cacheValue): void
    {
        $property = new ReflectionProperty(Url::class, 'inputArgSeparator');
        $property->setAccessible(true);
        $property->setValue(null, $cacheValue);

        self::$inputArgSeparator = $iniValue;
        self::assertSame($expected, Url::getArgSeparator());

        self::$inputArgSeparator = null;
        $property->setValue(null, null);
    }

    /** @psalm-return array<string, array{string, string|false, string|null}> */
    public static function getArgSeparatorProvider(): array
    {
        return [
            'ampersand' => ['&', '&', null],
            'semicolon' => [';', ';', null],
            'prefer ampersand' => ['&', '+;&$', null],
            'prefer semicolon' => [';', '+;$', null],
            'first char' => ['+', '+$', null],
            'cache' => ['$', '&', '$'],
            'empty value' => ['&', '', null],
            'false' => ['&', false, null],
        ];
    }

    /**
     * Test double for ini_get('arg_separator.input') as it can't be changed using ini_set()
     *
     * @see Url::getArgSeparatorValueFromIni
     *
     * @return string|false
     */
    public static function getInputArgSeparator()
    {
        return self::$inputArgSeparator ?? ini_get('arg_separator.input');
    }
}<|MERGE_RESOLUTION|>--- conflicted
+++ resolved
@@ -6,11 +6,9 @@
 
 use PhpMyAdmin\Config;
 use PhpMyAdmin\Url;
-<<<<<<< HEAD
 use PHPUnit\Framework\Attributes\CoversClass;
-=======
+use PHPUnit\Framework\Attributes\DataProvider;
 use ReflectionProperty;
->>>>>>> f280a7ad
 
 use function ini_get;
 use function is_string;
@@ -22,7 +20,7 @@
 class UrlTest extends AbstractTestCase
 {
     /** @var string|false|null */
-    private static $inputArgSeparator = null;
+    private static string|bool|null $inputArgSeparator = null;
 
     /**
      * Sets up the fixture, for example, opens a network connection.
@@ -233,15 +231,11 @@
         $this->assertSame($query, $decrypted);
     }
 
-    /**
-     * @param string|false $iniValue
-     *
-     * @dataProvider getArgSeparatorProvider
-     */
-    public function testGetArgSeparator(string $expected, $iniValue, ?string $cacheValue): void
+    /** @param string|false $iniValue */
+    #[DataProvider('getArgSeparatorProvider')]
+    public function testGetArgSeparator(string $expected, string|bool $iniValue, string|null $cacheValue): void
     {
         $property = new ReflectionProperty(Url::class, 'inputArgSeparator');
-        $property->setAccessible(true);
         $property->setValue(null, $cacheValue);
 
         self::$inputArgSeparator = $iniValue;
@@ -273,7 +267,7 @@
      *
      * @return string|false
      */
-    public static function getInputArgSeparator()
+    public static function getInputArgSeparator(): string|bool
     {
         return self::$inputArgSeparator ?? ini_get('arg_separator.input');
     }
