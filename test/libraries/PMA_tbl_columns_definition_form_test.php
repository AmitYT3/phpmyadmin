<?php
/* vim: set expandtab sw=4 ts=4 sts=4: */
/**
 * Tests for libraries/tbl_columns_definition_form.lib.php
 *
 * @package PhpMyAdmin-test
 */

/*
 * Include to test.
 */
require_once 'libraries/Util.class.php';
require_once 'libraries/tbl_columns_definition_form.lib.php';
require_once 'libraries/DatabaseInterface.class.php';
require_once 'libraries/Partition.class.php';
require_once 'libraries/Types.class.php';
require_once 'libraries/Theme.class.php';
require_once 'libraries/php-gettext/gettext.inc';
require_once 'libraries/transformations.lib.php';
require_once 'libraries/mysql_charsets.inc.php';
require_once 'libraries/StorageEngine.class.php';

/**
 * Tests for libraries/tbl_columns_definition_form.lib.php
 *
 * @package PhpMyAdmin-test
 */
class PMA_TblColumnsDefinitionFormTest extends PHPUnit_Framework_TestCase
{
    /**
     * SetUp function for test cases
     *
     * @return void
     */
    public function setUp()
    {
        $GLOBALS['cfg']['ServerDefault'] = 1;
        $GLOBALS['cfg']['DBG'] = null;
        $GLOBALS['pmaThemeImage'] = 'image';

        $_SESSION['PMA_Theme'] = PMA_Theme::load('./themes/pmahomme');
        $_SESSION['PMA_Theme'] = new PMA_Theme();
    }

    /**
     * Test for PMA_getFormsParameters
     *
     * @return void
     */
    public function testGetFormsParameters()
    {
        // case 1
        $_REQUEST['after_field'] = "affield";
        $_REQUEST['field_where'] = "fwhere";

        $result = PMA_getFormsParameters(
            "dbname", "tablename", "tbl_create.php", 22, array(12, 13)
        );

        $this->assertEquals(
            array(
                'db' => 'dbname',
                'reload' => 1,
                'orig_num_fields' => 22,
                'orig_field_where' => 'fwhere',
                'orig_after_field' => 'affield',
                'selected[0]' => 12,
                'selected[1]' => 13
            ),
            $result
        );

        // case 2
        $result = PMA_getFormsParameters(
            "dbname", "tablename", "tbl_addfield.php", null, 1
        );

        $this->assertEquals(
            array(
                'db' => 'dbname',
                'table' => 'tablename',
                'orig_field_where' => 'fwhere',
                'orig_after_field' => 'affield',
                'field_where' => 'fwhere',
                'after_field' => 'affield'
            ),
            $result
        );

        // case 3
        $_REQUEST['after_field'] = null;
        $_REQUEST['field_where'] = null;

        $result = PMA_getFormsParameters(
            "dbname", "tablename", null, 0, null
        );

        $this->assertEquals(
            array(
                'db' => 'dbname',
                'table' => 'tablename',
                'orig_num_fields' => 0
            ),
            $result
        );
    }

    /**
     * Test for PMA_getHtmlForTableConfigurations
     *
     * @return void
     */
    public function testGetHtmlForTableConfigurations()
    {
        $_REQUEST['comment'] = 'c&d';
        $_REQUEST['tbl_storage_engine'] = 'engine';
        $_REQUEST['tbl_collation'] = 'latin1_swedish_ci';
        $_REQUEST['partition_definition'] = "partition>";

        $dbi = $this->getMockBuilder('PMA_DatabaseInterface')
            ->disableOriginalConstructor()
            ->getMock();

        $dbi->expects($this->any())
            ->method('fetchResult')
            ->will(
                $this->returnValue(
                    array(
                        array(
                            'Name' => 'partition',
                            'Support' => 'NO'
                        )
                    )
                )
            );

        $GLOBALS['dbi'] = $dbi;

        $result = PMA_getHtmlForTableConfigurations();

        $this->assertContains(
<<<<<<< HEAD
            '<input type="text" name="comment" size="40" maxlength="60" '
            . 'value="c&amp;d" class="textfield"',
=======
            '<input type="text" name="comment" size="40" maxlength="2048" '
                . 'value="c&amp;d" class="textfield"',
>>>>>>> c158a313
            $result
        );

        $this->assertContains(
            '<select name="tbl_storage_engine">',
            $result
        );

        $this->assertContains(
            '<select lang="en" dir="ltr" name="tbl_collation">',
            $result
        );

        $this->assertContains(
            '<option value="utf8_bin" title="Unicode (multilingual), Binary">'
            . 'utf8_bin</option>',
            $result
        );
    }

    /**
     * Test for PMA_getHtmlForFooter
     *
     * @return void
     */
    public function testGetHtmlForFooter()
    {
        $result = PMA_getHtmlForFooter();

        $this->assertContains(
            '<input type="submit" name="do_save_data" value="Save" />',
            $result
        );

        $this->assertContains(
            '<div id="properties_message">',
            $result
        );

        $this->assertContains(
            '<div id="popup_background">',
            $result
        );
    }

    /**
     * Test for PMA_getHtmlForTableNameAndNoOfColumns
     *
     * @return void
     */
    public function testGetHtmlForTableNameAndNoOfColumns()
    {
        $_REQUEST['table'] = "tablename";

        $result = PMA_getHtmlForTableNameAndNoOfColumns();

        $this->assertContains(
            '<input type="text" name="table" size="40" maxlength="64" '
            . 'value="tablename" class="textfield" ',
            $result
        );

        $this->assertContains(
            '<input type="number" id="added_fields" name="added_fields" '
            . 'size="2" value="1" min="1" onfocus="this.select()"',
            $result
        );

        $this->assertContains(
            '<input type="button" name="submit_num_fields"value="Go"',
            $result
        );
    }

    /**
     * Test for PMA_getHtmlForTableFieldDefinitions
     *
     * @return void
     */
    public function testGetHtmlForTableFieldDefinitions()
    {
        $header_cells = array('h1', 'h2');
        $content_cells = array(
            array('a', 'b'),
            array('c'),
            2
        );
        $result = PMA_getHtmlForTableFieldDefinitions($header_cells, $content_cells);

        $this->assertContains(
            '<th>h1</th>',
            $result
        );

        $this->assertContains(
            '<th>h2</th>',
            $result
        );

        $this->assertContains(
            '<td class="center">a</td>',
            $result
        );

        $this->assertContains(
            '<td class="center">b</td>',
            $result
        );

        $this->assertContains(
            '<td class="center">c</td>',
            $result
        );
    }

    /**
     * Test for PMA_getHtmlForTableCreateOrAddField
     *
     * @return void
     */
    public function testGetHtmlForTableCreateOrAddField()
    {
        $dbi = $this->getMockBuilder('PMA_DatabaseInterface')
            ->disableOriginalConstructor()
            ->getMock();

        $dbi->expects($this->any())
            ->method('fetchResult')
            ->will(
                $this->returnValue(
                    array()
                )
            );

        $GLOBALS['dbi'] = $dbi;
        $result = PMA_getHtmlForTableCreateOrAddField(
            "tbl_create.php",
            array('a' => 'b'),
            array(array('c1')),
            array('h1')
        );

        $this->assertContains(
            '<form method="post" action="tbl_create.php" '
            . 'class="create_table_form ajax lock-page">',
            $result
        );

        $this->assertContains(
            '<input type="hidden" name="a" value="b"',
            $result
        );

        $this->assertContains(
            '<select lang="en" dir="ltr" name="tbl_collation">',
            $result
        );

        $this->assertContains(
            '<input type="submit" name="do_save_data" value="Save"',
            $result
        );

        $this->assertContains(
            '<input type="text" name="table"',
            $result
        );
    }

    /**
     * Test for PMA_getHeaderCells
     *
     * @return void
     */
    public function testGetHeaderCells()
    {
        $GLOBALS['cfg']['BrowseMIME'] = true;
        $GLOBALS['cfg']['ShowHint'] = false;
        $result = PMA_getHeaderCells(false, array(), true);

        $this->assertContains(
            'Index',
            $result
        );

        $this->assertContains(
            'Move column',
            $result
        );

        $this->assertContains(
            'MIME type',
            $result
        );
    }

    /**
     * Test for PMA_getMoveColumns
     *
     * @return void
     */
    public function testGetMoveColumns()
    {
        $dbi = $this->getMockBuilder('PMA_DatabaseInterface')
            ->disableOriginalConstructor()
            ->getMock();

        $dbi->expects($this->once())
            ->method('tryQuery')
            ->with("SELECT * FROM `db`.`table` LIMIT 1")
            ->will($this->returnValue('v1'));

        $dbi->expects($this->once())
            ->method('getFieldsMeta')
            ->with("v1")
            ->will($this->returnValue('movecols'));

        $GLOBALS['dbi'] = $dbi;

        $this->assertEquals(
            PMA_getMoveColumns('db', 'table'),
            'movecols'
        );
    }

    /**
     * Test for PMA_getRowDataForRegeneration
     *
     * @return void
     */
    public function testGetRowDataForRegeneration()
    {
        $_REQUEST = array(
            'field_name' => array(1 => 'name'),
            'field_type' => array(1 => 'type'),
            'field_collation' => array(1 => 'colltn'),
            'field_null' => array(1 => true),
            'field_key' => array(1 => "fulltext_1"),
            'field_default_type' => array(1 => 'USER_DEFINED'),
            'field_default_value' => array(1 => 'DEF'),
            'field_extra' => array(1 => 'extra')
        );

        $submit_fulltext = array(1 => 1);

        $result = PMA_getRowDataForRegeneration(1, $submit_fulltext);

        $this->assertEquals(
            array(
                'Field' => 'name',
                'Type' => 'type',
                'Collation' => 'colltn',
                'Null' => true,
                'Key' => 'FULLTEXT',
                'DefaultType' => 'USER_DEFINED',
                'DefaultValue' => 'DEF',
                'Default' => 'DEF',
                'Extra' => 'extra',
                'Comment' => 'FULLTEXT'
            ),
            $result
        );
    }

    /**
     * Test for PMA_getSubmitPropertiesForRegeneration
     *
     * @return void
     */
    public function testGetSubmitPropertiesForRegeneration()
    {
        $_REQUEST = array(
            'field_length' => array(1 => 22),
            'field_attribute' => array(1 => 'attr'),
            'field_default_current_timestamp' => array()
        );

        $result = PMA_getSubmitPropertiesForRegeneration(1);

        $this->assertEquals(
            array(22, 'attr', false),
            $result
        );

    }

    /**
     * Test for PMA_getColumnMetaForDefault
     *
     * @return void
     */
    public function testHandleRegeneration()
    {
        $_REQUEST = array(
            'field_comments' => array(1 => 'comm'),
            'field_mimetype' => array(1 => 'mime'),
            'field_transformation' => array(1 => 'trans'),
            'field_transformation_options' => array(1 => 'transops')
        );

        $result = PMA_handleRegeneration(1, 'FULLTEXT', array(), array());

        $this->assertEquals(
            array('comm'),
            $result[4]
        );

        $this->assertEquals(
            array(
                array(
                    'mimetype' => 'mime',
                    'transformation' => 'trans',
                    'transformation_options' => 'transops'
                )
            ),
            $result[5]
        );
    }

    /**
     * Test for PMA_getColumnMetaForDefault
     *
     * @return void
     */
    public function testGetColumnMetaForDefault()
    {
        $cmeta = array(
            'Default' => null,
            'Null' => 'YES',
            'DefaultType' => 'a',
            'DefaultValue' => 'b',
        );

        $result = PMA_getColumnMetaForDefault($cmeta, null);

        $this->assertEquals(
            'NULL',
            $result['DefaultType']
        );

        $this->assertEquals(
            '',
            $result['DefaultValue']
        );

        // case 2
        $cmeta = array(
            'Default' => null,
            'Null' => 'NO',
            'DefaultType' => 'a',
            'DefaultValue' => 'b',
        );

        $result = PMA_getColumnMetaForDefault($cmeta, true);

        $this->assertEquals(
            'USER_DEFINED',
            $result['DefaultType']
        );

        $this->assertEquals(
            null,
            $result['DefaultValue']
        );

        // case 3
        $cmeta = array(
            'Default' => null,
            'Null' => 'NO',
            'DefaultType' => 'a',
            'DefaultValue' => 'b',
        );

        $result = PMA_getColumnMetaForDefault($cmeta, false);

        $this->assertEquals(
            'NONE',
            $result['DefaultType']
        );

        $this->assertEquals(
            null,
            $result['DefaultValue']
        );

        // case 4
        $cmeta = array(
            'Default' => 'CURRENT_TIMESTAMP',
            'Null' => 'NO',
            'DefaultType' => 'a',
            'DefaultValue' => 'b',
        );

        $result = PMA_getColumnMetaForDefault($cmeta, false);

        $this->assertEquals(
            'CURRENT_TIMESTAMP',
            $result['DefaultType']
        );

        $this->assertEquals(
            null,
            $result['DefaultValue']
        );

        // case 5
        $cmeta = array(
            'Default' => 'SOMETHING_ELSE',
            'Null' => 'NO',
            'DefaultType' => 'a',
            'DefaultValue' => 'b',
        );

        $result = PMA_getColumnMetaForDefault($cmeta, false);

        $this->assertEquals(
            'USER_DEFINED',
            $result['DefaultType']
        );

        $this->assertEquals(
            'SOMETHING_ELSE',
            $result['DefaultValue']
        );
    }

    /**
     * Test for PMA_getHtmlForColumnName
     *
     * @return void
     */
    public function testGetHtmlForColumnName()
    {
        $cfgRelation = array('central_columnswork' => true);
        $result = PMA_getHtmlForColumnName(
            2, 4, 4, array('Field' => "fieldname",
            'column_status' => array('isReferenced' => false,
            'isForeignKey' => false, 'isEditable' => true)), $cfgRelation
        );

        $this->assertContains(
            '<input id="field_2_0" type="text" name="field_name[2]" '
            . 'maxlength="64" class="textfield" title="Column" size="10" '
            . 'value="fieldname" />',
            $result
        );
    }

    /**
     * Test for PMA_getHtmlForColumnType
     *
     * @return void
     */
    public function testGetHtmlForColumnType()
    {
        $GLOBALS['PMA_Types'] = new PMA_Types;
        $result = PMA_getHtmlForColumnType(
            1, 4, 3, false, array('column_status' => array('isReferenced' => false,
            'isForeignKey' => false, 'isEditable' => true))
        );

        $this->assertContains(
            '<select class="column_type" name="field_type[1]" id="field_1_1">',
            $result
        );

        $this->assertContains(
            '<option title="">INT</option>',
            $result
        );
    }

    /**
     * Test for PMA_getHtmlForTransformationOption
     *
     * @return void
     */
    public function testGetHtmlForTransformationOption()
    {
        $cmeta = array(
            'Field' => 'fieldname'
        );

        $mime = array(
            'fieldname' => array(
                'transformation_options' => 'transops'
            )
        );

        $result = PMA_getHtmlForTransformationOption(
            2, 4, 4, $cmeta, $mime, ''
        );

        $this->assertContains(
            '<input id="field_2_0" type="text" name="field_transformation_'
            . 'options[2]" size="16" class="textfield" value="transops" />',
            $result
        );
    }

    /**
     * Test for PMA_getHtmlForTransformation
     *
     * @return void
     */
    public function testGetHtmlForTransformation()
    {
        $cmeta = array(
            'Field' => 'fieldname'
        );

        $mime = array(
            'fieldname' => array(
                'transformation' => 'Text_Plain_Preappend.class.php',
                'transformation_options' => 'transops'
            )
        );

        $avail_mime = array(
            'transformation' => array(
                'foo' => 'text/plain: bar'
            ),
            'transformation_file' => array(
                'foo' => 'Text_Plain_Preappend.class.php'
            )
        );
        $result = PMA_getHtmlForTransformation(
            2, 0, 0, $avail_mime, $cmeta, $mime, ''
        );

        $this->assertContains(
            '<select id="field_2_0" size="1" name="field_transformation[2]">',
            $result
        );

        $this->assertContains(
            'selected ',
            $result
        );
    }

    /**
     * Test for PMA_getHtmlForMoveColumn
     *
     * @return void
     */
    public function testGetHtmlForMoveColumn()
    {
        $cmeta = array(
            'Field' => 'fieldname'
        );

        $moveColumns = array();

        $temp = new stdClass;
        $temp->name = 'a';
        $moveColumns[] = $temp;

        $temp = new stdClass;
        $temp->name = 'fieldname';
        $moveColumns[] = $temp;

        $result = PMA_getHtmlForMoveColumn(
            2, 0, 0, $moveColumns, $cmeta
        );

        $this->assertContains(
            '<select id="field_2_0" name="field_move_to[2]" size="1" width="5em">',
            $result
        );

        $this->assertContains(
            '<option value="" selected="selected">&nbsp;</option>',
            $result
        );

        $this->assertContains(
            '<option value="a" disabled="disabled">after `a`</option>',
            $result
        );

        $this->assertContains(
            '<option value="fieldname" disabled="disabled">after `fieldname`</option>',
            $result
        );
    }

    /**
     * Test for PMA_getHtmlForColumnComment
     *
     * @return void
     */
    public function testGetHtmlForColumnComment()
    {
        $cmeta = array(
            'Field' => 'fieldname'
        );

        $commentMeta = array(
            'fieldname' => 'fieldnamecomment<'
        );

        $result = PMA_getHtmlForColumnComment(
            2, 1, 0, $cmeta, $commentMeta
        );

        $this->assertContains(
            '<input id="field_2_1" type="text" name="field_comments[2]" '
            . 'size="12" maxlength="1024" value="fieldnamecomment&lt;" '
            . 'class="textfield" />',
            $result
        );
    }

    /**
     * Test for PMA_getHtmlForColumnAutoIncrement
     *
     * @return void
     */
    public function testGetHtmlForColumnAutoIncrement()
    {
        $cmeta = array(
            'Extra' => 'auto_increment'
        );

        $result = PMA_getHtmlForColumnAutoIncrement(
            2, 1, 0, $cmeta
        );

        $this->assertContains(
            '<input name="field_extra[2]" id="field_2_1" checked="checked" '
            . 'type="checkbox" value="AUTO_INCREMENT" />',
            $result
        );
    }

    /**
     * Test for PMA_getHtmlForColumnIndexes
     *
     * @return void
     */
    public function testGetHtmlForColumnIndexes()
    {
        $cmeta = array(
            'Extra' => 'auto_increment',
            'Field' => 'fieldname'
        );

        $result = PMA_getHtmlForColumnIndexes(
            2, 1, 0, $cmeta
        );

        $this->assertContains(
            '<select name="field_key[2]" id="field_2_1"',
            $result
        );

        $this->assertContains(
            '<option value="none_2">---</option>',
            $result
        );

        $this->assertContains(
            '<option value="primary_2" title="Primary">PRIMARY</option>',
            $result
        );

        $this->assertContains(
            '<option value="unique_2" title="Unique">UNIQUE</option>',
            $result
        );

        $this->assertContains(
            '<option value="index_2" title="Index">INDEX</option>',
            $result
        );
    }

    /**
     * Test for PMA_getHtmlForIndexTypeOption
     *
     * @return void
     */
    public function testGetHtmlForIndexTypeOption()
    {
        $cmeta = array(
            'Key' => 'PRI'
        );

        $result = PMA_getHtmlForIndexTypeOption(
            2, $cmeta, 'INT', 'PRI'
        );

        $this->assertContains(
            '<option value="int_2" title="INT" selected="selected">INT</option>',
            $result
        );
    }

    /**
     * Test for PMA_getHtmlForColumnNull
     *
     * @return void
     */
    public function testGetHtmlForColumnNull()
    {
        $cmeta = array(
            'Null' => 'YES'
        );

        $result = PMA_getHtmlForColumnNull(
            2, 3, 1, $cmeta
        );

        $this->assertContains(
            '<input name="field_null[2]" id="field_2_2" checked="checked" '
            . 'type="checkbox" value="NULL" class="allow_null"/>',
            $result
        );
    }

    /**
     * Test for PMA_getHtmlForColumnAttribute
     *
     * @return void
     */
    public function testGetHtmlForColumnAttribute()
    {
        $cmeta = array(
            'Null' => 'YES',
            'Extra' => 'on update CURRENT_TIMESTAMP',
            'Field' => 'f'
        );

        $colspec = array('attribute' => 'attr');

        $analyzed_sql = array(
            array(
                'create_table_fields' => array(
                    'f' => array(
                        'default_current_timestamp' => true,
                    )
                )
            )
        );

        $types = $this->getMockBuilder('PMA_Types')
            ->disableOriginalConstructor()
            ->setMethods(array('getAttributes'))
            ->getMock();

        $types->expects($this->once())
            ->method('getAttributes')
            ->will(
                $this->returnValue(
                    array('on update CURRENT_TIMESTAMP')
                )
            );

        $GLOBALS['PMA_Types'] = $types;
        $result = PMA_getHtmlForColumnAttribute(
            2, 3, 1, $colspec, $cmeta, true, $analyzed_sql
        );

        $this->assertContains(
            '<select style="width: 7em;" name="field_attribute[2]" id="field_2_2">',
            $result
        );

        $this->assertContains(
            '<option value="on update CURRENT_TIMESTAMP">',
            $result
        );
    }

    /**
     * Test for PMA_getHtmlForColumnCollation
     *
     * @return void
     */
    public function testGetHtmlForColumnCollation()
    {
        $cmeta = array(
            'Collation' => 'utf8_general_ci'
        );

        $result = PMA_getHtmlForColumnCollation(
            2, 3, 1, $cmeta
        );

        $this->assertContains(
            '<select lang="en" dir="ltr" name="field_collation[2]" id="field_2_2">',
            $result
        );

        $this->assertContains(
            '<option value="utf8_bin" title="Unicode (multilingual), Binary">',
            $result
        );
    }

    /**
     * Test for PMA_getHtmlForColumnLength
     *
     * @return void
     */
    public function testGetHtmlForColumnLength()
    {
        $result = PMA_getHtmlForColumnLength(
            2, 3, 1, 10, 8
        );

        $this->assertContains(
            '<input id="field_2_2" type="text" name="field_length[2]" size="10" '
            . 'value="8" class="textfield" />',
            $result
        );

        $this->assertContains(
            '<p class="enum_notice" id="enum_notice_2_2">',
            $result
        );
    }

    /**
     * Test for PMA_getHtmlForColumnDefault
     *
     * @return void
     */
    public function testGetHtmlForColumnDefault()
    {
        $cmeta = array(
            'Default' => 'YES',
            'DefaultType' => 'NONE',
            'DefaultValue' => '2222'
        );

        $result = PMA_getHtmlForColumnDefault(
            2, 3, 1, 'TIMESTAMP', true, $cmeta
        );

        $this->assertContains(
            '<select name="field_default_type[2]" id="field_2_2" '
            . 'class="default_type">',
            $result
        );

        $this->assertContains(
            '<option value="NONE" selected="selected" >',
            $result
        );

        $this->assertContains(
            '<input type="text" name="field_default_value[2]" size="12" '
            . 'value="2222" class="textfield default_value" />',
            $result
        );
    }

    /**
     * Test for PMA_getFormParamsForOldColumn
     *
     * @return void
     */
    public function testGetFormParamsForOldColumn()
    {
        // Function needs correction
        $this->markTestIncomplete('Not yet implemented!');
    }
}
?><|MERGE_RESOLUTION|>--- conflicted
+++ resolved
@@ -139,13 +139,8 @@
         $result = PMA_getHtmlForTableConfigurations();
 
         $this->assertContains(
-<<<<<<< HEAD
-            '<input type="text" name="comment" size="40" maxlength="60" '
+            '<input type="text" name="comment" size="40" maxlength="2048" '
             . 'value="c&amp;d" class="textfield"',
-=======
-            '<input type="text" name="comment" size="40" maxlength="2048" '
-                . 'value="c&amp;d" class="textfield"',
->>>>>>> c158a313
             $result
         );
 
