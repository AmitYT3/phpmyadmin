--- conflicted
+++ resolved
@@ -21,7 +21,7 @@
 
 class PMA_warnMissingExtension_test extends PHPUnit_Framework_TestCase
 {
-    public function setup()
+    public function setUp()
     {
         $GLOBALS['lang'] = 'en';
         $GLOBALS['PMA_Config'] = new PMA_Config();
@@ -39,22 +39,8 @@
         $GLOBALS['db'] = '';
         $GLOBALS['table'] = '';
 
-<<<<<<< HEAD
-    }
-
-    function testMissingExtension()
-    {
-        $ext = 'php_ext';
-        $this->setExpectedException(
-            'PHPUnit_Framework_Error',
-            'The [a@'.PMA_getPHPDocLink('book.' . $ext . '.php').'@Documentation][em]'.$ext.'[/em][/a] extension is missing. Please check your PHP configuration.'
-        );
-        PMA_warnMissingExtension($ext);
-=======
-    protected function setUp() {
         require_once './libraries/Error_Handler.class.php';
         $GLOBALS['error_handler'] = new PMA_Error_Handler();
->>>>>>> 6314225f
     }
 
     function testMissingExtensionFatal()
@@ -81,19 +67,4 @@
 
         $this->assertGreaterThan(0, strpos($printed, $warn));
     }
-<<<<<<< HEAD
-
-    function testMissingExtensionWithExtra()
-    {
-        $ext = 'php_ext';
-        $extra = 'Appended Extra String';
-        $this->setExpectedException(
-            'PHPUnit_Framework_Error',
-            'The [a@'.PMA_getPHPDocLink('book.' . $ext . '.php').'@Documentation][em]'.$ext.'[/em][/a] extension is missing. Please check your PHP configuration.'.' '.$extra
-        );
-        PMA_warnMissingExtension($ext, false, $extra);
-        $this->assertTrue(true);
-    }
-=======
->>>>>>> 6314225f
 }