--- conflicted
+++ resolved
@@ -58,91 +58,47 @@
 </head>
 <body onload="Main()" class="general_body" id="pmd_body">
 
-<<<<<<< HEAD
 <div class="pmd_header" id="top_menu">
-        <a href="javascript:Show_left_menu(document.getElementById('key_Show_left_menu'));"
-            onmousedown="return false;" class="M_butt first" target="_self">
+        <a href="#"
+            onclick="Show_left_menu(document.getElementById('key_Show_left_menu')); return false" class="M_butt first" target="_self">
             <img id='key_Show_left_menu' title="<?php echo __('Show/Hide left menu'); ?>"
                 alt="v" src="<?php echo $GLOBALS['pmaThemeImage'] ?>pmd/downarrow2_m.png" /></a>
-        <a href="javascript:Save2();" onmousedown="return false;"
+        <a href="#" onclick="Save2(); return false"
             class="M_butt" target="_self"
         ><img title="<?php echo __('Save position') ?>" src="<?php echo $GLOBALS['pmaThemeImage'] ?>pmd/save.png" alt=""
-        /></a><a href="javascript:Start_table_new();" onmousedown="return false;"
+        /></a><a href="#" onclick="Start_table_new(); return false"
             class="M_butt" target="_self"
         ><img title="<?php echo __('Create table')?>" src="<?php echo $GLOBALS['pmaThemeImage'] ?>pmd/table.png" alt=""
-        /></a><a href="javascript:Start_relation();" onmousedown="return false;"
+        /></a><a href="#" onclick="Start_relation(); return false"
             class="M_butt" id="rel_button" target="_self"
         ><img title="<?php echo __('Create relation') ?>" src="<?php echo $GLOBALS['pmaThemeImage'] ?>pmd/relation.png" alt=""
-        /></a><a href="javascript:Start_display_field();" onmousedown="return false;"
+        /></a><a href="#" onclick="Start_display_field(); return false"
             class="M_butt" id="display_field_button" target="_self"
         ><img title="<?php echo __('Choose column to display') ?>" src="<?php echo $GLOBALS['pmaThemeImage'] ?>pmd/display_field.png" alt=""
-        /></a><a href="javascript:location.reload();" onmousedown="return false;"
+        /></a><a href="#" onclick="location.reload(); return false"
             class="M_butt" target="_self"
         ><img title="<?php echo __('Reload'); ?>" src="<?php echo $GLOBALS['pmaThemeImage'] ?>pmd/reload.png" alt=""
         /></a><a href="Documentation.html#faq6_31" target="documentation"
             class="M_butt" target="_self"
         ><img title="<?php echo __('Help'); ?>" src="<?php echo $GLOBALS['pmaThemeImage'] ?>pmd/help.png" alt=""
         /></a><img class="M_bord" src="<?php echo $GLOBALS['pmaThemeImage'] ?>pmd/bord.png" alt=""
-        /><a href="javascript:Angular_direct();" onmousedown="return false;"
+        /><a href="#" onclick="Angular_direct(); return false"
             class="M_butt" id="angular_direct_button" target="_self"
         ><img title="<?php echo __('Angular links') . ' / ' . __('Direct links'); ?>"
                 src="<?php echo $GLOBALS['pmaThemeImage'] ?>pmd/ang_direct.png" alt=""
-        /></a><a href="javascript:Grid();" onmousedown="return false;"
+        /></a><a href="#" onclick="Grid(); return false"
             class="M_butt" id="grid_button" target="_self"
         ><img title="<?php echo __('Snap to grid') ?>" src="<?php echo $GLOBALS['pmaThemeImage'] ?>pmd/grid.png" alt=""
         /></a><img class="M_bord" src="<?php echo $GLOBALS['pmaThemeImage'] ?>pmd/bord.png" alt=""
-        /><a href="javascript:Small_tab_all(document.getElementById('key_SB_all'));"
-            onmousedown="return false;" class="M_butt" target="_self"
+        /><a href="#"
+            onclick="Small_tab_all(document.getElementById('key_SB_all')); return false" class="M_butt" target="_self"
         ><img id='key_SB_all' title="<?php echo __('Small/Big All'); ?>" alt="v"
                 src="<?php echo $GLOBALS['pmaThemeImage'] ?>pmd/downarrow1.png"
-        /></a><a href="javascript:Small_tab_invert();" onmousedown="return false;"
+        /></a><a href="#" onclick="Small_tab_invert(); return false"
             class="M_butt" target="_self"
         ><img title="<?php echo __('Toggle small/big'); ?>" alt="key" src="<?php echo $GLOBALS['pmaThemeImage'] ?>pmd/bottom.png"
         /></a><img class="M_bord" src="<?php echo $GLOBALS['pmaThemeImage'] ?>pmd/bord.png" alt=""
-        /><a href="javascript:PDF_save();" onmousedown="return false;"
-=======
-<div class="header" id="top_menu">
-        <a href="#" onclick="Show_left_menu(document.getElementById('key_Show_left_menu')); return false"
-            class="M_butt first" target="_self">
-            <img id='key_Show_left_menu' title="<?php echo __('Show/Hide left menu'); ?>"
-                alt="v" src="pmd/images/downarrow2_m.png" /></a>
-        <a href="#" onclick="Save2(); return false"
-            class="M_butt" target="_self"
-        ><img title="<?php echo __('Save position') ?>" src="pmd/images/save.png" alt=""
-        /></a><a href="#" onclick="Start_table_new(); return false"
-            class="M_butt" target="_self"
-        ><img title="<?php echo __('Create table')?>" src="pmd/images/table.png" alt=""
-        /></a><a href="#" onclick="Start_relation(); return false"
-            class="M_butt" id="rel_button" target="_self"
-        ><img title="<?php echo __('Create relation') ?>" src="pmd/images/relation.png" alt=""
-        /></a><a href="#" onclick="Start_display_field(); return false"
-            class="M_butt" id="display_field_button" target="_self"
-        ><img title="<?php echo __('Choose column to display') ?>" src="pmd/images/display_field.png" alt=""
-        /></a><a href="#" onclick="location.reload(); return false"
-            class="M_butt" target="_self"
-        ><img title="<?php echo __('Reload'); ?>" src="pmd/images/reload.png" alt=""
-        /></a><a href="#" onclick="Help(); return false"
-            class="M_butt" target="_self"
-        ><img title="<?php echo __('Help'); ?>" src="pmd/images/help.png" alt=""
-        /></a><img class="M_bord" src="pmd/images/bord.png" alt=""
-        /><a href="#" onclick="Angular_direct(); return false"
-            class="M_butt" id="angular_direct_button" target="_self"
-        ><img title="<?php echo __('Angular links') . ' / ' . __('Direct links'); ?>"
-                src="pmd/images/ang_direct.png" alt=""
-        /></a><a href="#" onclick="Grid(); return false"
-            class="M_butt" id="grid_button" target="_self"
-        ><img title="<?php echo __('Snap to grid') ?>" src="pmd/images/grid.png" alt=""
-        /></a><img class="M_bord" src="pmd/images/bord.png" alt=""
-        /><a href="#"
-            onclick="Small_tab_all(document.getElementById('key_SB_all')); return false" class="M_butt" target="_self"
-        ><img id='key_SB_all' title="<?php echo __('Small/Big All'); ?>" alt="v"
-                src="pmd/images/downarrow1.png"
-        /></a><a href="#" onclick="Small_tab_invert(); return false"
-            class="M_butt" target="_self"
-        ><img title="<?php echo __('Toggle small/big'); ?>" alt="key" src="pmd/images/bottom.png"
-        /></a><img class="M_bord" src="pmd/images/bord.png" alt=""
         /><a href="#" onclick="PDF_save(); return false"
->>>>>>> 29a41fc9
             class="M_butt" target="_self"
         ><img src="<?php echo $GLOBALS['pmaThemeImage'] ?>pmd/pdf.png" alt="key" width="20" height="20"
                 title="<?php echo __('Import/Export coordinates for PDF schema'); ?>" /></a
@@ -153,15 +109,9 @@
             echo '<img src="'. $GLOBALS['pmaThemeImage'] . 'pmd/query_builder.png" alt="key" width="20" height="20" title="';
             echo __('Build Query');
             echo '"/></a>'; }?>
-<<<<<<< HEAD
-         <a href="javascript:Top_menu_right(document.getElementById('key_Left_Right'));"
-            onmousedown="return false;" class="M_butt last" target="_self">
-            <img src="<?php echo $GLOBALS['pmaThemeImage'] ?>pmd/2rightarrow_m.png" id="key_Left_Right" alt=">"
-=======
          <a href="#"
             onclick="Top_menu_right(document.getElementById('key_Left_Right')); return false" class="M_butt last" target="_self">
-            <img src="pmd/images/2rightarrow_m.png" id="key_Left_Right" alt=">"
->>>>>>> 29a41fc9
+            <img src="<?php echo $GLOBALS['pmaThemeImage'] ?>pmd/2rightarrow_m.png" id="key_Left_Right" alt=">"
                 title="<?php echo __('Move Menu'); ?>" /></a>
 </div>
 
@@ -174,15 +124,9 @@
     <a href="#"
         onclick="Hide_tab_all(document.getElementById('key_HS_all')); return false" class="M_butt" target="_self">
     <img title="<?php echo __('Hide/Show all'); ?>" alt="v"
-<<<<<<< HEAD
         src="<?php echo $GLOBALS['pmaThemeImage'] ?>pmd/downarrow1.png" id='key_HS_all' /></a>
-    <a href="javascript:No_have_constr(document.getElementById('key_HS'));"
-        onmousedown="return false;" class="M_butt" target="_self">
-=======
-        src="pmd/images/downarrow1.png" id='key_HS_all' /></a>
     <a href="#"
         onclick="No_have_constr(document.getElementById('key_HS')); return false" class="M_butt" target="_self">
->>>>>>> 29a41fc9
     <img title="<?php echo __('Hide/Show Tables with no relation'); ?>" alt="v"
         src="<?php echo $GLOBALS['pmaThemeImage'] ?>pmd/downarrow2.png" id='key_HS' /></a>
 </div>
