--- conflicted
+++ resolved
@@ -60,12 +60,7 @@
   },
   "scripts": {
     "postinstall": "yarn run build",
-<<<<<<< HEAD
     "build": "webpack",
-=======
-    "build": "yarn run css-compile --style=compressed && yarn run css-prefix && yarn run css-rtl && yarn run js-compile",
-    "css-compile": "sass themes/pmahomme/scss:themes/pmahomme/css themes/original/scss:themes/original/css themes/metro/scss:themes/metro/css themes/bootstrap/scss:themes/bootstrap/css setup/scss:setup",
->>>>>>> QA_5_2
     "css-lint": "stylelint -s scss \"themes/**/scss/*.scss\" \"setup/scss/*.scss\"",
     "js-lint": "eslint js/src test/javascript test/jest jest.config.js",
     "test": "jest"
