--- conflicted
+++ resolved
@@ -1181,13 +1181,8 @@
         $sql_query2 = '';
     }
     $sql_query = $sql_query0 . ' ' . $sql_query1 . ' ' . $sql_query2;
-<<<<<<< HEAD
     $message = PMA_Message::success(__('You have updated the privileges for %s.'));
-    $message->addParam('\'' . $username . '\'@\'' . $hostname . '\'');
-=======
-    $message = PMA_Message::success('strUpdatePrivMessage');
     $message->addParam('\'' . htmlspecialchars($username) . '\'@\'' . htmlspecialchars($hostname) . '\'');
->>>>>>> 41145feb
 }
 
 
@@ -1210,13 +1205,8 @@
         $sql_query1 = '';
     }
     $sql_query = $sql_query0 . ' ' . $sql_query1;
-<<<<<<< HEAD
     $message = PMA_Message::success(__('You have revoked the privileges for %s'));
-    $message->addParam('\'' . $username . '\'@\'' . $hostname . '\'');
-=======
-    $message = PMA_Message::success('strRevokeMessage');
     $message->addParam('\'' . htmlspecialchars($username) . '\'@\'' . htmlspecialchars($hostname) . '\'');
->>>>>>> 41145feb
     if (! isset($tablename)) {
         unset($dbname);
     } else {
@@ -1251,13 +1241,8 @@
         $local_query      = 'SET PASSWORD FOR \'' . PMA_sqlAddslashes($username) . '\'@\'' . PMA_sqlAddslashes($hostname) . '\' = ' . (($pma_pw == '') ? '\'\'' : $hashing_function . '(\'' . PMA_sqlAddslashes($pma_pw) . '\')');
         PMA_DBI_try_query($local_query)
             or PMA_mysqlDie(PMA_DBI_getError(), $sql_query, FALSE, $err_url);
-<<<<<<< HEAD
         $message = PMA_Message::success(__('The password for %s was changed successfully.'));
-        $message->addParam('\'' . $username . '\'@\'' . $hostname . '\'');
-=======
-        $message = PMA_Message::success('strPasswordChanged');
         $message->addParam('\'' . htmlspecialchars($username) . '\'@\'' . htmlspecialchars($hostname) . '\'');
->>>>>>> 41145feb
     }
 }
 
@@ -1671,15 +1656,9 @@
             echo ' - ' . ($dbname_is_wildcard ? __('Databases') : __('Database') );
             if (isset($tablename)) {
                 echo ' <i><a href="server_privileges.php?' . $GLOBALS['url_query']
-<<<<<<< HEAD
-                    . '&amp;username=' . urlencode($username) . '&amp;hostname=' . urlencode($hostname)
-                    . '&amp;dbname=' . $url_dbname . '&amp;tablename=">' . htmlspecialchars($dbname) . '</a></i>';
-                echo ' - ' . __('Table') . ' <i>' . htmlspecialchars($tablename) . '</i>';
-=======
                     . '&amp;username=' . htmlspecialchars(urlencode($username)) . '&amp;hostname=' . htmlspecialchars(urlencode($hostname))
                     . '&amp;dbname=' . htmlspecialchars($url_dbname) . '&amp;tablename=">' . htmlspecialchars($dbname) . '</a></i>';
-                echo ' - ' . $GLOBALS['strTable'] . ' <i>' . htmlspecialchars($tablename) . '</i>';
->>>>>>> 41145feb
+                echo ' - ' . __('Table') . ' <i>' . htmlspecialchars($tablename) . '</i>';
             } else {
                 echo ' <i>' . htmlspecialchars($dbname) . '</i>';
             }
