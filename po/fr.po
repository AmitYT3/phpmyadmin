# Automatically generated <>, 2010.
msgid ""
msgstr ""
"Project-Id-Version: phpMyAdmin 3.4.0-dev\n"
"Report-Msgid-Bugs-To: phpmyadmin-devel@lists.sourceforge.net\n"
<<<<<<< HEAD
"POT-Creation-Date: 2010-09-05 09:06-0400\n"
"PO-Revision-Date: 2010-08-28 18:10+0200\n"
=======
"POT-Creation-Date: 2010-08-30 17:37+0200\n"
"PO-Revision-Date: 2010-09-05 15:34+0200\n"
>>>>>>> 333fad96
"Last-Translator: Marc Delisle <marc@infomarc.info>\n"
"Language-Team: french <fr@li.org>\n"
"MIME-Version: 1.0\n"
"Content-Type: text/plain; charset=UTF-8\n"
"Content-Transfer-Encoding: 8bit\n"
"Language: fr\n"
"Plural-Forms: nplurals=2; plural=(n > 1);\n"
"X-Generator: Pootle 2.0.5\n"

#: browse_foreigners.php:36 browse_foreigners.php:57
#: libraries/display_tbl.lib.php:415 server_privileges.php:1595
msgid "Show all"
msgstr "Tout afficher"

#: browse_foreigners.php:80 libraries/common.lib.php:2295
#: libraries/display_tbl.lib.php:392 libraries/export/pdf.php:137
#: libraries/schema/Pdf_Relation_Schema.class.php:243
#: libraries/schema/Pdf_Relation_Schema.class.php:1102
#: libraries/schema/Pdf_Relation_Schema.class.php:1118
#: libraries/schema/User_Schema.class.php:361
msgid "Page number:"
msgstr "Page n°: "

#: browse_foreigners.php:130
msgid ""
"The target browser window could not be updated. Maybe you have closed the "
"parent window, or your browser's security settings are configured to block "
"cross-window updates."
msgstr ""
"La fenêtre principale n'a pu être mise à jour. Il est possible que vous "
"l'ayiez fermée, ou encore que votre navigateur bloque les mises à jour inter-"
"fenêtres pour des raisons de sécurité."

#: browse_foreigners.php:148 db_structure.php:78 db_structure.php:79
#: db_structure.php:90 db_structure.php:92 db_structure.php:103
#: db_structure.php:105 libraries/common.lib.php:2818
#: libraries/common.lib.php:2825 libraries/db_links.inc.php:60
#: libraries/tbl_links.inc.php:61 tbl_create.php:308
msgid "Search"
msgstr "Rechercher"

#: browse_foreigners.php:151 db_operations.php:338 db_operations.php:382
#: db_operations.php:486 db_operations.php:510 db_search.php:359
#: db_structure.php:554 js/messages.php:59 libraries/Config.class.php:1220
#: libraries/Theme_Manager.class.php:305
#: libraries/auth/cookie.auth.lib.php:279 libraries/common.lib.php:1306
#: libraries/common.lib.php:2271 libraries/core.lib.php:544
#: libraries/display_change_password.lib.php:72
#: libraries/display_create_table.lib.php:61
#: libraries/display_export.lib.php:352 libraries/display_import.lib.php:267
#: libraries/display_tbl.lib.php:530 libraries/display_tbl.lib.php:612
#: libraries/replication_gui.lib.php:75 libraries/replication_gui.lib.php:371
#: libraries/schema/User_Schema.class.php:125
#: libraries/schema/User_Schema.class.php:177
#: libraries/schema/User_Schema.class.php:411
#: libraries/schema/User_Schema.class.php:450
#: libraries/select_server.lib.php:100 libraries/sql_query_form.lib.php:380
#: libraries/sql_query_form.lib.php:450 libraries/sql_query_form.lib.php:515
#: libraries/tbl_properties.inc.php:785 main.php:104 navigation.php:230
#: pmd_pdf.php:113 prefs_manage.php:265 prefs_manage.php:316
#: server_binlog.php:128 server_privileges.php:666 server_privileges.php:1706
#: server_privileges.php:2063 server_privileges.php:2110
#: server_privileges.php:2150 server_replication.php:233
#: server_replication.php:316 server_replication.php:339
#: server_synchronize.php:1207 tbl_change.php:324 tbl_change.php:1071
#: tbl_change.php:1108 tbl_indexes.php:252 tbl_operations.php:262
#: tbl_operations.php:299 tbl_operations.php:496 tbl_operations.php:558
#: tbl_operations.php:728 tbl_select.php:323 tbl_structure.php:651
#: tbl_structure.php:687 tbl_tracking.php:389 tbl_tracking.php:506
#: view_create.php:181 view_operations.php:99
msgid "Go"
msgstr "Exécuter"

#: browse_foreigners.php:166 browse_foreigners.php:170
#: libraries/Index.class.php:441 tbl_tracking.php:314
msgid "Keyname"
msgstr "Nom de l'index"

#: browse_foreigners.php:167 browse_foreigners.php:169
#: server_collations.php:54 server_collations.php:66 server_engines.php:57
#: server_status.php:752
msgid "Description"
msgstr "Description"

#: browse_foreigners.php:245 browse_foreigners.php:254
#: browse_foreigners.php:266 browse_foreigners.php:274
msgid "Use this value"
msgstr "Utiliser cette valeur"

#: bs_disp_as_mime_type.php:29 bs_play_media.php:35
#: libraries/blobstreaming.lib.php:331
msgid "No blob streaming server configured!"
msgstr "Aucun serveur blob streaming configuré!"

#: bs_disp_as_mime_type.php:35
msgid "Failed to fetch headers"
msgstr "Erreur d'accès aux en-têtes"

#: bs_disp_as_mime_type.php:41
msgid "Failed to open remote URL"
msgstr "Échec d'ouverture du URL distant"

#: db_create.php:55
#, php-format
msgid "Database %1$s has been created."
msgstr "La base de données %1$s a été créée."

#: db_create.php:115 db_create.php:116 server_databases.php:304
#: server_databases.php:305
msgid "Check Privileges"
msgstr "Vérifier les privilèges"

#: db_datadict.php:48 db_operations.php:331
msgid "Database comment: "
msgstr "Commentaire sur la base de données: "

#: db_datadict.php:164 libraries/schema/Pdf_Relation_Schema.class.php:1216
#: libraries/tbl_properties.inc.php:727 tbl_operations.php:344
#: tbl_printview.php:127
msgid "Table comments"
msgstr "Commentaires sur la table"

#: db_datadict.php:173 db_qbe.php:170 libraries/Index.class.php:445
#: libraries/export/htmlword.php:247 libraries/export/latex.php:374
#: libraries/export/odt.php:301 libraries/export/texytext.php:226
#: libraries/schema/Pdf_Relation_Schema.class.php:1242
#: libraries/schema/Pdf_Relation_Schema.class.php:1263
#: libraries/tbl_properties.inc.php:98 libraries/tbl_properties.inc.php:273
#: tbl_change.php:302 tbl_indexes.php:187 tbl_printview.php:139
#: tbl_relation.php:399 tbl_select.php:132 tbl_structure.php:197
#: tbl_tracking.php:267 tbl_tracking.php:318
msgid "Column"
msgstr "Colonne"

#: db_datadict.php:174 db_printview.php:104 libraries/Index.class.php:442
#: libraries/db_events.inc.php:30 libraries/db_routines.inc.php:41
#: libraries/db_structure.lib.php:51 libraries/export/htmlword.php:248
#: libraries/export/latex.php:374 libraries/export/odt.php:304
#: libraries/export/texytext.php:227
#: libraries/schema/Pdf_Relation_Schema.class.php:1243
#: libraries/schema/Pdf_Relation_Schema.class.php:1264
#: libraries/tbl_properties.inc.php:99 server_privileges.php:2163
#: tbl_change.php:281 tbl_change.php:308 tbl_chart.php:133
#: tbl_printview.php:140 tbl_printview.php:310 tbl_select.php:133
#: tbl_structure.php:198 tbl_structure.php:749 tbl_tracking.php:268
#: tbl_tracking.php:315
msgid "Type"
msgstr "Type"

#: db_datadict.php:176 libraries/Index.class.php:448
#: libraries/export/htmlword.php:249 libraries/export/latex.php:374
#: libraries/export/odt.php:307 libraries/export/texytext.php:228
#: libraries/schema/Pdf_Relation_Schema.class.php:1245
#: libraries/schema/Pdf_Relation_Schema.class.php:1266
#: libraries/tbl_properties.inc.php:108 tbl_change.php:317
#: tbl_printview.php:142 tbl_structure.php:201 tbl_tracking.php:270
#: tbl_tracking.php:321
msgid "Null"
msgstr "Null"

#: db_datadict.php:177 db_structure.php:485 libraries/export/htmlword.php:250
#: libraries/export/latex.php:374 libraries/export/odt.php:310
#: libraries/export/texytext.php:229
#: libraries/schema/Pdf_Relation_Schema.class.php:1246
#: libraries/schema/Pdf_Relation_Schema.class.php:1267
#: libraries/tbl_properties.inc.php:105 tbl_printview.php:143
#: tbl_structure.php:202 tbl_tracking.php:271
msgid "Default"
msgstr "Défaut"

#: db_datadict.php:181 libraries/export/htmlword.php:252
#: libraries/export/latex.php:376 libraries/export/odt.php:314
#: libraries/export/texytext.php:231
#: libraries/schema/Pdf_Relation_Schema.class.php:1248
#: libraries/schema/Pdf_Relation_Schema.class.php:1269 tbl_printview.php:147
msgid "Links to"
msgstr "Relié à"

#: db_datadict.php:183 db_printview.php:110
#: libraries/config/messages.inc.php:91 libraries/config/messages.inc.php:106
#: libraries/config/messages.inc.php:128 libraries/export/htmlword.php:255
#: libraries/export/latex.php:379 libraries/export/odt.php:319
#: libraries/export/texytext.php:234
#: libraries/schema/Pdf_Relation_Schema.class.php:1259
#: libraries/schema/Pdf_Relation_Schema.class.php:1270
#: libraries/tbl_properties.inc.php:128 tbl_printview.php:149
msgid "Comments"
msgstr "Commentaires"

#: db_datadict.php:266 js/messages.php:78 libraries/Index.class.php:358
#: libraries/Index.class.php:385 libraries/config/FormDisplay.tpl.php:204
#: libraries/export/htmlword.php:325 libraries/export/latex.php:444
#: libraries/export/odt.php:375 libraries/export/texytext.php:304
#: libraries/mult_submits.inc.php:261
#: libraries/schema/Pdf_Relation_Schema.class.php:1324
#: libraries/user_preferences.lib.php:310 prefs_manage.php:130
#: server_privileges.php:1399 server_privileges.php:1410
#: server_privileges.php:1650 server_privileges.php:1661
#: server_privileges.php:1981 server_privileges.php:1986
#: server_privileges.php:2280 sql.php:199 sql.php:260 tbl_printview.php:226
#: tbl_structure.php:372 tbl_tracking.php:331 tbl_tracking.php:336
msgid "No"
msgstr "Non"

#: db_datadict.php:266 js/messages.php:77 libraries/Index.class.php:359
#: libraries/Index.class.php:384 libraries/config/FormDisplay.tpl.php:204
#: libraries/export/htmlword.php:325 libraries/export/latex.php:444
#: libraries/export/odt.php:375 libraries/export/texytext.php:304
#: libraries/mult_submits.inc.php:44 libraries/mult_submits.inc.php:49
#: libraries/mult_submits.inc.php:54 libraries/mult_submits.inc.php:59
#: libraries/mult_submits.inc.php:91 libraries/mult_submits.inc.php:100
#: libraries/mult_submits.inc.php:105 libraries/mult_submits.inc.php:110
#: libraries/mult_submits.inc.php:260 libraries/mult_submits.inc.php:271
#: libraries/schema/Pdf_Relation_Schema.class.php:1324
#: libraries/user_preferences.lib.php:310 prefs_manage.php:129
#: server_databases.php:75 server_privileges.php:1396
#: server_privileges.php:1407 server_privileges.php:1647
#: server_privileges.php:1661 server_privileges.php:1981
#: server_privileges.php:1984 server_privileges.php:2280 sql.php:259
#: tbl_printview.php:226 tbl_structure.php:39 tbl_structure.php:372
#: tbl_tracking.php:329 tbl_tracking.php:334
msgid "Yes"
msgstr "Oui"

#: db_datadict.php:321 db_printview.php:264 tbl_printview.php:495
msgid "Print"
msgstr "Imprimer"

#: db_export.php:30
msgid "View dump (schema) of database"
msgstr "Schéma et données de la base"

#: db_export.php:34 db_printview.php:94 db_qbe.php:98 db_structure.php:50
#: db_tracking.php:47 export.php:371 navigation.php:320
msgid "No tables found in database."
msgstr "Aucune table n'a été trouvée dans cette base."

#: db_export.php:44 db_search.php:341 server_export.php:26
msgid "Select All"
msgstr "Tout sélectionner"

#: db_export.php:46 db_search.php:344 server_export.php:28
msgid "Unselect All"
msgstr "Tout désélectionner"

#: db_operations.php:41 tbl_create.php:47
msgid "The database name is empty!"
msgstr "Le nom de la base de données est vide !"

#: db_operations.php:239
#, php-format
msgid "Database %s has been renamed to %s"
msgstr "La base de données %s a été renommée en %s"

#: db_operations.php:243
#, php-format
msgid "Database %s has been copied to %s"
msgstr "La base de données %s a été copiée sur %s"

#: db_operations.php:365
msgid "Rename database to"
msgstr "Changer le nom de la base de données pour"

#: db_operations.php:370 server_processlist.php:56
msgid "Command"
msgstr "Commande"

#: db_operations.php:397
msgid "Remove database"
msgstr "Supprimer la base de données"

#: db_operations.php:409
#, php-format
msgid "Database %s has been dropped."
msgstr "La base de données %s a été effacée."

#: db_operations.php:414
msgid "Drop the database (DROP)"
msgstr "Supprimer la base de données (DROP)"

#: db_operations.php:442
msgid "Copy database to"
msgstr "Copier la base de données vers"

#: db_operations.php:449 tbl_operations.php:525 tbl_tracking.php:382
msgid "Structure only"
msgstr "Structure seule"

#: db_operations.php:450 tbl_operations.php:526 tbl_tracking.php:384
msgid "Structure and data"
msgstr "Structure et données"

#: db_operations.php:451 tbl_operations.php:527 tbl_tracking.php:383
msgid "Data only"
msgstr "Données seulement"

#: db_operations.php:459
msgid "CREATE DATABASE before copying"
msgstr "Faire CREATE DATABASE avant la copie"

#: db_operations.php:462 libraries/config/messages.inc.php:123
#: libraries/config/messages.inc.php:124 libraries/config/messages.inc.php:126
#: libraries/config/messages.inc.php:131 tbl_operations.php:533
#, php-format
msgid "Add %s"
msgstr "Ajouter %s"

#: db_operations.php:466 libraries/config/messages.inc.php:116
#: tbl_operations.php:296 tbl_operations.php:535
msgid "Add AUTO_INCREMENT value"
msgstr "Inclure la valeur courante de l'AUTO_INCREMENT"

#: db_operations.php:470 tbl_operations.php:542
msgid "Add constraints"
msgstr "Inclure les contraintes de clés étrangères"

#: db_operations.php:483
msgid "Switch to copied database"
msgstr "Aller à la base de données copiée"

#: db_operations.php:503 libraries/Index.class.php:447
#: libraries/db_structure.lib.php:53 libraries/mysql_charsets.lib.php:106
#: libraries/tbl_properties.inc.php:106 libraries/tbl_properties.inc.php:733
#: server_collations.php:53 server_collations.php:65 server_databases.php:122
#: tbl_operations.php:360 tbl_select.php:134 tbl_structure.php:199
#: tbl_structure.php:857 tbl_tracking.php:269 tbl_tracking.php:320
msgid "Collation"
msgstr "Interclassement"

#: db_operations.php:516
#, php-format
msgid ""
"The phpMyAdmin configuration storage has been deactivated. To find out why "
"click %shere%s."
msgstr ""
"Le stockage des configurations phpMyAdmin a été désactivé. Pour une analyse "
"du problème, cliquez %sici%s."

#: db_operations.php:549
msgid "Edit or export relational schema"
msgstr "Éditer ou exporter un schéma relationnel"

#: db_printview.php:102 db_tracking.php:84 db_tracking.php:169
#: libraries/config/messages.inc.php:485 libraries/db_structure.lib.php:37
#: libraries/export/xml.php:331 libraries/header.inc.php:138
#: libraries/schema/User_Schema.class.php:238 server_privileges.php:1757
#: server_privileges.php:1813 server_privileges.php:2077
#: server_synchronize.php:421 server_synchronize.php:864 tbl_tracking.php:586
#: test/theme.php:74
msgid "Table"
msgstr "Table"

#: db_printview.php:103 libraries/db_structure.lib.php:47
#: libraries/header_printview.inc.php:62 libraries/import.lib.php:145
#: navigation.php:623 navigation.php:645 server_databases.php:133
#: tbl_printview.php:391 tbl_structure.php:387 tbl_structure.php:474
#: tbl_structure.php:867
msgid "Rows"
msgstr "Enregistrements"

#: db_printview.php:107 libraries/db_structure.lib.php:58 tbl_indexes.php:188
msgid "Size"
msgstr "Taille"

#: db_printview.php:160 db_structure.php:441 libraries/export/sql.php:607
#: libraries/export/sql.php:947
msgid "in use"
msgstr "utilisé"

#: db_printview.php:185 libraries/db_info.inc.php:86
#: libraries/export/sql.php:562
#: libraries/schema/Pdf_Relation_Schema.class.php:1221 tbl_printview.php:431
#: tbl_structure.php:899
msgid "Creation"
msgstr "Création"

#: db_printview.php:194 libraries/db_info.inc.php:91
#: libraries/export/sql.php:567
#: libraries/schema/Pdf_Relation_Schema.class.php:1226 tbl_printview.php:441
#: tbl_structure.php:907
msgid "Last update"
msgstr "Dernière modification"

#: db_printview.php:203 libraries/db_info.inc.php:96
#: libraries/export/sql.php:572
#: libraries/schema/Pdf_Relation_Schema.class.php:1231 tbl_printview.php:451
#: tbl_structure.php:915
msgid "Last check"
msgstr "Dernière vérification"

#: db_printview.php:220 db_structure.php:464
#, php-format
msgid "%s table"
msgid_plural "%s tables"
msgstr[0] "%s table"
msgstr[1] "%s tables"

#: db_qbe.php:25 import.php:452 libraries/Message.class.php:190
#: libraries/display_tbl.lib.php:1982 libraries/sql_query_form.lib.php:136
#: tbl_operations.php:210 tbl_relation.php:289 tbl_row_action.php:129
#: view_operations.php:60
msgid "Your SQL query has been executed successfully"
msgstr "Votre requête SQL a été exécutée avec succès"

#: db_qbe.php:38
msgid "You have to choose at least one column to display"
msgstr "Vous devez choisir au moins une colonne à afficher"

#: db_qbe.php:196 libraries/db_structure.lib.php:95
#: libraries/display_tbl.lib.php:860
msgid "Sort"
msgstr "Tri"

#: db_qbe.php:205 db_qbe.php:239 libraries/db_structure.lib.php:102
#: libraries/display_tbl.lib.php:521 libraries/display_tbl.lib.php:822
#: server_databases.php:181 server_databases.php:198 tbl_operations.php:257
#: tbl_select.php:310
msgid "Ascending"
msgstr "Croissant"

#: db_qbe.php:206 db_qbe.php:247 libraries/db_structure.lib.php:110
#: libraries/display_tbl.lib.php:526 libraries/display_tbl.lib.php:819
#: server_databases.php:181 server_databases.php:198 tbl_operations.php:258
#: tbl_select.php:311
msgid "Descending"
msgstr "Décroissant"

#: db_qbe.php:260 db_tracking.php:90 libraries/display_tbl.lib.php:306
#: tbl_change.php:271 tbl_tracking.php:591
msgid "Show"
msgstr "Afficher"

#: db_qbe.php:296
msgid "Criteria"
msgstr "Critère"

#: db_qbe.php:349 db_qbe.php:431 db_qbe.php:523 db_qbe.php:554
msgid "Ins"
msgstr "Ajouter"

#: db_qbe.php:353 db_qbe.php:435 db_qbe.php:520 db_qbe.php:551
msgid "And"
msgstr "Et"

#: db_qbe.php:362 db_qbe.php:443 db_qbe.php:525 db_qbe.php:556
msgid "Del"
msgstr "Effacer"

#: db_qbe.php:366 db_qbe.php:447 db_qbe.php:518 db_qbe.php:549
#: libraries/tbl_properties.inc.php:782 server_privileges.php:299
#: tbl_change.php:926 tbl_indexes.php:248 tbl_select.php:284
msgid "Or"
msgstr "Ou"

#: db_qbe.php:503
msgid "Modify"
msgstr "Modifier"

#: db_qbe.php:580
msgid "Add/Delete criteria rows"
msgstr "Ajouter/effacer des lignes"

#: db_qbe.php:592
msgid "Add/Delete columns"
msgstr "Ajouter/effacer des colonnes"

#: db_qbe.php:605 db_qbe.php:630
msgid "Update Query"
msgstr "Mise-à-jour de la requête"

#: db_qbe.php:613
msgid "Use Tables"
msgstr "Utiliser les tables"

#: db_qbe.php:636
#, php-format
msgid "SQL query on database <b>%s</b>:"
msgstr "Requête SQL sur la base <b>%s</b>: "

#: db_qbe.php:930 libraries/common.lib.php:1167
msgid "Submit Query"
msgstr "Exécuter la requête"

#: db_search.php:53 libraries/auth/config.auth.lib.php:83
#: libraries/auth/config.auth.lib.php:102
#: libraries/auth/cookie.auth.lib.php:641 libraries/auth/http.auth.lib.php:51
#: libraries/auth/signon.auth.lib.php:182
msgid "Access denied"
msgstr "Accès refusé"

#: db_search.php:65 db_search.php:308
msgid "at least one of the words"
msgstr "au moins un mot"

#: db_search.php:66 db_search.php:309
msgid "all words"
msgstr "tous les mots"

#: db_search.php:67 db_search.php:310
msgid "the exact phrase"
msgstr "phrase exacte"

#: db_search.php:68 db_search.php:311
msgid "as regular expression"
msgstr "expression réguliére"

#: db_search.php:230
#, php-format
msgid "Search results for \"<i>%s</i>\" %s:"
msgstr "Résultats de la recherche de «<i>%s</i>» %s :"

#: db_search.php:248
#, php-format
msgid "%s match inside table <i>%s</i>"
msgid_plural "%s matches inside table <i>%s</i>"
msgstr[0] "%s occurence dans la table <i>%s</i>"
msgstr[1] "%s occurences dans la table <i>%s</i>"

#: db_search.php:255 db_structure.php:76 db_structure.php:77
#: db_structure.php:89 db_structure.php:91 db_structure.php:102
#: db_structure.php:104 libraries/common.lib.php:2820
#: libraries/mult_submits.inc.php:115 libraries/tbl_links.inc.php:48
#: tbl_create.php:302 tbl_structure.php:36 tbl_structure.php:48
#: tbl_structure.php:556
msgid "Browse"
msgstr "Afficher"

#: db_search.php:260 libraries/display_tbl.lib.php:1166
#: libraries/display_tbl.lib.php:2057
#: libraries/schema/User_Schema.class.php:170
#: libraries/schema/User_Schema.class.php:239
#: libraries/schema/User_Schema.class.php:274
#: libraries/schema/User_Schema.class.php:304
#: libraries/sql_query_form.lib.php:443 pmd_general.php:376
#: setup/frames/index.inc.php:126 setup/frames/index.inc.php:217
#: tbl_row_action.php:62
msgid "Delete"
msgstr "Effacer"

#: db_search.php:273
#, php-format
msgid "<b>Total:</b> <i>%s</i> match"
msgid_plural "<b>Total:</b> <i>%s</i> matches"
msgstr[0] "<b>Total :</b> <i>%s</i> occurence"
msgstr[1] "<b>Total :</b> <i>%s</i> occurences"

#: db_search.php:296
msgid "Search in database"
msgstr "Effectuer une nouvelle recherche dans la base de données"

#: db_search.php:299
msgid "Word(s) or value(s) to search for (wildcard: \"%\"):"
msgstr "Mot ou valeur à rechercher (passe-partout: «%») :"

#: db_search.php:304
msgid "Find:"
msgstr "Type de recherche :"

#: db_search.php:308 db_search.php:309
msgid "Words are separated by a space character (\" \")."
msgstr "Séparer les mots par un espace (« »)."

#: db_search.php:322
msgid "Inside table(s):"
msgstr "Dans la(les) table(s) :"

#: db_search.php:352
msgid "Inside column:"
msgstr "Dans la colonne: "

#: db_structure.php:80 db_structure.php:81 db_structure.php:93
#: db_structure.php:94 db_structure.php:106 db_structure.php:107
#: libraries/common.lib.php:2819 libraries/sql_query_form.lib.php:314
#: libraries/sql_query_form.lib.php:317 libraries/tbl_links.inc.php:67
#: tbl_create.php:311
msgid "Insert"
msgstr "Insérer"

#: db_structure.php:82 db_structure.php:95 db_structure.php:108
#: libraries/common.lib.php:2816 libraries/common.lib.php:2823
#: libraries/config/setup.forms.php:289 libraries/config/setup.forms.php:326
#: libraries/config/setup.forms.php:360
#: libraries/config/user_preferences.forms.php:191
#: libraries/config/user_preferences.forms.php:228
#: libraries/config/user_preferences.forms.php:262
#: libraries/db_links.inc.php:48 libraries/export/latex.php:351
#: libraries/import.lib.php:1136 libraries/tbl_links.inc.php:54
#: pmd_general.php:133 server_privileges.php:595 server_replication.php:313
#: tbl_create.php:305 tbl_tracking.php:263
msgid "Structure"
msgstr "Structure"

#: db_structure.php:83 db_structure.php:84 db_structure.php:96
#: db_structure.php:97 db_structure.php:109 db_structure.php:110
#: db_structure.php:535 db_structure.php:536 db_tracking.php:103
#: libraries/Index.class.php:482 libraries/common.lib.php:1638
#: libraries/mult_submits.inc.php:35 libraries/mult_submits.inc.php:72
#: server_databases.php:363 tbl_create.php:319 tbl_structure.php:26
#: tbl_structure.php:150 tbl_structure.php:151 tbl_structure.php:560
msgid "Drop"
msgstr "Supprimer"

#: db_structure.php:85 db_structure.php:86 db_structure.php:98
#: db_structure.php:99 db_structure.php:111 db_structure.php:112
#: db_structure.php:533 db_structure.php:534 libraries/common.lib.php:1637
#: libraries/mult_submits.inc.php:38 tbl_create.php:314
msgid "Empty"
msgstr "Vider"

#: db_structure.php:302 tbl_operations.php:653
#, php-format
msgid "Table %s has been emptied"
msgstr "La table %s a été vidée"

#: db_structure.php:311 tbl_operations.php:670
#, php-format
msgid "View %s has been dropped"
msgstr "La vue %s a été supprimée"

#: db_structure.php:311 tbl_operations.php:670
#, php-format
msgid "Table %s has been dropped"
msgstr "La table %s a été effacée"

#: db_structure.php:318 tbl_create.php:294
msgid "Tracking is active."
msgstr "Le suivi est actif."

#: db_structure.php:320 tbl_create.php:296
msgid "Tracking is not active."
msgstr "Le suivi n'est pas activé."

#: db_structure.php:404 libraries/display_tbl.lib.php:1945
#, php-format
msgid ""
"This view has at least this number of rows. Please refer to %sdocumentation%"
"s."
msgstr ""
"Cette vue contient au moins ce nombre d'enregistrements. Veuillez référer à %"
"sdocumentation%s."

#: db_structure.php:418 db_structure.php:432 libraries/header.inc.php:138
#: libraries/tbl_info.inc.php:60 tbl_structure.php:205 test/theme.php:73
msgid "View"
msgstr "Vue"

#: db_structure.php:469 libraries/db_structure.lib.php:40
#: libraries/server_links.inc.php:90 server_replication.php:31
#: server_replication.php:162 server_status.php:375
msgid "Replication"
msgstr "Réplication"

#: db_structure.php:473
msgid "Sum"
msgstr "Somme"

#: db_structure.php:480 libraries/StorageEngine.class.php:351
#, php-format
msgid "%s is the default storage engine on this MySQL server."
msgstr "Sur ce serveur MySQL, le moteur de stockage par défaut est %s."

#: db_structure.php:508 db_structure.php:525 db_structure.php:526
#: libraries/display_tbl.lib.php:2082 libraries/display_tbl.lib.php:2087
#: libraries/mult_submits.inc.php:15 server_databases.php:357
#: server_databases.php:362 server_privileges.php:1678 tbl_structure.php:544
#: tbl_structure.php:553
msgid "With selected:"
msgstr "Pour la sélection :"

#: db_structure.php:511 libraries/display_tbl.lib.php:2077
#: server_databases.php:359 server_privileges.php:571
#: server_privileges.php:1681 tbl_structure.php:547
msgid "Check All"
msgstr "Tout cocher"

#: db_structure.php:515 libraries/display_tbl.lib.php:2078
#: libraries/replication_gui.lib.php:35 server_databases.php:361
#: server_privileges.php:574 server_privileges.php:1685 tbl_structure.php:551
msgid "Uncheck All"
msgstr "Tout décocher"

#: db_structure.php:520
msgid "Check tables having overhead"
msgstr "Cocher tables avec pertes"

#: db_structure.php:527 db_structure.php:528
#: libraries/config/messages.inc.php:160 libraries/db_links.inc.php:56
#: libraries/display_tbl.lib.php:2095 libraries/display_tbl.lib.php:2226
#: libraries/mult_submits.inc.php:61 libraries/server_links.inc.php:69
#: libraries/tbl_links.inc.php:73 pmd_pdf.php:81 pmd_pdf.php:106
#: prefs_manage.php:288 server_privileges.php:1372
#: setup/frames/menu.inc.php:21 tbl_row_action.php:58
msgid "Export"
msgstr "Exporter"

#: db_structure.php:529 db_structure.php:530 db_structure.php:586
#: libraries/display_tbl.lib.php:2181 libraries/mult_submits.inc.php:27
#: tbl_structure.php:581 tbl_structure.php:583
msgid "Print view"
msgstr "Version imprimable"

#: db_structure.php:537 db_structure.php:538 libraries/mult_submits.inc.php:41
#: tbl_operations.php:578
msgid "Check table"
msgstr "Vérifier la table"

#: db_structure.php:539 db_structure.php:540 libraries/mult_submits.inc.php:46
#: tbl_operations.php:618 tbl_structure.php:799 tbl_structure.php:801
msgid "Optimize table"
msgstr "Optimiser la table"

#: db_structure.php:541 db_structure.php:542 libraries/mult_submits.inc.php:51
#: tbl_operations.php:608
msgid "Repair table"
msgstr "Réparer la table"

#: db_structure.php:543 db_structure.php:544 libraries/mult_submits.inc.php:56
#: tbl_operations.php:598
msgid "Analyze table"
msgstr "Analyser la table"

#: db_structure.php:593 libraries/schema/User_Schema.class.php:388
msgid "Data Dictionary"
msgstr "Dictionnaire de données"

#: db_tracking.php:78
msgid "Tracked tables"
msgstr "Tables faisant l'objet d'un suivi"

#: db_tracking.php:83 libraries/config/messages.inc.php:479
#: libraries/export/htmlword.php:89 libraries/export/latex.php:162
#: libraries/export/odt.php:120 libraries/export/sql.php:390
#: libraries/export/texytext.php:77 libraries/export/xml.php:258
#: libraries/header_printview.inc.php:57 server_databases.php:180
#: server_privileges.php:1752 server_privileges.php:1813
#: server_privileges.php:2071 server_processlist.php:55
#: server_synchronize.php:1177 server_synchronize.php:1181
#: tbl_tracking.php:585 test/theme.php:64
msgid "Database"
msgstr "Base de données"

#: db_tracking.php:85
msgid "Last version"
msgstr "Dernière version"

#: db_tracking.php:86 tbl_tracking.php:588
msgid "Created"
msgstr "Créé"

#: db_tracking.php:87 tbl_tracking.php:589
msgid "Updated"
msgstr "Mis à jour"

#: db_tracking.php:88 libraries/common.lib.php:1325
#: libraries/server_links.inc.php:50 server_processlist.php:58
#: tbl_tracking.php:590 test/theme.php:100
msgid "Status"
msgstr "État"

#: db_tracking.php:89 libraries/Index.class.php:439
#: libraries/db_structure.lib.php:44 server_databases.php:214
#: server_privileges.php:1624 server_privileges.php:1817
#: server_privileges.php:2166 tbl_structure.php:207
msgid "Action"
msgstr "Action"

#: db_tracking.php:100 js/messages.php:34
msgid "Delete tracking data for this table"
msgstr "Supprimer les données de suivi de cette table"

#: db_tracking.php:118 tbl_tracking.php:542 tbl_tracking.php:600
#: tbl_tracking.php:607
msgid "active"
msgstr "actif"

#: db_tracking.php:120 tbl_tracking.php:544 tbl_tracking.php:602
#: tbl_tracking.php:604
msgid "not active"
msgstr "non activé"

#: db_tracking.php:133
msgid "Versions"
msgstr "Versions"

#: db_tracking.php:134 tbl_tracking.php:373 tbl_tracking.php:618
msgid "Tracking report"
msgstr "Rapport de suivi"

#: db_tracking.php:135 tbl_tracking.php:245 tbl_tracking.php:618
msgid "Structure snapshot"
msgstr "Instantané"

#: db_tracking.php:164
msgid "Untracked tables"
msgstr "Tables ne faisant pas l'objet d'un suivi"

#: db_tracking.php:184 db_tracking.php:186 tbl_structure.php:617
#: tbl_structure.php:619
msgid "Track table"
msgstr "Suivre la table"

#: db_tracking.php:212
msgid "Database Log"
msgstr "Journal de la base de données"

#: enum_editor.php:21 libraries/tbl_properties.inc.php:798
#, php-format
msgid "Values for the column \"%s\""
msgstr "Valeurs pour la colonne «%s»"

#: enum_editor.php:22
msgid ""
"Enter each value in a separate field, enclosed in single quotes. If you ever "
"need to put a backslash (\"\\\") or a single quote (\"'\") amongst those "
"values, precede it with a backslash (for example '\\\\xyz' or 'a\\'b')."
msgstr ""
"Veuillez entrer les valeurs dans des champs séparés et les entourer "
"d'apostrophes. Si vous devez entrer un caractère (\"\\\") ou une apostrophe "
"(\"'\") parmi ces valeurs, faites-le précéder du caractère d'échappement, "
"par exemple '\\\\xyz' or 'a\\'b')."

#: export.php:73
msgid "Selected export type has to be saved in file!"
msgstr "Ce choix d'exportation doit être sauvegardé dans un fichier !"

#: export.php:164 export.php:189 export.php:662
#, php-format
msgid "Insufficient space to save the file %s."
msgstr "Espace-disque insuffisant pour enregistrer le fichier %s."

#: export.php:307
#, php-format
msgid ""
"File %s already exists on server, change filename or check overwrite option."
msgstr ""
"Le fichier %s existe déjà sur le serveur, veuillez changer le nom, ou cocher "
"l'option «écraser»."

#: export.php:311 export.php:315
#, php-format
msgid "The web server does not have permission to save the file %s."
msgstr ""
"Le serveur web n'a pas les permissions nécessaires pour enregistrer le "
"fichier %s."

#: export.php:664
#, php-format
msgid "Dump has been saved to file %s."
msgstr "Le fichier d'exportation a été sauvegardé sous %s."

#: import.php:58
#, php-format
msgid ""
"You probably tried to upload too large file. Please refer to %sdocumentation%"
"s for ways to workaround this limit."
msgstr ""
"Vous avez probablement tenté de télécharger un fichier trop volumineux. "
"Veuillez vous référer à la %sdocumentation%s pour des façons de contourner "
"cette limite."

#: import.php:277 import.php:330 libraries/File.class.php:566
#: libraries/File.class.php:676
msgid "File could not be read"
msgstr "Le fichier n'a pu être lu"

#: import.php:285 import.php:294 import.php:313 import.php:322
#: libraries/File.class.php:746 libraries/File.class.php:754
#: libraries/File.class.php:770 libraries/File.class.php:778
#, php-format
msgid ""
"You attempted to load file with unsupported compression (%s). Either support "
"for it is not implemented or disabled by your configuration."
msgstr ""
"Vous avez tenté d'importer un fichier dont le mode de compression (%s) n'est "
"pas supporté par votre configuration PHP ou est désactivé dans celle-ci."

#: import.php:335
msgid ""
"No data was received to import. Either no file name was submitted, or the "
"file size exceeded the maximum size permitted by your PHP configuration. See "
"[a@./Documentation.html#faq1_16@Documentation]FAQ 1.16[/a]."
msgstr ""
"Aucune données n'a été reçu en vue de l'importation. Aucun nom de fichier "
"n'a été fourni, ou encore la taille du fichier a dépassé la limite permise "
"par votre configuration de PHP. Voir [a@./Documentation."
"html#faq1_16@Documentation]FAQ 1.16[/a]."

#: import.php:370 libraries/display_import.lib.php:23
msgid "Could not load import plugins, please check your installation!"
msgstr ""
"Chargement impossible des greffons d'importation, veuillez vérifier votre "
"installation !"

#: import.php:395
msgid "The bookmark has been deleted."
msgstr "Le signet a été effacé."

#: import.php:399
msgid "Showing bookmark"
msgstr "Affichage du signet"

#: import.php:401 sql.php:804
#, php-format
msgid "Bookmark %s created"
msgstr "Signet %s créé"

#: import.php:407 import.php:413
#, php-format
msgid "Import has been successfully finished, %d queries executed."
msgstr "L'importation s'est terminée avec succès, %d requêtes exécutées."

#: import.php:422
msgid ""
"Script timeout passed, if you want to finish import, please resubmit same "
"file and import will resume."
msgstr ""
"La limite de temps a été atteinte; si vous voulez terminer l'importation, "
"soumettez à nouveau le même fichier et l'importation continuera."

#: import.php:424
msgid ""
"However on last run no data has been parsed, this usually means phpMyAdmin "
"won't be able to finish this import unless you increase php time limits."
msgstr ""
"Cependant lors du dernier traitement, aucune section n'a été analysée; ceci "
"signifie que phpMyAdmin ne pourra terminer cette importation, à moins que la "
"limite de temps de PHP ne soit augmentée."

#: import_status.php:30 libraries/common.lib.php:661
#: libraries/schema/Export_Relation_Schema.class.php:216 user_password.php:124
msgid "Back"
msgstr "Retour"

#: index.php:183
msgid "phpMyAdmin is more friendly with a <b>frames-capable</b> browser."
msgstr ""
"phpMyAdmin est plus convivial avec un navigateur <b>supportant les cadres</"
"b>."

#: js/messages.php:25 server_synchronize.php:343 server_synchronize.php:355
#: server_synchronize.php:371 server_synchronize.php:378
#: server_synchronize.php:737 server_synchronize.php:765
#: server_synchronize.php:793 server_synchronize.php:805
msgid "Click to select"
msgstr "Cliquer pour sélectionner"

#: js/messages.php:26
msgid "Click to unselect"
msgstr "Cliquer pour désélectionner"

#: js/messages.php:27 libraries/import.lib.php:103 sql.php:156
msgid "\"DROP DATABASE\" statements are disabled."
msgstr "La commande «DROP DATABASE» est désactivée."

#: js/messages.php:30 libraries/mult_submits.inc.php:256 sql.php:254
msgid "Do you really want to "
msgstr "Voulez-vous vraiment effectuer "

#: js/messages.php:31 libraries/mult_submits.inc.php:256 sql.php:239
msgid "You are about to DESTROY a complete database!"
msgstr "Vous êtes sur le point de DÉTRUIRE une base de données !"

#: js/messages.php:32
msgid "Dropping Event"
msgstr "Destruction d'évènement"

#: js/messages.php:33
#| msgid "Procedures"
msgid "Dropping Procedure"
msgstr "Destruction de procédure"

#: js/messages.php:35
#| msgid "Delete tracking data for this table"
msgid "Deleting tracking data"
msgstr "Suppression des données de suivi"

#: js/messages.php:36
msgid "Dropping Primary Key/Index"
msgstr "Destruction de clé primaire / index"

#: js/messages.php:37
msgid "This operation could take a long time. Proceed anyway?"
msgstr "Cette opération pourrait être longue. Procéder quand même ?"

#: js/messages.php:40
msgid "You are about to DISABLE a BLOB Repository!"
msgstr "Vous allez DÉSACTIVER un dépôt BLOB !"

#: js/messages.php:41
#, php-format
msgid "Are you sure you want to disable all BLOB references for database %s?"
msgstr ""
"Êtes-vous certain de vouloir désactiver toutes les références BLOB pour la "
"base %s ?"

#: js/messages.php:44
msgid "Missing value in the form!"
msgstr "Formulaire incomplet !"

#: js/messages.php:45
msgid "This is not a number!"
msgstr "Ce n'est pas un nombre !"

#: js/messages.php:48
msgid "The host name is empty!"
msgstr "Le nom de serveur est vide !"

#: js/messages.php:49
msgid "The user name is empty!"
msgstr "Le nom d'utilisateur est vide !"

#: js/messages.php:50 server_privileges.php:1239 user_password.php:65
msgid "The password is empty!"
msgstr "Le mot de passe est vide !"

#: js/messages.php:51 server_privileges.php:1237 user_password.php:68
msgid "The passwords aren't the same!"
msgstr "Les mots de passe doivent être identiques !"

#: js/messages.php:52
#| msgid "Add a new User"
msgid "Add a New User"
msgstr "Ajouter un utilisateur"

#: js/messages.php:53
#| msgid "Create version"
msgid "Create User"
msgstr "Créer un compte d'utilisateur"

#: js/messages.php:54
#| msgid "Reloading the privileges"
msgid "Reloading Privileges"
msgstr "Chargement des privilèges en cours"

#: js/messages.php:55
#| msgid "Remove selected users"
msgid "Removing Selected Users"
msgstr "Effacement des utilisateurs sélectionnés"

#: js/messages.php:56 tbl_tracking.php:245 tbl_tracking.php:373
msgid "Close"
msgstr "Fermer"

#: js/messages.php:60 pmd_general.php:341 pmd_general.php:378
msgid "Cancel"
msgstr "Annuler"

#: js/messages.php:63
#| msgid "Load"
msgid "Loading"
msgstr "Chargement"

#: js/messages.php:64
#| msgid "Processes"
msgid "Processing Request"
msgstr "Requête en traitement"

#: js/messages.php:65
msgid "Error in Processing Request"
msgstr "Erreur dans le traitement de la requête"

#: js/messages.php:66
msgid "Dropping Column"
msgstr "Suppression de la colonne"

#: js/messages.php:67
msgid "Adding Primary Key"
msgstr "Ajout de clé primaire"

#: js/messages.php:68 libraries/relation.lib.php:81 pmd_general.php:339
msgid "OK"
msgstr "OK"

#: js/messages.php:71
#| msgid "Rename database to"
msgid "Renaming Databases"
msgstr "Changement de nom de la base de données"

#: js/messages.php:72
#| msgid "Remove database"
msgid "Reload Database"
msgstr "Rafraîchir la base de données"

#: js/messages.php:73
#| msgid "Copy database to"
msgid "Copying Database"
msgstr "Copie de la base de données"

#: js/messages.php:74
#| msgid "Charset"
msgid "Changing Charset"
msgstr "Changement du jeu de caractères"

#: js/messages.php:75
#| msgid "Table must have at least one column."
msgid "Table must have at least one column"
msgstr "La table doit comporter au moins une colonne."

#: js/messages.php:76
#| msgid "Create table"
msgid "Create Table"
msgstr "Nouvelle table"

#: js/messages.php:81
#| msgid "Search"
msgid "Searching"
msgstr "En recherche"

#: js/messages.php:84
msgid "Toggle Query Box Visibility"
msgstr "Basculer la visibilité de la boîte de requêtes"

#: js/messages.php:85
#| msgid "Inline"
msgid "Inline Edit"
msgstr "Éditiion sur place"

#: js/messages.php:88 tbl_change.php:296 tbl_indexes.php:198
#: tbl_indexes.php:223
msgid "Ignore"
msgstr "Ignorer"

#: js/messages.php:91 pmd_save_pos.php:52
msgid "Modifications have been saved"
msgstr "Les modifications ont été sauvegardées"

#: js/messages.php:92 pmd_relation_upd.php:47
msgid "Relation deleted"
msgstr "Relation supprimée"

#: js/messages.php:93 pmd_relation_new.php:62
msgid "FOREIGN KEY relation added"
msgstr "Relation de type FOREIGN KEY ajoutée"

#: js/messages.php:94 pmd_relation_new.php:84
msgid "Internal relation added"
msgstr "Relation interne ajoutée"

#: js/messages.php:95 pmd_relation_new.php:61 pmd_relation_new.php:86
msgid "Error: Relation not added."
msgstr "Erreur: relation non ajoutée."

#: js/messages.php:96 pmd_relation_new.php:29
msgid "Error: relation already exists."
msgstr "Erreur: relation déjà existante."

#: js/messages.php:97
msgid "Error saving coordinates for Designer."
msgstr "Erreur lors de la sauvegarde des coordonnées Concepteur."

#: js/messages.php:98 libraries/relation.lib.php:89
#: libraries/relation.lib.php:101
msgid "General relation features"
msgstr "Fonctions relationnelles"

#: js/messages.php:98 libraries/config/FormDisplay.tpl.php:173
#: libraries/relation.lib.php:83 libraries/relation.lib.php:90
msgid "Disabled"
msgstr "Désactivé"

#: js/messages.php:99
msgid "Select referenced key"
msgstr "Sélectionnez la clé référencée"

#: js/messages.php:100
msgid "Select Foreign Key"
msgstr "Choisissez la clé étrangère"

#: js/messages.php:101
msgid "Please select the primary key or a unique key"
msgstr "Veuillez choisir la clé primaire ou un index unique"

#: js/messages.php:102 pmd_general.php:76 tbl_relation.php:545
msgid "Choose column to display"
msgstr "Colonne descriptive"

#: js/messages.php:105
msgid "Generate password"
msgstr "Générer un mot de passe"

#: js/messages.php:106 libraries/replication_gui.lib.php:365
msgid "Generate"
msgstr "Générer"

#: js/messages.php:107
#| msgid "Change password"
msgid "Change Password"
msgstr "Modifier le mot de passe"

#: js/messages.php:110
msgid "More"
msgstr "plus"

#. l10n: Display text for calendar close link
#: js/messages.php:120
msgid "Done"
msgstr "Fermer"

#. l10n: Display text for previous month link in calendar
#: js/messages.php:122
msgid "Prev"
msgstr "Précédent"

#. l10n: Display text for next month link in calendar
#: js/messages.php:124 libraries/common.lib.php:2335
#: libraries/common.lib.php:2338 libraries/display_tbl.lib.php:336
#: server_binlog.php:191 server_binlog.php:193 tbl_printview.php:421
#: tbl_structure.php:891
msgid "Next"
msgstr "Suivant"

#. l10n: Display text for current month link in calendar
#: js/messages.php:126
msgid "Today"
msgstr "Aujourd'hui"

#: js/messages.php:129
msgid "January"
msgstr "Janvier"

#: js/messages.php:130
msgid "February"
msgstr "Février"

#: js/messages.php:131
msgid "March"
msgstr "Mars"

#: js/messages.php:132
msgid "April"
msgstr "Avril"

#: js/messages.php:133
msgid "May"
msgstr "Mai"

#: js/messages.php:134
msgid "June"
msgstr "Juin"

#: js/messages.php:135
msgid "July"
msgstr "Juillet"

#: js/messages.php:136
msgid "August"
msgstr "Août"

#: js/messages.php:137
msgid "September"
msgstr "Septembre"

#: js/messages.php:138
msgid "October"
msgstr "Octobre"

#: js/messages.php:139
msgid "November"
msgstr "Novembre"

#: js/messages.php:140
msgid "December"
msgstr "Décembre"

#. l10n: Short month name
#: js/messages.php:144 libraries/common.lib.php:1540
msgid "Jan"
msgstr "Janvier"

#. l10n: Short month name
#: js/messages.php:146 libraries/common.lib.php:1542
msgid "Feb"
msgstr "Février"

#. l10n: Short month name
#: js/messages.php:148 libraries/common.lib.php:1544
msgid "Mar"
msgstr "Mars"

#. l10n: Short month name
#: js/messages.php:150 libraries/common.lib.php:1546
msgid "Apr"
msgstr "Avril"

#. l10n: Short month name
#: js/messages.php:152 libraries/common.lib.php:1548
msgctxt "Short month name"
msgid "May"
msgstr "Mai"

#. l10n: Short month name
#: js/messages.php:154 libraries/common.lib.php:1550
msgid "Jun"
msgstr "Juin"

#. l10n: Short month name
#: js/messages.php:156 libraries/common.lib.php:1552
msgid "Jul"
msgstr "Juillet"

#. l10n: Short month name
#: js/messages.php:158 libraries/common.lib.php:1554
msgid "Aug"
msgstr "Août"

#. l10n: Short month name
#: js/messages.php:160 libraries/common.lib.php:1556
msgid "Sep"
msgstr "Septembre"

#. l10n: Short month name
#: js/messages.php:162 libraries/common.lib.php:1558
msgid "Oct"
msgstr "Octobre"

#. l10n: Short month name
#: js/messages.php:164 libraries/common.lib.php:1560
msgid "Nov"
msgstr "Novembre"

#. l10n: Short month name
#: js/messages.php:166 libraries/common.lib.php:1562
msgid "Dec"
msgstr "Décembre"

#: js/messages.php:169
msgid "Sunday"
msgstr "Dimanche"

#: js/messages.php:170
msgid "Monday"
msgstr "Lundi"

#: js/messages.php:171
msgid "Tuesday"
msgstr "Mardi"

#: js/messages.php:172
msgid "Wednesday"
msgstr "Mercredi"

#: js/messages.php:173
msgid "Thursday"
msgstr "Jeudi"

#: js/messages.php:174
msgid "Friday"
msgstr "Vendredi"

#: js/messages.php:175
msgid "Saturday"
msgstr "Samedi"

#. l10n: Short week day name
#: js/messages.php:179 libraries/common.lib.php:1565
msgid "Sun"
msgstr "Dim"

#. l10n: Short week day name
#: js/messages.php:181 libraries/common.lib.php:1567
msgid "Mon"
msgstr "Lun"

#. l10n: Short week day name
#: js/messages.php:183 libraries/common.lib.php:1569
msgid "Tue"
msgstr "Mar"

#. l10n: Short week day name
#: js/messages.php:185 libraries/common.lib.php:1571
msgid "Wed"
msgstr "Mer"

#. l10n: Short week day name
#: js/messages.php:187 libraries/common.lib.php:1573
msgid "Thu"
msgstr "Jeu"

#. l10n: Short week day name
#: js/messages.php:189 libraries/common.lib.php:1575
msgid "Fri"
msgstr "Ven"

#. l10n: Short week day name
#: js/messages.php:191 libraries/common.lib.php:1577
msgid "Sat"
msgstr "Sam"

#. l10n: Minimal week day name
#: js/messages.php:195
msgid "Su"
msgstr "Di"

#. l10n: Minimal week day name
#: js/messages.php:197
msgid "Mo"
msgstr "Lu"

#. l10n: Minimal week day name
#: js/messages.php:199
msgid "Tu"
msgstr "Ma"

#. l10n: Minimal week day name
#: js/messages.php:201
msgid "We"
msgstr "Me"

#. l10n: Minimal week day name
#: js/messages.php:203
msgid "Th"
msgstr "Je"

#. l10n: Minimal week day name
#: js/messages.php:205
msgid "Fr"
msgstr "Ve"

#. l10n: Minimal week day name
#: js/messages.php:207
msgid "Sa"
msgstr "Sa"

#. l10n: Column header for week of the year in calendar
#: js/messages.php:209
msgid "Wk"
msgstr "Sem"

#: js/messages.php:211
msgid "Hour"
msgstr "Heure"

#: js/messages.php:212
msgid "Minute"
msgstr "Minute"

#: js/messages.php:213
msgid "Second"
msgstr "Seconde"

#: libraries/Config.class.php:1190 tbl_chart.php:160
msgid "Font size"
msgstr "Taille du texte"

#: libraries/File.class.php:315
msgid "The uploaded file exceeds the upload_max_filesize directive in php.ini."
msgstr ""
"La taille du fichier téléchargé dépasse la limite permise par la directive "
"upload_max_filesize de php.ini."

#: libraries/File.class.php:318
msgid ""
"The uploaded file exceeds the MAX_FILE_SIZE directive that was specified in "
"the HTML form."
msgstr ""
"La taille du fichier téléchargé dépasse la limite permise par la directive "
"MAX_FILE_SIZE présente dans le formulaire HTML."

#: libraries/File.class.php:321
msgid "The uploaded file was only partially uploaded."
msgstr "Le fichier n'a été que partiellement téléchargé."

#: libraries/File.class.php:324
msgid "Missing a temporary folder."
msgstr "Répertoire temporaire manquant."

#: libraries/File.class.php:327
msgid "Failed to write file to disk."
msgstr "Erreur lors de l'écriture du fichier sur disque."

#: libraries/File.class.php:330
msgid "File upload stopped by extension."
msgstr "Téléchargement arrêté par l'extension."

#: libraries/File.class.php:333
msgid "Unknown error in file upload."
msgstr "Erreur inconnue durant le téléchargement."

#: libraries/File.class.php:624
msgid ""
"Error moving the uploaded file, see [a@./Documentation."
"html#faq1_11@Documentation]FAQ 1.11[/a]"
msgstr ""
"Erreur lors du déplacement du fichier téléchargé, voir [a@./Documentation."
"html#faq1_11@Documentation]FAQ 1.11[/a]"

#: libraries/Index.class.php:427 tbl_relation.php:526
msgid "No index defined!"
msgstr "Aucun index n'est défini !"

#: libraries/Index.class.php:432 server_databases.php:143 tbl_tracking.php:310
msgid "Indexes"
msgstr "Index"

#: libraries/Index.class.php:443 libraries/mult_submits.inc.php:102
#: libraries/tbl_properties.inc.php:522 tbl_structure.php:32
#: tbl_structure.php:154 tbl_structure.php:158 tbl_structure.php:169
#: tbl_structure.php:170 tbl_structure.php:563 tbl_tracking.php:316
msgid "Unique"
msgstr "Unique"

#: libraries/Index.class.php:444 tbl_tracking.php:317
msgid "Packed"
msgstr "Compressé"

#: libraries/Index.class.php:446 tbl_tracking.php:319
msgid "Cardinality"
msgstr "Cardinalité"

#: libraries/Index.class.php:449 tbl_tracking.php:273 tbl_tracking.php:322
msgid "Comment"
msgstr "Commentaire"

#: libraries/Index.class.php:465 libraries/common.lib.php:610
#: libraries/common.lib.php:1143 libraries/config/messages.inc.php:459
#: libraries/display_tbl.lib.php:1112 libraries/import.lib.php:1119
#: libraries/import.lib.php:1143 libraries/schema/User_Schema.class.php:169
#: setup/frames/index.inc.php:125 tbl_row_action.php:68
msgid "Edit"
msgstr "Modifier"

#: libraries/Index.class.php:471
msgid "The primary key has been dropped"
msgstr "La clé primaire a été effacée"

#: libraries/Index.class.php:475
#, php-format
msgid "Index %s has been dropped"
msgstr "L'index %s a été effacé"

#: libraries/Index.class.php:576
#, php-format
msgid ""
"The indexes %1$s and %2$s seem to be equal and one of them could possibly be "
"removed."
msgstr ""
"Les index %1$s et %2$s semblent identiques et l'un d'eux pourrait être "
"supprimé."

#: libraries/List_Database.class.php:430 libraries/config/messages.inc.php:173
#: libraries/server_links.inc.php:42 server_databases.php:99
#: server_privileges.php:1752 test/theme.php:92
msgid "Databases"
msgstr "Bases de données"

#: libraries/Message.class.php:210 libraries/blobstreaming.lib.php:308
#: libraries/blobstreaming.lib.php:314 libraries/common.lib.php:575
#: libraries/core.lib.php:232 libraries/import.lib.php:134 tbl_change.php:922
#: tbl_operations.php:210 tbl_relation.php:287 view_operations.php:60
msgid "Error"
msgstr "Erreur"

#: libraries/Message.class.php:281
#, php-format
msgid "%1$d row affected."
msgid_plural "%1$d rows affected."
msgstr[0] "%1$d enregistrement affecté."
msgstr[1] "%1$d enregistrements affectés."

#: libraries/Message.class.php:300
#, php-format
msgid "%1$d row deleted."
msgid_plural "%1$d rows deleted."
msgstr[0] "%1$d enregistrement supprimé."
msgstr[1] "%1$d enregistrements supprimés."

#: libraries/Message.class.php:319
#, php-format
msgid "%1$d row inserted."
msgid_plural "%1$d rows inserted."
msgstr[0] "%1$d enregistrement inséré."
msgstr[1] "%1$d enregistrements insérés."

#: libraries/StorageEngine.class.php:194
msgid ""
"There is no detailed status information available for this storage engine."
msgstr ""
"Aucune information détaillée sur l'état n'est disponible pour ce moteur de "
"stockage."

#: libraries/StorageEngine.class.php:354
#, php-format
msgid "%s is available on this MySQL server."
msgstr "%s est disponible sur ce serveur MySQL."

#: libraries/StorageEngine.class.php:357
#, php-format
msgid "%s has been disabled for this MySQL server."
msgstr "%s a été désactivé sur ce serveur MySQL."

#: libraries/StorageEngine.class.php:361
#, php-format
msgid "This MySQL server does not support the %s storage engine."
msgstr "Ce serveur MySQL ne supporte pas le moteur de stockage %s."

#: libraries/Table.class.php:1017
msgid "Invalid database"
msgstr "Nom de base de données invalide"

#: libraries/Table.class.php:1031 tbl_get_field.php:25
msgid "Invalid table name"
msgstr "Nom de table invalide"

#: libraries/Table.class.php:1046
#, php-format
msgid "Error renaming table %1$s to %2$s"
msgstr "Erreur lors du renommage de %1$s en %2$s"

#: libraries/Table.class.php:1129
#, php-format
msgid "Table %s has been renamed to %s"
msgstr "La table %s se nomme maintenant %s"

#: libraries/Theme.class.php:160
#, php-format
msgid "No valid image path for theme %s found!"
msgstr "Chemin des images inexistant pour le thème %s !"

#: libraries/Theme.class.php:380
msgid "No preview available."
msgstr "Prévisualisation non disponible."

#: libraries/Theme.class.php:383
msgid "take it"
msgstr "utiliser celui-ci"

#: libraries/Theme_Manager.class.php:109
#, php-format
msgid "Default theme %s not found!"
msgstr "Thème par défaut %s inexistant !"

#: libraries/Theme_Manager.class.php:147
#, php-format
msgid "Theme %s not found!"
msgstr "Thème %s inexistant !"

#: libraries/Theme_Manager.class.php:215
#, php-format
msgid "Theme path not found for theme %s!"
msgstr "Chemin non trouvé pour le thème %s !"

#: libraries/Theme_Manager.class.php:291 test/theme.php:160 themes.php:20
#: themes.php:40
msgid "Theme / Style"
msgstr "Thème / Style"

#: libraries/auth/config.auth.lib.php:76
msgid "Cannot connect: invalid settings."
msgstr "Connexion impossible: réglages incorrects."

#: libraries/auth/config.auth.lib.php:91
#: libraries/auth/cookie.auth.lib.php:206 libraries/auth/http.auth.lib.php:64
#: test/theme.php:151
#, php-format
msgid "Welcome to %s"
msgstr "Bienvenue sur %s"

#: libraries/auth/config.auth.lib.php:106
#, php-format
msgid ""
"You probably did not create a configuration file. You might want to use the %"
"1$ssetup script%2$s to create one."
msgstr ""
"La raison probable est que vous n'avez pas créé de fichier de configuration. "
"Vous pouvez utiliser le %1$sscript de configuration%2$s dans ce but."

#: libraries/auth/config.auth.lib.php:115
msgid ""
"phpMyAdmin tried to connect to the MySQL server, and the server rejected the "
"connection. You should check the host, username and password in your "
"configuration and make sure that they correspond to the information given by "
"the administrator of the MySQL server."
msgstr ""
"phpMyAdmin a tenté de se connecter au serveur MySQL, et le serveur a rejeté "
"la connexion. Veuillez vérifier les valeurs de host, username et password "
"dans votre configuration et vous assurer qu'elles correspondent aux "
"informations fournies par l'administrateur du serveur MySQL."

#: libraries/auth/cookie.auth.lib.php:231
msgid "Log in"
msgstr "Connexion"

#: libraries/auth/cookie.auth.lib.php:233
#: libraries/auth/cookie.auth.lib.php:235
#: libraries/navigation_header.inc.php:96
#: libraries/navigation_header.inc.php:98
msgid "phpMyAdmin documentation"
msgstr "Documentation de phpMyAdmin"

#: libraries/auth/cookie.auth.lib.php:245
#: libraries/auth/cookie.auth.lib.php:246
msgid "You can enter hostname/IP address and port separated by space."
msgstr ""
"Vous pouvez entrer le nom du serveur ou son adresse IP, ainsi que le port "
"séparé par un espace."

#: libraries/auth/cookie.auth.lib.php:245
msgid "Server:"
msgstr "Serveur: "

#: libraries/auth/cookie.auth.lib.php:250
msgid "Username:"
msgstr "Utilisateur : "

#: libraries/auth/cookie.auth.lib.php:254
msgid "Password:"
msgstr "Mot de passe : "

#: libraries/auth/cookie.auth.lib.php:261
msgid "Server Choice"
msgstr "Choix du serveur"

#: libraries/auth/cookie.auth.lib.php:307 libraries/header.inc.php:72
msgid "Cookies must be enabled past this point."
msgstr "Vous devez accepter les cookies pour poursuivre."

#: libraries/auth/cookie.auth.lib.php:639
#: libraries/auth/signon.auth.lib.php:180
msgid ""
"Login without a password is forbidden by configuration (see AllowNoPassword)"
msgstr ""
"La configuration interdit une connexion sans mot de passe (voir "
"AllowNoPassword)"

#: libraries/auth/cookie.auth.lib.php:643
#: libraries/auth/signon.auth.lib.php:184
#, php-format
msgid "No activity within %s seconds; please log in again"
msgstr "Aucune activité depuis %s secondes ou plus, veuillez vous reconnecter"

#: libraries/auth/cookie.auth.lib.php:653
#: libraries/auth/cookie.auth.lib.php:655
#: libraries/auth/signon.auth.lib.php:190
msgid "Cannot log in to the MySQL server"
msgstr "Connexion au serveur MySQL non permise"

#: libraries/auth/http.auth.lib.php:69
msgid "Wrong username/password. Access denied."
msgstr "Erreur d'utilisateur/mot de passe. Accès refusé."

#: libraries/auth/swekey/swekey.auth.lib.php:118
#, php-format
msgid "File %s does not contain any key id"
msgstr "Le fichier %s ne contient pas d'identifiant de clé"

#: libraries/auth/swekey/swekey.auth.lib.php:157
#: libraries/auth/swekey/swekey.auth.lib.php:180
msgid "Hardware authentication failed"
msgstr "L'authentification matérielle a échoué"

#: libraries/auth/swekey/swekey.auth.lib.php:166
msgid "No valid authentication key plugged"
msgstr "La clé d'authentification n'est pas branchée"

#: libraries/auth/swekey/swekey.auth.lib.php:202
msgid "Authenticating..."
msgstr "Authentification en cours..."

#: libraries/blobstreaming.lib.php:241
msgid "PBMS error"
msgstr "Erreur PBMS"

#: libraries/blobstreaming.lib.php:267
msgid "PBMS connection failed:"
msgstr "La connexion PBMS a échoué :"

#: libraries/blobstreaming.lib.php:312
msgid "PBMS get BLOB info failed:"
msgstr "L'accès aux informations BLOB de PBMS a échoué :"

#: libraries/blobstreaming.lib.php:320
msgid "get BLOB Content-Type failed"
msgstr "L'accès au Content-Type du BLOB a échoué"

#: libraries/blobstreaming.lib.php:347
msgid "View image"
msgstr "Afficher l'image"

#: libraries/blobstreaming.lib.php:351
msgid "Play audio"
msgstr "Lecture audio"

#: libraries/blobstreaming.lib.php:356
msgid "View video"
msgstr "Lecture vidéo"

#: libraries/blobstreaming.lib.php:360
msgid "Download file"
msgstr "Télécharger"

#: libraries/blobstreaming.lib.php:421
#, php-format
msgid "Could not open file: %s"
msgstr "Échec d'ouverture du fichier %s"

#: libraries/chart.lib.php:40
msgid "Query statistics"
msgstr "Statistiques sur les requêtes"

#: libraries/chart.lib.php:63
msgid "Query execution time comparison (in microseconds)"
msgstr "Comparaison du temps d'exécution des requêtes (en microsecondes)"

#: libraries/chart.lib.php:83
msgid "Query results"
msgstr "Résultats de la requête"

#: libraries/chart.lib.php:109
msgid "No data found for the chart."
msgstr "Données non disponibles pour le graphique."

#: libraries/chart.lib.php:249
msgid "GD extension is needed for charts."
msgstr "L'extension GD est requise pour les graphiques."

#: libraries/chart.lib.php:252
msgid "JSON encoder is needed for chart tooltips."
msgstr "L'encodeur JSON est requis pour afficher les conseils de graphique."

#: libraries/common.inc.php:571
msgid ""
"phpMyAdmin was unable to read your configuration file!<br />This might "
"happen if PHP finds a parse error in it or PHP cannot find the file.<br /"
">Please call the configuration file directly using the link below and read "
"the PHP error message(s) that you receive. In most cases a quote or a "
"semicolon is missing somewhere.<br />If you receive a blank page, everything "
"is fine."
msgstr ""
"phpMyAdmin n'a pu lire votre fichier de configuration!<br />Il est possible "
"qu'il contienne une erreur de syntaxe, ou que PHP soit incapable de le "
"trouver.<br />À l'aide du lien suivant, vous pouvez vérifier le message "
"d'erreur généré par PHP.<br />La plupart du temps, un apostrophe ou un point-"
"virgule sont manquants.<br />Si vous recevez une page blanche, aucune erreur "
"n'a été détectée."

#: libraries/common.inc.php:582
#, php-format
msgid "Could not load default configuration from: %1$s"
msgstr "Chargement de la configuration par défaut impossible depuis %1$s"

# OK
#: libraries/common.inc.php:587
msgid ""
"The <tt>$cfg['PmaAbsoluteUri']</tt> directive MUST be set in your "
"configuration file!"
msgstr ""
"Le paramètre <tt>$cfg['PmaAbsoluteUri']</tt> DOIT être renseigné dans votre "
"fichier de configuration !"

#: libraries/common.inc.php:617
#, php-format
msgid "Invalid server index: %s"
msgstr "Indice de serveur invalide: %s"

#: libraries/common.inc.php:624
#, php-format
msgid "Invalid hostname for server %1$s. Please review your configuration."
msgstr ""
"Nom d'hôte (hostname) invalide pour le serveur %1$s. Veuillez vérifier votre "
"configuration."

#: libraries/common.inc.php:633 libraries/config/messages.inc.php:483
#: libraries/header.inc.php:115 main.php:166 test/theme.php:56
msgid "Server"
msgstr "Serveur"

#: libraries/common.inc.php:810
msgid "Invalid authentication method set in configuration:"
msgstr ""
"Le fichier de configuration contient un type d'authentification invalide :"

#: libraries/common.inc.php:912
#, php-format
msgid "You should upgrade to %s %s or later."
msgstr "Vous devriez utiliser %s en version %s ou plus récente."

#: libraries/common.lib.php:145
#, php-format
msgid "Max: %s%s"
msgstr "Taille maximum: %s%s"

#. l10n: Language to use for MySQL 5.1 documentation, please use only languages which do exist in official documentation.
#: libraries/common.lib.php:407
msgctxt "$mysql_5_1_doc_lang"
msgid "en"
msgstr "fr"

#. l10n: Language to use for MySQL 5.0 documentation, please use only languages which do exist in official documentation.
#: libraries/common.lib.php:411
msgctxt "$mysql_5_0_doc_lang"
msgid "en"
msgstr "fr"

#: libraries/common.lib.php:424 libraries/common.lib.php:426
#: libraries/common.lib.php:428 libraries/common.lib.php:444
#: libraries/common.lib.php:446 libraries/config/FormDisplay.tpl.php:168
#: libraries/display_export.lib.php:239 libraries/engines/pbms.lib.php:72
#: libraries/engines/pbxt.lib.php:106 libraries/relation.lib.php:79
#: libraries/sql_query_form.lib.php:424 libraries/sql_query_form.lib.php:427
#: main.php:210
msgid "Documentation"
msgstr "Documentation"

#: libraries/common.lib.php:589 libraries/header_printview.inc.php:60
#: server_processlist.php:59 server_status.php:364
msgid "SQL query"
msgstr "Requête SQL"

#: libraries/common.lib.php:628
msgid "MySQL said: "
msgstr "MySQL a répondu: "

#: libraries/common.lib.php:1078
msgid "Failed to connect to SQL validator!"
msgstr "Connexion au validateur SQL impossible"

#: libraries/common.lib.php:1119 libraries/config/messages.inc.php:460
msgid "Explain SQL"
msgstr "Expliquer SQL"

#: libraries/common.lib.php:1122
msgid "Skip Explain SQL"
msgstr "Ne pas expliquer SQL"

#: libraries/common.lib.php:1156
msgid "Without PHP Code"
msgstr "Sans source PHP"

#: libraries/common.lib.php:1159 libraries/config/messages.inc.php:462
msgid "Create PHP Code"
msgstr "Créer source PHP"

#: libraries/common.lib.php:1177 libraries/config/messages.inc.php:461
#: server_status.php:458
msgid "Refresh"
msgstr "Actualiser"

#: libraries/common.lib.php:1186
msgid "Skip Validate SQL"
msgstr "Ne pas valider SQL"

#: libraries/common.lib.php:1189 libraries/config/messages.inc.php:464
msgid "Validate SQL"
msgstr "Valider SQL"

#: libraries/common.lib.php:1240
msgid "Inline edit of this query"
msgstr "Éditer cette requête en ligne"

#: libraries/common.lib.php:1242
msgid "Inline"
msgstr "En ligne"

#: libraries/common.lib.php:1305 libraries/common.lib.php:1321
msgid "Profiling"
msgstr "Profilage"

#: libraries/common.lib.php:1326 libraries/tbl_triggers.lib.php:27
#: server_processlist.php:57
msgid "Time"
msgstr "Durée"

#. l10n: shortcuts for Byte, Kilo, Mega, Giga, Tera, Peta, Exa+
#: libraries/common.lib.php:1364
msgid "B"
msgstr "o"

#: libraries/common.lib.php:1364
msgid "KiB"
msgstr "Kio"

#: libraries/common.lib.php:1364
msgid "MiB"
msgstr "Mio"

#: libraries/common.lib.php:1364
msgid "GiB"
msgstr "Gio"

#: libraries/common.lib.php:1364
msgid "TiB"
msgstr "Tio"

#: libraries/common.lib.php:1364
msgid "PiB"
msgstr "Pio"

#: libraries/common.lib.php:1364
msgid "EiB"
msgstr "Eio"

#. l10n: Thousands separator
#: libraries/common.lib.php:1402
msgid ","
msgstr " "

#. l10n: Decimal separator
#: libraries/common.lib.php:1404
msgid "."
msgstr ","

#. l10n: See http://www.php.net/manual/en/function.strftime.php to define the format string
#: libraries/common.lib.php:1581
#: libraries/transformations/text_plain__dateformat.inc.php:33
msgid "%B %d, %Y at %I:%M %p"
msgstr "%A %d %B %Y à %H:%M"

#: libraries/common.lib.php:1891
#, php-format
msgid "%s days, %s hours, %s minutes and %s seconds"
msgstr "%s jours, %s heures, %s minutes et %s secondes"

#: libraries/common.lib.php:2304 libraries/common.lib.php:2307
#: libraries/display_tbl.lib.php:288 server_status.php:732
msgid "Begin"
msgstr "Début"

#: libraries/common.lib.php:2305 libraries/common.lib.php:2308
#: libraries/display_tbl.lib.php:289 server_binlog.php:154
#: server_binlog.php:156
msgid "Previous"
msgstr "Précédent"

#: libraries/common.lib.php:2336 libraries/common.lib.php:2339
#: libraries/display_tbl.lib.php:351
msgid "End"
msgstr "Fin"

#: libraries/common.lib.php:2411
#, php-format
msgid "Jump to database &quot;%s&quot;."
msgstr "Aller à la base de données &quot;%s&quot;."

#: libraries/common.lib.php:2430
#, php-format
msgid "The %s functionality is affected by a known bug, see %s"
msgstr "La fonctionnalité %s est affectée par une anomalie connue, voir %s"

#: libraries/common.lib.php:2817 libraries/common.lib.php:2824
#: libraries/config/messages.inc.php:210 libraries/db_links.inc.php:53
#: libraries/export/sql.php:24 libraries/import/sql.php:17
#: libraries/server_links.inc.php:46 libraries/tbl_links.inc.php:58
#: querywindow.php:88 test/theme.php:96
msgid "SQL"
msgstr "SQL"

#: libraries/common.lib.php:2826 libraries/db_links.inc.php:86
#: libraries/tbl_links.inc.php:86 libraries/tbl_links.inc.php:102
#: view_operations.php:87
msgid "Operations"
msgstr "Opérations"

#: libraries/common.lib.php:2952
msgid "Browse your computer:"
msgstr "Parcourir :"

#: libraries/common.lib.php:2965
#, php-format
msgid "Select from the web server upload directory <b>%s</b>:"
msgstr ""
"Choisissez depuis le répertoire de téléchargement du serveur web <b>%s</b> :"

#: libraries/common.lib.php:2977 libraries/sql_query_form.lib.php:496
#: tbl_change.php:923
msgid "The directory you set for upload work cannot be reached"
msgstr "Le répertoire de transfert est inaccessible"

#: libraries/config.values.php:95 libraries/export/htmlword.php:24
#: libraries/export/latex.php:41 libraries/export/odt.php:33
#: libraries/export/sql.php:79 libraries/export/texytext.php:23
#: libraries/import.lib.php:1141
msgid "structure"
msgstr "structure"

#: libraries/config.values.php:96 libraries/export/htmlword.php:24
#: libraries/export/latex.php:41 libraries/export/odt.php:33
#: libraries/export/sql.php:79 libraries/export/texytext.php:23
msgid "data"
msgstr "données"

#: libraries/config.values.php:97 libraries/export/htmlword.php:24
#: libraries/export/latex.php:41 libraries/export/odt.php:33
#: libraries/export/sql.php:79 libraries/export/texytext.php:23
msgid "structure and data"
msgstr "structure et données"

#: libraries/config.values.php:99 libraries/display_export.lib.php:113
msgid "Quick - display only the minimal options to configure"
msgstr "Rapide - n'afficher qu'un minimum d'options à configurer"

#: libraries/config.values.php:100 libraries/display_export.lib.php:129
msgid "Custom - display all possible options to configure"
msgstr "Personnalisée - afficher toutes les options possibles"

#: libraries/config.values.php:101
msgid "Custom - like above, but without the quick/custom choice"
msgstr "Personnalisée - comme ci-haut mais sans les choix rapide/personnalisée"

#: libraries/config.values.php:119
msgid "complete inserts"
msgstr "Insertions complètes"

#: libraries/config.values.php:120
msgid "extended inserts"
msgstr "Insertions étendues"

#: libraries/config.values.php:121
msgid "both of the above"
msgstr "tous les choix ci-haut"

#: libraries/config.values.php:122
msgid "neither of the above"
msgstr "aucun des choix ci-haut"

#: libraries/config/FormDisplay.class.php:83
#: libraries/config/validate.lib.php:416
msgid "Not a positive number"
msgstr "Nombre non positif"

#: libraries/config/FormDisplay.class.php:84
#: libraries/config/validate.lib.php:429
msgid "Not a non-negative number"
msgstr "Nombre non négatif"

#: libraries/config/FormDisplay.class.php:85
#: libraries/config/validate.lib.php:403
msgid "Not a valid port number"
msgstr "Numéro de port invalide"

#: libraries/config/FormDisplay.class.php:86
#: libraries/config/FormDisplay.class.php:565
#: libraries/config/validate.lib.php:354 libraries/config/validate.lib.php:444
msgid "Incorrect value"
msgstr "Valeur incorrecte"

#: libraries/config/FormDisplay.class.php:87
#: libraries/config/validate.lib.php:458
#, php-format
msgid "Value must be equal or lower than %s"
msgstr "La valeur doit être égale ou plus petite que %s"

#: libraries/config/FormDisplay.class.php:535
#, php-format
msgid "Missing data for %s"
msgstr "Données manquantes pour %s"

#: libraries/config/FormDisplay.class.php:727
#: libraries/config/FormDisplay.class.php:731
msgid "unavailable"
msgstr "non disponible"

#: libraries/config/FormDisplay.class.php:728
#: libraries/config/FormDisplay.class.php:732
#, php-format
msgid "\"%s\" requires %s extension"
msgstr "«%s» requiert l'extension %s"

#: libraries/config/FormDisplay.class.php:746
#, php-format
msgid "import will not work, missing function (%s)"
msgstr "importation impossible, fonction manquante (%s)"

#: libraries/config/FormDisplay.class.php:750
#, php-format
msgid "export will not work, missing function (%s)"
msgstr "exportation impossible, fonction manquante (%s)"

#: libraries/config/FormDisplay.class.php:757
msgid "SQL Validator is disabled"
msgstr "Le validateur SQL est désactivé"

#: libraries/config/FormDisplay.class.php:764
msgid "SOAP extension not found"
msgstr "Extension SOAP absente"

#: libraries/config/FormDisplay.class.php:772
#, php-format
msgid "maximum %s"
msgstr "maximum %s"

#: libraries/config/FormDisplay.tpl.php:173
msgid "This setting is disabled, it will not be applied to your configuration"
msgstr ""
"Ce réglage est désactivé, il ne sera pas appliqué à votre configuration"

#: libraries/config/FormDisplay.tpl.php:248
#, php-format
msgid "Set value: %s"
msgstr "Assigner la valeur: %s"

#: libraries/config/FormDisplay.tpl.php:253
#: libraries/config/messages.inc.php:348
msgid "Restore default value"
msgstr "Ramener la valeur par défaut"

#: libraries/config/FormDisplay.tpl.php:269
msgid "Allow users to customize this value"
msgstr "Permettre aux utilisateurs de personnaliser cette valeur"

#: libraries/config/FormDisplay.tpl.php:332
#: libraries/schema/User_Schema.class.php:318
#: libraries/tbl_properties.inc.php:779 setup/frames/config.inc.php:39
#: setup/frames/index.inc.php:215 tbl_change.php:1023 tbl_indexes.php:246
#: tbl_relation.php:563
msgid "Save"
msgstr "Sauvegarder"

#: libraries/config/FormDisplay.tpl.php:333
#: libraries/schema/User_Schema.class.php:471 main.php:138
#: prefs_manage.php:320 prefs_manage.php:325 tbl_change.php:1072
msgid "Reset"
msgstr "Réinitialiser"

#: libraries/config/messages.inc.php:17
msgid ""
"If enabled user can enter any MySQL server in login form for cookie auth"
msgstr ""
"Si activé, permet d'entrer un nom de serveur MySQL sur le panneau de "
"connexion (mode cookie)"

#: libraries/config/messages.inc.php:18
msgid "Allow login to any MySQL server"
msgstr "Permettre de tenter une connexion à tout serveur MySQL"

#: libraries/config/messages.inc.php:19
msgid ""
"Enabling this allows a page located on a different domain to call phpMyAdmin "
"inside a frame, and is a potential [strong]security hole[/strong] allowing "
"cross-frame scripting attacks"
msgstr ""
"Activer ceci permet à une page située dans un domaine différent d'appeler "
"phpMyAdmin à l'intérieur d'un cadre et représente un trou potentiel de "
"sécurité pour les attaques de script inter-cadre (cross-frame)."

#: libraries/config/messages.inc.php:20
#| msgid "$cfg['AllowThirdPartyFraming'] boolean"
msgid "Allow third party framing"
msgstr "Permettre les cadres tierce partie"

#: libraries/config/messages.inc.php:21
msgid "Show &quot;Drop database&quot; link to normal users"
msgstr ""
"Montrer le lien pour détruire une base de données aux utilisateurs ordinaires"

#: libraries/config/messages.inc.php:22
msgid ""
"Secret passphrase used for encrypting cookies in [kbd]cookie[/kbd] "
"authentication"
msgstr ""
"Mot de passe utilisé pour encrypter les cookies quand on utilise "
"l'authentification [kbd]cookie[/kbd]"

#: libraries/config/messages.inc.php:23
msgid "Blowfish secret"
msgstr "Secret Blowfish"

#: libraries/config/messages.inc.php:24
msgid "Highlight selected rows"
msgstr "Utilisé quand on clique sur une ligne"

#: libraries/config/messages.inc.php:25
msgid "Row marker"
msgstr "Activer le marqueur d'enregistrements"

#: libraries/config/messages.inc.php:26
msgid "Highlight row pointed by the mouse cursor"
msgstr "Mettre en surbrillance l'enregistrement sur lequel pointe la souris"

#: libraries/config/messages.inc.php:27
msgid "Highlight pointer"
msgstr "Activer le pointeur de surbrillance"

#: libraries/config/messages.inc.php:28
msgid ""
"Enable [a@http://en.wikipedia.org/wiki/Bzip2]bzip2[/a] compression for "
"import and export operations"
msgstr ""
"Active la compression [a@http://en.wikipedia.org/wiki/Bzip2]bzip2[/a] pour "
"les opérations d'importation et d'exportation"

#: libraries/config/messages.inc.php:29
msgid "Bzip2"
msgstr "Bzip2"

#: libraries/config/messages.inc.php:30
msgid ""
"Defines which type of editing controls should be used for CHAR and VARCHAR "
"columns; [kbd]input[/kbd] - allows limiting of input length, [kbd]textarea[/"
"kbd] - allows newlines in columns"
msgstr ""
"Déterminer la méthode d'édition pour les colonnes CHAR et VARCHAR; [kbd]input"
"[/kbd] - permet de limiter la taille, [kbd]textarea[/kbd] - permet la saisie "
"de sauts de lignes"

#: libraries/config/messages.inc.php:31
msgid "CHAR columns editing"
msgstr "Édition des colonnes CHAR"

#: libraries/config/messages.inc.php:32
msgid "Number of columns for CHAR/VARCHAR textareas"
msgstr "Nombre de colonnes pour les textareas CHAR/VARCHAR)"

#: libraries/config/messages.inc.php:33
msgid "CHAR textarea columns"
msgstr "Taille horizontale pour un textarea"

#: libraries/config/messages.inc.php:34
msgid "Number of rows for CHAR/VARCHAR textareas"
msgstr "Nombre de lignes pour les textareas CHAR/VARCHAR)"

#: libraries/config/messages.inc.php:35
msgid "CHAR textarea rows"
msgstr "Taille verticale pour un textarea"

#: libraries/config/messages.inc.php:36
msgid "Check config file permissions"
msgstr "Vérifier les permissions du fichier de configuration"

#: libraries/config/messages.inc.php:37
msgid ""
"Compress gzip/bzip2 exports on the fly without the need for much memory; if "
"you encounter problems with created gzip/bzip2 files disable this feature"
msgstr ""
"Comprime les exportations gzip/bzip2 à la volée avec économie de mémoire; si "
"les fichiers gzip/bzip2 produits ne sont pas conformes, désactivez ceci"

#: libraries/config/messages.inc.php:38
msgid "Compress on the fly"
msgstr "Compression à la volée"

#: libraries/config/messages.inc.php:39 setup/frames/config.inc.php:25
#: setup/frames/index.inc.php:153
msgid "Configuration file"
msgstr "Fichier de configuration"

#: libraries/config/messages.inc.php:40
msgid ""
"Whether a warning (&quot;Are your really sure...&quot;) should be displayed "
"when you're about to lose data"
msgstr ""
"Un message devrait-il s'afficher quand vous êtes sur le point de perdre des "
"données"

#: libraries/config/messages.inc.php:41
msgid "Confirm DROP queries"
msgstr "Confirmer les requêtes de suppression (DROP)"

#: libraries/config/messages.inc.php:42
msgid "Field navigation using Ctrl+Arrows"
msgstr "Navigation des champs au moyen de Ctrl+flèches"

#: libraries/config/messages.inc.php:43
msgid "Debug SQL"
msgstr "Déboguer SQL"

#: libraries/config/messages.inc.php:44
#| msgid "Databases display options"
msgid "Default display direction"
msgstr "Valeur par défaut de la direction de l'affichage"

#: libraries/config/messages.inc.php:45
msgid ""
"[kbd]horizontal[/kbd], [kbd]vertical[/kbd] or a number that indicates "
"maximum number for which vertical model is used"
msgstr ""
"[kbd]horizontal[/kbd], [kbd]vertical[/kbd] ou un nombre qui indique la "
"valeur maximum pour lequel le mode vertical sera utilisé"

#: libraries/config/messages.inc.php:46
msgid "Display direction for altering/creating columns"
msgstr "Direction de l'affichage pour modifier/créer des colonnes"

#: libraries/config/messages.inc.php:47
msgid "Tab that is displayed when entering a database"
msgstr "L'onglet affiché lors de l'entrée dans une base de données"

#: libraries/config/messages.inc.php:48
msgid "Default database tab"
msgstr "Onglet par défaut pour bases de données"

#: libraries/config/messages.inc.php:49
msgid "Tab that is displayed when entering a server"
msgstr "L'onglet initial dans l'affichage serveur"

#: libraries/config/messages.inc.php:50
msgid "Default server tab"
msgstr "Onglet par défaut pour serveur"

#: libraries/config/messages.inc.php:51
msgid "Tab that is displayed when entering a table"
msgstr "L'onglet initial lors de l'accès à une table"

#: libraries/config/messages.inc.php:52
msgid "Default table tab"
msgstr "Onglet par défaut pour tables"

#: libraries/config/messages.inc.php:53
#| msgid "Show binary contents as HEX"
msgid "Show binary contents as HEX by default"
msgstr "Montrer par défaut le contenu binaire en hexadécimal"

#: libraries/config/messages.inc.php:54 libraries/display_tbl.lib.php:597
msgid "Show binary contents as HEX"
msgstr "Montrer le contenu binaire en hexadécimal"

#: libraries/config/messages.inc.php:55
msgid "Show database listing as a list instead of a drop down"
msgstr "Montrer la liste des bases de données au lieu d'un menu déroulant"

#: libraries/config/messages.inc.php:56
msgid "Display databases as a list"
msgstr "Affiche les bases de données sous forme de liste"

#: libraries/config/messages.inc.php:57
msgid "Show server listing as a list instead of a drop down"
msgstr "Montrer la liste des serveurs au lieu d'un menu déroulant"

#: libraries/config/messages.inc.php:58
msgid "Display servers as a list"
msgstr "Affiche les serveurs sous forme de liste"

#: libraries/config/messages.inc.php:59
msgid "Edit SQL queries in popup window"
msgstr "Éditer les requêtes SQL dans une fenêtre popup"

#: libraries/config/messages.inc.php:60
#| msgid "Edit next row"
msgid "Edit in window"
msgstr "Édition dans la fenêtre"

#: libraries/config/messages.inc.php:61
#| msgid "Display Features"
msgid "Display errors"
msgstr "Affichage des erreurs"

#: libraries/config/messages.inc.php:62
#| msgid "Ignore errors"
msgid "Gather errors"
msgstr "Collecter les erreurs"

#: libraries/config/messages.inc.php:63
#| msgid "Uses icons for warnings, errors and informations."
msgid "Show icons for warning, error and information messages"
msgstr ""
"Utiliser des icônes pour les avertissements, les erreurs et les "
"informations."

#: libraries/config/messages.inc.php:64
#| msgid "Ignore errors"
msgid "Iconic errors"
msgstr "Icônes pour les erreurs"

#: libraries/config/messages.inc.php:65
msgid ""
"Set the number of seconds a script is allowed to run ([kbd]0[/kbd] for no "
"limit)"
msgstr ""
"Nombre de secondes allouées à l'exécution des scripts ([kbd]0[/kbd] signifie "
"illimité)"

#: libraries/config/messages.inc.php:66
msgid "Maximum execution time"
msgstr "Durée maximum d'exécution"

#: libraries/config/messages.inc.php:67 prefs_manage.php:299
msgid "Save as file"
msgstr "Transmettre"

#: libraries/config/messages.inc.php:68 libraries/config/messages.inc.php:235
msgid "Character set of the file"
msgstr "Jeu de caractères du fichier"

#: libraries/config/messages.inc.php:69 libraries/config/messages.inc.php:85
#: tbl_printview.php:373 tbl_structure.php:827
msgid "Format"
msgstr "Format"

#: libraries/config/messages.inc.php:70
msgid "Compression"
msgstr "Compression"

#: libraries/config/messages.inc.php:71 libraries/config/messages.inc.php:78
#: libraries/config/messages.inc.php:86 libraries/config/messages.inc.php:90
#: libraries/config/messages.inc.php:103 libraries/config/messages.inc.php:105
#: libraries/config/messages.inc.php:137 libraries/config/messages.inc.php:140
#: libraries/config/messages.inc.php:142 libraries/export/csv.php:27
#: libraries/export/excel.php:24 libraries/export/htmlword.php:29
#: libraries/export/latex.php:71 libraries/export/ods.php:24
#: libraries/export/odt.php:57 libraries/export/texytext.php:27
#: libraries/export/xls.php:24 libraries/export/xlsx.php:24
msgid "Put columns names in the first row"
msgstr "Afficher les noms de colonnes en première ligne"

#: libraries/config/messages.inc.php:72 libraries/config/messages.inc.php:237
#: libraries/config/messages.inc.php:244 libraries/import/csv.php:73
#: libraries/import/ldi.php:41
msgid "Columns enclosed by"
msgstr "Colonnes entourées par"

#: libraries/config/messages.inc.php:73 libraries/config/messages.inc.php:238
#: libraries/config/messages.inc.php:245 libraries/import/csv.php:77
#: libraries/import/ldi.php:42
msgid "Columns escaped by"
msgstr "Caractère d'échappement"

#: libraries/config/messages.inc.php:74 libraries/config/messages.inc.php:80
#: libraries/config/messages.inc.php:87 libraries/config/messages.inc.php:96
#: libraries/config/messages.inc.php:104 libraries/config/messages.inc.php:108
#: libraries/config/messages.inc.php:138 libraries/config/messages.inc.php:141
#: libraries/config/messages.inc.php:143 libraries/export/texytext.php:26
msgid "Replace NULL by"
msgstr "Remplacer NULL par"

#: libraries/config/messages.inc.php:75 libraries/config/messages.inc.php:81
#| msgid "Remove CRLF characters within columns"
msgid "Remove CRLF characters within columns"
msgstr "Enlève les caractères de fin de ligne à l'intérieur des colonnes"

#: libraries/config/messages.inc.php:76 libraries/config/messages.inc.php:241
#: libraries/config/messages.inc.php:249 libraries/import/csv.php:61
#: libraries/import/ldi.php:40
msgid "Columns terminated by"
msgstr "Colonnes terminées par"

#: libraries/config/messages.inc.php:77 libraries/config/messages.inc.php:236
#: libraries/import/csv.php:81 libraries/import/ldi.php:43
msgid "Lines terminated by"
msgstr "Lignes terminées par"

#: libraries/config/messages.inc.php:79
#| msgid "Excel edition"
msgid "Excel edition"
msgstr "Excel en version"

#: libraries/config/messages.inc.php:82
msgid "Database name template"
msgstr "Modèle de nom de base de données"

#: libraries/config/messages.inc.php:83
msgid "Server name template"
msgstr "Modèle de nom de serveur"

#: libraries/config/messages.inc.php:84
msgid "Table name template"
msgstr "Modèle de nom de table"

#: libraries/config/messages.inc.php:88 libraries/config/messages.inc.php:101
#: libraries/config/messages.inc.php:110 libraries/config/messages.inc.php:133
#: libraries/config/messages.inc.php:139 libraries/export/htmlword.php:23
#: libraries/export/latex.php:39 libraries/export/odt.php:31
#: libraries/export/sql.php:77 libraries/export/texytext.php:22
#| msgid "%s table"
#| msgid_plural "%s tables"
msgid "Dump table"
msgstr "Exporter la table"

#: libraries/config/messages.inc.php:89 libraries/export/latex.php:31
msgid "Include table caption"
msgstr "Inclure les sous-titres"

#: libraries/config/messages.inc.php:92 libraries/config/messages.inc.php:98
#: libraries/export/latex.php:49 libraries/export/latex.php:73
msgid "Table caption"
msgstr "Sous-titre de la table"

#: libraries/config/messages.inc.php:93 libraries/config/messages.inc.php:99
#| msgid "Include table caption"
msgid "Continued table caption"
msgstr "Inclure les sous-titres"

#: libraries/config/messages.inc.php:94 libraries/config/messages.inc.php:100
#: libraries/export/latex.php:53 libraries/export/latex.php:77
msgid "Label key"
msgstr "Clé de l'étiquette"

#: libraries/config/messages.inc.php:95 libraries/config/messages.inc.php:107
#: libraries/config/messages.inc.php:130 libraries/export/odt.php:325
#: libraries/tbl_properties.inc.php:141
msgid "MIME type"
msgstr "Type MIME"

#: libraries/config/messages.inc.php:97 libraries/config/messages.inc.php:109
#: libraries/config/messages.inc.php:132 tbl_relation.php:396
msgid "Relations"
msgstr "Relations"

#: libraries/config/messages.inc.php:102
#| msgid "Export Method:"
msgid "Export method"
msgstr "Méthode d'exportation"

#: libraries/config/messages.inc.php:111 libraries/config/messages.inc.php:113
msgid "Save on server"
msgstr "Sauvegarder sur le serveur"

#: libraries/config/messages.inc.php:112 libraries/config/messages.inc.php:114
#: libraries/display_export.lib.php:195 libraries/display_export.lib.php:221
msgid "Overwrite existing file(s)"
msgstr "Écraser les fichiers existants"

#: libraries/config/messages.inc.php:115
msgid "Remember file name template"
msgstr "Se souvenir du modèle de nom de fichier"

#: libraries/config/messages.inc.php:117
msgid "Enclose table and column names with backquotes"
msgstr "Entourer les noms de tables et colonnes de guillemets obliques"

#: libraries/config/messages.inc.php:118 libraries/config/messages.inc.php:256
#: libraries/display_export.lib.php:351
msgid "SQL compatibility mode"
msgstr "Mode de compatibilité SQL"

#: libraries/config/messages.inc.php:119
msgid "Syntax to use when inserting data"
msgstr "Syntaxe à utiliser lors de l'insertion de données"

#: libraries/config/messages.inc.php:120
msgid "Creation/Update/Check dates"
msgstr "Dates de création/mise à jour/vérification"

#: libraries/config/messages.inc.php:121
#| msgid "Delayed inserts"
msgid "Use delayed inserts"
msgstr "Insertions avec délai"

#: libraries/config/messages.inc.php:122 libraries/export/sql.php:53
msgid "Disable foreign key checks"
msgstr "Désactiver la vérification des clés étrangères"

#: libraries/config/messages.inc.php:125
msgid "Use hexadecimal for BLOB"
msgstr "Utiliser l'hexadécimal pour un BLOB"

#: libraries/config/messages.inc.php:127
#| msgid "Delayed inserts"
msgid "Use ignore inserts"
msgstr "Ne pas insérer une ligne faisant doublon avec une clé unique"

#: libraries/config/messages.inc.php:129 libraries/export/sql.php:163
msgid "Maximal length of created query"
msgstr "Taille maximum de la requête générée"

#: libraries/config/messages.inc.php:134
#| msgid "Export"
msgid "Export type"
msgstr "Type d'exportation"

#: libraries/config/messages.inc.php:135 libraries/export/sql.php:50
msgid "Enclose export in a transaction"
msgstr "Utiliser le mode transactionnel"

#: libraries/config/messages.inc.php:136
#| msgid "Export contents"
msgid "Export time in UTC"
msgstr "Exporter l'heure en format UTC"

#: libraries/config/messages.inc.php:144
msgid "Force secured connection while using phpMyAdmin"
msgstr "Force des connexions https entre le navigateur et phpMyAdmin"

#: libraries/config/messages.inc.php:145
msgid "Force SSL connection"
msgstr "Forcer les connexions SSL"

#: libraries/config/messages.inc.php:146
msgid ""
"Sort order for items in a foreign-key dropdown box; [kbd]content[/kbd] is "
"the referenced data, [kbd]id[/kbd] is the key value"
msgstr ""
"Ordre du tri pour les éléments de clé étrangère; [kbd]content[/kbd] signifie "
"la donnée référencée, [kbd]id[/kbd] représente la valeur de la clé"

#: libraries/config/messages.inc.php:147
msgid "Foreign key dropdown order"
msgstr "Ordre dans le menu des clés étrangères"

#: libraries/config/messages.inc.php:148
msgid "A dropdown will be used if fewer items are present"
msgstr ""
"Un menu déroulant sera utilisé si le nombre de valeurs est inférieur à cette "
"limite"

#: libraries/config/messages.inc.php:149
msgid "Foreign key limit"
msgstr "Limite pour clé étrangère"

#: libraries/config/messages.inc.php:150
msgid "Browse mode"
msgstr "Mode affichage"

#: libraries/config/messages.inc.php:151
msgid "Customize browse mode"
msgstr "Personnaliser le mode affichage"

#: libraries/config/messages.inc.php:153 libraries/config/messages.inc.php:155
#: libraries/config/messages.inc.php:172 libraries/config/messages.inc.php:183
#: libraries/config/messages.inc.php:185 libraries/config/messages.inc.php:213
#: libraries/config/messages.inc.php:225
#| msgid "Customize default export options"
msgid "Customize default options"
msgstr "Personnaliser les options par défaut"

#: libraries/config/messages.inc.php:154 libraries/config/setup.forms.php:230
#: libraries/config/setup.forms.php:309
#: libraries/config/user_preferences.forms.php:134
#: libraries/config/user_preferences.forms.php:211 libraries/export/csv.php:16
#: libraries/import/csv.php:21
msgid "CSV"
msgstr "CSV"

#: libraries/config/messages.inc.php:156
msgid "Developer"
msgstr "Dévelopeur"

#: libraries/config/messages.inc.php:157
msgid "Settings for phpMyAdmin developers"
msgstr "Réglages pour les développeurs phpMyAdmin"

#: libraries/config/messages.inc.php:158
msgid "Edit mode"
msgstr "Mode édition"

#: libraries/config/messages.inc.php:159
msgid "Customize edit mode"
msgstr "Personnaliser le mode édition"

#: libraries/config/messages.inc.php:161
msgid "Export defaults"
msgstr "Valeurs par défaut pour exportation"

#: libraries/config/messages.inc.php:162
msgid "Customize default export options"
msgstr "Personnaliser les valeurs utilisées habituellement"

#: libraries/config/messages.inc.php:163 libraries/config/messages.inc.php:205
#: setup/frames/menu.inc.php:16
msgid "Features"
msgstr "Fonctionnalités"

#: libraries/config/messages.inc.php:164
#| msgid "Generate"
msgid "General"
msgstr "Général"

#: libraries/config/messages.inc.php:165
msgid "Set some commonly used options"
msgstr "Réglage de quelques options couramment utilisées"

#: libraries/config/messages.inc.php:166 libraries/db_links.inc.php:83
#: libraries/server_links.inc.php:73 libraries/tbl_links.inc.php:82
#: pmd_pdf.php:81 pmd_pdf.php:107 prefs_manage.php:231
#: setup/frames/menu.inc.php:20
msgid "Import"
msgstr "Importer"

#: libraries/config/messages.inc.php:167
msgid "Import defaults"
msgstr "Valeurs par défaut pour importation"

#: libraries/config/messages.inc.php:168
msgid "Customize default common import options"
msgstr "Personnaliser les valeurs utilisées habituellement"

#: libraries/config/messages.inc.php:169
msgid "Import / export"
msgstr "Importation / exportation"

#: libraries/config/messages.inc.php:170
msgid "Set import and export directories and compression options"
msgstr ""
"Configurez les répertoires d'importation et d'exportation ainsi que les "
"options de compression"

#: libraries/config/messages.inc.php:171 libraries/export/latex.php:26
msgid "LaTeX"
msgstr "LaTeX"

#: libraries/config/messages.inc.php:174
msgid "Databases display options"
msgstr "Options d'affichage des bases de données"

#: libraries/config/messages.inc.php:175 setup/frames/menu.inc.php:18
msgid "Navigation frame"
msgstr "Panneau de navigation"

#: libraries/config/messages.inc.php:176
msgid "Customize appearance of the navigation frame"
msgstr "Personnaliser l'apparence du panneau de navigation"

#: libraries/config/messages.inc.php:177 libraries/select_server.lib.php:42
#: setup/frames/index.inc.php:98
msgid "Servers"
msgstr "Serveurs"

#: libraries/config/messages.inc.php:178
msgid "Servers display options"
msgstr "Options d'affichage des serveurs"

#: libraries/config/messages.inc.php:179 libraries/export/xml.php:36
#: server_databases.php:128 server_status.php:377
msgid "Tables"
msgstr "Tables"

#: libraries/config/messages.inc.php:180
msgid "Tables display options"
msgstr "Options d'affichage des tables"

#: libraries/config/messages.inc.php:181 setup/frames/menu.inc.php:19
msgid "Main frame"
msgstr "Panneau principal"

#: libraries/config/messages.inc.php:182
msgid "Microsoft Office"
msgstr "Microsoft Office"

#: libraries/config/messages.inc.php:184
#| msgid "Open Document Text"
msgid "Open Document"
msgstr "Texte Open Document"

#: libraries/config/messages.inc.php:186
msgid "Other core settings"
msgstr "Autres réglages de base"

#: libraries/config/messages.inc.php:187
msgid "Settings that didn't fit enywhere else"
msgstr "Réglages divers"

#: libraries/config/messages.inc.php:188
#| msgid "Page name"
msgid "Page titles"
msgstr "Titres de page"

#: libraries/config/messages.inc.php:189
msgid ""
"Specify browser's title bar text. Refer to [a@Documentation."
"html#cfg_TitleTable]documentation[/a] for magic strings that can be used to "
"get special values."
msgstr ""
"Spécifier le texte de la barre de titre du navigateur. Se référer à la "
"[a@Documentation.html#cfg_TitleTable]documentation[/a] pour les chaînes "
"magiques pouvant être utilisées."

#: libraries/config/messages.inc.php:190
#: libraries/navigation_header.inc.php:83
#: libraries/navigation_header.inc.php:86
#: libraries/navigation_header.inc.php:89
msgid "Query window"
msgstr "Fenêtre de requête"

#: libraries/config/messages.inc.php:191
msgid "Customize query window options"
msgstr "Personnaliser le panneau de requêtes"

#: libraries/config/messages.inc.php:192
msgid "Security"
msgstr "Sécurité"

#: libraries/config/messages.inc.php:193
msgid ""
"Please note that phpMyAdmin is just a user interface and its features do not "
"limit MySQL"
msgstr ""
"Veuillez noter que phpMyAdmin n'est qu'une interface et que ses réglages ne "
"limitent en rien MySQL"

#: libraries/config/messages.inc.php:194
msgid "Basic settings"
msgstr "Configuration de base"

#: libraries/config/messages.inc.php:195
#| msgid "Authentication type"
msgid "Authentication"
msgstr "Type d'authentification"

#: libraries/config/messages.inc.php:196
#| msgid "Authentication type"
msgid "Authentication settings"
msgstr "Réglages d'authentification"

#: libraries/config/messages.inc.php:197
msgid "Server configuration"
msgstr "Configuration du serveur"

#: libraries/config/messages.inc.php:198
msgid ""
"Advanced server configuration, do not change these options unless you know "
"what they are for"
msgstr ""
"Configuration avancée, assurez-vous de connaître la signification de ces "
"options avant de les modifier"

#: libraries/config/messages.inc.php:199
msgid "Enter server connection parameters"
msgstr "Entrez les paramètres de connexion au serveur"

#: libraries/config/messages.inc.php:200
#| msgid "Configuration: %s"
msgid "Configuration storage"
msgstr "Stockage de configuration"

#: libraries/config/messages.inc.php:201
#| msgid ""
#| "Configure phpMyAdmin database to gain access to additional features, see "
#| "[a@../Documentation.html#linked-tables]linked-tables infrastructure[/a] "
#| "in documentation"
msgid ""
"Configure phpMyAdmin configuration storage to gain access to additional "
"features, see [a@Documentation.html#linked-tables]phpMyAdmin configuration "
"storage[/a] in documentation"
msgstr ""
"Configurez le stockage de configuration phpMyAdmin pour activer des "
"fonctionnalités additionnelles, voir [a@../Documentation.html#linked-"
"tables]phpMyAdmin configuration storage[/a] dans la documentation"

#: libraries/config/messages.inc.php:202
msgid "Changes tracking"
msgstr "Suivi des changements"

#: libraries/config/messages.inc.php:203
msgid "Tracking of changes made in database. Requires configured PMA database."
msgstr ""
"Suivi des changements faits dans la base de données. Requiert de configurer "
"les fonctions avancées (pmadb)."

#: libraries/config/messages.inc.php:204
msgid "Customize export options"
msgstr "Personnaliser les valeurs pour exportation"

#: libraries/config/messages.inc.php:206
msgid "Customize import defaults"
msgstr "Personnaliser les valeurs pour importation"

#: libraries/config/messages.inc.php:207
msgid "Customize navigation frame"
msgstr "Personnaliser le cadre de navigation"

#: libraries/config/messages.inc.php:208
msgid "Customize main frame"
msgstr "Personnaliser le cadre principal"

#: libraries/config/messages.inc.php:209 libraries/config/messages.inc.php:214
#: setup/frames/menu.inc.php:17
msgid "SQL queries"
msgstr "Requêtes SQL"

#: libraries/config/messages.inc.php:211
msgid "SQL Query box"
msgstr "Boîte de requêtes SQL"

#: libraries/config/messages.inc.php:212
msgid "Customize links shown in SQL Query boxes"
msgstr "Personnaliser les liens affichés dans les boîtes de requêtes SQL"

#: libraries/config/messages.inc.php:215
#| msgid "SQL queries"
msgid "SQL queries settings"
msgstr "Réglages des requêtes SQL"

#: libraries/config/messages.inc.php:216
#| msgid "SQL history"
msgid "SQL Validator"
msgstr "Validateur SQL"

#: libraries/config/messages.inc.php:217
msgid ""
"If you wish to use the SQL Validator service, you should be aware that "
"[strong]all SQL statements are stored anonymously for statistical purposes[/"
"strong].[br][em][a@http://sqlvalidator.mimer.com/]Mimer SQL Validator[/a], "
"Copyright 2002 Upright Database Technology. All rights reserved.[/em]"
msgstr ""
"Si vous utilisez le service SQL Validator, veuillez noter que [strong]les "
"énoncés SQL sont conservés de façon anonyme pour fins de "
"statistiques[/strong].[br][em][a@http://sqlvalidator.mimer.com/]Mimer SQL "
"Validator[/a], Copyright 2002 Upright Database Technology. All rights "
"reserved.[/em]"

#: libraries/config/messages.inc.php:218
msgid "Startup"
msgstr "Page de départ"

#: libraries/config/messages.inc.php:219
msgid "Customize startup page"
msgstr "Personnaliser la page de départ"

#: libraries/config/messages.inc.php:220
msgid "Tabs"
msgstr "Onglets"

#: libraries/config/messages.inc.php:221
msgid "Choose how you want tabs to work"
msgstr "Personnaliser les onglets"

#: libraries/config/messages.inc.php:222
#| msgid "Use text field"
msgid "Text fields"
msgstr "Champs texte"

#: libraries/config/messages.inc.php:223
#| msgid "Customize export options"
msgid "Customize text input fields"
msgstr "Personnaliser les champs de saisie"

#: libraries/config/messages.inc.php:224 libraries/export/texytext.php:17
msgid "Texy! text"
msgstr "Texte Texy!"

#: libraries/config/messages.inc.php:226
#| msgid "Warning"
msgid "Warnings"
msgstr "Avertissements"

#: libraries/config/messages.inc.php:227
msgid "Disable some of the warnings shown by phpMyAdmin"
msgstr "Désactiver certains avertissements affichés"

#: libraries/config/messages.inc.php:228
msgid ""
"Enable [a@http://en.wikipedia.org/wiki/Gzip]gzip[/a] compression for import "
"and export operations"
msgstr ""
"Active la compression [a@http://en.wikipedia.org/wiki/Gzip]gzip[/a] pour les "
"opérations d'importation et d'exportation"

#: libraries/config/messages.inc.php:229
msgid "GZip"
msgstr "GZip"

#: libraries/config/messages.inc.php:230
msgid "Extra parameters for iconv"
msgstr "Paramètres pour iconv"

#: libraries/config/messages.inc.php:231
msgid ""
"If enabled, phpMyAdmin continues computing multiple-statement queries even "
"if one of the queries failed"
msgstr ""
"Si activé, phpMyAdmin continue le traitement des requêtes multi-énoncés même "
"en cas d'échec de l'un des énoncés."

#: libraries/config/messages.inc.php:232
msgid "Ignore multiple statement errors"
msgstr "Ignorer les erreurs dans les requêtes multi-énoncés"

#: libraries/config/messages.inc.php:233
msgid ""
"Allow interrupt of import in case script detects it is close to time limit. "
"This might be good way to import large files, however it can break "
"transactions."
msgstr ""
"Permettre l'interruption de l'importation si la limite de temps est sur le "
"point d'être atteinte. Ceci pourrait aider à importer des fichiers "
"volumineux, au détriment du respect des transactions."

#: libraries/config/messages.inc.php:234
msgid "Partial import: allow interrupt"
msgstr "Permettre l'interruption lors de l'importation"

#: libraries/config/messages.inc.php:239 libraries/config/messages.inc.php:246
#: libraries/import/csv.php:26 libraries/import/ldi.php:39
msgid "Ignore duplicate rows"
msgstr "Ignorer les doublons"

#: libraries/config/messages.inc.php:240 libraries/config/messages.inc.php:248
#: libraries/import/csv.php:25 libraries/import/ldi.php:38
msgid "Replace table data with file"
msgstr "Remplacer les données de la table avec le fichier"

#: libraries/config/messages.inc.php:242
msgid ""
"Default format; be aware that this list depends on location (database, "
"table) and only SQL is always available"
msgstr ""
"Format par défaut; soyez conscient que cette liste dépend du contexte (base "
"de données, table) et que seul SQL est toujours disponible"

#: libraries/config/messages.inc.php:243
msgid "Format of imported file"
msgstr "Format du fichier d'importation"

#: libraries/config/messages.inc.php:247 libraries/import/ldi.php:45
msgid "Use LOCAL keyword"
msgstr "Utiliser l'option LOCAL"

#: libraries/config/messages.inc.php:250 libraries/config/messages.inc.php:258
#: libraries/config/messages.inc.php:259
#| msgid "Put columns names in the first row"
msgid "Column names in first row"
msgstr "Noms de colonnes en première ligne"

#: libraries/config/messages.inc.php:251 libraries/import/ods.php:27
msgid "Do not import empty rows"
msgstr "Ne pas importer les lignes vides"

#: libraries/config/messages.inc.php:252
#| msgid "Import currencies ($5.00 to 5.00)"
msgid "Import currencies ($5.00 to 5.00)"
msgstr "Importer les valeurs de monnaie ($5.00 devient 5.00)"

#: libraries/config/messages.inc.php:253
#| msgid "Import percentages as proper decimals (12.00% to .12)"
msgid "Import percentages as proper decimals (12.00% to .12)"
msgstr "Importer les pourcentages en tant que décimales (12.00% devient .12)"

#: libraries/config/messages.inc.php:254
msgid "Number of queries to skip from start"
msgstr "Nombre de requêtes à sauter à partir du début"

#: libraries/config/messages.inc.php:255
msgid "Partial import: skip queries"
msgstr "Nombre de requêtes à ignorer"

#: libraries/config/messages.inc.php:257
#| msgid "Do not use AUTO_INCREMENT for zero values"
msgid "Do not use AUTO_INCREMENT for zero values"
msgstr "Ne pas utiliser AUTO_INCREMENT pour la valeur zéro"

#: libraries/config/messages.inc.php:260
msgid "Initial state for sliders"
msgstr "Valeur initiale des zones de glissement"

#: libraries/config/messages.inc.php:261
msgid "How many rows can be inserted at one time"
msgstr "Le nombre d'enregistrements qui peuvent être insérés à la fois."

#: libraries/config/messages.inc.php:262
msgid "Number of inserted rows"
msgstr "Nombre d'enregistrements à insérer"

#: libraries/config/messages.inc.php:263
msgid "Target for quick access icon"
msgstr "Cible de l'icône d'accès rapide"

#: libraries/config/messages.inc.php:264
msgid "Show logo in left frame"
msgstr "Montrer le logo dans le panneau de navigation"

#: libraries/config/messages.inc.php:265
msgid "Display logo"
msgstr "Affichage du logo"

#: libraries/config/messages.inc.php:266
msgid "Display server choice at the top of the left frame"
msgstr "Montrer le choix de serveurs au haut du panneau de navigation"

#: libraries/config/messages.inc.php:267
msgid "Display servers selection"
msgstr "Affiche la liste des serveurs"

#: libraries/config/messages.inc.php:268
#, fuzzy
#| msgid "Display databases in a tree"
msgid "Display table filter"
msgstr "Montre les bases de données dans une arborescence"

#: libraries/config/messages.inc.php:269
msgid "String that separates databases into different tree levels"
msgstr "Chaîne qui sépare les noms de bases de données en niveaux"

#: libraries/config/messages.inc.php:270
msgid "Database tree separator"
msgstr "Séparateur pour l'arborescence des bases de données"

#: libraries/config/messages.inc.php:271
msgid ""
"Only light version; display databases in a tree (determined by the separator "
"defined below)"
msgstr "En affichage léger; déterminé par le séparateur)"

#: libraries/config/messages.inc.php:272
msgid "Display databases in a tree"
msgstr "Montre les bases de données dans une arborescence"

#: libraries/config/messages.inc.php:273
msgid "Disable this if you want to see all databases at once"
msgstr ""
"Désactiver ceci si vous désirez voir toutes les bases de données d'un seul "
"coup dans le panneau de navigation"

#: libraries/config/messages.inc.php:274
msgid "Use light version"
msgstr "Active l'affichage léger"

#: libraries/config/messages.inc.php:275
msgid "Maximum table tree depth"
msgstr "Nombre de niveaux pour l'arborescence des tables"

#: libraries/config/messages.inc.php:276
msgid "String that separates tables into different tree levels"
msgstr "Chaîne qui sépare les noms de table en niveaux"

#: libraries/config/messages.inc.php:277
msgid "Table tree separator"
msgstr "Séparateur pour l'arborescence des noms de tables"

#: libraries/config/messages.inc.php:278
msgid "URL where logo in the navigation frame will point to"
msgstr "L'URL vers lequel le logo dans le panneau de navigation pointera"

#: libraries/config/messages.inc.php:279
msgid "Logo link URL"
msgstr "URL du lien sous le logo"

#: libraries/config/messages.inc.php:280
msgid ""
"Open the linked page in the main window ([kbd]main[/kbd]) or in a new one "
"([kbd]new[/kbd])"
msgstr ""
"Pour la fenêtre principale, ([kbd]main[/kbd]) ou dans une nouvelle fenêtre, "
"([kbd]new[/kbd])"

#: libraries/config/messages.inc.php:281
msgid "Logo link target"
msgstr "Fenêtre-cible pour la page ouverte lors d'un clic sur le logo"

#: libraries/config/messages.inc.php:282
msgid "Highlight server under the mouse cursor"
msgstr "Faire ressortir le nom du serveur dans le panneau de navigation"

#: libraries/config/messages.inc.php:283
msgid "Enable highlighting"
msgstr "Active la surbrillance"

#: libraries/config/messages.inc.php:284
msgid "Use less graphically intense tabs"
msgstr "Utiliser des onglets moins intenses graphiquement"

#: libraries/config/messages.inc.php:285
msgid "Light tabs"
msgstr "Onglets légers"

<<<<<<< HEAD
#: libraries/config/messages.inc.php:286
#, fuzzy
=======
#: libraries/config/messages.inc.php:285
>>>>>>> 333fad96
msgid ""
"Maximum number of characters shown in any non-numeric column on browse view"
msgstr ""
"Nombre maximum de caractères affichés dans toute colonne non numérique en "
"mode Afficher"

#: libraries/config/messages.inc.php:287
msgid "Limit column characters"
msgstr "Limiter le nombre de caractères dans la colonne"

#: libraries/config/messages.inc.php:288
msgid ""
"If TRUE, logout deletes cookies for all servers; when set to FALSE, logout "
"only occurs for the current server. Setting this to FALSE makes it easy to "
"forget to log out from other servers when connected to multiple servers."
msgstr ""
"Si TRUE, la déconnexion se produit pour tous les serveurs; si FALSE, on se "
"déconnecte seulement du serveur courant."

#: libraries/config/messages.inc.php:289
msgid "Delete all cookies on logout"
msgstr "Détruire tous les cookies à la déconnexion"

#: libraries/config/messages.inc.php:290
msgid ""
"Define whether the previous login should be recalled or not in cookie "
"authentication mode"
msgstr ""
"Sur le panneau de connexion (mode cookie ), le nom du précédent utilisateur "
"devrait-il apparaître?"

#: libraries/config/messages.inc.php:291
msgid "Recall user name"
msgstr "Se souvenir du nom d'utilisateur"

#: libraries/config/messages.inc.php:292
msgid ""
"Defines how long (in seconds) a login cookie should be stored in browser. "
"The default of 0 means that it will be kept for the existing session only, "
"and will be deleted as soon as you close the browser window. This is "
"recommended for non-trusted environments."
msgstr ""
"Définit combien de secondes le cookie de connexion sera conservé dans le "
"fureteur. La valeur par défaut de 0 signifie qu'il ne sera conservé que pour "
"la session; ceci est recommandé si l'environnement n'est pas digne de "
"confiance."

#: libraries/config/messages.inc.php:293
msgid "Login cookie store"
msgstr "Stockage du cookie"

#: libraries/config/messages.inc.php:294
msgid "Define how long (in seconds) a login cookie is valid"
msgstr "Le nombre de secondes pendant lequel la connexion demeure valide"

#: libraries/config/messages.inc.php:295
msgid "Login cookie validity"
msgstr "Durée de validité de la connexion (mode cookie)"

<<<<<<< HEAD
#: libraries/config/messages.inc.php:296
msgid "Double size of textarea for LONGTEXT columns"
msgstr ""
=======
#: libraries/config/messages.inc.php:295
msgid "Double size of textarea for LONGTEXT fields"
msgstr "Doubler la taille de la zone de texte pour les colonnes LONGTEXT"
>>>>>>> 333fad96

#: libraries/config/messages.inc.php:297
msgid "Bigger textarea for LONGTEXT"
msgstr "Zone de texte plus grande pour LONGTEXT"

<<<<<<< HEAD
#: libraries/config/messages.inc.php:298
#, fuzzy
=======
#: libraries/config/messages.inc.php:297
>>>>>>> 333fad96
#| msgid "Uses icons on main page in lists and menu tabs."
msgid "Use icons on main page"
msgstr "Utiliser des icônes sur la page principale"

#: libraries/config/messages.inc.php:299
msgid "Maximum number of characters used when a SQL query is displayed"
msgstr "Nombre maximum de caractères quand une requête SQL est affichée"

#: libraries/config/messages.inc.php:300
msgid "Maximum displayed SQL length"
msgstr "Taille maximum des requêtes SQL affichées"

#: libraries/config/messages.inc.php:301 libraries/config/messages.inc.php:306
#: libraries/config/messages.inc.php:333
msgid "Users cannot set a higher value"
msgstr "Les utilisateurs ne peuvent choisir une plus grande valeur"

#: libraries/config/messages.inc.php:302
msgid "Maximum number of databases displayed in left frame and database list"
msgstr ""
"Nombre maximum de bases de données affichées dans le panneau de gauche et la "
"liste des bases"

#: libraries/config/messages.inc.php:303
msgid "Maximum databases"
msgstr "Nombre maximum de bases de données"

#: libraries/config/messages.inc.php:304
msgid ""
"Number of rows displayed when browsing a result set. If the result set "
"contains more rows, &quot;Previous&quot; and &quot;Next&quot; links will be "
"shown."
msgstr ""
"Nombre de colonnes affich&eacute;es lors de la navigation sur un ensemble de "
"r&eacute;sultats. Si le nombre des colonnes est sup&eacute;rieur, des liens "
"&laquo;&nbsp;Suivant&nbsp;&raquo; et &laquo;&nbsp;Pr&eacute;c&eacute;"
"dent&nbsp;&raquo; seront affich&eacute;s."

#: libraries/config/messages.inc.php:305
msgid "Maximum number of rows to display"
msgstr "Nombre maximum d'enregistrements à afficher"

#: libraries/config/messages.inc.php:307
msgid "Maximum number of tables displayed in table list"
msgstr "Nombre maximum de tables affichées dans la liste des tables"

#: libraries/config/messages.inc.php:308
msgid "Maximum tables"
msgstr "Nombre maximum de tables"

<<<<<<< HEAD
#: libraries/config/messages.inc.php:309
#, fuzzy
=======
#: libraries/config/messages.inc.php:308
>>>>>>> 333fad96
#| msgid ""
#| "Disable the default warning that is displayed if mcrypt is missing for "
#| "cookie authentication.  You can set this parameter to <tt>TRUE</tt> to "
#| "stop this message from appearing."
msgid ""
"Disable the default warning that is displayed if mcrypt is missing for "
"cookie authentication"
msgstr ""
"Désactive l'avertissement par défaut qui est affiché si mcrypt est manquant "
"pour l'authentification par cookie."

#: libraries/config/messages.inc.php:310
msgid "mcrypt warning"
msgstr "avertissement mcrypt"

#: libraries/config/messages.inc.php:311
msgid ""
"The number of bytes a script is allowed to allocate, eg. [kbd]32M[/kbd] "
"([kbd]0[/kbd] for no limit)"
msgstr ""
"Le nombre d'octets qu'un script peut allouer, par exemple [kbd]32M[/kbd] "
"([kbd]0[/kbd] signifie illimité)"

#: libraries/config/messages.inc.php:312
msgid "Memory limit"
msgstr "Limite mémoire"

<<<<<<< HEAD
#: libraries/config/messages.inc.php:313
#, fuzzy
=======
#: libraries/config/messages.inc.php:312
>>>>>>> 333fad96
#| msgid "Show/Hide left menu"
msgid "Show left delete link"
msgstr "Montrer à gauche le lien d'effacement"

#: libraries/config/messages.inc.php:314
msgid "Show right delete link"
msgstr "Montrer à droite le lien d'effacement"

#: libraries/config/messages.inc.php:315
msgid "Use natural order for sorting table and database names"
msgstr ""
"Utiliser l'ordre naturel pour trier les noms de tables et de bases de "
"données"

<<<<<<< HEAD
#: libraries/config/messages.inc.php:316
#, fuzzy
=======
#: libraries/config/messages.inc.php:315
>>>>>>> 333fad96
#| msgid "Alter table order by"
msgid "Natural order"
msgstr "Ordre naturel"

#: libraries/config/messages.inc.php:317 libraries/config/messages.inc.php:327
msgid "Use only icons, only text or both"
msgstr "Utiliser les icônes (true), du texte (false) ou les deux (both)"

#: libraries/config/messages.inc.php:318
msgid "Iconic navigation bar"
msgstr "Apparence de la barre de navigation"

#: libraries/config/messages.inc.php:319
msgid "use GZip output buffering for increased speed in HTTP transfers"
msgstr "sert à augmenter la vitesse des transferts HTTP"

#: libraries/config/messages.inc.php:320
msgid "GZip output buffering"
msgstr "Tampon de sortie GZip"

#: libraries/config/messages.inc.php:321
msgid ""
"[kbd]SMART[/kbd] - i.e. descending order for columns of type TIME, DATE, "
"DATETIME and TIMESTAMP, ascending order otherwise"
msgstr ""
"[kbd]SMART[/kbd] signifie un ordre décroissant pour les colonnes TIME, DATE, "
"DATETIME et TIMESTAMP, et croissant pour les autres"

#: libraries/config/messages.inc.php:322
msgid "Default sorting order"
msgstr "Ordre de tri par défaut"

#: libraries/config/messages.inc.php:323
msgid "Use persistent connections to MySQL databases"
msgstr "...au serveur MySQL"

#: libraries/config/messages.inc.php:324
msgid "Persistent connections"
msgstr "Connexions persistentes"

#: libraries/config/messages.inc.php:325
msgid ""
"Disable the default warning that is displayed on the database details "
"Structure page if any of the required tables for the phpMyAdmin "
"configuration storage could not be found"
msgstr ""
"Désactiver l'avertissement affiché sur la page Structure de bases de données "
"si l'une des tables du stockage de configuration phpMyAdmin est manquante"

<<<<<<< HEAD
#: libraries/config/messages.inc.php:326
#, fuzzy
=======
#: libraries/config/messages.inc.php:325
>>>>>>> 333fad96
msgid "Missing phpMyAdmin configuration storage tables"
msgstr "Tables manquantes pour le stockage de configuration phpMyAdmin"

#: libraries/config/messages.inc.php:328
msgid "Iconic table operations"
msgstr "Icônes pour les actions sur les tables"

#: libraries/config/messages.inc.php:329
msgid "Disallow BLOB and BINARY columns from editing"
msgstr "Empêche l'édition des colonnes BLOB et BINARY"

#: libraries/config/messages.inc.php:330
msgid "Protect binary columns"
msgstr "Protéger les colonnes avec contenu binaire"

<<<<<<< HEAD
#: libraries/config/messages.inc.php:331
#, fuzzy
=======
#: libraries/config/messages.inc.php:330
>>>>>>> 333fad96
#| msgid ""
#| "Enable if you want DB-based query history (requires pmadb). If disabled, "
#| "this utilizes JS-routines to display query history (lost by window close)."
msgid ""
"Enable if you want DB-based query history (requires phpMyAdmin configuration "
"storage). If disabled, this utilizes JS-routines to display query history "
"(lost by window close)."
msgstr ""
"Activer si vous désirez un historique permanent (nécessite le stockage de "
"configuration phpMyAdmin. Si désactivé, utilise Javascript pour afficher un "
"historique temporaire (sera perdu à la fermeture de la fenêtre)."

#: libraries/config/messages.inc.php:332
msgid "Permanent query history"
msgstr "Historique permanent des requêtes"

#: libraries/config/messages.inc.php:334
msgid "How many queries are kept in history"
msgstr "Le nombre de requêtes à conserver dans l'historique"

#: libraries/config/messages.inc.php:335
msgid "Query history length"
msgstr "Taille de l'historique"

#: libraries/config/messages.inc.php:336
msgid "Tab displayed when opening a new query window"
msgstr "L'onglet affiché à l'ouverture d'une fenêtre de requêtes."

#: libraries/config/messages.inc.php:337
msgid "Default query window tab"
msgstr "Onglet par défaut pour fenêtre de requêtes"

#: libraries/config/messages.inc.php:338
msgid "Query window height (in pixels)"
msgstr "Hauteur de la fenêtre de requêtes (en pixels)"

<<<<<<< HEAD
#: libraries/config/messages.inc.php:339
#, fuzzy
=======
#: libraries/config/messages.inc.php:338
>>>>>>> 333fad96
#| msgid "Query window"
msgid "Query window height"
msgstr "Hauteur de la fenêtre de requêtes"

<<<<<<< HEAD
#: libraries/config/messages.inc.php:340
#, fuzzy
=======
#: libraries/config/messages.inc.php:339
>>>>>>> 333fad96
#| msgid "Query window"
msgid "Query window width (in pixels)"
msgstr "Largeur de la fenêtre de requêtes (en pixels)"

<<<<<<< HEAD
#: libraries/config/messages.inc.php:341
#, fuzzy
=======
#: libraries/config/messages.inc.php:340
>>>>>>> 333fad96
#| msgid "Query window"
msgid "Query window width"
msgstr "Largeur de la fenêtre de requêtes"

#: libraries/config/messages.inc.php:342
msgid "Select which functions will be used for character set conversion"
msgstr ""
"Détermine quelles fonctions seront utilisées pour effectuer la conversion "
"des caractères"

#: libraries/config/messages.inc.php:343
msgid "Recoding engine"
msgstr "Moteur de conversion"

<<<<<<< HEAD
#: libraries/config/messages.inc.php:344
#, fuzzy
=======
#: libraries/config/messages.inc.php:343
>>>>>>> 333fad96
#| msgid "Repeat the headers every X cells, or 0 to deactivate."
msgid "Repeat the headers every X cells, [kbd]0[/kbd] deactivates this feature"
msgstr "Répète les en-têtes toutes les X cellules, [kbd]0[/kbd] désactive ceci"

#: libraries/config/messages.inc.php:345
msgid "Repeat headers"
msgstr "Répéter les en-têtes"

<<<<<<< HEAD
#: libraries/config/messages.inc.php:346
#, fuzzy
=======
#: libraries/config/messages.inc.php:345
>>>>>>> 333fad96
#| msgid ""
#| "Shows a help button instead of the &quot;Documentation&quot; message."
msgid "Show help button instead of Documentation text"
msgstr "Affiche un bouton d'aide au lieu du message Documentation"

#: libraries/config/messages.inc.php:347
msgid "Show help button"
msgstr "Afficher un bouton d'aide"

#: libraries/config/messages.inc.php:349
msgid "Directory where exports can be saved on server"
msgstr ""
"Répertoire où les exportations peuvent être sauvegardées sur le serveur"

#: libraries/config/messages.inc.php:350
msgid "Save directory"
msgstr "Répertoire de sauvegarde"

#: libraries/config/messages.inc.php:351
msgid "Leave blank if not used"
msgstr "Laisser vide si non utilisé"

<<<<<<< HEAD
#: libraries/config/messages.inc.php:352
#, fuzzy
=======
#: libraries/config/messages.inc.php:351
>>>>>>> 333fad96
#| msgid "Host authentication order"
msgid "Host authorization order"
msgstr "Ordre d'autorisation des serveurs"

#: libraries/config/messages.inc.php:353
msgid "Leave blank for defaults"
msgstr "Laisser vide pour la valeur par défaut"

<<<<<<< HEAD
#: libraries/config/messages.inc.php:354
#, fuzzy
=======
#: libraries/config/messages.inc.php:353
>>>>>>> 333fad96
#| msgid "Host authentication rules"
msgid "Host authorization rules"
msgstr "Règles d'autorisation des serveurs"

#: libraries/config/messages.inc.php:355
msgid "Allow logins without a password"
msgstr "Permettre les connexions sans fournir de mot de passe"

#: libraries/config/messages.inc.php:356
msgid "Allow root login"
msgstr "Permettre une connexion à root"

#: libraries/config/messages.inc.php:357
msgid "HTTP Basic Auth Realm name to display when doing HTTP Auth"
msgstr ""
"Domaine de protection (realm) à afficher lors d'une authentification HTTP "
"Basic"

#: libraries/config/messages.inc.php:358
msgid "HTTP Realm"
msgstr "Domaine de protection HTTP"

#: libraries/config/messages.inc.php:359
msgid ""
"The path for the config file for [a@http://swekey.com]SweKey hardware "
"authentication[/a] (not located in your document root; suggested: /etc/"
"swekey.conf)"
msgstr ""
"Le chemin du fichier de configuration pour [a@http://swekey.com]"
"l'authentification matérielle Swekey[/a] (ne pas placer sous la racine des "
"documents; suggestion : /etc/swekey.conf)"

#: libraries/config/messages.inc.php:360
msgid "SweKey config file"
msgstr "Fichier de configuration SweKey"

#: libraries/config/messages.inc.php:361
msgid "Authentication method to use"
msgstr "Type d'authentification"

#: libraries/config/messages.inc.php:362 setup/frames/index.inc.php:114
msgid "Authentication type"
msgstr "Type d'authentification"

#: libraries/config/messages.inc.php:363
msgid ""
"Leave blank for no [a@http://wiki.phpmyadmin.net/pma/bookmark]bookmark[/a] "
"support, suggested: [kbd]pma_bookmark[/kbd]"
msgstr ""
"Laisser vider pour désactiver le support des [a@http://wiki.phpmyadmin.net/"
"pma/bookmark]signets[/a], suggéré : [kbd]pma_bookmark[/kbd]"

#: libraries/config/messages.inc.php:364
msgid "Bookmark table"
msgstr "Table pour signets"

#: libraries/config/messages.inc.php:365
msgid ""
"Leave blank for no column comments/mime types, suggested: [kbd]"
"pma_column_info[/kbd]"
msgstr ""
"Laisser vider pour désactiver les commentaires sur les colonnes et les types "
"MIME; suggéré : [kbd]pma_column_info[/kbd]"

#: libraries/config/messages.inc.php:366
msgid "Column information table"
msgstr "Table pour informations sur les colonnes"

#: libraries/config/messages.inc.php:367
msgid "Compress connection to MySQL server"
msgstr "(connexion au serveur MySQL)"

#: libraries/config/messages.inc.php:368
msgid "Compress connection"
msgstr "Utiliser le mode compression sur la connexion"

#: libraries/config/messages.inc.php:369
msgid "How to connect to server, keep [kbd]tcp[/kbd] if unsure"
msgstr ""
"Comment se connecter au serveur, utilisez [kbd]tcp[/kbd] si vous êtes dans "
"le doute"

#: libraries/config/messages.inc.php:370
msgid "Connection type"
msgstr "Type de connexion"

#: libraries/config/messages.inc.php:371
msgid "Control user password"
msgstr "Mot de passe de l'utilisateur de contrôle"

#: libraries/config/messages.inc.php:372
msgid ""
"A special MySQL user configured with limited permissions, more information "
"available on [a@http://wiki.phpmyadmin.net/pma/controluser]wiki[/a]"
msgstr ""
"Un compte MySQL spécial avec des permissions limitées, voir [a@http://wiki."
"phpmyadmin.net/pma/controluser] notre wiki[/a]"

#: libraries/config/messages.inc.php:373
msgid "Control user"
msgstr "Utilisateur de contrôle"

#: libraries/config/messages.inc.php:374
msgid "Count tables when showing database list"
msgstr "Comptage du nombre de tables en montrant la liste des bases de données"

#: libraries/config/messages.inc.php:375
msgid "Count tables"
msgstr "Comptage des tables"

#: libraries/config/messages.inc.php:376
msgid ""
"Leave blank for no Designer support, suggested: [kbd]pma_designer_coords[/"
"kbd]"
msgstr ""
"Laisser vider pour désactiver, suggéré : [kbd]pma_designer_coords[/kbd]"

#: libraries/config/messages.inc.php:377
msgid "Designer table"
msgstr "Table pour la fonctionnalité Concepteur"

#: libraries/config/messages.inc.php:378
msgid ""
"More information on [a@http://sf.net/support/tracker.php?aid=1849494]PMA bug "
"tracker[/a] and [a@http://bugs.mysql.com/19588]MySQL Bugs[/a]"
msgstr ""
"Voir [a@http://sf.net/support/tracker.php?aid=1849494]ce bogue phpMyAdmin[/"
"a] et [a@http://bugs.mysql.com/19588]ce bogue MySQL[/a]"

#: libraries/config/messages.inc.php:379
msgid "Disable use of INFORMATION_SCHEMA"
msgstr "Empêcher l'accès à INFORMATION_SCHEMA"

#: libraries/config/messages.inc.php:380
msgid "What PHP extension to use; you should use mysqli if supported"
msgstr "Quelle extension PHP utiliser (prenez mysqli si possible)"

#: libraries/config/messages.inc.php:381
msgid "PHP extension to use"
msgstr "Extension PHP"

#: libraries/config/messages.inc.php:382
msgid "Hide databases matching regular expression (PCRE)"
msgstr "Masquer les bases dont le nom correspond à l'expression (PCRE)"

#: libraries/config/messages.inc.php:383
msgid "Hide databases"
msgstr "Masquer les bases de données"

#: libraries/config/messages.inc.php:384
msgid ""
"Leave blank for no SQL query history support, suggested: [kbd]pma_history[/"
"kbd]"
msgstr "Laisser vider pour désactiver, suggéré : [kbd]pma_history[/kbd]"

#: libraries/config/messages.inc.php:385
msgid "SQL query history table"
msgstr "Tables pour historique des requêtes SQL"

#: libraries/config/messages.inc.php:386
msgid "Hostname where MySQL server is running"
msgstr "Le nom du serveur sur lequel MySQL est en exécution."

#: libraries/config/messages.inc.php:387
msgid "Server hostname"
msgstr "Nom du serveur"

#: libraries/config/messages.inc.php:388
msgid "Logout URL"
msgstr "URL pour quitter"

#: libraries/config/messages.inc.php:389
msgid "Try to connect without password"
msgstr "Essayer de se connecter sans mot de passe"

#: libraries/config/messages.inc.php:390
msgid "Connect without password"
msgstr "Connexion sans mot de passe"

<<<<<<< HEAD
#: libraries/config/messages.inc.php:391
#, fuzzy
=======
#: libraries/config/messages.inc.php:390
>>>>>>> 333fad96
#| msgid ""
#| "You can use MySQL wildcard characters (% and _), escape them if you want "
#| "to use their literal instances, i.e. use 'my\\_db' and not 'my_db'"
msgid ""
"You can use MySQL wildcard characters (% and _), escape them if you want to "
"use their literal instances, i.e. use [kbd]'my\\_db'[/kbd] and not "
"[kbd]'my_db'[/kbd]. Using this option you can sort database list, just enter "
"their names in order and use [kbd]*[/kbd] at the end to show the rest in "
"alphabetical order."
msgstr ""
"Vous pouvez utiliser ces caractères passepartout MySQL (% et _), avec un "
"caractère d'échappement si vous les employez de manière littérale "
"(«ma\\_base» et non «ma_base»). Ainsi vous pouvez trier la liste des bases de "
"données en entrant leurs noms et en utilisant [kbd]*[/kbd] en fin de liste "
"pour montrer le reste des noms de base de données en ordre alphabétique."

#: libraries/config/messages.inc.php:392
msgid "Show only listed databases"
msgstr "Restreindre la liste des bases de données"

#: libraries/config/messages.inc.php:393 libraries/config/messages.inc.php:430
msgid "Leave empty if not using config auth"
msgstr ""
"Laisser vide si vous n'utilisez pas la méthode d'authentification config"

#: libraries/config/messages.inc.php:394
msgid "Password for config auth"
msgstr "Mot de passe pour méthode config"

#: libraries/config/messages.inc.php:395
msgid ""
"Leave blank for no PDF schema support, suggested: [kbd]pma_pdf_pages[/kbd]"
msgstr "Laisser vider pour désactiver, suggéré : [kbd]pma_pdf_pages[/kbd]"

#: libraries/config/messages.inc.php:396
msgid "PDF schema: pages table"
msgstr "Table pour décrire les schémas en PDF"

#: libraries/config/messages.inc.php:397
msgid ""
"Database used for relations, bookmarks, and PDF features. See [a@http://wiki."
"phpmyadmin.net/pma/pmadb]pmadb[/a] for complete information. Leave blank for "
"no support. Suggested: [kbd]phpmyadmin[/kbd]"
msgstr ""
"La base utilisée pour les fonctionnalités relationnelles, signets et PDF. "
"Voir [a@http://wiki.phpmyadmin.net/pma/pmadb]pmadb[/a]. Laisser vider pour "
"désactiver. Suggéré : [kbd]phpmyadmin[/kbd]"

<<<<<<< HEAD
#: libraries/config/messages.inc.php:398
#, fuzzy
=======
#: libraries/config/messages.inc.php:397
>>>>>>> 333fad96
#| msgid "database name"
msgid "Database name"
msgstr "Nom de base de données"

#: libraries/config/messages.inc.php:399
msgid "Port on which MySQL server is listening, leave empty for default"
msgstr ""
"Port sur lequel MySQL est en écoute, laisser vide pour utiliser la valeur "
"par défaut"

#: libraries/config/messages.inc.php:400
msgid "Server port"
msgstr "Port"

#: libraries/config/messages.inc.php:401
msgid ""
"Leave blank for no [a@http://wiki.phpmyadmin.net/pma/relation]relation-links"
"[/a] support, suggested: [kbd]pma_relation[/kbd]"
msgstr ""
"Laisser vider pour désactiver le support [a@http://wiki.phpmyadmin.net/pma/"
"relation]relationnel[/a], suggéré : [kbd]pma_relation[/kbd]"

#: libraries/config/messages.inc.php:402
msgid "Relation table"
msgstr "Table relationnelle"

#: libraries/config/messages.inc.php:403
msgid "SQL command to fetch available databases"
msgstr "La commande SQL à utiliser pour acquérir la liste des bases de données"

#: libraries/config/messages.inc.php:404
msgid "SHOW DATABASES command"
msgstr "Commande SHOW DATABASES"

#: libraries/config/messages.inc.php:405
msgid ""
"See [a@http://wiki.phpmyadmin.net/pma/auth_types#signon]authentication types"
"[/a] for an example"
msgstr ""
"Voir [a@http://wiki.phpmyadmin.net/pma/auth_types#signon]authentication types"
"[/a] pour un exemple"

#: libraries/config/messages.inc.php:406
msgid "Signon session name"
msgstr "Nom de session pour méthode signon"

#: libraries/config/messages.inc.php:407
msgid "Signon URL"
msgstr "URL pour connexion"

#: libraries/config/messages.inc.php:408
msgid "Socket on which MySQL server is listening, leave empty for default"
msgstr ""
"Interface de connexion du serveur MySQL, laisser vide pour utiliser la "
"valeur par défaut"

#: libraries/config/messages.inc.php:409
msgid "Server socket"
msgstr "Interface de connexion socket"

#: libraries/config/messages.inc.php:410
msgid "Enable SSL for connection to MySQL server"
msgstr "Utiliser SSL pour la connexion au serveur MySQL"

#: libraries/config/messages.inc.php:411
msgid "Use SSL"
msgstr "Utiliser SSL"

#: libraries/config/messages.inc.php:412
msgid ""
"Leave blank for no PDF schema support, suggested: [kbd]pma_table_coords[/kbd]"
msgstr "Laisser vider pour désactiver, suggéré : [kbd]pma_table_coords[/kbd]"

#: libraries/config/messages.inc.php:413
msgid "PDF schema: table coordinates"
msgstr "Table pour coordonnées du schéma en PDF"

#: libraries/config/messages.inc.php:414
msgid ""
"Table to describe the display columns, leave blank for no support; "
"suggested: [kbd]pma_table_info[/kbd]"
msgstr ""
"Sert à définir les colonnes descriptives, laisser vide pour désactiver; "
"suggéré : [kbd]pma_table_info[/kbd]"

#: libraries/config/messages.inc.php:415
msgid "Display columns table"
msgstr "Table pour colonnes descriptives"

#: libraries/config/messages.inc.php:416
msgid ""
"Whether a DROP DATABASE IF EXISTS statement will be added as first line to "
"the log when creating a database."
msgstr ""
"Définit si un énoncé DROP DATABASE IF EXISTS sera ajouté en première ligne "
"du journal lors de la création d'une base de données."

#: libraries/config/messages.inc.php:417
msgid "Add DROP DATABASE"
msgstr "Ajouter DROP DATABASE"

#: libraries/config/messages.inc.php:418
msgid ""
"Whether a DROP TABLE IF EXISTS statement will be added as first line to the "
"log when creating a table."
msgstr ""
"Définit si un énoncé DROP TABLE IF EXISTS sera ajouté en première ligne du "
"journal lors de la création d'une table."

#: libraries/config/messages.inc.php:419
msgid "Add DROP TABLE"
msgstr "Ajouter DROP TABLE"

#: libraries/config/messages.inc.php:420
msgid ""
"Whether a DROP VIEW IF EXISTS statement will be added as first line to the "
"log when creating a view."
msgstr ""
"Définit si un énoncé DROP VIEW IF EXISTS sera ajoutée en première ligne dans "
"le journal lors de la création de la vue."

#: libraries/config/messages.inc.php:421
msgid "Add DROP VIEW"
msgstr "Ajouter DROP VIEW"

#: libraries/config/messages.inc.php:422
msgid "Defines the list of statements the auto-creation uses for new versions."
msgstr ""
"Définit la liste des énoncés que le mécanisme d'auto-création utilise pour "
"les nouvelles versions."

#: libraries/config/messages.inc.php:423
msgid "Statements to track"
msgstr "Énoncés à suivre"

#: libraries/config/messages.inc.php:424
msgid ""
"Leave blank for no SQL query tracking support, suggested: [kbd]pma_tracking[/"
"kbd]"
msgstr ""
"Laisser vider pour désactiver le suivi des changements SQL, valeur "
"suggérée : [kbd]pma_tracking[/kbd]"

#: libraries/config/messages.inc.php:425
msgid "SQL query tracking table"
msgstr "Table pour le suivi des changements SQL"

#: libraries/config/messages.inc.php:426
msgid ""
"Whether the tracking mechanism creates versions for tables and views "
"automatically."
msgstr ""
"Définit si le mécanisme de suivi crée automatiquement des versions pour les "
"tables et les vues."

#: libraries/config/messages.inc.php:427
msgid "Automatically create versions"
msgstr "Création automatique de versions"

<<<<<<< HEAD
#: libraries/config/messages.inc.php:428
#, fuzzy
=======
#: libraries/config/messages.inc.php:427
>>>>>>> 333fad96
#| msgid ""
#| "Leave blank for no SQL query tracking support, suggested: [kbd]"
#| "pma_tracking[/kbd]"
msgid ""
"Leave blank for no user preferences storage in database, suggested: [kbd]"
"pma_config[/kbd]"
msgstr ""
"Laisser vider pour désactiver les préférences utilisateur, valeur suggérée : "
"[kbd]pma_config[/kbd]"

#: libraries/config/messages.inc.php:429
msgid "User preferences storage table"
msgstr "Table de stockage des préférences utilisateur"

#: libraries/config/messages.inc.php:431
msgid "User for config auth"
msgstr "Utilisateur pour méthode config"

#: libraries/config/messages.inc.php:432
msgid ""
"Disable if you know that your pma_* tables are up to date. This prevents "
"compatibility checks and thereby increases performance"
msgstr ""
"Désactiver si vous savez que vos tables pma_* sont à jour. Ceci contourne "
"une vérification et améliore la performance"

#: libraries/config/messages.inc.php:433
msgid "Verbose check"
msgstr "Vérification détaillée"

#: libraries/config/messages.inc.php:434
msgid ""
"A user-friendly description of this server. Leave blank to display the "
"hostname instead."
msgstr ""
"Une description conviviale de ce serveur. Laisser vide pour utiliser à la "
"place le nom du serveur."

#: libraries/config/messages.inc.php:435
msgid "Verbose name of this server"
msgstr "Nom à afficher pour ce serveur"

#: libraries/config/messages.inc.php:436
msgid "Whether a user should be displayed a &quot;show all (rows)&quot; button"
msgstr "Devrait-on afficher un bouton «Tout afficher»"

#: libraries/config/messages.inc.php:437
msgid "Allow to display all the rows"
msgstr "Permettre l'affichage de tous les enregistrements"

#: libraries/config/messages.inc.php:438
msgid ""
"Please note that enabling this has no effect with [kbd]config[/kbd] "
"authentication mode because the password is hard coded in the configuration "
"file; this does not limit the ability to execute the same command directly"
msgstr ""
"N'a aucun effet si on utilise le mode d'authentification [kbd]config[/kbd]; "
"cependant on peut exécuter un changement de mot de passe manuellement avec "
"la commande appropriée"

#: libraries/config/messages.inc.php:439
msgid "Show password change form"
msgstr "Afficher le dialogue de changement de mot de passe"

#: libraries/config/messages.inc.php:440
msgid "Show create database form"
msgstr "Afficher le formulaire de création de base de données"

<<<<<<< HEAD
#: libraries/config/messages.inc.php:441
#, fuzzy
=======
#: libraries/config/messages.inc.php:440
>>>>>>> 333fad96
msgid ""
"Defines whether or not type fields should be initially displayed in edit/"
"insert mode"
msgstr ""
"Définit si les champs des types de données MySQL doivent être affichés en "
"mode modification/insertion."

<<<<<<< HEAD
#: libraries/config/messages.inc.php:442
#, fuzzy
=======
#: libraries/config/messages.inc.php:441
>>>>>>> 333fad96
#| msgid "Show open tables"
msgid "Show field types"
msgstr "Montrer les champs de type de données"

#: libraries/config/messages.inc.php:443
msgid "Display the function fields in edit/insert mode"
msgstr "En insertion/édition, montrer la colonne contenant les fonctions"

#: libraries/config/messages.inc.php:444
msgid "Show function fields"
msgstr "Montrer les fonctions"

#: libraries/config/messages.inc.php:445
msgid ""
"Shows link to [a@http://php.net/manual/function.phpinfo.php]phpinfo()[/a] "
"output"
msgstr ""
"Montre un lien vers le résultat de [a@http://php.net/manual/function.phpinfo."
"php]phpinfo()[/a]"

#: libraries/config/messages.inc.php:446
msgid "Show phpinfo() link"
msgstr "Afficher un lien vers phpinfo()"

#: libraries/config/messages.inc.php:447
msgid "Show detailed MySQL server information"
msgstr "Afficher les informations détaillées sur le serveur MySQL"

#: libraries/config/messages.inc.php:448
msgid "Defines whether SQL queries generated by phpMyAdmin should be displayed"
msgstr ""
"Détermine si les requêtes générées par phpMyAdmin devraient être affichées"

#: libraries/config/messages.inc.php:449
msgid "Show SQL queries"
msgstr "Afficher les requêtes SQL"

#: libraries/config/messages.inc.php:450
msgid "Allow to display database and table statistics (eg. space usage)"
msgstr ""
"Affiche les statistiques sur les bases de données et les tables (espace "
"utilisé)"

#: libraries/config/messages.inc.php:451
msgid "Show statistics"
msgstr "Afficher les statistiques"

#: libraries/config/messages.inc.php:452
msgid ""
"If tooltips are enabled and a database comment is set, this will flip the "
"comment and the real name"
msgstr "Inverse l'affichage du nom et des commentaires"

#: libraries/config/messages.inc.php:453
msgid "Display database comment instead of its name"
msgstr ""
"Affiche le commentaire décrivant la base de données, au lieu de son nom"

#: libraries/config/messages.inc.php:454
msgid ""
"When setting this to [kbd]nested[/kbd], the alias of the table name is only "
"used to split/nest the tables according to the $cfg"
"['LeftFrameTableSeparator'] directive, so only the folder is called like the "
"alias, the table name itself stays unchanged"
msgstr ""
"Si défini à [kbd]nested[/kbd], l'alias du nom de table ne sert qu'à "
"subdiviser les tables selon $cfg['LeftFrameTableSeparator']"

#: libraries/config/messages.inc.php:455
msgid "Display table comment instead of its name"
msgstr "Affiche le commentaire de table au lieu de son nom"

#: libraries/config/messages.inc.php:456
msgid "Display table comments in tooltips"
msgstr "Affichage des commentaires de table en infobulle"

#: libraries/config/messages.inc.php:457
msgid ""
"Mark used tables and make it possible to show databases with locked tables"
msgstr ""
"Marque les tables utilisées et rend possible l'affichage des bases de "
"données comportant des tables verrouillées"

#: libraries/config/messages.inc.php:458
msgid "Skip locked tables"
msgstr "Saute les tables verrouillées"

#: libraries/config/messages.inc.php:463
msgid "Requires SQL Validator to be enabled"
msgstr "Requiert que le validateur SQL soit activé"

#: libraries/config/messages.inc.php:465
#: libraries/display_change_password.lib.php:40
#: libraries/replication_gui.lib.php:61 libraries/replication_gui.lib.php:62
#: libraries/replication_gui.lib.php:337 libraries/replication_gui.lib.php:341
#: libraries/replication_gui.lib.php:351 server_privileges.php:798
#: server_privileges.php:802 server_privileges.php:813
#: server_privileges.php:1620 server_synchronize.php:1173
msgid "Password"
msgstr "Mot de passe"

#: libraries/config/messages.inc.php:466
msgid ""
"[strong]Warning:[/strong] requires PHP SOAP extension or PEAR SOAP to be "
"installed"
msgstr ""
"[strong]Avis:[/strong] l'extension PHP SOAP ou le module PEAR SOAP doit être "
"installé"

#: libraries/config/messages.inc.php:467
msgid "Enable SQL Validator"
msgstr "Activer le validateur SQL"

#: libraries/config/messages.inc.php:468
msgid ""
"If you have a custom username, specify it here (defaults to [kbd]anonymous[/"
"kbd])"
msgstr ""
"Si vous avez un code d'utilisateur, indiquez-le ici ([kbd]anonymous[/kbd] "
"par défaut)"

#: libraries/config/messages.inc.php:469 tbl_tracking.php:405
#: tbl_tracking.php:456
msgid "Username"
msgstr "Utilisateur"

#: libraries/config/messages.inc.php:470
msgid ""
"Suggest a database name on the &quot;Create Database&quot; form (if "
"possible) or keep the text field empty"
msgstr ""
"...dans le dialogue de création de base, si possible, sinon laisser le champ "
"vide"

#: libraries/config/messages.inc.php:471
msgid "Suggest new database name"
msgstr "Suggérer un nom de nouvelle base de données"

#: libraries/config/messages.inc.php:472
msgid "A warning is displayed on the main page if Suhosin is detected"
msgstr ""
"Un avertissement est affiché sur la page principale si Suhosin est détecté"

#: libraries/config/messages.inc.php:473
msgid "Suhosin warning"
msgstr "Avertissement Suhosin"

#: libraries/config/messages.inc.php:474
msgid ""
"Textarea size (columns) in edit mode, this value will be emphasized for SQL "
"query textareas (*2) and for query window (*1.25)"
msgstr ""
"Taille des zones de texte (colonnes) en mode édition, cette valeur sera "
"augmentée pour les zones SQL (*2) et la fenêtre de requêtes (*1.25)"

<<<<<<< HEAD
#: libraries/config/messages.inc.php:475
#, fuzzy
=======
#: libraries/config/messages.inc.php:474
>>>>>>> 333fad96
#| msgid "CHAR textarea columns"
msgid "Textarea columns"
msgstr "Taille horizontale pour une zone de texte"

#: libraries/config/messages.inc.php:476
msgid ""
"Textarea size (rows) in edit mode, this value will be emphasized for SQL "
"query textareas (*2) and for query window (*1.25)"
msgstr ""
"Taille des zones de texte (lignes) en mode édition, cette valeur sera "
"augmentée pour les zones SQL (*2) et la fenêtre de requêtes (*1.25)"

<<<<<<< HEAD
#: libraries/config/messages.inc.php:477
#, fuzzy
=======
#: libraries/config/messages.inc.php:476
>>>>>>> 333fad96
#| msgid "CHAR textarea rows"
msgid "Textarea rows"
msgstr "Taille verticale pour une zone de texte"

#: libraries/config/messages.inc.php:478
msgid "Title of browser window when a database is selected"
msgstr "Titre de la fenêtre de navigateur quand une base de données est choisie"

#: libraries/config/messages.inc.php:480
msgid "Title of browser window when nothing is selected"
msgstr "Titre de la fenêtre de navigateur quand rien n'est choisi"

<<<<<<< HEAD
#: libraries/config/messages.inc.php:481
#, fuzzy
=======
#: libraries/config/messages.inc.php:480
>>>>>>> 333fad96
#| msgid "Default table tab"
msgid "Default title"
msgstr "Titre par défaut"

#: libraries/config/messages.inc.php:482
msgid "Title of browser window when a server is selected"
msgstr "Titre de la fenêtre du navigateur quand un serveur est choisi"

#: libraries/config/messages.inc.php:484
msgid "Title of browser window when a table is selected"
msgstr "Titre de la fenêtre du navigateur quand une table est choisie"

#: libraries/config/messages.inc.php:486
msgid ""
"Input proxies as [kbd]IP: trusted HTTP header[/kbd]. The following example "
"specifies that phpMyAdmin should trust a HTTP_X_FORWARDED_FOR (X-Forwarded-"
"For) header coming from the proxy 1.2.3.4:[br][kbd]1.2.3.4: "
"HTTP_X_FORWARDED_FOR[/kbd]"
msgstr ""
"Format des définitions : [kbd]IP: en-tête[/kbd]. Dans cet exemple, "
"phpMyAdmin devrait faire confiance si l'en-tête HTTP_X_FORWARDED_FOR (X-"
"Forwarded-For) provient du serveur 1.2.3.4:[br][kbd]1.2.3.4: "
"HTTP_X_FORWARDED_FOR[/kbd]"

#: libraries/config/messages.inc.php:487
msgid "List of trusted proxies for IP allow/deny"
msgstr "Liste des serveurs mandataires de confiance en vue de IP allow/deny"

#: libraries/config/messages.inc.php:488
msgid "Directory on server where you can upload files for import"
msgstr ""
"Répertoire sur le serveur, dans lequel vous téléchargez des fichiers en vue "
"de les importer"

#: libraries/config/messages.inc.php:489
msgid "Upload directory"
msgstr "Répertoire de téléchargement"

#: libraries/config/messages.inc.php:490
msgid "Allow for searching inside the entire database"
msgstr "Permet la recherche dans la base de données au complet"

#: libraries/config/messages.inc.php:491
msgid "Use database search"
msgstr "Permet une recherche dans toute la base de données"

#: libraries/config/messages.inc.php:492
msgid ""
"When disabled, users cannot set any of the options below, regardless of the "
"checkbox on the right"
msgstr ""
"Si désactivé, les utilisateurs ne peuvent régler aucune des options ci-bas, "
"peu importe la case à cocher à droite"

#: libraries/config/messages.inc.php:493
msgid "Enable the Developer tab in settings"
msgstr "Active le menu Développeur dans les réglages"

#: libraries/config/messages.inc.php:494
msgid ""
"Show affected rows of each statement on multiple-statement queries. See "
"libraries/import.lib.php for defaults on how many queries a statement may "
"contain."
msgstr ""
"Montre le nombre d'enregistrements affectés par chaque énoncé. Voir "
"libraries/import.lib.php pour le nombre d'énoncés qu'une requête peut "
"comporter."

#: libraries/config/messages.inc.php:495
msgid "Verbose multiple statements"
msgstr "Détails pour les requêtes multi-énoncés"

#: libraries/config/messages.inc.php:496 setup/frames/index.inc.php:229
msgid "Check for latest version"
msgstr "Vérifier la présence d'une nouvelle version"

#: libraries/config/messages.inc.php:497
msgid ""
"Enable [a@http://en.wikipedia.org/wiki/ZIP_(file_format)]ZIP[/a] compression "
"for import and export operations"
msgstr ""
"Active la compression [a@http://en.wikipedia.org/wiki/ZIP_(file_format)]ZIP[/"
"a] pour les opérations d'importation et d'exportation"

#: libraries/config/messages.inc.php:498
msgid "ZIP"
msgstr "ZIP"

#: libraries/config/setup.forms.php:41
#| msgid "'config' authentication mode"
msgid "Config authentication"
msgstr "Mode d'authentification « config »"

#: libraries/config/setup.forms.php:45
#| msgid "the Cookie authentication mode"
msgid "Cookie authentication"
msgstr "Mode d'authentification « cookie »"

#: libraries/config/setup.forms.php:48
#| msgid "Swekey authentication"
msgid "HTTP authentication"
msgstr "Mode d'authentification « HTTP »"

#: libraries/config/setup.forms.php:51
#| msgid "'signon' authentication mode"
msgid "Signon authentication"
msgstr "Mode d'authentification « signon »"

#: libraries/config/setup.forms.php:238
#: libraries/config/user_preferences.forms.php:142 libraries/import/ldi.php:34
msgid "CSV using LOAD DATA"
msgstr "CSV via LOAD DATA"

#: libraries/config/setup.forms.php:247 libraries/config/setup.forms.php:341
#: libraries/config/user_preferences.forms.php:150
#: libraries/config/user_preferences.forms.php:243 libraries/export/xls.php:17
#: libraries/import/xls.php:20
msgid "Excel 97-2003 XLS Workbook"
msgstr "Excel 97-2003 XLS Workbook"

#: libraries/config/setup.forms.php:250 libraries/config/setup.forms.php:345
#: libraries/config/user_preferences.forms.php:153
#: libraries/config/user_preferences.forms.php:247
#: libraries/export/xlsx.php:17 libraries/import/xlsx.php:20
msgid "Excel 2007 XLSX Workbook"
msgstr "Excel 2007 XLSX Workbook"

#: libraries/config/setup.forms.php:253 libraries/config/setup.forms.php:354
#: libraries/config/user_preferences.forms.php:156
#: libraries/config/user_preferences.forms.php:256 libraries/export/ods.php:17
#: libraries/import/ods.php:22
msgid "Open Document Spreadsheet"
msgstr "Open Document Spreadsheet"

#: libraries/config/setup.forms.php:260
#: libraries/config/user_preferences.forms.php:163
msgid "Quick"
msgstr "Rapide"

<<<<<<< HEAD
#: libraries/config/setup.forms.php:264
#: libraries/config/user_preferences.forms.php:167
#, fuzzy
=======
#: libraries/config/setup.forms.php:263
#: libraries/config/user_preferences.forms.php:166
>>>>>>> 333fad96
#| msgid "Customization"
msgid "Custom"
msgstr "Personnalisé"

<<<<<<< HEAD
#: libraries/config/setup.forms.php:285
#: libraries/config/user_preferences.forms.php:187
#, fuzzy
=======
#: libraries/config/setup.forms.php:284
#: libraries/config/user_preferences.forms.php:186
>>>>>>> 333fad96
#| msgid "Databases display options"
msgid "Database export options"
msgstr "Options d'exportation des bases de données"

#: libraries/config/setup.forms.php:298 libraries/config/setup.forms.php:334
#: libraries/config/setup.forms.php:365 libraries/config/setup.forms.php:370
#: libraries/config/user_preferences.forms.php:200
#: libraries/config/user_preferences.forms.php:236
#: libraries/config/user_preferences.forms.php:267
#: libraries/config/user_preferences.forms.php:272
#: libraries/export/latex.php:215 libraries/export/sql.php:916
#: server_databases.php:138 server_privileges.php:578
#: server_replication.php:314 tbl_printview.php:314 tbl_structure.php:755
msgid "Data"
msgstr "Données"

#: libraries/config/setup.forms.php:318
#: libraries/config/user_preferences.forms.php:220
#: libraries/export/excel.php:17
msgid "CSV for MS Excel"
msgstr "CSV pour MS Excel"

#: libraries/config/setup.forms.php:349
#: libraries/config/user_preferences.forms.php:251
#: libraries/export/htmlword.php:17
msgid "Microsoft Word 2000"
msgstr "Microsoft Word 2000"

#: libraries/config/setup.forms.php:358
#: libraries/config/user_preferences.forms.php:260 libraries/export/odt.php:21
msgid "Open Document Text"
msgstr "Texte Open Document"

#: libraries/config/validate.lib.php:198 libraries/config/validate.lib.php:205
msgid "Could not connect to MySQL server"
msgstr "Connexion au serveur MySQL impossible"

#: libraries/config/validate.lib.php:230
msgid "Empty username while using config authentication method"
msgstr ""
"Le code d'utilisateur est vide alors que vous utilisez la méthode config"

#: libraries/config/validate.lib.php:234
msgid "Empty signon session name while using signon authentication method"
msgstr "Le nom de session signon est vide"

#: libraries/config/validate.lib.php:238
msgid "Empty signon URL while using signon authentication method"
msgstr "L'URL de signon est vide"

#: libraries/config/validate.lib.php:272
msgid "Empty phpMyAdmin control user while using pmadb"
msgstr "Le controluser est vide"

#: libraries/config/validate.lib.php:276
msgid "Empty phpMyAdmin control user password while using pmadb"
msgstr "Le controlpass est vide"

#: libraries/config/validate.lib.php:361
#, php-format
msgid "Incorrect IP address: %s"
msgstr "Adresse IP incorrecte : %s"

#: libraries/core.lib.php:265
#, php-format
msgid "The %s extension is missing. Please check your PHP configuration."
msgstr "Il manque l'extension %s. Veuillez vérifier votre configuration PHP."

#: libraries/db_events.inc.php:19 libraries/db_events.inc.php:21
#: libraries/export/sql.php:463
msgid "Events"
msgstr "Événements"

#: libraries/db_events.inc.php:29 libraries/db_routines.inc.php:40
#: libraries/display_create_table.lib.php:51 libraries/tbl_triggers.lib.php:26
#: setup/frames/index.inc.php:113
msgid "Name"
msgstr "Nom"

#: libraries/db_links.inc.php:42 libraries/db_links.inc.php:43
#: libraries/db_links.inc.php:44
msgid "Database seems to be empty!"
msgstr "La base de données semble vide !"

#: libraries/db_links.inc.php:66 libraries/relation.lib.php:137
#: libraries/tbl_links.inc.php:90
msgid "Tracking"
msgstr "Suivi"

#: libraries/db_links.inc.php:71
msgid "Query"
msgstr "Requête"

#: libraries/db_links.inc.php:76 libraries/relation.lib.php:133
msgid "Designer"
msgstr "Concepteur"

#: libraries/db_links.inc.php:93 libraries/server_links.inc.php:64
#: server_privileges.php:113 server_privileges.php:1814
#: server_privileges.php:2164 test/theme.php:116
msgid "Privileges"
msgstr "Privilèges"

#: libraries/db_routines.inc.php:29 libraries/db_routines.inc.php:31
msgid "Routines"
msgstr "Procédures stockées"

#: libraries/db_routines.inc.php:42
msgid "Return type"
msgstr "Type retourné"

#: libraries/db_structure.lib.php:48 libraries/display_tbl.lib.php:1849
msgid ""
"May be approximate. See [a@./Documentation.html#faq3_11@Documentation]FAQ "
"3.11[/a]"
msgstr ""
"Peut être approximatif. Voir [a@./Documentation.html#faq3_11@Documentation]"
"FAQ 3.11[/a]"

#: libraries/db_structure.lib.php:60 server_databases.php:153
#: tbl_printview.php:333 tbl_structure.php:772
msgid "Overhead"
msgstr "Perte"

#: libraries/dbi/mysql.dbi.lib.php:111 libraries/dbi/mysqli.dbi.lib.php:122
msgid "Connection for controluser as defined in your configuration failed."
msgstr ""
"La connexion au controluser tel que défini dans votre configuration a échoué."

#: libraries/dbi/mysql.dbi.lib.php:357 libraries/dbi/mysql.dbi.lib.php:359
#: libraries/dbi/mysqli.dbi.lib.php:411
msgid "The server is not responding"
msgstr "Le serveur ne répond pas"

#: libraries/dbi/mysql.dbi.lib.php:357 libraries/dbi/mysqli.dbi.lib.php:411
msgid "(or the local MySQL server's socket is not correctly configured)"
msgstr ""
"(ou l'interface de connexion (socket) vers le serveur MySQL local n'est pas "
"correctement configurée)"

#: libraries/dbi/mysql.dbi.lib.php:366 tbl_structure.php:698
msgid "Details..."
msgstr "Détails..."

#: libraries/display_change_password.lib.php:29 main.php:90
#: user_password.php:120 user_password.php:138
msgid "Change password"
msgstr "Modifier le mot de passe"

#: libraries/display_change_password.lib.php:34
#: libraries/replication_gui.lib.php:347 server_privileges.php:809
msgid "No Password"
msgstr "Aucun mot de passe"

#: libraries/display_change_password.lib.php:45
#: libraries/replication_gui.lib.php:355 libraries/replication_gui.lib.php:358
#: server_privileges.php:817 server_privileges.php:820
msgid "Re-type"
msgstr "Entrer à nouveau"

#: libraries/display_change_password.lib.php:51
msgid "Password Hashing"
msgstr "Hachage du mot de passe"

#: libraries/display_change_password.lib.php:65
msgid "MySQL 4.0 compatible"
msgstr "Compatible MySQL 4.0"

#: libraries/display_create_database.lib.php:21
#: libraries/display_create_database.lib.php:35
msgid "Create new database"
msgstr "Créer une base de données"

#: libraries/display_create_database.lib.php:29
msgid "Create"
msgstr "Créer"

#: libraries/display_create_database.lib.php:39 server_privileges.php:115
#: server_privileges.php:1505 server_replication.php:33
msgid "No Privileges"
msgstr "Aucun privilège"

#: libraries/display_create_table.lib.php:46
#, php-format
msgid "Create table on database %s"
msgstr "Créer une nouvelle table sur la base %s"

#: libraries/display_create_table.lib.php:55
msgid "Number of columns"
msgstr "Nombre de colonnes"

#: libraries/display_export.lib.php:35
msgid "Could not load export plugins, please check your installation!"
msgstr "Erreur lors du chargement des modules d'exportation !"

#: libraries/display_export.lib.php:87
msgid "Exporting databases in the current server"
msgstr "Exportation des bases de données du serveur actuel"

#: libraries/display_export.lib.php:89
#, php-format
msgid "Exporting tables in the database \"%s\""
msgstr "Exportation des tables dans la base de données «%s»"

#: libraries/display_export.lib.php:91
#, php-format
msgid "Exporting rows in the table \"%s\""
msgstr "Exportation des lignes de la table «%s»"

#: libraries/display_export.lib.php:97
msgid "Export Method:"
msgstr "Méthode d'exportation:"

#: libraries/display_export.lib.php:137
msgid "Database(s):"
msgstr "Base(s) de données"

#: libraries/display_export.lib.php:139
msgid "Table(s):"
msgstr "Table(s)"

#: libraries/display_export.lib.php:149
msgid "Rows:"
msgstr "Lignes:"

#: libraries/display_export.lib.php:157
msgid "Dump some row(s)"
msgstr "Exporter quelques lignes"

#: libraries/display_export.lib.php:159
msgid "Number of rows:"
msgstr "Nombre de lignes"

#: libraries/display_export.lib.php:162
msgid "Row to begin at:"
msgstr "Ligne de début:"

#: libraries/display_export.lib.php:173
msgid "Dump all rows"
msgstr "Exporter tous les enregistrements"

#: libraries/display_export.lib.php:181 libraries/display_export.lib.php:202
msgid "Output:"
msgstr "Sortie:"

#: libraries/display_export.lib.php:188 libraries/display_export.lib.php:214
#, php-format
msgid "Save on server in the directory <b>%s</b>"
msgstr "Sauvegarder sur le serveur dans le répertoire <b>%s</b>"

#: libraries/display_export.lib.php:206
msgid "Save output to a file"
msgstr "Diriger la sortie vers un fichier"

#: libraries/display_export.lib.php:227
msgid "File name template:"
msgstr "Modèle de nom de fichier:"

#: libraries/display_export.lib.php:229
msgid "@SERVER@ will become the server name"
msgstr "@SERVER@ sera remplacé par le nom du serveur"

#: libraries/display_export.lib.php:231
msgid ", @DATABASE@ will become the database name"
msgstr ", @DATABASE@ sera remplacé par le nom de la base de données"

#: libraries/display_export.lib.php:233
msgid ", @TABLE@ will become the table name"
msgstr ", @TABLE@ sera remplacé par le nom de la table"

#: libraries/display_export.lib.php:237
#, php-format
msgid ""
"This value is interpreted using %1$sstrftime%2$s, so you can use time "
"formatting strings. Additionally the following transformations will happen: %"
"3$s. Other text will be kept as is. See the %4$sFAQ%5$s for details."
msgstr ""
"Cette valeur est interprétée avec %1$sstrftime%2$s, vous pouvez donc "
"utiliser des chaînes de format d'heure. Ces transformations additionnelles "
"vont se produire: %3$s. Tout autre texte sera conservé tel quel. Se référer "
"au %4$sFAQ%5$s pour les détails."

#: libraries/display_export.lib.php:275
msgid "use this for future exports"
msgstr "utiliser ceci pour les futures exportations"

#: libraries/display_export.lib.php:281 libraries/display_import.lib.php:188
#: libraries/display_import.lib.php:201 libraries/sql_query_form.lib.php:512
msgid "Character set of the file:"
msgstr "Jeu de caractères du fichier: "

#: libraries/display_export.lib.php:309
msgid "Compression:"
msgstr "Compression:"

#: libraries/display_export.lib.php:311 libraries/display_tbl.lib.php:528
#: libraries/export/sql.php:916 libraries/tbl_properties.inc.php:578
#: server_privileges.php:1967 server_processlist.php:74
msgid "None"
msgstr "Aucune"

#: libraries/display_export.lib.php:313
msgid "zipped"
msgstr "«zippé »"

#: libraries/display_export.lib.php:315
msgid "gzipped"
msgstr " «gzippé »"

#: libraries/display_export.lib.php:317
msgid "bzipped"
msgstr " «bzippé »"

#: libraries/display_export.lib.php:331 libraries/display_import.lib.php:244
#: libraries/export/codegen.php:37
msgid "Format:"
msgstr "Format:"

#: libraries/display_export.lib.php:336 libraries/display_import.lib.php:250
msgid "Format-Specific Options:"
msgstr "Options spécifiques au format:"

#: libraries/display_export.lib.php:345 libraries/display_import.lib.php:260
msgid "Encoding Conversion:"
msgstr "Conversion de l'encodage:"

#: libraries/display_import.lib.php:66
msgid ""
"The file being uploaded is probably larger than the maximum allowed size or "
"this is a known bug in webkit based (Safari, Google Chrome, Arora etc.) "
"browsers."
msgstr ""
"Le fichier téléchargé est probablement plus grand que le maximum alloué, ou "
"bien il s'agit d'une anomalie connue dans les navigateurs basés sur webkit "
"(Safari, Google Chrome, Arora, etc)."

#: libraries/display_import.lib.php:76
msgid "The file is being processed, please be patient."
msgstr "Le fichier est en traitement, veuillez patienter."

#: libraries/display_import.lib.php:98
msgid ""
"Please be patient, the file is being uploaded. Details about the upload are "
"not available."
msgstr ""
"Veuillez patienter, le fichier est téléchargé. Les détails sur le chargement "
"ne sont pas disponibles."

#: libraries/display_import.lib.php:129
msgid "Importing into the current server"
msgstr "Importation dans le serveur actuel"

#: libraries/display_import.lib.php:131
#, php-format
msgid "Importing into the database \"%s\""
msgstr "Importation dans la base de données «%s»"

#: libraries/display_import.lib.php:133
#, php-format
msgid "Importing into the table \"%s\""
msgstr "Importation dans la table «%s»"

#: libraries/display_import.lib.php:139
msgid "File to Import:"
msgstr "Fichier à importer:"

#: libraries/display_import.lib.php:156
#, php-format
msgid "File may be compressed (%s) or uncompressed."
msgstr "Le fichier peut être comprimé (%s) ou non."

#: libraries/display_import.lib.php:158
msgid ""
"A compressed file's name must end in <b>.[format].[compression]</b>. "
"Example: <b>.sql.zip</b>"
msgstr ""
"Le nom du fichier comprimé doit se terminer par <b>.[format].[compression]</"
"b>. Exemple: <b>.sql.zip</b>"

#: libraries/display_import.lib.php:178
msgid "File uploads are not allowed on this server."
msgstr "Les téléchargements vers ce serveur ne sont pas permis."

#: libraries/display_import.lib.php:208
msgid "Partial Import:"
msgstr "Importation partielle:"

#: libraries/display_import.lib.php:214
#, php-format
msgid ""
"Previous import timed out, after resubmitting will continue from position %d."
msgstr ""
"L'importation précédente a échoué en raison du temps; retransmettez et le "
"traitement reprendra à la position %d."

#: libraries/display_import.lib.php:221
msgid ""
"Allow the interruption of an import in case the script detects it is close "
"to the PHP timeout limit. <i>(This might be good way to import large files, "
"however it can break transactions.)</i>"
msgstr ""
"Permettre l'interruption de l'importation si la limite de temps est sur le "
"point d'être atteinte. Ceci pourrait aider à importer des fichiers "
"volumineux, au détriment du respect des transactions."

#: libraries/display_import.lib.php:228
msgid "Number of rows to skip, starting from the first row:"
msgstr "Nombre de lignes à ignorer à partir de la première ligne:"

#: libraries/display_select_lang.lib.php:44
#: libraries/display_select_lang.lib.php:45 setup/frames/index.inc.php:71
msgid "Language"
msgstr "Langue"

#: libraries/display_tbl.lib.php:302
#, php-format
msgid "%d is not valid row number."
msgstr "%d n'est pas un numéro d'enregistrement valable."

#: libraries/display_tbl.lib.php:308
msgid "row(s) starting from row #"
msgstr "ligne(s) à partir de la ligne n°"

#: libraries/display_tbl.lib.php:314
msgid "horizontal"
msgstr "horizontal"

#: libraries/display_tbl.lib.php:315
msgid "horizontal (rotated headers)"
msgstr "horizontal (en-têtes pivotés)"

#: libraries/display_tbl.lib.php:316
msgid "vertical"
msgstr "vertical"

#: libraries/display_tbl.lib.php:322
#, php-format
msgid "in %s mode and repeat headers after %s cells"
msgstr "en mode %s et répéter les en-têtes à chaque groupe de %s"

#: libraries/display_tbl.lib.php:510
msgid "Sort by key"
msgstr "Trier sur l'index"

#: libraries/display_tbl.lib.php:553 libraries/export/codegen.php:40
#: libraries/export/csv.php:31 libraries/export/excel.php:36
#: libraries/export/htmlword.php:32 libraries/export/json.php:26
#: libraries/export/latex.php:34 libraries/export/mediawiki.php:23
#: libraries/export/ods.php:28 libraries/export/odt.php:26
#: libraries/export/pdf.php:28 libraries/export/php_array.php:27
#: libraries/export/sql.php:55 libraries/export/texytext.php:30
#: libraries/export/xls.php:28 libraries/export/xlsx.php:28
#: libraries/export/xml.php:25 libraries/export/yaml.php:29
#: libraries/import.lib.php:1114 libraries/import.lib.php:1136
#: libraries/import/csv.php:32 libraries/import/docsql.php:34
#: libraries/import/ldi.php:48 libraries/import/ods.php:32
#: libraries/import/sql.php:19 libraries/import/xls.php:27
#: libraries/import/xlsx.php:27 libraries/import/xml.php:25 tbl_select.php:263
#: tbl_structure.php:843
msgid "Options"
msgstr "Options"

#: libraries/display_tbl.lib.php:558 libraries/display_tbl.lib.php:568
msgid "Partial Texts"
msgstr "Textes réduits"

#: libraries/display_tbl.lib.php:559 libraries/display_tbl.lib.php:572
msgid "Full Texts"
msgstr "Textes complets"

#: libraries/display_tbl.lib.php:585
msgid "Relational key"
msgstr "Relations : clés"

#: libraries/display_tbl.lib.php:586
msgid "Relational display column"
msgstr "Relations : colonnes descriptives"

#: libraries/display_tbl.lib.php:593
msgid "Show binary contents"
msgstr "Montrer le contenu binaire"

#: libraries/display_tbl.lib.php:595
msgid "Show BLOB contents"
msgstr "Montrer le contenu BLOB"

#: libraries/display_tbl.lib.php:605 pmd_general.php:140 tbl_change.php:308
#: tbl_change.php:314
msgid "Hide"
msgstr "Cacher"

#: libraries/display_tbl.lib.php:605 libraries/relation.lib.php:117
#: libraries/tbl_properties.inc.php:142 transformation_overview.php:46
msgid "Browser transformation"
msgstr "Transformation"

#: libraries/display_tbl.lib.php:1127 libraries/display_tbl.lib.php:1131
#: libraries/display_tbl.lib.php:1133
msgid "Execute bookmarked query"
msgstr "Exécuter la requête en signets"

#: libraries/display_tbl.lib.php:1146 libraries/display_tbl.lib.php:1158
msgid "The row has been deleted"
msgstr "L'enregistrement a été effacé"

#: libraries/display_tbl.lib.php:1185 libraries/display_tbl.lib.php:2057
#: server_processlist.php:70 tbl_row_action.php:63
msgid "Kill"
msgstr "Supprimer"

#: libraries/display_tbl.lib.php:1935
msgid "in query"
msgstr "dans la requête"

#: libraries/display_tbl.lib.php:1953
msgid "Showing rows"
msgstr "Affichage des enregistrements"

#: libraries/display_tbl.lib.php:1963
msgid "total"
msgstr "total"

#: libraries/display_tbl.lib.php:1971 sql.php:597
#, php-format
msgid "Query took %01.4f sec"
msgstr "Traitement en %01.4f sec"

#: libraries/display_tbl.lib.php:2090 libraries/mult_submits.inc.php:112
#: querywindow.php:114 querywindow.php:118 querywindow.php:121
#: tbl_structure.php:24 tbl_structure.php:149 tbl_structure.php:559
msgid "Change"
msgstr "Modifier"

#: libraries/display_tbl.lib.php:2160
msgid "Query results operations"
msgstr "Opérations sur les résultats de la requête"

#: libraries/display_tbl.lib.php:2188
msgid "Print view (with full texts)"
msgstr "Version imprimable (avec textes complets)"

#: libraries/display_tbl.lib.php:2232 tbl_chart.php:82
#| msgid "Display PDF schema"
msgid "Display chart"
msgstr "Afficher le graphique"

#: libraries/display_tbl.lib.php:2383
msgid "Link not found"
msgstr "Lien absent"

#: libraries/engines/bdb.lib.php:20 main.php:209
msgid "Version information"
msgstr "Version"

#: libraries/engines/innodb.lib.php:22
msgid "Data home directory"
msgstr "Répertoire des données"

#: libraries/engines/innodb.lib.php:23
msgid "The common part of the directory path for all InnoDB data files."
msgstr "Le chemin du répertoire pour tous les fichiers de données InnoDB."

#: libraries/engines/innodb.lib.php:26
msgid "Data files"
msgstr "Fichiers de données"

#: libraries/engines/innodb.lib.php:29
msgid "Autoextend increment"
msgstr "Auto-croissant: taille de l'incrément"

#: libraries/engines/innodb.lib.php:30
msgid ""
" The increment size for extending the size of an autoextending tablespace "
"when it becomes full."
msgstr ""
"La valeur de l'incrément lors de l'agrandissement du fichier auto-croissant "
"lorsqu'il devient plein."

#: libraries/engines/innodb.lib.php:34
msgid "Buffer pool size"
msgstr "Taille de la mémoire-tampon"

#: libraries/engines/innodb.lib.php:35
msgid ""
"The size of the memory buffer InnoDB uses to cache data and indexes of its "
"tables."
msgstr ""
"La taille de la mémoire-tampon utilisée par InnoDB pour les opérations "
"d'antémoire sur les données et les index."

#: libraries/engines/innodb.lib.php:134
msgid "Buffer Pool"
msgstr "Mémoire-tampon"

#: libraries/engines/innodb.lib.php:135 server_status.php:423
msgid "InnoDB Status"
msgstr "État InnoDB"

#: libraries/engines/innodb.lib.php:163
msgid "Buffer Pool Usage"
msgstr "Utilisation de la mémoire-tampon"

#: libraries/engines/innodb.lib.php:168 server_databases.php:148
#: server_databases.php:316 server_status.php:531 server_status.php:592
#: server_status.php:613 tbl_printview.php:348 tbl_structure.php:786
msgid "Total"
msgstr "Total"

#: libraries/engines/innodb.lib.php:171
msgid "pages"
msgstr "pages"

#: libraries/engines/innodb.lib.php:180
msgid "Free pages"
msgstr "Pages libres"

#: libraries/engines/innodb.lib.php:186
msgid "Dirty pages"
msgstr "Pages modifiées"

#: libraries/engines/innodb.lib.php:192
msgid "Pages containing data"
msgstr "Pages contenant des données"

#: libraries/engines/innodb.lib.php:198
msgid "Pages to be flushed"
msgstr "Pages devant être vidées"

#: libraries/engines/innodb.lib.php:204
msgid "Busy pages"
msgstr "Pages occupées"

#: libraries/engines/innodb.lib.php:213
msgid "Latched pages"
msgstr "Pages verrouillées"

#: libraries/engines/innodb.lib.php:224
msgid "Buffer Pool Activity"
msgstr "Activité de la mémoire-tampon"

#: libraries/engines/innodb.lib.php:228
msgid "Read requests"
msgstr "Requêtes de lecture"

#: libraries/engines/innodb.lib.php:234
msgid "Write requests"
msgstr "Requêtes d'écriture"

#: libraries/engines/innodb.lib.php:240
msgid "Read misses"
msgstr "Lectures non-satisfaites"

#: libraries/engines/innodb.lib.php:246
msgid "Write waits"
msgstr "Nombre d'attentes d'écriture"

#: libraries/engines/innodb.lib.php:252
msgid "Read misses in %"
msgstr "Lectures non-satisfaites en %"

#: libraries/engines/innodb.lib.php:260
msgid "Write waits in %"
msgstr "Nombre d'attentes d'écriture en %"

#: libraries/engines/myisam.lib.php:22
msgid "Data pointer size"
msgstr "Taille du pointeur de données"

#: libraries/engines/myisam.lib.php:23
msgid ""
"The default pointer size in bytes, to be used by CREATE TABLE for MyISAM "
"tables when no MAX_ROWS option is specified."
msgstr ""
"La taille du pointeur (en octets) qui servira lors d'un CREATE TABLE sur une "
"table MyISAM si aucune option MAX_ROWS n'est indiquée."

#: libraries/engines/myisam.lib.php:27
msgid "Automatic recovery mode"
msgstr "Mode de recouvrement automatique"

#: libraries/engines/myisam.lib.php:28
msgid ""
"The mode for automatic recovery of crashed MyISAM tables, as set via the --"
"myisam-recover server startup option."
msgstr ""
"Le mode de recouvrement automatique en cas de tables MyISAM en mauvais état, "
"tel que réglé via l'option --myisam-recover au départ du serveur."

#: libraries/engines/myisam.lib.php:31
msgid "Maximum size for temporary sort files"
msgstr "Taille maximum pour les fichiers de tri temporaires"

#: libraries/engines/myisam.lib.php:32
msgid ""
"The maximum size of the temporary file MySQL is allowed to use while re-"
"creating a MyISAM index (during REPAIR TABLE, ALTER TABLE, or LOAD DATA "
"INFILE)."
msgstr ""
"La taille maximum du fichier temporaire qu'il est permis à MySQL d'allouer "
"pour recréer un index MyISAM (durant un REPAIR TABLE, ALTER TABLE ou LOAD "
"DATA INFILE)."

#: libraries/engines/myisam.lib.php:36
msgid "Maximum size for temporary files on index creation"
msgstr ""
"La taille maximum pour les fichiers temporaires utilisés lors de la création "
"d'index"

#: libraries/engines/myisam.lib.php:37
msgid ""
"If the temporary file used for fast MyISAM index creation would be larger "
"than using the key cache by the amount specified here, prefer the key cache "
"method."
msgstr ""
"Si le fichier temporaire utilisé pour la création rapide des index MyISAM "
"devrait s'avérer plus volumineux que d'employer la cache des clés (la "
"différence étant spécifiée ici), utiliser la méthode de cache des clés."

#: libraries/engines/myisam.lib.php:41
msgid "Repair threads"
msgstr "Nombre de fils d'exécution pour la réparation"

#: libraries/engines/myisam.lib.php:42
msgid ""
"If this value is greater than 1, MyISAM table indexes are created in "
"parallel (each index in its own thread) during the repair by sorting process."
msgstr ""
"Si cette valeur est plus grande que 1, les index de tables MyISAM sont créés "
"en parallèle (chaque index dans son propre fil d'exécution) lors d'une "
"réparation."

#: libraries/engines/myisam.lib.php:46
msgid "Sort buffer size"
msgstr "Taille de la mémoire tampon"

#: libraries/engines/myisam.lib.php:47
msgid ""
"The buffer that is allocated when sorting MyISAM indexes during a REPAIR "
"TABLE or when creating indexes with CREATE INDEX or ALTER TABLE."
msgstr ""
"La mémoire tampon qui est allouée pour trier les index MyISAM durant une "
"opération REPAIR TABLE ou pour créer les index lors d'un CREATE INDEX ou "
"ALTER TABLE."

#: libraries/engines/pbms.lib.php:31
msgid "Garbage Threshold"
msgstr "Seuil des informations parasites"

#: libraries/engines/pbms.lib.php:32
msgid "The percentage of garbage in a repository file before it is compacted."
msgstr ""
"Le pourcentage d'information parasites dans un journal de données au-delà "
"duquel il est comprimé."

#: libraries/engines/pbms.lib.php:36 libraries/replication_gui.lib.php:69
#: server_synchronize.php:1161
msgid "Port"
msgstr "Port"

#: libraries/engines/pbms.lib.php:37
msgid ""
"The port for the PBMS stream-based communications. Setting this value to 0 "
"will disable HTTP communication with the daemon."
msgstr ""
"Le port de communication PBMS. La valeur 0 désactivera la communication HTTP "
"avec le serveur."

#: libraries/engines/pbms.lib.php:41
msgid "Repository Threshold"
msgstr "Seuil du dépôt"

#: libraries/engines/pbms.lib.php:42
msgid ""
"The maximum size of a BLOB repository file. You may use Kb, MB or GB to "
"indicate the unit of the value. A value in bytes is assumed when no unit is "
"specified."
msgstr ""
"La taille maximale d'un fichier de dépôt BLOB. Vous pouvez utiliser Kb, MB "
"ou GB pour indiquer l'unité de la valeur. Une valeur en octets est assumée "
"si aucune unité n'est spécifiée."

#: libraries/engines/pbms.lib.php:46
msgid "Temp Blob Timeout"
msgstr "Temps limite du Blob temporaire"

#: libraries/engines/pbms.lib.php:47
msgid ""
"The timeout, in seconds, for temporary BLOBs. Uploaded BLOB data is removed "
"after this time, unless they are referenced by a record in the database."
msgstr ""

#: libraries/engines/pbms.lib.php:51
#, fuzzy
#| msgid "Log file threshold"
msgid "Temp Log Threshold"
msgstr "Seuil du fichier journal"

#: libraries/engines/pbms.lib.php:52
msgid ""
"The maximum size of a temporary BLOB log file. You may use Kb, MB or GB to "
"indicate the unit of the value. A value in bytes is assumed when no unit is "
"specified."
msgstr ""

#: libraries/engines/pbms.lib.php:56
msgid "Max Keep Alive"
msgstr ""

#: libraries/engines/pbms.lib.php:57
msgid ""
"The timeout for inactive connection with the keep-alive flag set. After this "
"time the connection will be closed. The time-out is in milliseconds (1/1000)."
msgstr ""

#: libraries/engines/pbms.lib.php:61
msgid "Metadata Headers"
msgstr ""

#: libraries/engines/pbms.lib.php:62
msgid ""
"A \":\" delimited list of metadata headers to be used to initialize the "
"pbms_metadata_header table when a database is created."
msgstr ""

#: libraries/engines/pbxt.lib.php:22
msgid "Index cache size"
msgstr "Taille du cache d'index"

#: libraries/engines/pbxt.lib.php:23
msgid ""
"This is the amount of memory allocated to the index cache. Default value is "
"32MB. The memory allocated here is used only for caching index pages."
msgstr ""
"La quantité de mémoire allouée au cache des index. La valeur par défaut est "
"de 32 Mio. La mémoire allouée ici est utilisée pour le cache des pages "
"d'index."

#: libraries/engines/pbxt.lib.php:27
msgid "Record cache size"
msgstr "Taille du cache des enregistrements"

#: libraries/engines/pbxt.lib.php:28
msgid ""
"This is the amount of memory allocated to the record cache used to cache "
"table data. The default value is 32MB. This memory is used to cache changes "
"to the handle data (.xtd) and row pointer (.xtr) files."
msgstr ""
"La quantité de mémoire allouée au cache des enregistrements. La valeur par "
"défaut est de 32 Mio. Cette mémoire est utilisée pour le cache des "
"changements aux fichiers de données (.xtd) et pointeurs (.xtr)."

#: libraries/engines/pbxt.lib.php:32
msgid "Log cache size"
msgstr "Taille du cache du journal"

#: libraries/engines/pbxt.lib.php:33
msgid ""
"The amount of memory allocated to the transaction log cache used to cache on "
"transaction log data. The default is 16MB."
msgstr ""
"La quantité de mémoire allouée au cache du journal des transactions. La "
"valeur par défaut est de 16 Mio."

#: libraries/engines/pbxt.lib.php:37
msgid "Log file threshold"
msgstr "Seuil du fichier journal"

#: libraries/engines/pbxt.lib.php:38
msgid ""
"The size of a transaction log before rollover, and a new log is created. The "
"default value is 16MB."
msgstr ""
"La taille d'un journal de transactions au-delà de laquelle un nouveau "
"journal est créé. La valeur par défaut est de 16 Mio."

#: libraries/engines/pbxt.lib.php:42
msgid "Transaction buffer size"
msgstr "Taille du tampon des transactions"

#: libraries/engines/pbxt.lib.php:43
msgid ""
"The size of the global transaction log buffer (the engine allocates 2 "
"buffers of this size). The default is 1MB."
msgstr ""
"La taille du tampon du journal global des transactions (deux tampons sont "
"alloués). La valeur par défaut est de 1 Mio."

#: libraries/engines/pbxt.lib.php:47
msgid "Checkpoint frequency"
msgstr "Fréquence des points de contrôle"

#: libraries/engines/pbxt.lib.php:48
msgid ""
"The amount of data written to the transaction log before a checkpoint is "
"performed. The default value is 24MB."
msgstr ""
"La quantité de données écrite au journal de transactions avant un point de "
"contrôle. La valeur par défaut est de 24 Mio."

#: libraries/engines/pbxt.lib.php:52
msgid "Data log threshold"
msgstr "Seuil du journal des données"

#: libraries/engines/pbxt.lib.php:53
msgid ""
"The maximum size of a data log file. The default value is 64MB. PBXT can "
"create a maximum of 32000 data logs, which are used by all tables. So the "
"value of this variable can be increased to increase the total amount of data "
"that can be stored in the database."
msgstr ""
"La taille maximale d'un fichier journal de données. Sa valeur par défaut est "
"de 64 Mio. PBXT peut créer un maximum de 32000 journaux de données, utilisés "
"par toutes les tables. Par conséquent cette variable peut être augmentée "
"pour augmenter la quantité totale de données pouvant être stockée dans la "
"base de données."

#: libraries/engines/pbxt.lib.php:57
msgid "Garbage threshold"
msgstr "Seuil des informations parasites"

#: libraries/engines/pbxt.lib.php:58
msgid ""
"The percentage of garbage in a data log file before it is compacted. This is "
"a value between 1 and 99. The default is 50."
msgstr ""
"Le pourcentage d'information parasites dans un journal de données au-delà "
"duquel il est comprimé. Il s'agit d'une valeur entre 1 et 99. La valeur par "
"défaut est 50."

#: libraries/engines/pbxt.lib.php:62
msgid "Log buffer size"
msgstr "Taille du tampon du journal"

#: libraries/engines/pbxt.lib.php:63
msgid ""
"The size of the buffer used when writing a data log. The default is 256MB. "
"The engine allocates one buffer per thread, but only if the thread is "
"required to write a data log."
msgstr ""
"La taille du tampon utilisé lors de l'écriture du journal. La valeur par "
"défaut est de 256 Mio. Le moteur alloue un tampon par fil, seulement si le "
"fil doit écrire dans un journal."

#: libraries/engines/pbxt.lib.php:67
msgid "Data file grow size"
msgstr "Taille de l'augmentation du fichier des données"

#: libraries/engines/pbxt.lib.php:68
msgid "The grow size of the handle data (.xtd) files."
msgstr ""
"La taille de l'augmentation des fichiers pointeurs d'enregistrements (.xtd)."

#: libraries/engines/pbxt.lib.php:72
msgid "Row file grow size"
msgstr "Taille d'augmentation du fichier des enregistrements"

#: libraries/engines/pbxt.lib.php:73
msgid "The grow size of the row pointer (.xtr) files."
msgstr ""
"La taille de l'augmentation des fichiers pointeurs d'enregistrements (.xtr)."

#: libraries/engines/pbxt.lib.php:77
msgid "Log file count"
msgstr "Nombre de fichiers journal"

#: libraries/engines/pbxt.lib.php:78
msgid ""
"This is the number of transaction log files (pbxt/system/xlog*.xt) the "
"system will maintain. If the number of logs exceeds this value then old logs "
"will be deleted, otherwise they are renamed and given the next highest "
"number."
msgstr ""
"Le nombre de journaux de transactions (pbxt/system/xlog*.xt) conservés par "
"le système. Si le nombre de journaux dépasse cette valeur, les journaux les "
"plus anciens sont détruits, sinon ils sont renommés."

#: libraries/export/csv.php:21 libraries/import/csv.php:27
#, fuzzy
#| msgid "Columns terminated by"
msgid "Columns separated with:"
msgstr "Colonnes terminées par"

#: libraries/export/csv.php:22 libraries/import/csv.php:28
#, fuzzy
#| msgid "Columns enclosed by"
msgid "Columns enclosed with:"
msgstr "Colonnes entourées par"

#: libraries/export/csv.php:23 libraries/import/csv.php:29
#, fuzzy
#| msgid "Columns escaped by"
msgid "Columns escaped with:"
msgstr "Caractère d'échappement"

#: libraries/export/csv.php:24 libraries/import/csv.php:30
#, fuzzy
#| msgid "Lines terminated by"
msgid "Lines terminated with:"
msgstr "Lignes terminées par"

#: libraries/export/csv.php:25 libraries/export/excel.php:22
#: libraries/export/htmlword.php:28 libraries/export/latex.php:79
#: libraries/export/ods.php:23 libraries/export/odt.php:59
#: libraries/export/xls.php:23 libraries/export/xlsx.php:23
#, fuzzy
#| msgid "Replace NULL by"
msgid "Replace NULL with:"
msgstr "Remplacer NULL par"

#: libraries/export/csv.php:26 libraries/export/excel.php:23
#, fuzzy
#| msgid "Remove CRLF characters within columns"
msgid "Remove carriage return/line feed characters within columns"
msgstr "Enlève les caractères de fin de ligne à l'intérieur des colonnes"

#: libraries/export/excel.php:32
#, fuzzy
#| msgid "Excel edition"
msgid "Excel edition:"
msgstr "Excel en version"

#: libraries/export/htmlword.php:27 libraries/export/latex.php:69
#: libraries/export/odt.php:55 libraries/export/sql.php:132
#: libraries/export/texytext.php:25 libraries/export/xml.php:45
#, fuzzy
#| msgid "Databases display options"
msgid "Data dump options"
msgstr "Options d'affichage des bases de données"

#: libraries/export/htmlword.php:135 libraries/export/odt.php:175
#: libraries/export/sql.php:929 libraries/export/texytext.php:123
msgid "Dumping data for table"
msgstr "Contenu de la table"

#: libraries/export/htmlword.php:188 libraries/export/odt.php:245
#: libraries/export/sql.php:833 libraries/export/texytext.php:170
msgid "Table structure for table"
msgstr "Structure de la table"

#: libraries/export/latex.php:13
msgid "Content of table @TABLE@"
msgstr "Contenu de la table @TABLE@"

#: libraries/export/latex.php:14
msgid "(continued)"
msgstr "(suite)"

#: libraries/export/latex.php:15
msgid "Structure of table @TABLE@"
msgstr "Structure de la table @TABLE@"

#: libraries/export/latex.php:47 libraries/export/odt.php:39
#: libraries/export/sql.php:87
#, fuzzy
#| msgid "Transformation options"
msgid "Object creation options"
msgstr "Options de transformation"

#: libraries/export/latex.php:51 libraries/export/latex.php:75
#, fuzzy
#| msgid "Table caption"
msgid "Table caption (continued)"
msgstr "Sous-titre de la table"

#: libraries/export/latex.php:56 libraries/export/odt.php:42
#: libraries/export/sql.php:40
#, fuzzy
#| msgid "Disable foreign key checks"
msgid "Display foreign key relationships"
msgstr "Désactiver la vérification des clés étrangères"

#: libraries/export/latex.php:59 libraries/export/odt.php:45
#, fuzzy
#| msgid "Displaying Column Comments"
msgid "Display comments"
msgstr "Commentaires de colonnes"

#: libraries/export/latex.php:62 libraries/export/odt.php:48
#: libraries/export/sql.php:44
#, fuzzy
#| msgid "Available MIME types"
msgid "Display MIME types"
msgstr "Types MIME disponibles"

#: libraries/export/latex.php:139 libraries/export/sql.php:281
#: libraries/export/xml.php:105 libraries/header_printview.inc.php:56
#: libraries/replication_gui.lib.php:65 libraries/replication_gui.lib.php:176
#: libraries/replication_gui.lib.php:271 libraries/replication_gui.lib.php:274
#: libraries/replication_gui.lib.php:331 server_privileges.php:733
#: server_privileges.php:736 server_privileges.php:792
#: server_privileges.php:1619 server_privileges.php:2162
#: server_processlist.php:54 server_synchronize.php:1157
msgid "Host"
msgstr "Serveur"

#: libraries/export/latex.php:144 libraries/export/sql.php:282
#: libraries/export/xml.php:110 libraries/header_printview.inc.php:58
msgid "Generation Time"
msgstr "Généré le "

#: libraries/export/latex.php:145 libraries/export/sql.php:284
#: libraries/export/xml.php:111 main.php:167
msgid "Server version"
msgstr "Version du serveur"

#: libraries/export/latex.php:146 libraries/export/sql.php:285
#: libraries/export/xml.php:112
msgid "PHP Version"
msgstr "Version de PHP"

#: libraries/export/mediawiki.php:15
msgid "MediaWiki Table"
msgstr "Tableau MediaWiki"

#: libraries/export/pdf.php:17 libraries/schema/User_Schema.class.php:351
msgid "PDF"
msgstr "PDF"

#: libraries/export/pdf.php:23
msgid "(Generates a report containing the data of a single table)"
msgstr "(Génère un rapport contenant les données d'une seule table)"

#: libraries/export/pdf.php:24
#, fuzzy
#| msgid "Report title"
msgid "Report title:"
msgstr "Titre du rapport"

#: libraries/export/php_array.php:16
msgid "PHP array"
msgstr "Tableau PHP"

#: libraries/export/sql.php:33
msgid ""
"Display comments <i>(includes info such as export timestamp, PHP version, "
"and server version)</i>"
msgstr ""

#: libraries/export/sql.php:35
#, fuzzy
#| msgid "Add custom comment into header (\\n splits lines)"
msgid "Additional custom header comment (\\n splits lines):"
msgstr "Commentaires mis en en-tête (\\n sépare les lignes)"

#: libraries/export/sql.php:37
msgid ""
"Include a timestamp of when databases were created, last updated, and last "
"checked"
msgstr ""

#: libraries/export/sql.php:65
msgid ""
"Database system or older MySQL server to maximize output compatibility with:"
msgstr ""

#: libraries/export/sql.php:72 libraries/export/sql.php:105
#: libraries/export/sql.php:107
#, fuzzy, php-format
#| msgid "Statements"
msgid "Add %s statement"
msgstr "Information"

#: libraries/export/sql.php:91
#, fuzzy
#| msgid "Statements"
msgid "Add statements:"
msgstr "Information"

#: libraries/export/sql.php:111
#, fuzzy
#| msgid "<code>@TABLE@</code>"
msgid "<code>CREATE TABLE</code> options:"
msgstr "<code>@TABLE@</code>"

#: libraries/export/sql.php:123
#, fuzzy
msgid ""
"Enclose table and field names with backquotes <i>(Protects field and table "
"names formed with special characters)</i>"
msgstr ""
"&laquo;&nbsp;Prot&eacute;ger les noms des tables et des champs par des&nbsp;"
"\"`\"&nbsp;&raquo; assure que les noms de champ et de table contenant des "
"caract&egrave;res sp&eacute;ciaux sont prot&eacute;g&eacute;s."

#: libraries/export/sql.php:136
msgid "Instead of <code>INSERT</code> statements, use:"
msgstr ""

#: libraries/export/sql.php:138
msgid "<code>INSERT DELAYED</code> statements"
msgstr ""

#: libraries/export/sql.php:140
msgid "<code>INSERT IGNORE</code> statements"
msgstr ""

#: libraries/export/sql.php:147
msgid "Function to use when dumping data:"
msgstr ""

#: libraries/export/sql.php:151
msgid "Syntax to use when inserting data:"
msgstr ""

#: libraries/export/sql.php:154
msgid ""
"include column names in every <code>INSERT</code> statement <br /> &nbsp; "
"&nbsp; &nbsp; Example: <code>INSERT INTO tbl_name (col_A,col_B,col_C) VALUES "
"(1,2,3)</code>"
msgstr ""

#: libraries/export/sql.php:155
msgid ""
"insert multiple rows in every <code>INSERT</code> statement<br /> &nbsp; "
"&nbsp; &nbsp; Example: <code>INSERT INTO tbl_name VALUES (1,2,3), (4,5,6), "
"(7,8,9)</code>"
msgstr ""

#: libraries/export/sql.php:156
msgid ""
"both of the above<br /> &nbsp; &nbsp; &nbsp; Example: <code>INSERT INTO "
"tbl_name (col_A,col_B) VALUES (1,2,3), (4,5,6), (7,8,9)</code>"
msgstr ""

#: libraries/export/sql.php:157
msgid ""
"neither of the above<br /> &nbsp; &nbsp; &nbsp; Example: <code>INSERT INTO "
"tbl_name VALUES (1,2,3)</code>"
msgstr ""

#: libraries/export/sql.php:167
msgid ""
"Dump binary columns in hexadecimal notation <i>(for example, \"abc\" becomes "
"0x616263)</i>"
msgstr ""

#: libraries/export/sql.php:171
msgid ""
"Dump TIMESTAMP columns in UTC <i>(enables TIMESTAMP columns to be dumped and "
"reloaded between servers in different time zones)</i>"
msgstr ""

#: libraries/export/sql.php:435 libraries/export/xml.php:34
msgid "Procedures"
msgstr "Procédures"

#: libraries/export/sql.php:449 libraries/export/xml.php:32
msgid "Functions"
msgstr "Fonctions"

#: libraries/export/sql.php:666
msgid "Constraints for dumped tables"
msgstr "Contraintes pour les tables exportées"

#: libraries/export/sql.php:675
msgid "Constraints for table"
msgstr "Contraintes pour la table"

#: libraries/export/sql.php:775
msgid "MIME TYPES FOR TABLE"
msgstr "TYPES MIME POUR LA TABLE"

#: libraries/export/sql.php:787
msgid "RELATIONS FOR TABLE"
msgstr "RELATIONS POUR LA TABLE"

#: libraries/export/sql.php:844 libraries/export/xml.php:38
#: libraries/tbl_triggers.lib.php:18
msgid "Triggers"
msgstr "Déclencheurs"

#: libraries/export/sql.php:856
msgid "Structure for view"
msgstr "Structure de la vue"

#: libraries/export/sql.php:865
msgid "Stand-in structure for view"
msgstr "Doublure de structure pour la vue"

#: libraries/export/xml.php:17 libraries/import/xml.php:21
msgid "XML"
msgstr "XML"

#: libraries/export/xml.php:30
msgid "Object creation options (all are recommended)"
msgstr ""

#: libraries/export/xml.php:40
#, fuzzy
#| msgid "View"
msgid "Views"
msgstr "Vue"

#: libraries/export/xml.php:47
msgid "Export contents"
msgstr "Exporter le contenu"

#: libraries/footer.inc.php:186 libraries/footer.inc.php:189
#: libraries/footer.inc.php:192
msgid "Open new phpMyAdmin window"
msgstr "Ouvrir une nouvelle fenêtre phpMyAdmin"

#: libraries/header_printview.inc.php:49 libraries/header_printview.inc.php:54
msgid "SQL result"
msgstr "Résultat de la requête SQL"

#: libraries/header_printview.inc.php:59
msgid "Generated by"
msgstr "Généré par"

#: libraries/import.lib.php:151 sql.php:593 tbl_change.php:176
#: tbl_get_field.php:34
msgid "MySQL returned an empty result set (i.e. zero rows)."
msgstr "MySQL n'a retourné aucun enregistrement."

#: libraries/import.lib.php:1110
msgid ""
"The following structures have either been created or altered. Here you can:"
msgstr ""
"Les structures suivanates ont été créées ou modifiées. Ici vous pouvez :"

#: libraries/import.lib.php:1111
msgid "View a structure`s contents by clicking on its name"
msgstr "Consulter le contenu d'une structure en cliquant sur son nom"

#: libraries/import.lib.php:1112
msgid ""
"Change any of its settings by clicking the corresponding \"Options\" link"
msgstr "Modifiez l'un des réglages en cliquant le lien «Options» correspondant"

#: libraries/import.lib.php:1113
msgid "Edit its structure by following the \"Structure\" link"
msgstr "Modifier sa structure via le lien «Structure»"

#: libraries/import.lib.php:1116
msgid "Go to database"
msgstr "Aller à la base de données"

#: libraries/import.lib.php:1119 libraries/import.lib.php:1143
msgid "settings"
msgstr "réglages"

#: libraries/import.lib.php:1138
msgid "Go to table"
msgstr "Aller à la table"

#: libraries/import.lib.php:1147
msgid "Go to view"
msgstr "Aller à la vue"

#: libraries/import/csv.php:37 libraries/import/ods.php:26
#: libraries/import/xls.php:24 libraries/import/xlsx.php:24
msgid ""
"The first line of the file contains the table column names <i>(if this is "
"unchecked, the first line will become part of the data)</i>"
msgstr ""

#: libraries/import/csv.php:39
msgid ""
"If the data in each row of the file is not in the same order as in the "
"database, list the corresponding column names here. Column names must be "
"separated by commas and not enclosed in quotations."
msgstr ""

#: libraries/import/csv.php:41
#, fuzzy
#| msgid "Column names"
msgid "Column names: "
msgstr "Nom des colonnes"

#: libraries/import/csv.php:60 libraries/import/csv.php:72
#: libraries/import/csv.php:76 libraries/import/csv.php:80
#, php-format
msgid "Invalid parameter for CSV import: %s"
msgstr "Paramètres invalides pour l'importation CSV: %s"

#: libraries/import/csv.php:121
#, php-format
msgid ""
"Invalid column (%s) specified! Ensure that columns names are spelled "
"correctly, separated by commas, and not enclosed in quotes."
msgstr ""

#: libraries/import/csv.php:179 libraries/import/csv.php:426
#, php-format
msgid "Invalid format of CSV input on line %d."
msgstr "Format invalide pour les données CSV à la ligne %d."

#: libraries/import/csv.php:314
#, php-format
msgid "Invalid column count in CSV input on line %d."
msgstr "Nombre de colonnes invalide dans les données CSV à la ligne %d."

#: libraries/import/docsql.php:27
msgid "DocSQL"
msgstr "DocSQL"

#: libraries/import/docsql.php:31 libraries/tbl_properties.inc.php:621
#: server_synchronize.php:426 server_synchronize.php:869
msgid "Table name"
msgstr "Nom de la table"

#: libraries/import/ldi.php:44 libraries/schema/User_Schema.class.php:317
#: view_create.php:147
msgid "Column names"
msgstr "Nom des colonnes"

#: libraries/import/ldi.php:56
msgid "This plugin does not support compressed imports!"
msgstr "Ce greffon ne supporte pas les importations en format comprimé !"

#: libraries/import/ods.php:28
#, fuzzy
#| msgid "Import percentages as proper decimals (12.00% to .12)"
msgid "Import percentages as proper decimals <i>(ex. 12.00% to .12)</i>"
msgstr "Importer les pourcentages en tant que décimales (12.00% devient .12)"

#: libraries/import/ods.php:29
#, fuzzy
#| msgid "Import currencies ($5.00 to 5.00)"
msgid "Import currencies <i>(ex. $5.00 to 5.00)</i>"
msgstr "Importer les valeurs de monnaie ($5.00 devient 5.00)"

#: libraries/import/sql.php:32
#, fuzzy
#| msgid "SQL compatibility mode"
msgid "SQL compatibility mode:"
msgstr "Mode de compatibilité SQL"

#: libraries/import/sql.php:42
#, fuzzy
#| msgid "Do not use AUTO_INCREMENT for zero values"
msgid "Do not use <code>AUTO_INCREMENT</code> for zero values"
msgstr "Ne pas utiliser AUTO_INCREMENT pour la valeur zéro"

#: libraries/import/xml.php:74 libraries/import/xml.php:130
msgid ""
"The XML file specified was either malformed or incomplete. Please correct "
"the issue and try again."
msgstr ""
"Le fichier XML spécifié était mal formé ou incomplet. Veuillez le corriger "
"et essayer à nouveau."

#: libraries/kanji-encoding.lib.php:142
msgctxt "None encoding conversion"
msgid "None"
msgstr "Aucune"

#. l10n: This is currently used only in Japanese locales
#: libraries/kanji-encoding.lib.php:148
msgid "Convert to Kana"
msgstr "Conversion en kana"

#: libraries/mult_submits.inc.php:75 libraries/tbl_properties.inc.php:516
#: tbl_structure.php:28 tbl_structure.php:152 tbl_structure.php:156
#: tbl_structure.php:165 tbl_structure.php:166 tbl_structure.php:562
msgid "Primary"
msgstr "Primaire"

#: libraries/mult_submits.inc.php:97 libraries/tbl_properties.inc.php:115
#: libraries/tbl_properties.inc.php:528 tbl_printview.php:323
#: tbl_structure.php:30 tbl_structure.php:153 tbl_structure.php:157
#: tbl_structure.php:167 tbl_structure.php:168 tbl_structure.php:564
#: tbl_structure.php:763
msgid "Index"
msgstr "Index"

#: libraries/mult_submits.inc.php:107 libraries/tbl_properties.inc.php:534
#: tbl_structure.php:34 tbl_structure.php:155 tbl_structure.php:159
#: tbl_structure.php:171 tbl_structure.php:172 tbl_structure.php:567
msgid "Fulltext"
msgstr "Texte entier"

#: libraries/mult_submits.inc.php:433 tbl_replace.php:326
msgid "No change"
msgstr "Pas de modifications"

#: libraries/mysql_charsets.lib.php:106
msgid "Charset"
msgstr "Jeu de caractères"

#: libraries/mysql_charsets.lib.php:202 libraries/mysql_charsets.lib.php:403
#: tbl_change.php:511
msgid "Binary"
msgstr "Binaire"

#: libraries/mysql_charsets.lib.php:214
msgid "Bulgarian"
msgstr "Bulgare"

#: libraries/mysql_charsets.lib.php:218 libraries/mysql_charsets.lib.php:343
msgid "Simplified Chinese"
msgstr "Chinois simplifié"

#: libraries/mysql_charsets.lib.php:220 libraries/mysql_charsets.lib.php:363
msgid "Traditional Chinese"
msgstr "Chinois traditionnel"

#: libraries/mysql_charsets.lib.php:224 libraries/mysql_charsets.lib.php:410
msgid "case-insensitive"
msgstr "insensible à la casse"

#: libraries/mysql_charsets.lib.php:227 libraries/mysql_charsets.lib.php:412
msgid "case-sensitive"
msgstr "sensible à la casse"

#: libraries/mysql_charsets.lib.php:230
msgid "Croatian"
msgstr "Croate"

#: libraries/mysql_charsets.lib.php:233
msgid "Czech"
msgstr "Tchèque"

#: libraries/mysql_charsets.lib.php:236
msgid "Danish"
msgstr "Danois"

#: libraries/mysql_charsets.lib.php:239
msgid "English"
msgstr "Anglais"

#: libraries/mysql_charsets.lib.php:242
msgid "Esperanto"
msgstr "Espéranto"

#: libraries/mysql_charsets.lib.php:245
msgid "Estonian"
msgstr "Estonien"

#: libraries/mysql_charsets.lib.php:248 libraries/mysql_charsets.lib.php:251
msgid "German"
msgstr "Allemand"

#: libraries/mysql_charsets.lib.php:248
msgid "dictionary"
msgstr "dictionnaire"

#: libraries/mysql_charsets.lib.php:251
msgid "phone book"
msgstr "annuaire téléphonique"

#: libraries/mysql_charsets.lib.php:254
msgid "Hungarian"
msgstr "Hongrois"

#: libraries/mysql_charsets.lib.php:257
msgid "Icelandic"
msgstr "Islandais"

#: libraries/mysql_charsets.lib.php:260 libraries/mysql_charsets.lib.php:350
msgid "Japanese"
msgstr "Japonais"

#: libraries/mysql_charsets.lib.php:263
msgid "Latvian"
msgstr "Letton"

#: libraries/mysql_charsets.lib.php:266
msgid "Lithuanian"
msgstr "Lituanien"

#: libraries/mysql_charsets.lib.php:269 libraries/mysql_charsets.lib.php:372
msgid "Korean"
msgstr "Coréen"

#: libraries/mysql_charsets.lib.php:272
msgid "Persian"
msgstr "Perse"

#: libraries/mysql_charsets.lib.php:275
msgid "Polish"
msgstr "Polonais"

#: libraries/mysql_charsets.lib.php:278 libraries/mysql_charsets.lib.php:326
msgid "West European"
msgstr "Europe de l'ouest"

#: libraries/mysql_charsets.lib.php:281
msgid "Romanian"
msgstr "Roumain"

#: libraries/mysql_charsets.lib.php:284
msgid "Slovak"
msgstr "Slovaque"

#: libraries/mysql_charsets.lib.php:287
msgid "Slovenian"
msgstr "Slovène"

#: libraries/mysql_charsets.lib.php:290
msgid "Spanish"
msgstr "Espagnol"

#: libraries/mysql_charsets.lib.php:293
msgid "Traditional Spanish"
msgstr "Espagnol traditionnel"

#: libraries/mysql_charsets.lib.php:296 libraries/mysql_charsets.lib.php:393
msgid "Swedish"
msgstr "Suédois"

#: libraries/mysql_charsets.lib.php:299 libraries/mysql_charsets.lib.php:396
msgid "Thai"
msgstr "Thaï"

#: libraries/mysql_charsets.lib.php:302 libraries/mysql_charsets.lib.php:390
msgid "Turkish"
msgstr "Turc"

#: libraries/mysql_charsets.lib.php:305 libraries/mysql_charsets.lib.php:387
msgid "Ukrainian"
msgstr "Ukrainien"

#: libraries/mysql_charsets.lib.php:308 libraries/mysql_charsets.lib.php:317
msgid "Unicode"
msgstr "Unicode"

#: libraries/mysql_charsets.lib.php:308 libraries/mysql_charsets.lib.php:317
#: libraries/mysql_charsets.lib.php:326 libraries/mysql_charsets.lib.php:333
#: libraries/mysql_charsets.lib.php:355 libraries/mysql_charsets.lib.php:366
msgid "multilingual"
msgstr "multilingue"

#: libraries/mysql_charsets.lib.php:333
msgid "Central European"
msgstr "Europe centrale"

#: libraries/mysql_charsets.lib.php:338
msgid "Russian"
msgstr "Russe"

#: libraries/mysql_charsets.lib.php:355
msgid "Baltic"
msgstr "Baltique"

#: libraries/mysql_charsets.lib.php:360
msgid "Armenian"
msgstr "Arménien"

#: libraries/mysql_charsets.lib.php:366
msgid "Cyrillic"
msgstr "Cyrillique"

#: libraries/mysql_charsets.lib.php:369
msgid "Arabic"
msgstr "Arabe"

#: libraries/mysql_charsets.lib.php:375
msgid "Hebrew"
msgstr "Hébreu"

#: libraries/mysql_charsets.lib.php:378
msgid "Georgian"
msgstr "Géorgien"

#: libraries/mysql_charsets.lib.php:381
msgid "Greek"
msgstr "Grec"

#: libraries/mysql_charsets.lib.php:384
msgid "Czech-Slovak"
msgstr "Tchèque-slovaque"

#: libraries/mysql_charsets.lib.php:399 libraries/mysql_charsets.lib.php:406
msgid "unknown"
msgstr "inconnu"

#: libraries/navigation_header.inc.php:57
#: libraries/navigation_header.inc.php:60
#: libraries/navigation_header.inc.php:61
msgid "Home"
msgstr "Accueil"

#: libraries/navigation_header.inc.php:70
#: libraries/navigation_header.inc.php:73
#: libraries/navigation_header.inc.php:74
msgid "Log out"
msgstr "Quitter"

#: libraries/plugin_interface.lib.php:336
#, fuzzy
#| msgid "This format has no options"
msgid "This format has no options"
msgstr "Ce format ne comporte pas d'options"

#: libraries/relation.lib.php:77
msgid "not OK"
msgstr "en erreur"

#: libraries/relation.lib.php:82
msgid "Enabled"
msgstr "Activé"

#: libraries/relation.lib.php:105
msgid "Display Features"
msgstr "Affichage infobulle"

#: libraries/relation.lib.php:111
msgid "Creation of PDFs"
msgstr "Génération de schémas en PDF"

#: libraries/relation.lib.php:115
msgid "Displaying Column Comments"
msgstr "Commentaires de colonnes"

#: libraries/relation.lib.php:120
msgid ""
"Please see the documentation on how to update your column_comments table"
msgstr ""
"La documentation indique comment mettre à jour votre table column_comments"

#: libraries/relation.lib.php:125 libraries/sql_query_form.lib.php:406
msgid "Bookmarked SQL query"
msgstr "Requêtes en signets"

#: libraries/relation.lib.php:129 querywindow.php:98 querywindow.php:205
msgid "SQL history"
msgstr "Historique SQL"

#: libraries/relation.lib.php:141
msgid "User preferences"
msgstr ""

#: libraries/relation.lib.php:145
msgid "Quick steps to setup advanced features:"
msgstr "Guide rapide de configuration des fonctions avancées :"

#: libraries/relation.lib.php:147
msgid ""
"Create the needed tables with the <code>script/create_tables.sql</code>."
msgstr ""
"Créez les tables requises au moyen de <code>script/create_tables.sql</code>."

#: libraries/relation.lib.php:148
msgid "Create a pma user and give access to these tables."
msgstr "Créez un utilisateur pma et donnez-lui accès à ces tables."

#: libraries/relation.lib.php:149
msgid ""
"Enable advanced features in configuration file (<code>config.inc.php</"
"code>), for example by starting from <code>config.sample.inc.php</code>."
msgstr ""
"Activez les fonctions avancées dans le fichier de configuration "
"(<code>config.inc.php</code>), en vous basant par exemple sur <code>config."
"sample.inc.php</code>."

#: libraries/relation.lib.php:150
msgid "Re-login to phpMyAdmin to load the updated configuration file."
msgstr ""
"Reconnectez-vous à phpMyAdmin afin d'utiliser le fichier de configuration "
"modifié."

#: libraries/relation.lib.php:1164
msgid "no description"
msgstr "pas de description"

#: libraries/replication_gui.lib.php:53
msgid "Slave configuration"
msgstr "Configuration de l'esclave"

#: libraries/replication_gui.lib.php:53 server_replication.php:345
msgid "Change or reconfigure master server"
msgstr "Changer ou reconfigurer le serveur maître"

#: libraries/replication_gui.lib.php:54
msgid ""
"Make sure, you have unique server-id in your configuration file (my.cnf). If "
"not, please add the following line into [mysqld] section:"
msgstr ""
"Assurez-vous d'avoir un server-id unique dans votre fichier de configuration "
"(my.cnf). Sinon, veuillez ajouter la ligne suivante dans la section "
"[mysqld] :"

#: libraries/replication_gui.lib.php:57 libraries/replication_gui.lib.php:58
#: libraries/replication_gui.lib.php:251 libraries/replication_gui.lib.php:254
#: libraries/replication_gui.lib.php:261 server_privileges.php:713
#: server_privileges.php:716 server_privileges.php:723
#: server_synchronize.php:1169
msgid "User name"
msgstr "Nom d'utilisateur"

#: libraries/replication_gui.lib.php:105
msgid "Master status"
msgstr "État du maître"

#: libraries/replication_gui.lib.php:107
msgid "Slave status"
msgstr "État de l'esclave"

#: libraries/replication_gui.lib.php:116 libraries/sql_query_form.lib.php:418
#: server_status.php:750 server_variables.php:51
msgid "Variable"
msgstr "Variable"

#: libraries/replication_gui.lib.php:117 server_status.php:751
#: tbl_change.php:318 tbl_printview.php:367 tbl_select.php:136
#: tbl_structure.php:819
msgid "Value"
msgstr "Valeur"

#: libraries/replication_gui.lib.php:175 server_binlog.php:204
msgid "Server ID"
msgstr "ID du serveur"

#: libraries/replication_gui.lib.php:194
msgid ""
"Only slaves started with the --report-host=host_name option are visible in "
"this list."
msgstr ""
"Seuls les esclaves démarrés avec l'option --report-host=host_name sont "
"visibles sur cette liste."

#: libraries/replication_gui.lib.php:242 server_replication.php:192
msgid "Add slave replication user"
msgstr "Ajouter un utilisateur pour la réplication vers l'esclave"

#: libraries/replication_gui.lib.php:256 server_privileges.php:718
msgid "Any user"
msgstr "Tout utilisateur"

#: libraries/replication_gui.lib.php:257 libraries/replication_gui.lib.php:325
#: libraries/replication_gui.lib.php:348 server_privileges.php:719
#: server_privileges.php:786 server_privileges.php:810
#: server_privileges.php:2020 server_privileges.php:2050
msgid "Use text field"
msgstr "Entrez une valeur"

#: libraries/replication_gui.lib.php:304 server_privileges.php:766
msgid "Any host"
msgstr "Tout serveur"

#: libraries/replication_gui.lib.php:308 server_privileges.php:770
msgid "Local"
msgstr "Local"

#: libraries/replication_gui.lib.php:314 server_privileges.php:775
msgid "This Host"
msgstr "Ce serveur"

#: libraries/replication_gui.lib.php:320 server_privileges.php:781
msgid "Use Host Table"
msgstr "Utiliser la table Host"

#: libraries/replication_gui.lib.php:333 server_privileges.php:794
msgid ""
"When Host table is used, this field is ignored and values stored in Host "
"table are used instead."
msgstr ""
"Quand la table Host est utilisée, ce champ est ignoré et les valeurs de la "
"table Host sont utilisées à la place."

#: libraries/replication_gui.lib.php:362
msgid "Generate Password"
msgstr "Générer un mot de passe"

#: libraries/schema/Dia_Relation_Schema.class.php:228
#: libraries/schema/Eps_Relation_Schema.class.php:401
#: libraries/schema/Pdf_Relation_Schema.class.php:505
#: libraries/schema/Svg_Relation_Schema.class.php:370
#: libraries/schema/Visio_Relation_Schema.class.php:214
#, php-format
msgid "The %s table doesn't exist!"
msgstr "La table %s n'existe pas !"

#: libraries/schema/Dia_Relation_Schema.class.php:254
#: libraries/schema/Eps_Relation_Schema.class.php:442
#: libraries/schema/Pdf_Relation_Schema.class.php:539
#: libraries/schema/Svg_Relation_Schema.class.php:412
#: libraries/schema/Visio_Relation_Schema.class.php:256
#, php-format
msgid "Please configure the coordinates for table %s"
msgstr "Les coordonnées de la table %s n'ont pas été configurées"

#: libraries/schema/Eps_Relation_Schema.class.php:752
#: libraries/schema/Pdf_Relation_Schema.class.php:867
#: libraries/schema/Svg_Relation_Schema.class.php:738
#: libraries/schema/Visio_Relation_Schema.class.php:503
#, php-format
msgid "Schema of the %s database - Page %s"
msgstr "Schéma de la base %s - Page %s"

#: libraries/schema/Export_Relation_Schema.class.php:175
msgid "No tables"
msgstr "Pas de table"

#: libraries/schema/Export_Relation_Schema.class.php:208
msgid "SCHEMA ERROR: "
msgstr ""

#: libraries/schema/Pdf_Relation_Schema.class.php:892
#: libraries/schema/Pdf_Relation_Schema.class.php:1120
msgid "Relational schema"
msgstr "Schéma relationnel"

#: libraries/schema/Pdf_Relation_Schema.class.php:1095
msgid "Table of contents"
msgstr "Table des matières"

#: libraries/schema/Pdf_Relation_Schema.class.php:1244
#: libraries/schema/Pdf_Relation_Schema.class.php:1265
#: libraries/tbl_properties.inc.php:107 tbl_printview.php:141
#: tbl_structure.php:200
msgid "Attributes"
msgstr "Attributs"

#: libraries/schema/Pdf_Relation_Schema.class.php:1247
#: libraries/schema/Pdf_Relation_Schema.class.php:1268 tbl_printview.php:144
#: tbl_structure.php:203 tbl_tracking.php:272
msgid "Extra"
msgstr "Extra"

#: libraries/schema/User_Schema.class.php:94 pmd_pdf.php:111
msgid "Create a page"
msgstr "Créer une page"

#: libraries/schema/User_Schema.class.php:100
msgid "Page name"
msgstr "Nom de la page"

#: libraries/schema/User_Schema.class.php:104
msgid "Automatic layout based on"
msgstr "Mise en page automatique"

#: libraries/schema/User_Schema.class.php:107
msgid "Internal relations"
msgstr "Relations internes"

#: libraries/schema/User_Schema.class.php:117
msgid "FOREIGN KEY"
msgstr ""

#: libraries/schema/User_Schema.class.php:149
msgid "Please choose a page to edit"
msgstr "Page à éditer"

#: libraries/schema/User_Schema.class.php:154
#, fuzzy
#| msgid "Select Tables"
msgid "Select page"
msgstr "Choisissez les tables"

#: libraries/schema/User_Schema.class.php:212
msgid "Select Tables"
msgstr "Choisissez les tables"

#: libraries/schema/User_Schema.class.php:347
#, fuzzy
#| msgid "Relational schema"
msgid "Display relational schema"
msgstr "Schéma relationnel"

#: libraries/schema/User_Schema.class.php:352
#, fuzzy
#| msgid "CSV"
msgid "SVG"
msgstr "CSV"

#: libraries/schema/User_Schema.class.php:353
msgid "DIA"
msgstr ""

#: libraries/schema/User_Schema.class.php:354
msgid "VISIO"
msgstr ""

#: libraries/schema/User_Schema.class.php:355
msgid "EPS"
msgstr ""

#: libraries/schema/User_Schema.class.php:357
msgid "Select Export Relational Type"
msgstr ""

#: libraries/schema/User_Schema.class.php:378
msgid "Show grid"
msgstr "Grille"

#: libraries/schema/User_Schema.class.php:380
msgid "Show color"
msgstr "Couleurs"

#: libraries/schema/User_Schema.class.php:382
msgid "Show dimension of tables"
msgstr "Dimension des tables"

#: libraries/schema/User_Schema.class.php:385
msgid "Display all tables with the same width"
msgstr "Afficher toutes les tables avec une largeur identique"

#: libraries/schema/User_Schema.class.php:390
msgid "Only show keys"
msgstr "Ne montrer que les clés"

#: libraries/schema/User_Schema.class.php:392
msgid "Landscape"
msgstr "Paysage"

#: libraries/schema/User_Schema.class.php:393
msgid "Portrait"
msgstr "Portrait"

#: libraries/schema/User_Schema.class.php:395
#, fuzzy
#| msgid "Creation"
msgid "Orientation"
msgstr "Création"

#: libraries/schema/User_Schema.class.php:408
msgid "Paper size"
msgstr "Taille du papier"

#: libraries/schema/User_Schema.class.php:445
msgid ""
"The current page has references to tables that no longer exist. Would you "
"like to delete those references?"
msgstr ""
"Cette page fait référence à des tables qui n'existent plus. Voulez-vous "
"effacer ces références ?"

#: libraries/schema/User_Schema.class.php:470
msgid "Toggle scratchboard"
msgstr "Éditeur visuel"

#. l10n: Text direction, use either ltr or rtl
#: libraries/select_lang.lib.php:484
msgid "ltr"
msgstr "ltr"

#: libraries/select_lang.lib.php:489 libraries/select_lang.lib.php:495
#: libraries/select_lang.lib.php:501
#, php-format
msgid "Unknown language: %1$s."
msgstr "Langue inconnue: %1$s."

#: libraries/select_server.lib.php:38 libraries/select_server.lib.php:44
#, fuzzy
#| msgid "Current server"
msgid "Current Server"
msgstr "Serveur actuel"

#: libraries/server_links.inc.php:55 server_binlog.php:96
#: server_status.php:370 test/theme.php:120
msgid "Binary log"
msgstr "Log binaire"

#: libraries/server_links.inc.php:59
msgid "Processes"
msgstr "Processus"

#: libraries/server_links.inc.php:77 server_engines.php:125
#: server_engines.php:129 server_status.php:421 test/theme.php:104
msgid "Variables"
msgstr "Variables"

#: libraries/server_links.inc.php:81 test/theme.php:108
msgid "Charsets"
msgstr "Jeux de caractères"

#: libraries/server_links.inc.php:85 test/theme.php:112
msgid "Engines"
msgstr "Moteurs"

#: libraries/server_links.inc.php:95 server_synchronize.php:1090
#: server_synchronize.php:1098
msgid "Synchronize"
msgstr "Synchroniser"

#: libraries/server_links.inc.php:99
#, fuzzy
#| msgid "settings"
msgid "Settings"
msgstr "réglages"

#: libraries/server_synchronize.lib.php:1337 server_synchronize.php:1108
msgid "Source database"
msgstr "Base de données source"

#: libraries/server_synchronize.lib.php:1339
#: libraries/server_synchronize.lib.php:1362
msgid "Current server"
msgstr "Serveur actuel"

#: libraries/server_synchronize.lib.php:1341
#: libraries/server_synchronize.lib.php:1364
msgid "Remote server"
msgstr "Serveur distant"

#: libraries/server_synchronize.lib.php:1344
msgid "Difference"
msgstr "Différence"

#: libraries/server_synchronize.lib.php:1360 server_synchronize.php:1110
msgid "Target database"
msgstr "Base de données cible"

#: libraries/sql_query_form.lib.php:220
#, php-format
msgid "Run SQL query/queries on server %s"
msgstr "Exécuter une ou des requêtes SQL sur le serveur %s"

#: libraries/sql_query_form.lib.php:237 libraries/sql_query_form.lib.php:261
#, php-format
msgid "Run SQL query/queries on database %s"
msgstr "Exécuter une ou des <b>requêtes</b> sur la base %s"

#: libraries/sql_query_form.lib.php:297
msgid "Columns"
msgstr "Colonnes"

#: libraries/sql_query_form.lib.php:332 sql.php:843 sql.php:844 sql.php:861
msgid "Bookmark this SQL query"
msgstr "Conserver cette requête dans les signets"

#: libraries/sql_query_form.lib.php:339 sql.php:855
msgid "Let every user access this bookmark"
msgstr "Signet visible pour les autres utilisateurs"

#: libraries/sql_query_form.lib.php:345
msgid "Replace existing bookmark of same name"
msgstr "Remplacer un signet existant du même nom"

#: libraries/sql_query_form.lib.php:361
msgid "Do not overwrite this query from outside the window"
msgstr "Ne pas écraser cette requête depuis une autre fenêtre"

#: libraries/sql_query_form.lib.php:368
msgid "Delimiter"
msgstr "Délimiteur"

#: libraries/sql_query_form.lib.php:376
msgid " Show this query here again "
msgstr "Afficher à nouveau la requête après exécution"

#: libraries/sql_query_form.lib.php:435
msgid "Submit"
msgstr "Exécuter"

#: libraries/sql_query_form.lib.php:439
msgid "View only"
msgstr "Voir uniquement"

#: libraries/sql_query_form.lib.php:487 prefs_manage.php:241
msgid "Location of the text file"
msgstr "Emplacement du fichier texte"

#: libraries/sql_query_form.lib.php:499 tbl_change.php:926
msgid "web server upload directory"
msgstr "répertoire de transfert du serveur web"

#: libraries/sqlparser.lib.php:138
msgid ""
"There seems to be an error in your SQL query. The MySQL server error output "
"below, if there is any, may also help you in diagnosing the problem"
msgstr ""
"Il semble qu'il y ait une erreur dans votre requête SQL. Le message ci-bas "
"peut vous aider à en trouver la cause."

#: libraries/sqlparser.lib.php:174
msgid ""
"There is a chance that you may have found a bug in the SQL parser. Please "
"examine your query closely, and check that the quotes are correct and not "
"mis-matched. Other possible failure causes may be that you are uploading a "
"file with binary outside of a quoted text area. You can also try your query "
"on the MySQL command line interface. The MySQL server error output below, if "
"there is any, may also help you in diagnosing the problem. If you still have "
"problems or if the parser fails where the command line interface succeeds, "
"please reduce your SQL query input to the single query that causes problems, "
"and submit a bug report with the data chunk in the CUT section below:"
msgstr ""
"Il semble que vous ayez trouvé une anomalie dans l'analyseur syntaxique SQL. "
"Veuillez examiner votre requête attentivement et vérifier que vos "
"apostrophes sont conformes. Il se pourrait aussi que vous ayez chargé un "
"fichier dont le contenu binaire n'est pas entre apostrophes. Si vous avez "
"accès à MySQL via son interface de commande en mode ligne, vous pouvez y "
"essayer votre requête. Le message d'erreur présenté plus bas pourrait vous "
"indiquer la source du problème. En dernier recours, veuillez trouver la plus "
"courte requête possible qui cause le problème, et soumettre un rapport "
"d'anomalie en incluant la section à couper: "

#: libraries/sqlparser.lib.php:176
msgid "BEGIN CUT"
msgstr "Début de la section à couper"

#: libraries/sqlparser.lib.php:178
msgid "END CUT"
msgstr "Fin de la section à couper"

#: libraries/sqlparser.lib.php:180
msgid "BEGIN RAW"
msgstr "Début des informations sur l'anomalie"

#: libraries/sqlparser.lib.php:184
msgid "END RAW"
msgstr "Fin des informations sur l'anomalie"

#: libraries/sqlparser.lib.php:368
msgid "Automatically appended backtick to the end of query!"
msgstr ""

#: libraries/sqlparser.lib.php:371
msgid "Unclosed quote"
msgstr "Apostrophe non fermé"

#: libraries/sqlparser.lib.php:523
msgid "Invalid Identifer"
msgstr "Identificateur invalide"

#: libraries/sqlparser.lib.php:640
msgid "Unknown Punctuation String"
msgstr "Ponctuation invalide"

#: libraries/sqlvalidator.lib.php:67
#, php-format
msgid ""
"The SQL validator could not be initialized. Please check if you have "
"installed the necessary PHP extensions as described in the %sdocumentation%s."
msgstr ""
"Le validateur SQL n'a pas pu être initialisé. Vérifiez que les extensions "
"PHP nécessaires ont bien été installées (voir la %sdocumentation%s)."

#: libraries/tbl_links.inc.php:106 libraries/tbl_links.inc.php:107
msgid "Table seems to be empty!"
msgstr "La table semble vide !"

#: libraries/tbl_links.inc.php:115
#, php-format
msgid "Tracking of %s.%s is activated."
msgstr "Le suivi de %s.%s est activé."

#: libraries/tbl_properties.inc.php:104
msgid "Length/Values"
msgstr "Taille/Valeurs*"

#: libraries/tbl_properties.inc.php:104
msgid ""
"If column type is \"enum\" or \"set\", please enter the values using this "
"format: 'a','b','c'...<br />If you ever need to put a backslash (\"\\\") or "
"a single quote (\"'\") amongst those values, precede it with a backslash "
"(for example '\\\\xyz' or 'a\\'b')."
msgstr ""
"Les différentes valeurs des colonnes de type enum/set sont à spécifier sous "
"la forme 'a','b','c'...<br />Pour utiliser un antislash(\"\\\") ou une "
"apostrophe (\"'\") dans l'une de ces valeurs, faites-le précéder d'un "
"antislash (par exemple '\\\\xyz' ou 'a\\'b')."

#: libraries/tbl_properties.inc.php:105
msgid ""
"For default values, please enter just a single value, without backslash "
"escaping or quotes, using this format: a"
msgstr ""
"Pour les valeurs par défaut, veuillez n'entrer qu'une seule valeur, sans "
"caractère d'échappement ou apostrophes, sous la forme: a"

#: libraries/tbl_properties.inc.php:135
#, php-format
msgid ""
"For a list of available transformation options and their MIME type "
"transformations, click on %stransformation descriptions%s"
msgstr ""
"La %sdescription des transformations%s explique les transformations "
"possibles en fonction des types MIME"

#: libraries/tbl_properties.inc.php:143
msgid "Transformation options"
msgstr "Options de transformation"

#: libraries/tbl_properties.inc.php:144
msgid ""
"Please enter the values for transformation options using this format: 'a', "
"100, b,'c'...<br />If you ever need to put a backslash (\"\\\") or a single "
"quote (\"'\") amongst those values, precede it with a backslash (for example "
"'\\\\xyz' or 'a\\'b')."
msgstr ""
"Veuillez entrer les valeurs des options de transformation en suivant ce "
"format: 'a', 100, b,'c'...<br />Si vous devez entrer un caractère (\"\\\") "
"ou une apostrophe (\"'\") parmi ces valeurs, faites-le précéder du caractère "
"d'échappement, par exemple '\\\\xyz' or 'a\\'b')."

#: libraries/tbl_properties.inc.php:371
msgid "ENUM or SET data too long?"
msgstr ""

#: libraries/tbl_properties.inc.php:373
msgid "Get more editing space"
msgstr ""

#: libraries/tbl_properties.inc.php:396
msgctxt "for default"
msgid "None"
msgstr "Aucune"

#: libraries/tbl_properties.inc.php:397
msgid "As defined:"
msgstr "Tel que défini :"

#: libraries/tbl_properties.inc.php:583 transformation_overview.php:57
#, php-format
msgid ""
"No description is available for this transformation.<br />Please ask the "
"author what %s does."
msgstr ""
"Aucune description n'est disponible pour cette transformation.<br />Veuillez "
"demander à son auteur, des détails sur %s."

#: libraries/tbl_properties.inc.php:729 server_engines.php:56
#: tbl_operations.php:352
msgid "Storage Engine"
msgstr "Moteur de stockage"

#: libraries/tbl_properties.inc.php:758
msgid "PARTITION definition"
msgstr "Définition de PARTITION"

#: libraries/tbl_properties.inc.php:783 tbl_structure.php:631
#, php-format
msgid "Add %s column(s)"
msgstr "Ajouter %s colonne(s)"

#: libraries/tbl_properties.inc.php:787 tbl_structure.php:625
msgid "You have to add at least one column."
msgstr "Vous devez ajouter au moins une colonne."

#: libraries/tbl_properties.inc.php:799
#, fuzzy
#| msgid ""
#| "Please enter the values for transformation options using this format: "
#| "'a', 100, b,'c'...<br />If you ever need to put a backslash (\"\\\") or a "
#| "single quote (\"'\") amongst those values, precede it with a backslash "
#| "(for example '\\\\xyz' or 'a\\'b')."
msgid ""
"Enter each value in a separate field. If you ever need to put a backslash "
"(\"\\\") or a single quote (\"'\") amongst those values, precede it with a "
"backslash (for example '\\\\xyz' or 'a\\'b')."
msgstr ""
"Veuillez entrer les valeurs des options de transformation en suivant ce "
"format: 'a', 100, b,'c'...<br />Si vous devez entrer un caractère (\"\\\") "
"ou une apostrophe (\"'\") parmi ces valeurs, faites-le précéder du caractère "
"d'échappement, par exemple '\\\\xyz' or 'a\\'b')."

#: libraries/tbl_triggers.lib.php:28
msgid "Event"
msgstr "Événement"

#: libraries/transformations/application_octetstream__download.inc.php:9
msgid ""
"Displays a link to download the binary data of the column. You can use the "
"first option to specify the filename, or use the second option as the name "
"of a column which contains the filename. If you use the second option, you "
"need to set the first option to the empty string."
msgstr ""
"Affiche un lien pour télécharger le contenu binaire d'une colonne. La "
"première option est le nom du fichier binaire; la seconde option est le nom "
"de la colonne contenant le nom du fichier. Si vous utilisez la seconde "
"option, veuillez laisser la première option vide."

#: libraries/transformations/application_octetstream__hex.inc.php:9
msgid ""
"Displays hexadecimal representation of data. Optional first parameter "
"specifies how often space will be added (defaults to 2 nibbles)."
msgstr ""
"Affiche une représentation hexadécimale des données. Le premier paramètre "
"est optionnel et spécifie à quel intervalle un espace sera ajouté (par "
"défaut, à chaque 2 nibbles)."

#: libraries/transformations/image_jpeg__inline.inc.php:9
#: libraries/transformations/image_png__inline.inc.php:9
msgid ""
"Displays a clickable thumbnail. The options are the maximum width and height "
"in pixels. The original aspect ratio is preserved."
msgstr ""
"Affiche une image timbre-poste cliquable. Les options sont: largeur,hauteur "
"en pixels. Le rapport original de l'image est préservé."

#: libraries/transformations/image_jpeg__link.inc.php:9
msgid "Displays a link to download this image."
msgstr "Affiche un lien vers cette image."

#: libraries/transformations/text_plain__dateformat.inc.php:9
msgid ""
"Displays a TIME, TIMESTAMP, DATETIME or numeric unix timestamp column as "
"formatted date. The first option is the offset (in hours) which will be "
"added to the timestamp (Default: 0). Use second option to specify a "
"different date/time format string. Third option determines whether you want "
"to see local date or UTC one (use \"local\" or \"utc\" strings) for that. "
"According to that, date format has different value - for \"local\" see the "
"documentation for PHP's strftime() function and for \"utc\" it is done using "
"gmdate() function."
msgstr ""
"Affiche une colonne TIME, TIMESTAMP, DATETIME ou une colonne numérique "
"contenant une valeur TIMESTAMP UNIX en tant que date formatée. La première "
"option est le décalage (en heures) à ajouter (par défaut, 0). La seconde "
"option sert à indiquer le format de date ou d'heure. La troisième option "
"détermine si vous voulez la date locale («local») ou UTC («utc»). Pour le "
"format «local», le second paramètre utilise le format de la fonction PHP "
"strftime() et pour le format «utc», il utilise la fonction gmdate()."

#: libraries/transformations/text_plain__external.inc.php:9
msgid ""
"LINUX ONLY: Launches an external application and feeds it the column data "
"via standard input. Returns the standard output of the application. The "
"default is Tidy, to pretty-print HTML code. For security reasons, you have "
"to manually edit the file libraries/transformations/text_plain__external.inc."
"php and list the tools you want to make available. The first option is then "
"the number of the program you want to use and the second option is the "
"parameters for the program. The third option, if set to 1, will convert the "
"output using htmlspecialchars() (Default 1). The fourth option, if set to 1, "
"will prevent wrapping and ensure that the output appears all on one line "
"(Default 1)."
msgstr ""
"(Linux seulement) Exécute un programme externe et lui envoie le contenu de "
"la colonne via l'entrée standard. Puis capture la sortie standard de ce "
"programme externe. Le programme par défaut est Tidy, pour un affichage "
"embelli du code HTML. Pour des raisons de sécurité, vous devez éditer le "
"script libraries/transformations/text_plain__external.inc.php et y insérer "
"les noms de programme externe possibles. La première option est le numéro du "
"programme que vous voulez utiliser, la seconde option contient les "
"paramètres pour ce programme. En troisième option, une valeur de 1 va "
"convertir le résultat avec la fonction htmlspecialchars() (par défaut, 1). "
"En option 4, une valeur de 1 va ajouter NOWRAP à la cellule affichée (par "
"défaut, 1)."

#: libraries/transformations/text_plain__formatted.inc.php:9
msgid ""
"Displays the contents of the column as-is, without running it through "
"htmlspecialchars(). That is, the column is assumed to contain valid HTML."
msgstr ""
"Préserve le contenu original de la colonne, sans ajout de caractères "
"d'échappement avec la fonction htmlspecialchars(). Donc il est assumé que la "
"colonne contient du HTML valide."

#: libraries/transformations/text_plain__imagelink.inc.php:9
msgid ""
"Displays an image and a link; the column contains the filename. The first "
"option is a URL prefix like \"http://www.example.com/\". The second and "
"third options are the width and the height in pixels."
msgstr ""
"Affiche une image et un lien, la colonne contient le nom du fichier. La "
"première option est un préfixe URL tel que «http://www.example.com/». La "
"seconde option est la largeur en pixels et la troisième option est la "
"hauteur en pixels."

#: libraries/transformations/text_plain__link.inc.php:9
msgid ""
"Displays a link; the column contains the filename. The first option is a URL "
"prefix like \"http://www.example.com/\". The second option is a title for "
"the link."
msgstr ""
"Affiche un lien, la colonne contient le nom du fichier; en première option, "
"un préfixe comme «http://www.example.com/», en seconde option, un titre pour "
"le lien."

#: libraries/transformations/text_plain__longToIpv4.inc.php:9
msgid ""
"Converts an (IPv4) Internet network address into a string in Internet "
"standard dotted format."
msgstr ""
"Convertit une adresse réseau Internet (IPv4) en une chaîne formée de nombres "
"séparés par des points."

#: libraries/transformations/text_plain__sql.inc.php:9
msgid "Formats text as SQL query with syntax highlighting."
msgstr ""
"Affiche le texte comme une requête SQL avec embellissement de la syntaxe."

#: libraries/transformations/text_plain__substr.inc.php:9
msgid ""
"Displays a part of a string. The first option is the number of characters to "
"skip from the beginning of the string (Default 0). The second option is the "
"number of characters to return (Default: until end of string). The third "
"option is the string to append and/or prepend when truncation occurs "
"(Default: \"...\")."
msgstr ""
"N'affiche qu'une partie du champ. En première option, la position de départ "
"(par défaut, 0). En seconde option, le nombre de caractères à afficher (par "
"défaut, le reste). En troisième option, des caractères à afficher à la fin "
"du texte (par défaut: «...»)."

#: libraries/user_preferences.inc.php:32
#, fuzzy
#| msgid "Other core settings"
msgid "Manage your settings"
msgstr "Autres réglages de base"

#: libraries/user_preferences.inc.php:47 prefs_manage.php:291
#, fuzzy
#| msgid "Modifications have been saved"
msgid "Configuration has been saved"
msgstr "Les modifications ont été sauvegardées"

#: libraries/user_preferences.inc.php:68
#, php-format
msgid ""
"Your preferences will be saved for current session only. Storing them "
"permanently requires %sphpMyAdmin configuration storage%s."
msgstr ""

#: libraries/user_preferences.lib.php:141
#, fuzzy
#| msgid "Cannot load or save configuration"
msgid "Could not save configuration"
msgstr "Impossible de charger ou sauvegarder la configuration"

#: libraries/user_preferences.lib.php:308
msgid ""
"Your browser has phpMyAdmin configuration for this domain. Would you like to "
"import it for current session?"
msgstr ""

#: libraries/zip_extension.lib.php:26
msgid "No files found inside ZIP archive!"
msgstr "Aucun fichier présent dans l'archive ZIP !"

#: libraries/zip_extension.lib.php:49 libraries/zip_extension.lib.php:51
#: libraries/zip_extension.lib.php:66
msgid "Error in ZIP archive:"
msgstr "Erreur rencontrée dans l'archive ZIP :"

#: main.php:67
#, fuzzy
#| msgid "General relation features"
msgid "General Settings"
msgstr "Fonctions relationnelles"

#: main.php:98
msgid "MySQL connection collation"
msgstr "Interclassement pour la connexion MySQL"

#: main.php:113
#, fuzzy
#| msgid "Other core settings"
msgid "Appearance Settings"
msgstr "Autres réglages de base"

#: main.php:133
msgid "Background color"
msgstr ""

#: main.php:134
msgid "Choose..."
msgstr ""

#: main.php:151 prefs_manage.php:274
#, fuzzy
#| msgid "settings"
msgid "More settings"
msgstr "réglages"

#: main.php:168
msgid "Protocol version"
msgstr "Version du protocole"

#: main.php:170 server_privileges.php:1464 server_privileges.php:1618
#: server_privileges.php:1742 server_privileges.php:2161
#: server_processlist.php:53
msgid "User"
msgstr "Utilisateur"

#: main.php:174
msgid "MySQL charset"
msgstr "Jeu de caractères pour MySQL"

#: main.php:186
msgid "Web server"
msgstr "Serveur web"

#: main.php:192
msgid "MySQL client version"
msgstr "Version du client MySQL"

#: main.php:194
msgid "PHP extension"
msgstr "Extension PHP"

#: main.php:200
msgid "Show PHP information"
msgstr "Afficher les informations relatives à PHP"

#: main.php:211
msgid "Wiki"
msgstr "Wiki"

#: main.php:214
msgid "Official Homepage"
msgstr "Site officiel"

#: main.php:221
msgid "Mailing lists"
msgstr ""

#: main.php:247
msgid ""
"Your configuration file contains settings (root with no password) that "
"correspond to the default MySQL privileged account. Your MySQL server is "
"running with this default, is open to intrusion, and you really should fix "
"this security hole by setting a password for user 'root'."
msgstr ""
"Votre fichier de configuration fait référence à l'utilisateur «root » sans "
"mot de passe, ce qui correspond à la valeur par défaut de MySQL. Votre "
"serveur MySQL est donc ouvert aux intrusions, et vous devriez corriger ce "
"problème de sécurité."

#: main.php:255
msgid ""
"You have enabled mbstring.func_overload in your PHP configuration. This "
"option is incompatible with phpMyAdmin and might cause some data to be "
"corrupted!"
msgstr ""
"Vous avez activé mbstring.func_overload dans votre configuration PHP. Cette "
"option est incompatible avec phpMyAdmin et peut nuire au traitement des "
"données !"

#: main.php:263
msgid ""
"The mbstring PHP extension was not found and you seem to be using a "
"multibyte charset. Without the mbstring extension phpMyAdmin is unable to "
"split strings correctly and it may result in unexpected results."
msgstr ""
"L'extension PHP mbstring n'a pu être localisée et il semble que vous "
"utilisiez un jeu de caractères multi-octets. Sans cette extension, "
"phpMyAdmin est incapable de gérer correctement les caractères et il peut en "
"résulter des problèmes."

#: main.php:271
msgid ""
"Your PHP parameter [a@http://php.net/manual/en/session.configuration.php#ini."
"session.gc-maxlifetime@]session.gc_maxlifetime[/a] is lower that cookie "
"validity configured in phpMyAdmin, because of this, your login will expire "
"sooner than configured in phpMyAdmin."
msgstr ""
"La valeur du paramètre PHP [a@http://php.net/manual/fr/session.configuration."
"php#ini.session.gc-maxlifetime@]session.gc_maxlifetime[/a] est plus petite "
"que la durée du cookie configurée dans phpMyAdmin; donc, votre session de "
"travail expirera plus tôt."

#: main.php:279
msgid "The configuration file now needs a secret passphrase (blowfish_secret)."
msgstr ""
"Vous devez ajouter dans le fichier de configuration une phrase de passe "
"secrète (blowfish_secret)."

#: main.php:287
msgid ""
"Directory [code]config[/code], which is used by the setup script, still "
"exists in your phpMyAdmin directory. You should remove it once phpMyAdmin "
"has been configured."
msgstr ""
"Le répertoire [code]config[/code], utilisé par le script setup, est encore "
"présent dans votre répertoire phpMyAdmin. Vous devriez le supprimer quand "
"vous aurez terminé la configuration de phpMyAdmin."

#: main.php:296
#, php-format
msgid ""
"The additional features for working with linked tables have been "
"deactivated. To find out why click %shere%s."
msgstr ""
"Certaines fonctionnalités ayant trait aux tables reliées sont désactivées. "
"Pour une analyse du problème, cliquez %sici%s."

#: main.php:311
msgid ""
"Javascript support is missing or disabled in your browser, some phpMyAdmin "
"functionality will be missing. For example navigation frame will not refresh "
"automatically."
msgstr ""
"Javascript est désactivé ou manquant dans votre fureteur, certaines "
"fonctions de phpMyAdmin seront manquantes. Par exemple le cadre de "
"navigation ne sera pas mis à jour automatiquement."

#: main.php:326
#, php-format
msgid ""
"Your PHP MySQL library version %s differs from your MySQL server version %s. "
"This may cause unpredictable behavior."
msgstr ""
"La version de votre bibliothèque MySQL (%s) diffère de la version de votre "
"serveur MySQL (%s). Ceci peut occasionner un comportement imprévisible."

#: main.php:338
#, php-format
msgid ""
"Server running with Suhosin. Please refer to %sdocumentation%s for possible "
"issues."
msgstr ""
"Ce serveur utilise Suhosin. Veuillez vous référer à la %sdocumentation%s "
"pour en connaître les conséquences possibles."

#: navigation.php:60 navigation.php:61 navigation.php:64
msgid "Reload navigation frame"
msgstr "Recharger le cadre de navigation"

#: navigation.php:203 server_databases.php:382 server_synchronize.php:1189
msgid "No databases"
msgstr "Aucune base de données"

#: navigation.php:292
msgid "Filter"
msgstr "Filtre"

#: navigation.php:293 setup/frames/index.inc.php:219
msgid "Clear"
msgstr "Vider"

#: navigation.php:324 navigation.php:325
msgctxt "short form"
msgid "Create table"
msgstr "Nouvelle table"

#: navigation.php:327 navigation.php:489
msgid "Please select a database"
msgstr "Choisissez une base de données"

#: pmd_general.php:63
msgid "Show/Hide left menu"
msgstr "Montrer/cacher le menu de gauche"

#: pmd_general.php:67
msgid "Save position"
msgstr "Sauvegarder la position"

#: pmd_general.php:70 server_synchronize.php:427 server_synchronize.php:870
msgid "Create table"
msgstr "Nouvelle table"

#: pmd_general.php:73 pmd_general.php:305
msgid "Create relation"
msgstr "Nouvelle relation"

#: pmd_general.php:79
msgid "Reload"
msgstr "Recharger"

#: pmd_general.php:82
msgid "Help"
msgstr "Aide"

#: pmd_general.php:86
msgid "Angular links"
msgstr "Liens angulaires"

#: pmd_general.php:86
msgid "Direct links"
msgstr "Liens directs"

#: pmd_general.php:90
msgid "Snap to grid"
msgstr "Accrocher à la grille"

#: pmd_general.php:94
msgid "Small/Big All"
msgstr "Agrandir/réduire tout"

#: pmd_general.php:98
msgid "Toggle small/big"
msgstr "Bascule agrandir/réduire"

#: pmd_general.php:103
msgid "Import/Export coordinates for PDF schema"
msgstr "Importer/Exporter les coordonnées pour le schéma PDF"

#: pmd_general.php:107
msgid "Move Menu"
msgstr "Déplacer le menu"

#: pmd_general.php:119
msgid "Hide/Show all"
msgstr "Cacher/montrer tout"

#: pmd_general.php:123
msgid "Hide/Show Tables with no relation"
msgstr "Cacher/montrer les tables sans liens"

#: pmd_general.php:163
msgid "Number of tables"
msgstr "Nombre de tables"

#: pmd_general.php:371
msgid "Delete relation"
msgstr "Effacer la relation"

#: pmd_help.php:26
msgid "To select relation, click :"
msgstr "Pour sélectionner un lien, cliquez : "

#: pmd_help.php:28
msgid ""
"The display column is shown in pink. To set/unset a column as the display "
"column, click the \"Choose column to display\" icon, then click on the "
"appropriate column name."
msgstr ""
"La colonne descriptive est montrée en rose. Pour indiquer qu'une colonne est "
"ou n'est plus la colonne descriptive, cliquer l'icône «Colonne descriptive», "
"puis cliquer sur le nom de colonne approprié."

#: pmd_pdf.php:60
msgid "Page has been created"
msgstr "La page a été créée"

#: pmd_pdf.php:62
msgid "Page creation failed"
msgstr "Échec de création de page"

#: pmd_pdf.php:82
msgid "Export/Import to scale"
msgstr "Exporter/Importer à l'échelle"

#: pmd_pdf.php:86
msgid "recommended"
msgstr "recommandé"

#: pmd_pdf.php:91
msgid "to/from page"
msgstr "de/vers la page"

#: prefs_forms.php:78
#, fuzzy
#| msgid "Submitted form contains errors"
msgid "Cannot save settings, submitted form contains errors"
msgstr "Le formulaire soumis contient des erreurs"

#: prefs_manage.php:80
#, fuzzy
#| msgid "Could not load default configuration from: %1$s"
msgid "Could not import configuration"
msgstr "Chargement de la configuration par défaut impossible depuis %1$s"

#: prefs_manage.php:112
msgid "Configuration contains incorrect data for some fields."
msgstr ""

#: prefs_manage.php:128
msgid "Do you want to import remaining settings?"
msgstr ""

#: prefs_manage.php:225 prefs_manage.php:251
msgid "Saved on: @DATE@"
msgstr ""

#: prefs_manage.php:239
#, fuzzy
#| msgid "Import files"
msgid "Import from file"
msgstr "Importe les fichiers"

#: prefs_manage.php:245
msgid "Import from browser's storage"
msgstr ""

#: prefs_manage.php:248
msgid "Settings will be imported from your browser's local storage."
msgstr ""

#: prefs_manage.php:254
#, fuzzy
#| msgid "Other core settings"
msgid "You have no saved settings!"
msgstr "Autres réglages de base"

#: prefs_manage.php:258 prefs_manage.php:312
msgid "This feature is not supported by your web browser"
msgstr ""

#: prefs_manage.php:263
#, fuzzy
#| msgid "Server configuration"
msgid "Merge with current configuration"
msgstr "Configuration du serveur"

#: prefs_manage.php:277
#, php-format
msgid ""
"You can set more settings by modifying config.inc.php, eg. by using %sSetup "
"script%s."
msgstr ""

#: prefs_manage.php:302
msgid "Save to browser's storage"
msgstr ""

#: prefs_manage.php:306
msgid "Settings will be saved in your browser's local storage."
msgstr ""

#: prefs_manage.php:308
msgid "Existing settings will be overwritten!"
msgstr ""

#: prefs_manage.php:323
msgid "You can reset all your settings and restore them to default values."
msgstr ""

#: querywindow.php:93
msgid "Import files"
msgstr "Importe les fichiers"

#: querywindow.php:104
msgid "All"
msgstr "Tout"

#: schema_edit.php:46 schema_edit.php:52 schema_edit.php:58 schema_edit.php:63
#, php-format
msgid "<b>%s</b> table not found or not set in %s"
msgstr "La table <b>%s</b> est absente ou non définie dans %s"

#: schema_export.php:46
#, fuzzy
#| msgid "The %s table doesn't exist!"
msgid "File doesn't exist"
msgstr "La table %s n'existe pas !"

#: server_binlog.php:106
msgid "Select binary log to view"
msgstr "Sélectionnez le log binaire à consulter"

#: server_binlog.php:122
msgid "Files"
msgstr "Fichiers"

#: server_binlog.php:169 server_binlog.php:172 server_processlist.php:48
#: server_processlist.php:50
msgid "Truncate Shown Queries"
msgstr "Afficher les requêtes tronquées"

#: server_binlog.php:178 server_binlog.php:181 server_processlist.php:48
#: server_processlist.php:50
msgid "Show Full Queries"
msgstr "Afficher les requêtes complètes"

#: server_binlog.php:201
msgid "Log name"
msgstr "Nom du journal binaire"

#: server_binlog.php:202
msgid "Position"
msgstr "Position"

#: server_binlog.php:203
msgid "Event type"
msgstr "Type d'évènement"

#: server_binlog.php:205
msgid "Original position"
msgstr "Position d'origine"

#: server_binlog.php:206
msgid "Information"
msgstr "Information"

#: server_collations.php:39
msgid "Character Sets and Collations"
msgstr "Jeux de caractères et interclassement"

#: server_databases.php:63
msgid "No databases selected."
msgstr "Aucune base de données n'a été sélectionnée."

#: server_databases.php:74
#, php-format
msgid "%s databases have been dropped successfully."
msgstr "%s bases de données ont été supprimées."

#: server_databases.php:99
msgid "Databases statistics"
msgstr "Statistiques sur les bases de données"

#: server_databases.php:206 server_replication.php:179
#: server_replication.php:207
msgid "Master replication"
msgstr "Réplication maître"

#: server_databases.php:208 server_replication.php:246
msgid "Slave replication"
msgstr "Réplication esclave"

#: server_databases.php:241
msgid "Jump to database"
msgstr "Aller à la base de données"

#: server_databases.php:278
msgid "Not replicated"
msgstr "Non répliqué"

#: server_databases.php:284
msgid "Replicated"
msgstr "Répliqué"

#: server_databases.php:300
#, php-format
msgid "Check privileges for database &quot;%s&quot;."
msgstr "Vérifier les privilèges pour la base de données &quot;%s&quot;."

#: server_databases.php:369 server_databases.php:370
msgid "Enable Statistics"
msgstr "Activer les statistiques"

#: server_databases.php:373 server_databases.php:374
msgid "Disable Statistics"
msgstr "Désactiver les statistiques"

#: server_databases.php:377
msgid ""
"Note: Enabling the database statistics here might cause heavy traffic "
"between the web server and the MySQL server."
msgstr ""
"Note: L'activation des statistiques peut causer un trafic important entre le "
"serveur web et le serveur MySQL."

#: server_engines.php:47
msgid "Storage Engines"
msgstr "Moteurs de stockage"

#: server_export.php:20
msgid "View dump (schema) of databases"
msgstr "Schéma et/ou contenu des bases de données"

#: server_privileges.php:26 server_privileges.php:268
msgid "Includes all privileges except GRANT."
msgstr "Tous les privilèges sauf GRANT."

#: server_privileges.php:27 server_privileges.php:194
#: server_privileges.php:517
msgid "Allows altering the structure of existing tables."
msgstr "Permission de modifier la structure des tables existantes."

#: server_privileges.php:28 server_privileges.php:210
#: server_privileges.php:523
msgid "Allows altering and dropping stored routines."
msgstr "Permission de modifier et de supprimer des procédures stockées."

#: server_privileges.php:29 server_privileges.php:186
#: server_privileges.php:516
msgid "Allows creating new databases and tables."
msgstr "Permission de créer des bases de données et des tables."

#: server_privileges.php:30 server_privileges.php:209
#: server_privileges.php:522
msgid "Allows creating stored routines."
msgstr "Permission de créer des procédures stockées."

#: server_privileges.php:31 server_privileges.php:516
msgid "Allows creating new tables."
msgstr "Permission de créer des tables."

#: server_privileges.php:32 server_privileges.php:197
#: server_privileges.php:520
msgid "Allows creating temporary tables."
msgstr "Permission de créer des tables temporaires."

#: server_privileges.php:33 server_privileges.php:211
#: server_privileges.php:556
msgid "Allows creating, dropping and renaming user accounts."
msgstr "Permission de créer, supprimer et renommer des comptes utilisateurs."

#: server_privileges.php:34 server_privileges.php:201
#: server_privileges.php:205 server_privileges.php:528
#: server_privileges.php:532
msgid "Allows creating new views."
msgstr "Permission de créer des vues."

#: server_privileges.php:35 server_privileges.php:185
#: server_privileges.php:508
msgid "Allows deleting data."
msgstr "Permission de détruire des données."

#: server_privileges.php:36 server_privileges.php:187
#: server_privileges.php:519
msgid "Allows dropping databases and tables."
msgstr "Permission d'effacer des bases de données et des tables."

#: server_privileges.php:37 server_privileges.php:519
msgid "Allows dropping tables."
msgstr "Permission d'effacer des tables."

#: server_privileges.php:38 server_privileges.php:202
#: server_privileges.php:536
msgid "Allows to set up events for the event scheduler"
msgstr ""
"Permission de mettre en place des événements pour le programmateur "
"d'événements"

#: server_privileges.php:39 server_privileges.php:212
#: server_privileges.php:524
msgid "Allows executing stored routines."
msgstr "Permission d'exécuter des procédures stockées."

#: server_privileges.php:40 server_privileges.php:191
#: server_privileges.php:511
msgid "Allows importing data from and exporting data into files."
msgstr ""
"Permission d'importer et d'exporter des données à partir de / dans des "
"fichiers."

#: server_privileges.php:41 server_privileges.php:542
msgid ""
"Allows adding users and privileges without reloading the privilege tables."
msgstr ""
"Permission d'ajouter des utilisateurs et des privilèges sans avoir besoin de "
"recharger les privilèges."

#: server_privileges.php:42 server_privileges.php:193
#: server_privileges.php:518
msgid "Allows creating and dropping indexes."
msgstr "Permission de créer et d'effacer des index."

#: server_privileges.php:43 server_privileges.php:183
#: server_privileges.php:444 server_privileges.php:506
msgid "Allows inserting and replacing data."
msgstr "Permission d'ajouter et de remplacer des données."

#: server_privileges.php:44 server_privileges.php:198
#: server_privileges.php:551
msgid "Allows locking tables for the current thread."
msgstr ""
"Permission de verrouiller des enregistrements dans le fil courant (unité "
"d'exécution)."

#: server_privileges.php:45 server_privileges.php:648
#: server_privileges.php:650
msgid "Limits the number of new connections the user may open per hour."
msgstr ""
"Limite du nombre de nouvelles connexions qu'un utilisateur peut démarrer, "
"par heure."

#: server_privileges.php:46 server_privileges.php:636
#: server_privileges.php:638
msgid "Limits the number of queries the user may send to the server per hour."
msgstr ""
"Limite du nombre de requêtes qu'un utilisateur peut envoyer au serveur, par "
"heure."

#: server_privileges.php:47 server_privileges.php:642
#: server_privileges.php:644
msgid ""
"Limits the number of commands that change any table or database the user may "
"execute per hour."
msgstr ""
"Limite du nombre de commandes changeant une table ou base de données, qu'un "
"utilisateur peut exécuter, par heure."

#: server_privileges.php:48 server_privileges.php:654
#: server_privileges.php:656
msgid "Limits the number of simultaneous connections the user may have."
msgstr ""
"Limite le nombre de connexions simultanées autorisées pour un utilisateur."

#: server_privileges.php:49 server_privileges.php:190
#: server_privileges.php:546
msgid "Allows viewing processes of all users"
msgstr "Permission de voir les processus de tous les utilisateurs"

#: server_privileges.php:50 server_privileges.php:192
#: server_privileges.php:450 server_privileges.php:552
msgid "Has no effect in this MySQL version."
msgstr "Non effectif dans cette version de MySQL."

#: server_privileges.php:51 server_privileges.php:188
#: server_privileges.php:547
msgid "Allows reloading server settings and flushing the server's caches."
msgstr ""
"Permission de recharger les réglages du serveur, et de vidanger la mémoire "
"cache."

#: server_privileges.php:52 server_privileges.php:200
#: server_privileges.php:554
msgid "Allows the user to ask where the slaves / masters are."
msgstr ""
"Permission de demander où sont les maîtres et les esclaves (système de "
"duplication)."

#: server_privileges.php:53 server_privileges.php:199
#: server_privileges.php:555
msgid "Needed for the replication slaves."
msgstr "Nécessaire pour les esclaves (système de duplication)."

#: server_privileges.php:54 server_privileges.php:182
#: server_privileges.php:441 server_privileges.php:505
msgid "Allows reading data."
msgstr "Permission de lire des données."

#: server_privileges.php:55 server_privileges.php:195
#: server_privileges.php:549
msgid "Gives access to the complete list of databases."
msgstr "Permission de voir la liste complète des noms de bases de données."

#: server_privileges.php:56 server_privileges.php:206
#: server_privileges.php:208 server_privileges.php:521
msgid "Allows performing SHOW CREATE VIEW queries."
msgstr "Permission d'exécuter SHOW CREATE VIEW."

#: server_privileges.php:57 server_privileges.php:189
#: server_privileges.php:548
msgid "Allows shutting down the server."
msgstr "Permission d'arrêter le serveur."

#: server_privileges.php:58 server_privileges.php:196
#: server_privileges.php:545
msgid ""
"Allows connecting, even if maximum number of connections is reached; "
"required for most administrative operations like setting global variables or "
"killing threads of other users."
msgstr ""
"Permission de se connecter, même si le nombre maximal de connexions permises "
"a été atteint; ceci est requis pour la plupart des opérations de type "
"administratif, par exemple les changements de variables globales ou la "
"destruction de processus."

#: server_privileges.php:59 server_privileges.php:203
#: server_privileges.php:537
msgid "Allows creating and dropping triggers"
msgstr "Permission de créer et de supprimer des déclencheurs"

#: server_privileges.php:60 server_privileges.php:184
#: server_privileges.php:447 server_privileges.php:507
msgid "Allows changing data."
msgstr "Permission de changer des données."

#: server_privileges.php:61 server_privileges.php:262
msgid "No privileges."
msgstr "Pas de privilèges."

#: server_privileges.php:304 server_privileges.php:305
msgctxt "None privileges"
msgid "None"
msgstr "Aucun"

#: server_privileges.php:433 server_privileges.php:568
#: server_privileges.php:1810 server_privileges.php:1816
msgid "Table-specific privileges"
msgstr "Privilèges spécifiques à une table"

#: server_privileges.php:434 server_privileges.php:576
#: server_privileges.php:1622
msgid " Note: MySQL privilege names are expressed in English "
msgstr " Veuillez noter que les noms de privilèges sont exprimés en anglais"

#: server_privileges.php:565 server_privileges.php:1621
msgid "Global privileges"
msgstr "Privilèges globaux"

#: server_privileges.php:567 server_privileges.php:1810
msgid "Database-specific privileges"
msgstr "Privilèges spécifiques à une base de données"

#: server_privileges.php:612
msgid "Administration"
msgstr "Administration"

#: server_privileges.php:632
msgid "Resource limits"
msgstr "Limites de ressources"

#: server_privileges.php:633
msgid "Note: Setting these options to 0 (zero) removes the limit."
msgstr "Note: Une valeur de 0 (zero) enlève la limite."

#: server_privileges.php:710
msgid "Login Information"
msgstr "Information pour la connexion"

#: server_privileges.php:804
msgid "Do not change the password"
msgstr "Conserver le mot de passe"

#: server_privileges.php:837 server_privileges.php:2298
msgid "No user found."
msgstr "Aucun utilisateur n'a été trouvé."

#: server_privileges.php:881
#, php-format
msgid "The user %s already exists!"
msgstr "L'utilisateur %s existe déjà !"

#: server_privileges.php:964
msgid "You have added a new user."
msgstr "Vous avez ajouté un utilisateur."

#: server_privileges.php:1194
#, php-format
msgid "You have updated the privileges for %s."
msgstr "Vous avez modifié les privilèges pour %s."

#: server_privileges.php:1218
#, php-format
msgid "You have revoked the privileges for %s"
msgstr "Vous avez révoqué les privilèges pour %s"

#: server_privileges.php:1254
#, php-format
msgid "The password for %s was changed successfully."
msgstr "Le mot de passe de %s a été changé."

#: server_privileges.php:1274
#, php-format
msgid "Deleting %s"
msgstr "Destruction de %s"

#: server_privileges.php:1288
msgid "No users selected for deleting!"
msgstr "Aucun utilisateur n'a été choisi en vue de le détruire !"

#: server_privileges.php:1291
msgid "Reloading the privileges"
msgstr "Chargement des privilèges en cours"

#: server_privileges.php:1309
msgid "The selected users have been deleted successfully."
msgstr "Les utilisateurs sélectionnés ont été effacés."

#: server_privileges.php:1344
msgid "The privileges were reloaded successfully."
msgstr "Les privilèges ont été rechargés."

#: server_privileges.php:1355 server_privileges.php:1741
msgid "Edit Privileges"
msgstr "Changer les privilèges"

#: server_privileges.php:1364
msgid "Revoke"
msgstr "Révoquer"

#: server_privileges.php:1391 server_privileges.php:1642
#: server_privileges.php:2255
msgid "Any"
msgstr "N'importe quel"

#: server_privileges.php:1482
msgid "User overview"
msgstr "Vue d'ensemble des utilisateurs"

#: server_privileges.php:1623 server_privileges.php:1815
#: server_privileges.php:2165
msgid "Grant"
msgstr " «Grant »"

#: server_privileges.php:1691 server_privileges.php:1715
#: server_privileges.php:2120 server_privileges.php:2309
msgid "Add a new User"
msgstr "Ajouter un utilisateur"

#: server_privileges.php:1696
msgid "Remove selected users"
msgstr "Effacer les utilisateurs sélectionnés"

#: server_privileges.php:1699
msgid "Revoke all active privileges from the users and delete them afterwards."
msgstr "Effacer tous les privilèges de ces utilisateurs, puis les effacer."

#: server_privileges.php:1700 server_privileges.php:1701
#: server_privileges.php:1702
msgid "Drop the databases that have the same names as the users."
msgstr ""
"Supprimer les bases de données portant le même nom que les utilisateurs."

#: server_privileges.php:1723
#, php-format
msgid ""
"Note: phpMyAdmin gets the users' privileges directly from MySQL's privilege "
"tables. The content of these tables may differ from the privileges the "
"server uses, if they have been changed manually. In this case, you should %"
"sreload the privileges%s before you continue."
msgstr ""
"Note: phpMyAdmin obtient la liste des privilèges directement à partir des "
"tables MySQL. Le contenu de ces tables peut être différent des privilèges "
"effectifs, si des changements manuels ont été apportés. Dans ce cas, vous "
"devriez %srecharger les privilèges%s avant de continuer."

#: server_privileges.php:1776
msgid "The selected user was not found in the privilege table."
msgstr "L'utilisateur choisi n'existe pas dans la table des privilèges."

#: server_privileges.php:1816
msgid "Column-specific privileges"
msgstr "Privilèges de colonnes"

#: server_privileges.php:2017
msgid "Add privileges on the following database"
msgstr "Ajouter des privilèges sur cette base de données"

#: server_privileges.php:2035
msgid "Wildcards % and _ should be escaped with a \\ to use them literally"
msgstr "Préfixer avec \\ les passepartouts _ et % pour un usage littéral"

#: server_privileges.php:2038
msgid "Add privileges on the following table"
msgstr "Ajouter des privilèges sur cette table"

#: server_privileges.php:2095
msgid "Change Login Information / Copy User"
msgstr "Changement des informations de connexion / Copie d'utilisateur"

#: server_privileges.php:2098
msgid "Create a new user with the same privileges and ..."
msgstr "Créer un nouvel utilisateur avec les mêmes privilèges et ..."

#: server_privileges.php:2100
msgid "... keep the old one."
msgstr "... conserver intact l'ancien utilisateur."

#: server_privileges.php:2101
msgid " ... delete the old one from the user tables."
msgstr " ... supprimer l'ancien utilisateur."

#: server_privileges.php:2102
msgid ""
" ... revoke all active privileges from the old one and delete it afterwards."
msgstr ""
" ... effacer tous les privilèges de l'ancien utilisateur, puis l'effacer."

#: server_privileges.php:2103
msgid ""
" ... delete the old one from the user tables and reload the privileges "
"afterwards."
msgstr ""
" ... supprimer l'ancien utilisateur, puis recharger les privilèges au "
"serveur."

#: server_privileges.php:2126
msgid "Database for user"
msgstr "Base de données pour cet utilisateur"

#: server_privileges.php:2130
msgctxt "Create none database for user"
msgid "None"
msgstr "Aucune"

#: server_privileges.php:2131
msgid "Create database with same name and grant all privileges"
msgstr ""
"Créer une base portant son nom et donner à cet utilisateur tous les "
"privilèges sur cette base"

#: server_privileges.php:2132
msgid "Grant all privileges on wildcard name (username\\_%)"
msgstr "Donner les privilèges passepartout (utilisateur\\_%)"

#: server_privileges.php:2135
#, php-format
msgid "Grant all privileges on database &quot;%s&quot;"
msgstr "Donner tous les privilèges sur la base de données &quot;%s&quot;"

#: server_privileges.php:2158
#, php-format
msgid "Users having access to &quot;%s&quot;"
msgstr "Utilisateurs ayant accès à &quot;%s&quot;"

#: server_privileges.php:2266
msgid "global"
msgstr "global"

#: server_privileges.php:2268
msgid "database-specific"
msgstr "spécifique à cette base de données"

#: server_privileges.php:2270
msgid "wildcard"
msgstr "passepartout"

#: server_processlist.php:21
#, php-format
msgid "Thread %s was successfully killed."
msgstr "Le processus %s a été éliminé."

#: server_processlist.php:23
#, php-format
msgid ""
"phpMyAdmin was unable to kill thread %s. It probably has already been closed."
msgstr ""
"phpMyAdmin n'a pu éliminer le processus %s. Il était probablement déjà fermé."

#: server_processlist.php:52
msgid "ID"
msgstr "ID"

#: server_replication.php:49
msgid "Unknown error"
msgstr "Erreur inconnue"

#: server_replication.php:56
#, php-format
msgid "Unable to connect to master %s."
msgstr "Connexion impossible sur le maître %s."

#: server_replication.php:63
msgid ""
"Unable to read master log position. Possible privilege problem on master."
msgstr ""
"Impossible de lire la position du journal sur le maître. Possible problème "
"de privilège sur le maître."

#: server_replication.php:69
msgid "Unable to change master"
msgstr "Impossible de changer le maître"

#: server_replication.php:72
#, php-format
msgid "Master server changed succesfully to %s"
msgstr "Le serveur maître est maintenant %s"

#: server_replication.php:180
msgid "This server is configured as master in a replication process."
msgstr "Ce serveur est un serveur maître dans le processus de réplication."

#: server_replication.php:182 server_status.php:398
msgid "Show master status"
msgstr "Montrer l'état du maître"

#: server_replication.php:185
msgid "Show connected slaves"
msgstr "Montrer les esclaves connectés"

#: server_replication.php:208
#, php-format
msgid ""
"This server is not configured as master in a replication process. Would you "
"like to <a href=\"%s\">configure</a> it?"
msgstr ""
"Ce serveur n'est pas configuré comme maître dans un processus de "
"réplication. Désirez-vous le <a href=\"%s\">configurer</a> ?"

#: server_replication.php:215
msgid "Master configuration"
msgstr "Configuration du maître"

#: server_replication.php:216
msgid ""
"This server is not configured as master server in a replication process. You "
"can choose from either replicating all databases and ignoring certain "
"(useful if you want to replicate majority of databases) or you can choose to "
"ignore all databases by default and allow only certain databases to be "
"replicated. Please select the mode:"
msgstr ""
"Ce serveur n'est pas configuré comme maître dans un processus de "
"réplication. Vous pouvez soit répliquer toutes les bases tout en ignorant "
"certaines d'entre elles (utile si la majorité des bases doivent être "
"répliquées) soit ignorer toutes les bases en demandant que certaines d'entre "
"elles soient répliquées. Veuillez choisir le mode :"

#: server_replication.php:219
msgid "Replicate all databases; Ignore:"
msgstr "Répliquer toutes les bases de données; Ignorer :"

#: server_replication.php:220
msgid "Ignore all databases; Replicate:"
msgstr "Ignorer toutes les bases de données; Répliquer :"

#: server_replication.php:223
msgid "Please select databases:"
msgstr "Sélectionnez les bases de données : "

#: server_replication.php:226
msgid ""
"Now, add the following lines at the end of [mysqld] section in your my.cnf "
"and please restart the MySQL server afterwards."
msgstr ""
"Maintenant, ajoutez les lignes suivantes à la fin de votre fichier my.cnf "
"puis redémarrez le serveur MySQL."

#: server_replication.php:228
msgid ""
"Once you restarted MySQL server, please click on Go button. Afterwards, you "
"should see a message informing you, that this server <b>is</b> configured as "
"master"
msgstr ""
"Quand le serveur MySQL est redémarré, veuillez cliquer sur Exécuter. Par la "
"suite vous devriez voir un message vous informant que ce serveur est "
"configuré comme maître."

#: server_replication.php:291
msgid "Slave SQL Thread not running!"
msgstr "Le fil d'exécution SQL ne tourne pas sur le serveur esclave !"

#: server_replication.php:294
msgid "Slave IO Thread not running!"
msgstr "Le fil d'exécution IO ne tourne pas sur le serveur esclave !"

#: server_replication.php:303
msgid ""
"Server is configured as slave in a replication process. Would you like to:"
msgstr ""
"Le serveur est configuré comme esclave dans un processus de réplication. "
"Voudriez-vous :"

#: server_replication.php:306
msgid "See slave status table"
msgstr "Montrer l'état de l'esclave"

#: server_replication.php:309
msgid "Synchronize databases with master"
msgstr "Synchroniser les bases de données avec le serveur maître"

#: server_replication.php:320
msgid "Control slave:"
msgstr "Contrôler le serveur esclave: "

#: server_replication.php:323
msgid "Full start"
msgstr "Démarrer complètement"

#: server_replication.php:323
msgid "Full stop"
msgstr "Arrêter complètement"

#: server_replication.php:324
msgid "Reset slave"
msgstr "Réinitialiser l'esclave"

#: server_replication.php:325
#, php-format
msgid "SQL Thread %s only"
msgstr "%s seulement le fil d'exécution SQL"

#: server_replication.php:325 server_replication.php:326
msgid "Start"
msgstr "Démarrer"

#: server_replication.php:325 server_replication.php:326
msgid "Stop"
msgstr "Arrêter"

#: server_replication.php:326
#, php-format
msgid "IO Thread %s only"
msgstr "%s seulement le fil d'exécution des entrées-sorties"

#: server_replication.php:330
msgid "Error management:"
msgstr "Gestion des erreurs : "

#: server_replication.php:332
msgid "Skipping errors might lead into unsynchronized master and slave!"
msgstr ""
"Ignorer les erreurs peut mener à une désynchronisation entre les serveurs "
"maître et esclave !"

#: server_replication.php:334
msgid "Skip current error"
msgstr "Ignorer l'erreur courante"

#: server_replication.php:335
msgid "Skip next"
msgstr "Ignorer les prochaines"

#: server_replication.php:338
msgid "errors."
msgstr "erreurs."

#: server_replication.php:353
#, php-format
msgid ""
"This server is not configured as slave in a replication process. Would you "
"like to <a href=\"%s\">configure</a> it?"
msgstr ""
"Ce serveur n'est pas configuré comme esclave dans un processus de "
"réplication. Désirez-vous le <a href=\"%s\">configurer</a> ?"

#: server_status.php:46
msgid ""
"The number of transactions that used the temporary binary log cache but that "
"exceeded the value of binlog_cache_size and used a temporary file to store "
"statements from the transaction."
msgstr ""
"Le nombre de transactions qui ont utilisé la cache temporaire du log binaire "
"mais qui ont excédé la valeur de binlog_cache_size et ont utilisé un fichier "
"temporaire pour stocker les énoncés de la transaction."

#: server_status.php:47
msgid "The number of transactions that used the temporary binary log cache."
msgstr ""
"Le nombre de transactions qui ont utilisé la cache temporaire du log binaire."

#: server_status.php:48
msgid ""
"The number of temporary tables on disk created automatically by the server "
"while executing statements. If Created_tmp_disk_tables is big, you may want "
"to increase the tmp_table_size  value to cause temporary tables to be memory-"
"based instead of disk-based."
msgstr ""
"Le nombre de tables temporaires sur disque créées automatiquement par le "
"serveur lors de l'exécution d'énoncés. Si la valeur du paramètre "
"Created_tmp_disk_tables est trop grande, augmentez la valeur de "
"tmp_table_size afin que les tables temporaires soient maintenues en mémoire "
"au lieu d'être sur disque."

#: server_status.php:49
msgid "How many temporary files mysqld has created."
msgstr "Le nombre de fichiers temporaires créés par mysqld."

#: server_status.php:50
msgid ""
"The number of in-memory temporary tables created automatically by the server "
"while executing statements."
msgstr ""
"Le nombre de tables temporaires en mémoire créées automatiquement par le "
"serveur lors de l'exécution d'énoncés."

#: server_status.php:51
msgid ""
"The number of rows written with INSERT DELAYED for which some error occurred "
"(probably duplicate key)."
msgstr ""
"Le nombre d'enregistrements écrits avec INSERT DELAYED pour lesquels une "
"erreur est survenue (probablement un doublon sur la clé)."

#: server_status.php:52
msgid ""
"The number of INSERT DELAYED handler threads in use. Every different table "
"on which one uses INSERT DELAYED gets its own thread."
msgstr ""
"Le nombre de fils d'exécution utilisés pour INSERT DELAYED. Un fil est "
"utilisé pour chacune des tables sur lesquelles un INSERT DELAYED a lieu."

#: server_status.php:53
msgid "The number of INSERT DELAYED rows written."
msgstr "Le nombre d'enregistrements écrits via INSERT DELAYED."

#: server_status.php:54
msgid "The number of executed FLUSH statements."
msgstr "Le nombre de commandes FLUSH exécutées."

#: server_status.php:55
msgid "The number of internal COMMIT statements."
msgstr "Le nombre de commandes COMMIT internes."

#: server_status.php:56
msgid "The number of times a row was deleted from a table."
msgstr "Le nombre de fois qu'un enregistrement a été supprimé d'une table."

#: server_status.php:57
msgid ""
"The MySQL server can ask the NDB Cluster storage engine if it knows about a "
"table with a given name. This is called discovery. Handler_discover "
"indicates the number of time tables have been discovered."
msgstr ""
"Le serveur MySQL peut demander au moteur de données NDB Cluster s'il connaît "
"une table portant un certain nom. Ceci est appelé &quot;découverte&quot;. Ce "
"paramètre indique le nombre de fois que des tables ont été découvertes."

#: server_status.php:58
msgid ""
"The number of times the first entry was read from an index. If this is high, "
"it suggests that the server is doing a lot of full index scans; for example, "
"SELECT col1 FROM foo, assuming that col1 is indexed."
msgstr ""
"Le nombre de fois que la première entrée a été lue depuis un index. Si c'est "
"élevé, ceci suggère que le serveur effectue beaucoup de parcours complets "
"d'un index; par exemple, SELECT col1 FROM foo, en assumant que col1 est une "
"colonne indexée."

#: server_status.php:59
msgid ""
"The number of requests to read a row based on a key. If this is high, it is "
"a good indication that your queries and tables are properly indexed."
msgstr ""
"Le nombre de requêtes pour lire un enregistrement via une clé. Si élevé, "
"c'est une bonne indication que vos tables sont correctement indexées."

#: server_status.php:60
msgid ""
"The number of requests to read the next row in key order. This is "
"incremented if you are querying an index column with a range constraint or "
"if you are doing an index scan."
msgstr ""
"Le nombre de requêtes de lecture du prochain enregistrement, en ordre de "
"clé. Ceci est augmenté si vous interrogez une colonne indexée avec un "
"critère de fourchette ou si vous parcourez l'index."

#: server_status.php:61
msgid ""
"The number of requests to read the previous row in key order. This read "
"method is mainly used to optimize ORDER BY ... DESC."
msgstr ""
"Le nombre de requêtes de lecture de l'enregistrement précédent, en ordre de "
"clé. Utilisé surtout pour optimiser ORDER BY ... DESC."

#: server_status.php:62
msgid ""
"The number of requests to read a row based on a fixed position. This is high "
"if you are doing a lot of queries that require sorting of the result. You "
"probably have a lot of queries that require MySQL to scan whole tables or "
"you have joins that don't use keys properly."
msgstr ""
"Le nombre de requêtes de lecture d'un enregistrement basée sur une position "
"fixe. Ce nombre est élevé si vous faites de nombreuses requêtes qui "
"nécessitent de trier les résultats. Vous avez probablement un grand nombre "
"de requêtes qui demandent à MySQL de parcourir des tables en entier, ou vous "
"avez des jointures qui n'utilisent pas correctement les clés."

#: server_status.php:63
msgid ""
"The number of requests to read the next row in the data file. This is high "
"if you are doing a lot of table scans. Generally this suggests that your "
"tables are not properly indexed or that your queries are not written to take "
"advantage of the indexes you have."
msgstr ""
"Le nombre de requêtes de lecture du prochaine enregistrement dans le "
"fichier. Élevé si vous faites plusieurs parcours de tables. Ceci suggère que "
"vos tables ne sont pas correctement indexées ou que vos requêtes ne sont pas "
"écrites de façon à tirer parti des index que vous avez définis."

#: server_status.php:64
msgid "The number of internal ROLLBACK statements."
msgstr "Le nombre d'énoncés ROLLBACK internes."

#: server_status.php:65
msgid "The number of requests to update a row in a table."
msgstr "Le nombre de requêtes de mise à jour d'enregistrements."

#: server_status.php:66
msgid "The number of requests to insert a row in a table."
msgstr "Le nombre de requêtes d'insertion d'enregistrements."

#: server_status.php:67
msgid "The number of pages containing data (dirty or clean)."
msgstr "Le nombre de pages contenant des données."

#: server_status.php:68
msgid "The number of pages currently dirty."
msgstr "Le nombre de pages contenant des données «dirty»."

#: server_status.php:69
msgid "The number of buffer pool pages that have been requested to be flushed."
msgstr "Le nombre de pages de mémoire-tampon qui ont été effacées."

#: server_status.php:70
msgid "The number of free pages."
msgstr "Le nombre de pages libres."

#: server_status.php:71
msgid ""
"The number of latched pages in InnoDB buffer pool. These are pages currently "
"being read or written or that can't be flushed or removed for some other "
"reason."
msgstr ""
"Le nombre de pages dans la réserve InnoDB. Ce sont des pages actuellement en "
"train d'être lues ou écrites, ou qui ne peuvent être supprimées pour une "
"autre raison."

#: server_status.php:72
msgid ""
"The number of pages busy because they have been allocated for administrative "
"overhead such as row locks or the adaptive hash index. This value can also "
"be calculated as Innodb_buffer_pool_pages_total - "
"Innodb_buffer_pool_pages_free - Innodb_buffer_pool_pages_data."
msgstr ""
"Le nombre de pages occupées car elles ont été déallouées en raison de "
"verrous sur les enregistrements. Cette valeur peut également être calculée "
"comme suit: Innodb_buffer_pool_pages_total - Innodb_buffer_pool_pages_free - "
"Innodb_buffer_pool_pages_data."

#: server_status.php:73
msgid "Total size of buffer pool, in pages."
msgstr "Taille totale de la réserve, en pages."

#: server_status.php:74
msgid ""
"The number of \"random\" read-aheads InnoDB initiated. This happens when a "
"query is to scan a large portion of a table but in random order."
msgstr ""
"Le nombre de lectures «discontinues» effectuées par InnoDB. Ceci survient "
"lorsqu'une requête doit balayer une large portion de table en ordre "
"discontinu."

#: server_status.php:75
msgid ""
"The number of sequential read-aheads InnoDB initiated. This happens when "
"InnoDB does a sequential full table scan."
msgstr ""
"Le nombre de lectures séquentielles effectuées par InnoDB. Ceci survient "
"quand InnoDB fait un parcours séquentiel intégral de la table."

#: server_status.php:76
msgid "The number of logical read requests InnoDB has done."
msgstr "Le nombre de requêtes de lectures logiques effectuées par InnoDB."

#: server_status.php:77
msgid ""
"The number of logical reads that InnoDB could not satisfy from buffer pool "
"and had to do a single-page read."
msgstr ""
"Le nombre de lectures que InnoDB n'a pu faire à partir de la réserve, menant "
"à une lecture directe d'une page."

#: server_status.php:78
msgid ""
"Normally, writes to the InnoDB buffer pool happen in the background. "
"However, if it's necessary to read or create a page and no clean pages are "
"available, it's necessary to wait for pages to be flushed first. This "
"counter counts instances of these waits. If the buffer pool size was set "
"properly, this value should be small."
msgstr ""
"Normalement, l'écriture dans la réserve InnoDB se passe en arrière-plan. "
"Cependant, s'il est nécessaire de lire ou de créer une page et qu'aucune "
"page n'est disponible, InnoDB doit attendre que des pages soient libérées. "
"Ceci compte le nombre de fois qu'une telle attente a été nécessaire. Si la "
"taille de la réserve est adéquate, cette valeur devrait être petite."

#: server_status.php:79
msgid "The number writes done to the InnoDB buffer pool."
msgstr "Le nombre d'écritures faites dans la réserve InnoDB."

#: server_status.php:80
msgid "The number of fsync() operations so far."
msgstr "Le nombre d'opérations fsync() faites jusqu'à présent."

#: server_status.php:81
msgid "The current number of pending fsync() operations."
msgstr "Le nombre d'opérations fsync() actuellement en attente."

#: server_status.php:82
msgid "The current number of pending reads."
msgstr "Le nombre actuel de lectures en attente."

#: server_status.php:83
msgid "The current number of pending writes."
msgstr "Le nombre actuel d'écritures en attente."

#: server_status.php:84
msgid "The amount of data read so far, in bytes."
msgstr "La quantité d'octets lus jusqu'à présent."

#: server_status.php:85
msgid "The total number of data reads."
msgstr "Le nombre total de lectures de données."

#: server_status.php:86
msgid "The total number of data writes."
msgstr "Le nombre total d'écritures de données."

#: server_status.php:87
msgid "The amount of data written so far, in bytes."
msgstr "La quantité d'octets écrits jusqu'à présent."

#: server_status.php:88
msgid "The number of pages that have been written for doublewrite operations."
msgstr "Le nombre de pages utilisées pour des opérations «doublewrite»."

#: server_status.php:89
msgid "The number of doublewrite operations that have been performed."
msgstr "Le nombre d'opérations «doublewrite» effectuées."

#: server_status.php:90
msgid ""
"The number of waits we had because log buffer was too small and we had to "
"wait for it to be flushed before continuing."
msgstr ""
"Le nombre d'attentes en raison d'un tampon du fichier témoin trop petit; il "
"fallait attendre qu'il se libère avant de continuer."

#: server_status.php:91
msgid "The number of log write requests."
msgstr "Le nombre de requêtes d'écritures sur le fichier témoin."

#: server_status.php:92
msgid "The number of physical writes to the log file."
msgstr "Le nombre d'écritures physiques au fichier témoin."

#: server_status.php:93
msgid "The number of fsync() writes done to the log file."
msgstr "Le nombre d'écritures fsync() sur le fichier témoin."

#: server_status.php:94
msgid "The number of pending log file fsyncs."
msgstr "Le nombre de synchronisations (fsync) du fichier témoin en attente."

#: server_status.php:95
msgid "Pending log file writes."
msgstr "Le nombre d'écritures du fichier témoin en attente."

#: server_status.php:96
msgid "The number of bytes written to the log file."
msgstr "Le nombre d'octets écrits sur le fichier témoin."

#: server_status.php:97
msgid "The number of pages created."
msgstr "Le nombre de pages créées."

#: server_status.php:98
msgid ""
"The compiled-in InnoDB page size (default 16KB). Many values are counted in "
"pages; the page size allows them to be easily converted to bytes."
msgstr ""
"La taille de page InnoDB telle que compilée (16 Ko par défaut). Plusieurs "
"valeurs sont comptées par page; la taille de page leur permet d'être "
"facilement converties en octets."

#: server_status.php:99
msgid "The number of pages read."
msgstr "Le nombre de pages lues."

#: server_status.php:100
msgid "The number of pages written."
msgstr "Le nombre de pages écrites."

#: server_status.php:101
msgid "The number of row locks currently being waited for."
msgstr "Le nombre de verrous d'enregistrements actuellement en attente."

#: server_status.php:102
msgid "The average time to acquire a row lock, in milliseconds."
msgstr "Le temps d'attente moyen pour acquérir un verrou, en millisecondes."

#: server_status.php:103
msgid "The total time spent in acquiring row locks, in milliseconds."
msgstr "Le temps total utilisé pour acquérir un verrou, en millisecondes."

#: server_status.php:104
msgid "The maximum time to acquire a row lock, in milliseconds."
msgstr "Le temps d'attente maximum pour acquérir un verrou, en millisecondes."

#: server_status.php:105
msgid "The number of times a row lock had to be waited for."
msgstr "Le nombre de fois qu'on a dû attendre pour un verrou."

#: server_status.php:106
msgid "The number of rows deleted from InnoDB tables."
msgstr "Le nombre d'enregistrements supprimés des tables InnoDB."

#: server_status.php:107
msgid "The number of rows inserted in InnoDB tables."
msgstr "Le nombre d'enregistrements insérés dans des tables InnoDB."

#: server_status.php:108
msgid "The number of rows read from InnoDB tables."
msgstr "Le nombre d'enregistrements lus dans des tables InnoDB."

#: server_status.php:109
msgid "The number of rows updated in InnoDB tables."
msgstr "Le nombre d'enregistrements mis à jour dans des tables InnoDB."

#: server_status.php:110
msgid ""
"The number of key blocks in the key cache that have changed but haven't yet "
"been flushed to disk. It used to be known as Not_flushed_key_blocks."
msgstr ""
"Le nombre de blocs de clés dans la cache de clés qui ont été modifiés mais "
"pas encore transférés sur disque. Anciennement connu sous le nom "
"Not_flushed_key_blocks."

#: server_status.php:111
msgid ""
"The number of unused blocks in the key cache. You can use this value to "
"determine how much of the key cache is in use."
msgstr ""
"Le nombre de blocs inutilisés dans la cache de clés. Vous pouvez utiliser "
"cette valeur pour déterminer la proportion de la cache de clés qui est "
"utilisée."

#: server_status.php:112
msgid ""
"The number of used blocks in the key cache. This value is a high-water mark "
"that indicates the maximum number of blocks that have ever been in use at "
"one time."
msgstr ""
"Le nombre maximum de blocs utilisés dans le cache. Il s'agit de la valeur "
"maximum du nombre de blocs qui ont été utilisés en même temps dans le cache "
"de clés."

#: server_status.php:113
msgid "The number of requests to read a key block from the cache."
msgstr "Le nombre de requêtes de lecture d'un bloc de clés depuis la cache."

#: server_status.php:114
msgid ""
"The number of physical reads of a key block from disk. If Key_reads is big, "
"then your key_buffer_size value is probably too small. The cache miss rate "
"can be calculated as Key_reads/Key_read_requests."
msgstr ""
"Le nombre de lectures physiques d'un bloc de clés depuis le disque. Si cette "
"valeur est élevée, la taille de votre mémoire tampon de clés est trop "
"petite. Le taux d'échec de la cache peut être calculé par Key reads/Key read "
"requests."

#: server_status.php:115
msgid "The number of requests to write a key block to the cache."
msgstr "Le nombre de requêtes en vue d'écrire un bloc de clé dans la cache."

#: server_status.php:116
msgid "The number of physical writes of a key block to disk."
msgstr "Le nombre d'écritures physiques d'un bloc de clés vers le disque."

#: server_status.php:117
msgid ""
"The total cost of the last compiled query as computed by the query "
"optimizer. Useful for comparing the cost of different query plans for the "
"same query. The default value of 0 means that no query has been compiled yet."
msgstr ""
"Le coût total de la dernière requête compilée, tel que calculé par "
"l'optimiseur de requêtes. Utile pour comparer le coût de diverses stratégies "
"pour une même requête. La valeur de 0 indique qu'aucune requête n'a encore "
"été compilée."

#: server_status.php:118
msgid "The number of rows waiting to be written in INSERT DELAYED queues."
msgstr "Le nombre d'enregistrements en attente d'écriture (INSERT DELAYED)."

#: server_status.php:119
msgid ""
"The number of tables that have been opened. If opened tables is big, your "
"table cache value is probably too small."
msgstr ""
"Le nombre tables qui ont été ouvertes. Si trop élevé, votre cache de table "
"est probablement trop petite."

#: server_status.php:120
msgid "The number of files that are open."
msgstr "Le nombre de fichiers qui sont ouverts."

#: server_status.php:121
msgid "The number of streams that are open (used mainly for logging)."
msgstr "Le nombre de flux de données qui sont ouverts."

#: server_status.php:122
msgid "The number of tables that are open."
msgstr "Le nombre de tables qui sont ouvertes."

#: server_status.php:123
msgid "The number of free memory blocks in query cache."
msgstr "Le nombre de blocs de mémoire libre dans la cache de requêtes."

#: server_status.php:124
msgid "The amount of free memory for query cache."
msgstr "La quantité de mémoire libre dans la cache de requêtes."

#: server_status.php:125
msgid "The number of cache hits."
msgstr "Le nombre de succès dans la cache."

#: server_status.php:126
msgid "The number of queries added to the cache."
msgstr "Le nombre de requêtes ajoutées à la cache."

#: server_status.php:127
msgid ""
"The number of queries that have been removed from the cache to free up "
"memory for caching new queries. This information can help you tune the query "
"cache size. The query cache uses a least recently used (LRU) strategy to "
"decide which queries to remove from the cache."
msgstr ""
"Le nombre de requêtes qui ont été retirées de la cache pour libérer de la "
"mémoire afin de mettre en cache de nouvelles requêtes. Peut être utilisé "
"afin de peaufiner la taille de la cache. La stratégie utilisée pour "
"déterminer quelles requêtes seront retirées est LRU (least recently used)."

#: server_status.php:128
msgid ""
"The number of non-cached queries (not cachable, or not cached due to the "
"query_cache_type setting)."
msgstr ""
"Le nombre de requêtes non en cache (impossible à placer en cache, ou non "
"cachée en raison du paramètre query_cache_type)."

#: server_status.php:129
msgid "The number of queries registered in the cache."
msgstr "Le nombre de requêtes enregistrées dans la cache."

#: server_status.php:130
msgid "The total number of blocks in the query cache."
msgstr "Le nombre total de blocs dans la cache de requêtes."

#: server_status.php:131
msgctxt "$strShowStatusReset"
msgid "Reset"
msgstr "Réinitialiser"

#: server_status.php:132
msgid "The status of failsafe replication (not yet implemented)."
msgstr "L'état de la réplication sans échec (pas encore implantée)."

#: server_status.php:133
msgid ""
"The number of joins that do not use indexes. If this value is not 0, you "
"should carefully check the indexes of your tables."
msgstr ""
"Le nombre de jointures qui n'ont pas utilisé d'index. Si cette valeur est "
"supérieure à 0, vérifiez soigneusement les indexes de vos tables."

#: server_status.php:134
msgid "The number of joins that used a range search on a reference table."
msgstr ""
"Le nombre de jointures qui ont utilisé une recherche par plage sur une table "
"de référence."

#: server_status.php:135
msgid ""
"The number of joins without keys that check for key usage after each row. "
"(If this is not 0, you should carefully check the indexes of your tables.)"
msgstr ""
"Le nombre de jointures sans clés qui vérifient l'utilisation de clé à chaque "
"enregistrement. (Si ceci est supérieur à 0, vérifiez soigneusement les "
"indexes de vos tables.)"

#: server_status.php:136
msgid ""
"The number of joins that used ranges on the first table. (It's normally not "
"critical even if this is big.)"
msgstr ""
"Le nombre de jointures qui ont utilisé des plages sur la première table. "
"(Normalement non critique même si cette valeur est élevée.)"

#: server_status.php:137
msgid "The number of joins that did a full scan of the first table."
msgstr ""
"Le nombre de jointures qui ont nécessité le parcours complet de la première "
"table."

#: server_status.php:138
msgid "The number of temporary tables currently open by the slave SQL thread."
msgstr ""
"Le nombre de tables temporaires actuellement ouvertes par le fil d'exécution "
"SQL de l'esclave."

#: server_status.php:139
msgid ""
"Total (since startup) number of times the replication slave SQL thread has "
"retried transactions."
msgstr ""
"Nombre de fois (depuis le démarrage) que le fil d'exécution SQL de l'esclave "
"a envoyé à nouveau des transactions."

#: server_status.php:140
msgid "This is ON if this server is a slave that is connected to a master."
msgstr "Ceci est à ON si ce serveur est un esclave connecté à un maître."

#: server_status.php:141
msgid ""
"The number of threads that have taken more than slow_launch_time seconds to "
"create."
msgstr ""
"Le nombre de fils d'exécution dont le temps de création a excédé "
"slow_launch_time secondes."

#: server_status.php:142
msgid ""
"The number of queries that have taken more than long_query_time seconds."
msgstr ""
"Le nombre de requêtes dont le temps d'exécution a excédé long_query_time "
"secondes."

#: server_status.php:143
msgid ""
"The number of merge passes the sort algorithm has had to do. If this value "
"is large, you should consider increasing the value of the sort_buffer_size "
"system variable."
msgstr ""
"Le nombre d'opérations de fusion effectuées par l'algorithme de tri. Si ce "
"nombre est élevé, augmentez la valeur du paramètre sort_buffer_size."

#: server_status.php:144
msgid "The number of sorts that were done with ranges."
msgstr "Le nombre de tri effectués avec des plages."

#: server_status.php:145
msgid "The number of sorted rows."
msgstr "Le nombre d'enregistrements triés."

#: server_status.php:146
msgid "The number of sorts that were done by scanning the table."
msgstr "Le nombre de tri effectués via un parcours de la table."

#: server_status.php:147
msgid "The number of times that a table lock was acquired immediately."
msgstr "Le nombre de fois qu'un verrou de table a été acquis immédiatement."

#: server_status.php:148
msgid ""
"The number of times that a table lock could not be acquired immediately and "
"a wait was needed. If this is high, and you have performance problems, you "
"should first optimize your queries, and then either split your table or "
"tables or use replication."
msgstr ""
"Le nombre de fois qu'un verrou de table n'a pu être acquis immédiatement, "
"induisant un temps d'attente. Si ce nombre est élevé et que vous éprouvez "
"des problèmes de performance, commencez par optimiser vos requêtes, puis "
"subdivisez vos tables ou encore utiliser la réplication."

#: server_status.php:149
msgid ""
"The number of threads in the thread cache. The cache hit rate can be "
"calculated as Threads_created/Connections. If this value is red you should "
"raise your thread_cache_size."
msgstr ""
"Le nombre de fils dans la cache des fils d'exécution. Le taux peut être "
"calculé via Nombre de fils / connexion. Si cette valeur est en rouge, vous "
"devriez augmenter la taille de cette cache."

#: server_status.php:150
msgid "The number of currently open connections."
msgstr "Le nombre de connexions ouvertes actuellement."

#: server_status.php:151
msgid ""
"The number of threads created to handle connections. If Threads_created is "
"big, you may want to increase the thread_cache_size value. (Normally this "
"doesn't give a notable performance improvement if you have a good thread "
"implementation.)"
msgstr ""
"Le nombre de fils d'exécution créés afin de gérer les connexions. Si ce "
"nombre est trop grand, vous pourriez augmenter la valeur du paramètre "
"thread_cache_size. (Normalement, ceci ne procure pas une amélioration "
"perceptible de la performance si votre serveur gère correctement les fils "
"d'exécution.)"

#: server_status.php:152
msgid "The number of threads that are not sleeping."
msgstr "Le nombre de fils d'exécution non suspendus."

#: server_status.php:163
msgid "Runtime Information"
msgstr "Informations sur le serveur"

#: server_status.php:367
msgid "Handler"
msgstr "Gestionnaire"

#: server_status.php:368
msgid "Query cache"
msgstr "Cache des requêtes"

#: server_status.php:369
msgid "Threads"
msgstr "Fils d'exécution"

#: server_status.php:371
msgid "Temporary data"
msgstr "Données temporaires"

#: server_status.php:372
msgid "Delayed inserts"
msgstr "Insertions avec délais"

#: server_status.php:373
msgid "Key cache"
msgstr "Cache des clés"

#: server_status.php:374
msgid "Joins"
msgstr "Jointures"

#: server_status.php:376
msgid "Sorting"
msgstr "Mécanisme de tri"

#: server_status.php:378
msgid "Transaction coordinator"
msgstr "Coordonnateur des transactions"

#: server_status.php:388
msgid "Flush (close) all tables"
msgstr "Fermer toutes les tables"

#: server_status.php:390
msgid "Show open tables"
msgstr "Montrer les tables ouvertes"

#: server_status.php:395
msgid "Show slave hosts"
msgstr "Montrer les serveurs esclaves"

#: server_status.php:401
msgid "Show slave status"
msgstr "Montrer l'état des serveurs esclaves"

#: server_status.php:406
msgid "Flush query cache"
msgstr "Vider la cache des requêtes"

#: server_status.php:411
msgid "Show processes"
msgstr "Afficher les processus"

#: server_status.php:461
msgctxt "for Show status"
msgid "Reset"
msgstr "Réinitialiser"

#: server_status.php:467
#, php-format
msgid "This MySQL server has been running for %s. It started up on %s."
msgstr "Ce serveur MySQL fonctionne depuis %s. Il a démarré le %s."

#: server_status.php:477
msgid ""
"This MySQL server works as <b>master</b> and <b>slave</b> in <b>replication</"
"b> process."
msgstr ""
"Ce serveur est un serveur <b>maître</b> et <b>esclave</b> dans le processus "
"de réplication."

#: server_status.php:479
msgid "This MySQL server works as <b>master</b> in <b>replication</b> process."
msgstr ""
"Ce serveur est un serveur <b>maître</b> dans le processus de <b>réplication</"
"b>."

#: server_status.php:481
msgid "This MySQL server works as <b>slave</b> in <b>replication</b> process."
msgstr ""
"Ce serveur est un serveur <b>esclave</b> dans le processus de "
"<b>réplication</b>."

#: server_status.php:483
msgid ""
"For further information about replication status on the server, please visit "
"the <a href=#replication>replication section</a>."
msgstr ""
"Pour plus d'information sur l'état de la réplication sur ce serveur, "
"consultez la <a href=#replication>section de réplication</a>."

#: server_status.php:500
msgid ""
"<b>Server traffic</b>: These tables show the network traffic statistics of "
"this MySQL server since its startup."
msgstr ""
"<b>Statistiques sur le trafic</b>: Ce tableau indique le trafic réseau "
"observé sur ce serveur MySQL depuis son démarrage."

#: server_status.php:505
msgid "Traffic"
msgstr "Trafic"

#: server_status.php:505
msgid ""
"On a busy server, the byte counters may overrun, so those statistics as "
"reported by the MySQL server may be incorrect."
msgstr ""
"Sur un serveur surchargé, la capacité des compteurs d'octets peut être "
"dépassée, auquel cas les statistiques rapportées par MySQL peuvent être "
"inexactes."

#: server_status.php:506 server_status.php:551 server_status.php:614
#: server_status.php:672
msgid "per hour"
msgstr "par heure"

#: server_status.php:511
msgid "Received"
msgstr "Reçu"

#: server_status.php:521
msgid "Sent"
msgstr "Envoyé"

#: server_status.php:550
msgid "Connections"
msgstr "Connexions"

#: server_status.php:557
msgid "max. concurrent connections"
msgstr "max. de connexions simultanées"

#: server_status.php:564
msgid "Failed attempts"
msgstr "Tentatives échouées"

#: server_status.php:578
msgid "Aborted"
msgstr "Arrêts prématurés"

#: server_status.php:607
#, php-format
msgid ""
"<b>Query statistics</b>: Since its startup, %s queries have been sent to the "
"server."
msgstr ""
"<b>Statistiques sur les requêtes</b>: Depuis son démarrage, %s requêtes ont "
"été envoyées au serveur."

#: server_status.php:615
msgid "per minute"
msgstr "par minute"

#: server_status.php:616
msgid "per second"
msgstr "par seconde"

#: server_status.php:671
msgid "Query type"
msgstr "Type de requête"

#: server_status.php:845
msgid "Replication status"
msgstr "État de la réplication"

#: server_synchronize.php:92
msgid "Could not connect to the source"
msgstr "Connexion à la source impossible"

#: server_synchronize.php:95
msgid "Could not connect to the target"
msgstr "Connexion à la cible impossible"

#: server_synchronize.php:120 server_synchronize.php:123 tbl_create.php:75
#: tbl_get_field.php:19
#, php-format
msgid "'%s' database does not exist."
msgstr "La base de données «%s» n'existe pas."

#: server_synchronize.php:263
msgid "Structure Synchronization"
msgstr "Synchronisation de structure"

#: server_synchronize.php:270
msgid "Data Synchronization"
msgstr "Synchronisation des données"

#: server_synchronize.php:398 server_synchronize.php:837
msgid "not present"
msgstr "non présent"

#: server_synchronize.php:422 server_synchronize.php:865
msgid "Structure Difference"
msgstr "Différence dans la structure"

#: server_synchronize.php:423 server_synchronize.php:866
msgid "Data Difference"
msgstr "Différence dans les données"

#: server_synchronize.php:428 server_synchronize.php:871
msgid "Add column(s)"
msgstr "Ajouter des colonnes"

#: server_synchronize.php:429 server_synchronize.php:872
msgid "Remove column(s)"
msgstr "Supprimer des colonnes"

#: server_synchronize.php:430 server_synchronize.php:873
msgid "Alter column(s)"
msgstr "Modifier des colonnes"

#: server_synchronize.php:431 server_synchronize.php:874
msgid "Remove index(s)"
msgstr "Supprimer des index"

#: server_synchronize.php:432 server_synchronize.php:875
msgid "Apply index(s)"
msgstr "Appliquer des index"

#: server_synchronize.php:433 server_synchronize.php:876
msgid "Update row(s)"
msgstr "Modifier des enregistrements"

#: server_synchronize.php:434 server_synchronize.php:877
msgid "Insert row(s)"
msgstr "Insérer des enregistrements"

#: server_synchronize.php:444 server_synchronize.php:888
msgid "Would you like to delete all the previous rows from target tables?"
msgstr "Voulez-vous supprimer tous les enregistrements des tables cible ?"

#: server_synchronize.php:447 server_synchronize.php:892
msgid "Apply Selected Changes"
msgstr "Appliquer les changements sélectionnés"

#: server_synchronize.php:449 server_synchronize.php:894
msgid "Synchronize Databases"
msgstr "Synchroniser les bases de données"

#: server_synchronize.php:462
msgid "Selected target tables have been synchronized with source tables."
msgstr "Les tables sélectionnées ont été synchronisées."

#: server_synchronize.php:940
msgid "Target database has been synchronized with source database"
msgstr "La base cible a été synchronizée avec la base source"

#: server_synchronize.php:1001
msgid "The following queries have been executed:"
msgstr "Ces requêtes ont été exécutées :"

#: server_synchronize.php:1120
msgid "Enter manually"
msgstr "Saisir manuellement"

#: server_synchronize.php:1121
msgid "Current connection"
msgstr "Connexion actuelle"

#: server_synchronize.php:1150
#, php-format
msgid "Configuration: %s"
msgstr "Configuration : %s"

#: server_synchronize.php:1165
msgid "Socket"
msgstr "Interface de connexion (socket)"

#: server_synchronize.php:1211
msgid ""
"Target database will be completely synchronized with source database. Source "
"database will remain unchanged."
msgstr ""
"La base de données cible sera complètement synchronisée avec la base source. "
"La base source ne sera pas modifiée."

#: server_variables.php:34
msgid "Server variables and settings"
msgstr "Variables et réglages du serveur"

#: server_variables.php:54
msgid "Session value"
msgstr "Valeur pour la session"

#: server_variables.php:54 server_variables.php:88
msgid "Global value"
msgstr "Valeur globale"

#: setup/frames/config.inc.php:38 setup/frames/index.inc.php:213
msgid "Download"
msgstr "Télécharger"

#: setup/frames/index.inc.php:49
msgid "Cannot load or save configuration"
msgstr "Impossible de charger ou sauvegarder la configuration"

#: setup/frames/index.inc.php:50
#, fuzzy
#| msgid ""
#| "Please create web server writable folder [em]config[/em] in phpMyAdmin "
#| "top level directory as described in [a@../Documentation.html#setup_script]"
#| "documentation[/a]. Otherwise you will be only able to download or display "
#| "it."
msgid ""
"Please create web server writable folder [em]config[/em] in phpMyAdmin top "
"level directory as described in [a@Documentation.html#setup_script]"
"documentation[/a]. Otherwise you will be only able to download or display it."
msgstr ""
"Veuillez créer le répertoire [em]config[/em] accessible en écriture tel que "
"décrit sur [a@../Documentation.html#setup_script]documentation[/a]. Sinon "
"vous ne pourrez que télécharger ou afficher la configuration."

#: setup/frames/index.inc.php:57
msgid ""
"You are not using a secure connection; all data (including potentially "
"sensitive information, like passwords) is transferred unencrypted!"
msgstr ""
"Votre connexion n'est pas sécurisée; toutes les données sont transférées non-"
"encryptées !"

#: setup/frames/index.inc.php:60
#, php-format
msgid ""
"If your server is also configured to accept HTTPS requests follow [a@%s]this "
"link[/a] to use a secure connection."
msgstr ""
"Si votre serveur accepte les requêtes HTTPS, utilisez une [a@%s]connexion "
"sécurisée[/a]."

#: setup/frames/index.inc.php:64
msgid "Insecure connection"
msgstr "Connexion non sécurisée"

#: setup/frames/index.inc.php:88 setup/frames/menu.inc.php:15
msgid "Overview"
msgstr "Survol"

#: setup/frames/index.inc.php:96
msgid "Show hidden messages (#MSG_COUNT)"
msgstr "Afficher les messages cachés (#MSG_COUNT)"

#: setup/frames/index.inc.php:136
msgid "There are no configured servers"
msgstr "Aucun serveur n'est configuré"

#: setup/frames/index.inc.php:144
msgid "New server"
msgstr "Nouveau serveur"

#: setup/frames/index.inc.php:173
msgid "Default language"
msgstr "Langue par défaut"

#: setup/frames/index.inc.php:183
msgid "let the user choose"
msgstr "laisser l'utilisateur choisir"

#: setup/frames/index.inc.php:194
msgid "- none -"
msgstr "- aucun -"

#: setup/frames/index.inc.php:197
msgid "Default server"
msgstr "Serveur par défaut"

#: setup/frames/index.inc.php:207
msgid "End of line"
msgstr "Fin de ligne"

#: setup/frames/index.inc.php:212
msgid "Display"
msgstr "Afficher"

#: setup/frames/index.inc.php:216
msgid "Load"
msgstr "Charger"

#: setup/frames/index.inc.php:227
msgid "phpMyAdmin homepage"
msgstr "Site de phpMyAdmin"

#: setup/frames/index.inc.php:228
msgid "Donate"
msgstr "Faire un don"

#: setup/frames/servers.inc.php:28
msgid "Edit server"
msgstr "Modifier serveur"

#: setup/frames/servers.inc.php:37
msgid "Add a new server"
msgstr "Ajouter un serveur"

#: setup/lib/form_processing.lib.php:42
msgid "Warning"
msgstr "Avertissement"

#: setup/lib/form_processing.lib.php:43
msgid "Submitted form contains errors"
msgstr "Le formulaire soumis contient des erreurs"

#: setup/lib/form_processing.lib.php:44
msgid "Try to revert erroneous fields to their default values"
msgstr "Tenter de ramener les champs en erreur à leur valeur par défaut"

#: setup/lib/form_processing.lib.php:47
msgid "Ignore errors"
msgstr "Ignorer les erreurs"

#: setup/lib/form_processing.lib.php:49
msgid "Show form"
msgstr "Afficher le formulaire"

#: setup/lib/index.lib.php:118 setup/lib/index.lib.php:125
#: setup/lib/index.lib.php:142 setup/lib/index.lib.php:149
#: setup/lib/index.lib.php:157 setup/lib/index.lib.php:161
#: setup/lib/index.lib.php:164 setup/lib/index.lib.php:200
msgid "Version check"
msgstr "Vérification de version"

#: setup/lib/index.lib.php:119
msgid ""
"Neither URL wrapper nor CURL is available. Version check is not possible."
msgstr ""
"Ni CURL ni URL wrapper ne sont disponibles; impossible de chercher une "
"nouvelle version."

#: setup/lib/index.lib.php:126
msgid ""
"Reading of version failed. Maybe you're offline or the upgrade server does "
"not respond."
msgstr "Échec lors de la vérification de version."

#: setup/lib/index.lib.php:143
msgid "Got invalid version string from server"
msgstr "Un numéro de version invalide a été reçu du serveur."

#: setup/lib/index.lib.php:150
msgid "Unparsable version string"
msgstr "Analyse impossible du numéro de version."

#: setup/lib/index.lib.php:158
#, php-format
msgid ""
"A newer version of phpMyAdmin is available and you should consider "
"upgrading. The newest version is %s, released on %s."
msgstr ""
"Une nouvelle version de phpMyAdmin est disponible et vous devriez songer à "
"une mise à niveau. La version la plus récente est %s, publiée le %s."

#: setup/lib/index.lib.php:162
#, php-format
msgid ""
"You are using Git version, run [kbd]git pull[/kbd] :-)[br]The latest stable "
"version is %s, released on %s."
msgstr ""
"Vous utilisez une version phpMyAdmin obtenue grâce à git, faites [kbd]git "
"pull[/kbd] :-)[br]La dernière version stable est %s, publiée le %s."

#: setup/lib/index.lib.php:165
msgid "No newer stable version is available"
msgstr "Aucune version stable plus récente n'est disponible"

#: setup/lib/index.lib.php:250
msgid ""
"This [a@?page=form&amp;formset=features#tab_Security]option[/a] should be "
"disabled as it allows attackers to bruteforce login to any MySQL server. If "
"you feel this is necessary, use [a@?page=form&amp;"
"formset=features#tab_Security]trusted proxies list[/a]. However, IP-based "
"protection may not be reliable if your IP belongs to an ISP where thousands "
"of users, including you, are connected to."
msgstr ""
"Cette [a@?page=form&amp;formset=features#tab_Security]option[/a] ne devrait "
"pas être activée car elle permet à un attaquant de tenter de forcer l'entrée "
"sur tout serveur MySQL. Si vous en avez réellement besoin, utilisez [a@?"
"page=form&amp;formset=features#tab_Security]la liste des serveurs "
"mandataires de confiance[/a]."

#: setup/lib/index.lib.php:251
msgid ""
"You didn't have blowfish secret set and have enabled cookie authentication, "
"so a key was automatically generated for you. It is used to encrypt cookies; "
"you don't need to remember it."
msgstr ""
"Vous n'aviez pas configuré un secret Blowfish et utilisez l'authentification "
"cookie , alors une clé secrète a été générée pour vous. Elle sert à "
"encrypter les cookies, vous n'avez pas à vous en souvenir."

#: setup/lib/index.lib.php:252
#, php-format
msgid ""
"[a@?page=form&amp;formset=features#tab_Import_export]Bzip2 compression and "
"decompression[/a] requires functions (%s) which are unavailable on this "
"system."
msgstr ""
"[a@?page=form&amp;formset=features#tab_Import_export]La compression et "
"décompression Bzip2[/a] requièrent des fonctions (%s) non disponibles sur ce "
"serveur."

#: setup/lib/index.lib.php:253
msgid ""
"This value should be double checked to ensure that this directory is neither "
"world accessible nor readable or writable by other users on your server."
msgstr ""
"Assurez-vous que ce répertoire n'est pas accessible par les autres "
"utilisateurs."

#: setup/lib/index.lib.php:254
msgid ""
"This [a@?page=form&amp;formset=features#tab_Security]option[/a] should be "
"enabled if your web server supports it"
msgstr ""
"Cette [a@?page=form&amp;formset=features#tab_Security]option[/a] doit être "
"activée si votre serveur la supporte."

#: setup/lib/index.lib.php:255
#, php-format
msgid ""
"[a@?page=form&amp;formset=features#tab_Import_export]GZip compression and "
"decompression[/a] requires functions (%s) which are unavailable on this "
"system."
msgstr ""
"[a@?page=form&amp;formset=features#tab_Import_export]La compression et "
"décompression GZip[/a] requièrent des fonctions (%s) non disponibles sur ce "
"serveur."

#: setup/lib/index.lib.php:256
msgid ""
"[a@?page=form&formset=features#tab_Security]Login cookie validity[/a] should "
"be set to 1800 seconds (30 minutes) at most. Values larger than 1800 may "
"pose a security risk such as impersonation."
msgstr ""
"[a@?page=form&formset=features#tab_Security]Login cookie validity[/a] "
"devrait contenir une valeur d'au plus 1800 secondes (30 minutes). Une valeur "
"plus grande que 1800 pose un risque."

#: setup/lib/index.lib.php:257
#, php-format
msgid ""
"If you feel this is necessary, use additional protection settings - [a@?"
"page=servers&amp;mode=edit&amp;id=%1$d#tab_Server_config]host authentication"
"[/a] settings and [a@?page=form&amp;formset=features#tab_Security]trusted "
"proxies list[/a]. However, IP-based protection may not be reliable if your "
"IP belongs to an ISP where thousands of users, including you, are connected "
"to."
msgstr ""
"Si vous l'estimez nécessaire, utilisez des réglages de protection - [a@?"
"page=servers&amp;mode=edit&amp;id=%1$d#tab_Server_config]authentification du "
"serveur[/a] et [a@?page=form&amp;formset=features#tab_Security]serveurs "
"mandataires de confiance[/a]."

#: setup/lib/index.lib.php:258
#, php-format
msgid ""
"You set the [kbd]config[/kbd] authentication type and included username and "
"password for auto-login, which is not a desirable option for live hosts. "
"Anyone who knows or guesses your phpMyAdmin URL can directly access your "
"phpMyAdmin panel. Set [a@?page=servers&amp;mode=edit&amp;id=%1$d#tab_Server]"
"authentication type[/a] to [kbd]cookie[/kbd] or [kbd]http[/kbd]."
msgstr ""
"La méthode d'authentification [kbd]config[/kbd] permet une connexion "
"automatique, ce qui n'est pas souhaitable dans un environnement réel. Toute "
"personne qui connaît l'URL d'accès peut entrer dans votre phpMyAdmin. Il est "
"suggéré de régler votre [a@?page=servers&amp;mode=edit&amp;id=%1"
"$d#tab_Server]type d'authentification[/a] à [kbd]cookie[/kbd] ou [kbd]http[/"
"kbd]."

#: setup/lib/index.lib.php:259
#, php-format
msgid ""
"[a@?page=form&amp;formset=features#tab_Import_export]Zip compression[/a] "
"requires functions (%s) which are unavailable on this system."
msgstr ""
"[a@?page=form&amp;formset=features#tab_Import_export]La compression Zip[/a] "
"requiert des fonctions (%s) non disponibles sur ce serveur."

#: setup/lib/index.lib.php:260
#, php-format
msgid ""
"[a@?page=form&amp;formset=features#tab_Import_export]Zip decompression[/a] "
"requires functions (%s) which are unavailable on this system."
msgstr ""
"[a@?page=form&amp;formset=features#tab_Import_export]La décompression Zip[/"
"a] requiert des fonctions (%s) non disponibles sur ce serveur."

#: setup/lib/index.lib.php:283
msgid "You should use SSL connections if your web server supports it"
msgstr "Vous devriez utiliser des connexions SSL si votre serveur le permet."

#: setup/lib/index.lib.php:293
msgid "You should use mysqli for performance reasons"
msgstr "Il est recommandé d'utiliser mysqli"

#: setup/lib/index.lib.php:318
msgid "You allow for connecting to the server without a password."
msgstr "Vous permettez les connexions au serveur sans mot de passe."

#: setup/lib/index.lib.php:338
msgid "Key is too short, it should have at least 8 characters"
msgstr "La clé doit avoir un minimum de 8 caractères"

#: setup/lib/index.lib.php:345
msgid "Key should contain letters, numbers [em]and[/em] special characters"
msgstr ""
"La clé devrait contenir des lettres, des nombres et des caractères spéciaux"

#: sql.php:569 tbl_replace.php:380
#, php-format
msgid "Inserted row id: %1$d"
msgstr "Identifiant de l'enregistrement inséré : %1$d"

#: sql.php:586
msgid "Showing as PHP code"
msgstr "Affichage du code PHP"

#: sql.php:589 tbl_replace.php:354
msgid "Showing SQL query"
msgstr "Affichage de la requête SQL"

#: sql.php:591
#, fuzzy
#| msgid "Validate SQL"
msgid "Validated SQL"
msgstr "Valider SQL"

#: sql.php:817
#, php-format
msgid "Problems with indexes of table `%s`"
msgstr "Il y a des problèmes avec les index de la table `%s`"

#: sql.php:849
msgid "Label"
msgstr "Intitulé"

#: tbl_addfield.php:185 tbl_alter.php:100 tbl_indexes.php:97
#, php-format
msgid "Table %1$s has been altered successfully"
msgstr "La table %1$s a été modifiée avec succès."

#: tbl_change.php:246 tbl_select.php:25 tbl_select.php:26 tbl_select.php:29
#: tbl_select.php:32
msgid "Browse foreign values"
msgstr "Afficher les valeurs de la table liée"

#: tbl_change.php:276 tbl_change.php:314
msgid "Function"
msgstr "Fonction"

#: tbl_change.php:721
msgid " Because of its length,<br /> this column might not be editable "
msgstr ""
"Il est possible que cette colonne<br />ne soit pas éditable<br />en raison "
"de sa longueur"

#: tbl_change.php:836
msgid "Remove BLOB Repository Reference"
msgstr "Supprimer les références au dépôt BLOB"

#: tbl_change.php:842
msgid "Binary - do not edit"
msgstr "Binaire - ne pas éditer"

#: tbl_change.php:890
msgid "Upload to BLOB repository"
msgstr "Télécharger vers le dépôt BLOB"

#: tbl_change.php:1027
msgid "Insert as new row"
msgstr "Sauvegarder un nouvel enregistrement"

#: tbl_change.php:1028
msgid "Insert as new row and ignore errors"
msgstr "Sauvegarder un nouvel enregistrement (ignorer les erreurs)"

#: tbl_change.php:1029
msgid "Show insert query"
msgstr "Afficher l'énoncé d'insertion"

#: tbl_change.php:1040
msgid "and then"
msgstr "et ensuite"

#: tbl_change.php:1044
msgid "Go back to previous page"
msgstr "Retourner à la page précédente"

#: tbl_change.php:1045
msgid "Insert another new row"
msgstr "Insérer un nouvel enregistrement"

#: tbl_change.php:1049
msgid "Go back to this page"
msgstr "Demeurer sur cette page"

#: tbl_change.php:1057
msgid "Edit next row"
msgstr "Modifier l'enregistrement suivant"

#: tbl_change.php:1068
msgid ""
"Use TAB key to move from value to value, or CTRL+arrows to move anywhere"
msgstr ""
"Utilisez la tabulation pour aller d'une valeur à l'autre, ou CTRL+flèches "
"pour aller n'importe où"

#: tbl_change.php:1106
#, php-format
msgid "Restart insertion with %s rows"
msgstr "Recommencer l'insertion avec %s lignes"

#: tbl_chart.php:57
#, fuzzy
#| msgid "The privileges were reloaded successfully."
msgid "Chart generated successfully."
msgstr "Les privilèges ont été rechargés."

#: tbl_chart.php:60
#, fuzzy
#| msgid ""
#| "May be approximate. See [a@./Documentation.html#faq3_11@Documentation]FAQ "
#| "3.11[/a]"
msgid ""
"The result of this query can't be used for a chart. See [a@./Documentation."
"html#faq6_29@Documentation]FAQ 6.29[/a]"
msgstr ""
"Peut être approximatif. Voir [a@./Documentation.html#faq3_11@Documentation]"
"FAQ 3.11[/a]"

#: tbl_chart.php:91
msgid "Width"
msgstr ""

#: tbl_chart.php:95
msgid "Height"
msgstr ""

#: tbl_chart.php:99
msgid "Title"
msgstr ""

#: tbl_chart.php:104
msgid "X Axis label"
msgstr ""

#: tbl_chart.php:108
msgid "Y Axis label"
msgstr ""

#: tbl_chart.php:113
msgid "Area margins"
msgstr ""

#: tbl_chart.php:123
msgid "Legend margins"
msgstr ""

#: tbl_chart.php:135
#, fuzzy
#| msgid "Mar"
msgid "Bar"
msgstr "Mars"

#: tbl_chart.php:136
msgid "Line"
msgstr ""

#: tbl_chart.php:137
msgid "Radar"
msgstr ""

#: tbl_chart.php:139
#, fuzzy
#| msgid "PiB"
msgid "Pie"
msgstr "Pio"

#: tbl_chart.php:145
#, fuzzy
#| msgid "Query type"
msgid "Bar type"
msgstr "Type de requête"

#: tbl_chart.php:147
#, fuzzy
#| msgid "Packed"
msgid "Stacked"
msgstr "Compressé"

#: tbl_chart.php:148
msgid "Multi"
msgstr ""

#: tbl_chart.php:153
msgid "Continuous image"
msgstr ""

#: tbl_chart.php:156
msgid ""
"For compatibility reasons the chart image is segmented by default, select "
"this to draw the whole chart in one image."
msgstr ""

#: tbl_chart.php:167
msgid ""
"When drawing a radar chart all values are normalized to a range [0..10]."
msgstr ""

#: tbl_chart.php:174
msgid ""
"Note that not every result table can be put to the chart. See <a href=\"./"
"Documentation.html#faq6_29\" target=\"Documentation\">FAQ 6.29</a>"
msgstr ""

#: tbl_chart.php:182
msgid "Redraw"
msgstr ""

#: tbl_create.php:55
#, php-format
msgid "Table %s already exists!"
msgstr "La table %s existe déjà !"

#: tbl_create.php:241
#, php-format
msgid "Table %1$s has been created."
msgstr "La table %1$s a été créée."

#: tbl_export.php:24
msgid "View dump (schema) of table"
msgstr "<b>Afficher le schéma</b> de la table"

#: tbl_indexes.php:66
msgid "The name of the primary key must be \"PRIMARY\"!"
msgstr "Le nom d'une clé primaire doit être «PRIMARY»!"

#: tbl_indexes.php:74
msgid "Can't rename index to PRIMARY!"
msgstr "La clé ne peut être renommée PRIMARY!"

#: tbl_indexes.php:90
msgid "No index parts defined!"
msgstr "Aucune colonne n'a été définie pour cet index!"

#: tbl_indexes.php:158
msgid "Create a new index"
msgstr "Créer un nouvel index"

#: tbl_indexes.php:160
msgid "Modify an index"
msgstr "Modifier un index"

#: tbl_indexes.php:166
msgid "Index name:"
msgstr "Nom de l'index :"

#: tbl_indexes.php:172
msgid "Index type:"
msgstr "Type d'index :"

#: tbl_indexes.php:182
msgid ""
"(\"PRIMARY\" <b>must</b> be the name of and <b>only of</b> a primary key!)"
msgstr "(«PRIMARY» <b>doit et ne peut être</b> que le nom d'une clé primaire!)"

#: tbl_indexes.php:249
#, php-format
msgid "Add to index &nbsp;%s&nbsp;column(s)"
msgstr "Ajouter à l'index&nbsp;%s&nbsp;colonne(s)"

#: tbl_indexes.php:254 tbl_structure.php:679 tbl_structure.php:690
msgid "Column count has to be larger than zero."
msgstr "Le nombre de champs doit être plus grand que zéro."

#: tbl_move_copy.php:44
msgid "Can't move table to same one!"
msgstr "On ne peut déplacer la table sur elle-même!"

#: tbl_move_copy.php:46
msgid "Can't copy table to same one!"
msgstr "On ne peut copier la table sur elle-même!"

#: tbl_move_copy.php:54
#, php-format
msgid "Table %s has been moved to %s."
msgstr "La table %s a été déplacée vers %s."

#: tbl_move_copy.php:56
#, php-format
msgid "Table %s has been copied to %s."
msgstr "La table %s a été copiée vers %s."

#: tbl_move_copy.php:80
msgid "The table name is empty!"
msgstr "Le nom de la table est vide"

#: tbl_operations.php:246
msgid "Alter table order by"
msgstr "<b>Ordonner</b> la table par"

#: tbl_operations.php:255
msgid "(singly)"
msgstr "(à refaire après insertions/destructions)"

#: tbl_operations.php:275
msgid "Move table to (database<b>.</b>table):"
msgstr "Déplacer la table vers (base<b>.</b>table) : "

#: tbl_operations.php:333
msgid "Table options"
msgstr "<b>Options</b> pour cette table"

#: tbl_operations.php:337
msgid "Rename table to"
msgstr "Changer le nom de la table pour"

#: tbl_operations.php:508
msgid "Copy table to (database<b>.</b>table):"
msgstr "Copier la table vers (base<b>.</b>table) :"

#: tbl_operations.php:555
msgid "Switch to copied table"
msgstr "Aller à la table copiée"

#: tbl_operations.php:567
msgid "Table maintenance"
msgstr "<b>Maintenance</b> de la table"

#: tbl_operations.php:588
msgid "Defragment table"
msgstr "Défragmenter la table"

#: tbl_operations.php:627
#, php-format
msgid "Table %s has been flushed"
msgstr "La table %s a été rechargée"

#: tbl_operations.php:633
msgid "Flush the table (FLUSH)"
msgstr "Recharger la table (FLUSH)"

#: tbl_operations.php:642
#, fuzzy
#| msgid "Delete tracking data for this table"
msgid "Delete data or table"
msgstr "Supprimer les données de suivi de cette table"

#: tbl_operations.php:657
msgid "Empty the table (TRUNCATE)"
msgstr ""

#: tbl_operations.php:677
#, fuzzy
#| msgid "Go to database"
msgid "Delete the table (DROP)"
msgstr "Aller à la base de données"

#: tbl_operations.php:698
msgid "Partition maintenance"
msgstr "Gestion des partitions"

#: tbl_operations.php:706
#, php-format
msgid "Partition %s"
msgstr "Partition %s"

#: tbl_operations.php:709
msgid "Analyze"
msgstr "Analyser"

#: tbl_operations.php:710
msgid "Check"
msgstr "Vérifier"

#: tbl_operations.php:711
msgid "Optimize"
msgstr "Optimiser"

#: tbl_operations.php:712
msgid "Rebuild"
msgstr "Reconstruire"

#: tbl_operations.php:713
msgid "Repair"
msgstr "Réparer"

#: tbl_operations.php:725
msgid "Remove partitioning"
msgstr "Supprimer le partitionnement"

#: tbl_operations.php:751
msgid "Check referential integrity:"
msgstr "Vérifier l'intégrité référentielle"

#: tbl_printview.php:72
msgid "Show tables"
msgstr "Afficher les tables"

#: tbl_printview.php:307 tbl_structure.php:746
msgid "Space usage"
msgstr "Espace utilisé"

#: tbl_printview.php:311 tbl_structure.php:750
msgid "Usage"
msgstr "Espace"

#: tbl_printview.php:338 tbl_structure.php:777
msgid "Effective"
msgstr "Effectif"

#: tbl_printview.php:363 tbl_structure.php:815
msgid "Row Statistics"
msgstr "Statistiques"

#: tbl_printview.php:366 tbl_structure.php:818
msgid "Statements"
msgstr "Information"

#: tbl_printview.php:377 tbl_structure.php:830
msgid "static"
msgstr "statique"

#: tbl_printview.php:379 tbl_structure.php:832
msgid "dynamic"
msgstr "dynamique"

#: tbl_printview.php:401 tbl_structure.php:875
msgid "Row length"
msgstr "Longueur enr."

#: tbl_printview.php:411 tbl_structure.php:883
msgid " Row size "
msgstr " Taille enr. "

#: tbl_relation.php:276
#, php-format
msgid "Error creating foreign key on %1$s (check data types)"
msgstr ""
"Erreur lors de la création de la clé étrangère sur %1$s (vérifiez le type "
"des colonnes)"

#: tbl_relation.php:402
msgid "Internal relation"
msgstr "Relation interne"

#: tbl_relation.php:404
msgid ""
"An internal relation is not necessary when a corresponding FOREIGN KEY "
"relation exists."
msgstr ""
"Une relation interne n'est pas nécessaire lorsqu'une clé correspondante de "
"type FOREIGN KEY existe"

#: tbl_relation.php:410
msgid "Foreign key constraint"
msgstr "Contrainte de clé étrangère"

#: tbl_row_action.php:28
msgid "No rows selected"
msgstr "Aucun enregistrement n'a été sélectionné"

#: tbl_select.php:129
msgid "Do a \"query by example\" (wildcard: \"%\")"
msgstr "Recherche «par valeur» (passepartout: «% ») "

#: tbl_select.php:135
msgid "Operator"
msgstr "Opérateur"

#: tbl_select.php:266
msgid "Select columns (at least one):"
msgstr "Choisir les colonnes (au moins une)"

#: tbl_select.php:284
msgid "Add search conditions (body of the \"where\" clause):"
msgstr "Critères de recherche (pour l'énoncé «where») :"

#: tbl_select.php:291
msgid "Number of rows per page"
msgstr "Nombre d'enregistrements par page"

#: tbl_select.php:297
msgid "Display order:"
msgstr "Ordre d'affichage :"

#: tbl_structure.php:160 tbl_structure.php:164
msgid "Browse distinct values"
msgstr "Affiche les valeurs distinctes"

#: tbl_structure.php:383
msgctxt "None for default"
msgid "None"
msgstr "Aucune"

#: tbl_structure.php:396
#, php-format
msgid "Column %s has been dropped"
msgstr "La colonne %s a été effacée"

#: tbl_structure.php:407 tbl_structure.php:482
#, php-format
msgid "A primary key has been added on %s"
msgstr "Une clé primaire a été ajoutée sur %s"

#: tbl_structure.php:422 tbl_structure.php:437 tbl_structure.php:452
#: tbl_structure.php:495 tbl_structure.php:508 tbl_structure.php:521
#, php-format
msgid "An index has been added on %s"
msgstr "Un index a été ajouté sur %s"

#: tbl_structure.php:595 tbl_structure.php:597
msgid "Relation view"
msgstr "Gestion des relations"

#: tbl_structure.php:604 tbl_structure.php:606
msgid "Propose table structure"
msgstr "Suggérer des optimisations quant à la structure de la table"

#: tbl_structure.php:629
msgid "Add column"
msgstr "Ajouter une colonne"

#: tbl_structure.php:643
msgid "At End of Table"
msgstr "En fin de table"

#: tbl_structure.php:644
msgid "At Beginning of Table"
msgstr "En début de table"

#: tbl_structure.php:645
#, php-format
msgid "After %s"
msgstr "Après %s"

#: tbl_structure.php:684
#, php-format
msgid "Create an index on &nbsp;%s&nbsp;columns"
msgstr "Créer un index sur &nbsp;%s&nbsp;colonnes"

#: tbl_structure.php:846
msgid "partitioned"
msgstr "partitionné"

#: tbl_tracking.php:109
#, php-format
msgid "Tracking report for table `%s`"
msgstr "Rapport de suivi pour la table `%s`"

#: tbl_tracking.php:182
#, php-format
msgid "Version %s is created, tracking for %s.%s is activated."
msgstr "Version %s créée, le suivi pour %s.%s est activé."

#: tbl_tracking.php:190
#, php-format
msgid "Tracking for %s.%s , version %s is deactivated."
msgstr "Le suivi pour %s.%s , version %s est désactivé."

#: tbl_tracking.php:198
#, php-format
msgid "Tracking for %s.%s , version %s is activated."
msgstr "Le suivi pour %s.%s , version %s est activé."

#: tbl_tracking.php:208
msgid "SQL statements executed."
msgstr "Énoncés SQL exécutés."

#: tbl_tracking.php:215
msgid ""
"You can execute the dump by creating and using a temporary database. Please "
"ensure that you have the privileges to do so."
msgstr ""
"Vous pouvez exécuter cette exportation en créant une base de données "
"temporaire. Veuillez vous assurer que vous avez les privilèges appropriés à "
"cette opération."

#: tbl_tracking.php:216
msgid "Comment out these two lines if you do not need them."
msgstr "Enlevez les deux lignes suivantes si elles sont inutiles."

#: tbl_tracking.php:225
msgid "SQL statements exported. Please copy the dump or execute it."
msgstr "Énoncés SQL exportés. Vous pouvez copier le fichier ou l'exécuter."

#: tbl_tracking.php:256
#, php-format
msgid "Version %s snapshot (SQL code)"
msgstr "Instantané de la version %s (code SQL)"

#: tbl_tracking.php:375
msgid "Tracking statements"
msgstr "Suivi des énoncés"

#: tbl_tracking.php:391 tbl_tracking.php:498
#, php-format
msgid "Show %s with dates from %s to %s by user %s %s"
msgstr "Montrer %s depuis le %s jusqu'au %s par l'utilisateur %s %s"

#: tbl_tracking.php:404 tbl_tracking.php:455
msgid "Date"
msgstr "Date"

#: tbl_tracking.php:406
msgid "Data definition statement"
msgstr "Énoncé de définition de données"

#: tbl_tracking.php:457
msgid "Data manipulation statement"
msgstr "Énoncé de manipulation de données"

#: tbl_tracking.php:501
msgid "SQL dump (file download)"
msgstr "Exportation SQL (télécharger)"

#: tbl_tracking.php:502
msgid "SQL dump"
msgstr "Exportation SQL"

#: tbl_tracking.php:503
msgid "This option will replace your table and contained data."
msgstr "Cette option remplacera votre table et son contenu."

#: tbl_tracking.php:503
msgid "SQL execution"
msgstr "Exécution SQL"

#: tbl_tracking.php:515
#, php-format
msgid "Export as %s"
msgstr "Exporter en tant que %s"

#: tbl_tracking.php:555
msgid "Show versions"
msgstr "Montrer les versions"

#: tbl_tracking.php:587
msgid "Version"
msgstr "Version"

#: tbl_tracking.php:634
#, php-format
msgid "Deactivate tracking for %s.%s"
msgstr "Désactiver le suivi de %s.%s"

#: tbl_tracking.php:636
msgid "Deactivate now"
msgstr "Désactiver maintenant"

#: tbl_tracking.php:647
#, php-format
msgid "Activate tracking for %s.%s"
msgstr "Activer le suivi de %s.%s"

#: tbl_tracking.php:649
msgid "Activate now"
msgstr "Activer maintenant"

#: tbl_tracking.php:662
#, php-format
msgid "Create version %s of %s.%s"
msgstr "Créer la version %s de %s.%s"

#: tbl_tracking.php:666
msgid "Track these data definition statements:"
msgstr "Suivre les énoncés de définition de données suivants :"

#: tbl_tracking.php:674
msgid "Track these data manipulation statements:"
msgstr "Suivre les énoncés de manipulation de données suivants :"

#: tbl_tracking.php:682
msgid "Create version"
msgstr "Créer une version"

#: themes.php:31
#, php-format
msgid ""
"No themes support; please check your configuration and/or your themes in "
"directory %s."
msgstr ""
"Les thèmes ne sont pas supportés, veuillez vérifier votre configuration et/"
"ou vos thèmes dans le répertoire %s."

#: themes.php:41
msgid "Get more themes!"
msgstr "Obtenez d'autres thèmes!"

#: transformation_overview.php:24
msgid "Available MIME types"
msgstr "Types MIME disponibles"

#: transformation_overview.php:37
msgid ""
"MIME types printed in italics do not have a separate transformation function"
msgstr ""
"Les types MIME affichées en italiques ne possèdent pas de fonctions de "
"transformation."

#: transformation_overview.php:42
msgid "Available transformations"
msgstr "Transformations disponibles"

#: transformation_overview.php:47
msgctxt "for MIME transformation"
msgid "Description"
msgstr "Description"

#: user_password.php:49
msgid "You don't have sufficient privileges to be here right now!"
msgstr "Vous n'êtes pas autorisé à accéder à cette page"

#: user_password.php:111
msgid "The profile has been updated."
msgstr "Le profil a été modifié."

#: view_create.php:141
msgid "VIEW name"
msgstr "Nom de la vue"

#: view_operations.php:91
msgid "Rename view to"
msgstr "Changer le nom de la vue pour"

#~ msgid "New table"
#~ msgstr "Nouvelle table"

#~ msgid "server name"
#~ msgstr "nom de serveur"

#~ msgid "database name"
#~ msgstr "nom de base de données"

#~ msgid "table name"
#~ msgstr "nom de table"

#~ msgid "Edit PDF Pages"
#~ msgstr "Préparer le schéma en PDF"

#~ msgid "Data Dictionary Format"
#~ msgstr "Orientation du dictionnaire"

#~ msgid "no"
#~ msgstr "non"

#~ msgid "Enter login options for signon authentication"
#~ msgstr "Entrez les options pour l'authentification signon"

#~ msgid "Signon login options"
#~ msgstr "Option de connexion signon"

#~ msgid "PMA database"
#~ msgstr "Base de données PMA"

#~ msgid ""
#~ "SQL queries settings, for SQL Query box options see [a@?page=form&amp;"
#~ "formset=main_frame#tab_Sql_box]Navigation frame[/a] settings"
#~ msgstr ""
#~ "Réglages pour requêtes SQL, voir [a@?page=form&amp;"
#~ "formset=main_frame#tab_Sql_box]Navigation frame[/a]"

#~ msgid "yes"
#~ msgstr "oui"<|MERGE_RESOLUTION|>--- conflicted
+++ resolved
@@ -3,13 +3,8 @@
 msgstr ""
 "Project-Id-Version: phpMyAdmin 3.4.0-dev\n"
 "Report-Msgid-Bugs-To: phpmyadmin-devel@lists.sourceforge.net\n"
-<<<<<<< HEAD
 "POT-Creation-Date: 2010-09-05 09:06-0400\n"
-"PO-Revision-Date: 2010-08-28 18:10+0200\n"
-=======
-"POT-Creation-Date: 2010-08-30 17:37+0200\n"
 "PO-Revision-Date: 2010-09-05 15:34+0200\n"
->>>>>>> 333fad96
 "Last-Translator: Marc Delisle <marc@infomarc.info>\n"
 "Language-Team: french <fr@li.org>\n"
 "MIME-Version: 1.0\n"
@@ -3242,12 +3237,7 @@
 msgid "Light tabs"
 msgstr "Onglets légers"
 
-<<<<<<< HEAD
 #: libraries/config/messages.inc.php:286
-#, fuzzy
-=======
-#: libraries/config/messages.inc.php:285
->>>>>>> 333fad96
 msgid ""
 "Maximum number of characters shown in any non-numeric column on browse view"
 msgstr ""
@@ -3307,26 +3297,15 @@
 msgid "Login cookie validity"
 msgstr "Durée de validité de la connexion (mode cookie)"
 
-<<<<<<< HEAD
 #: libraries/config/messages.inc.php:296
-msgid "Double size of textarea for LONGTEXT columns"
-msgstr ""
-=======
-#: libraries/config/messages.inc.php:295
 msgid "Double size of textarea for LONGTEXT fields"
 msgstr "Doubler la taille de la zone de texte pour les colonnes LONGTEXT"
->>>>>>> 333fad96
 
 #: libraries/config/messages.inc.php:297
 msgid "Bigger textarea for LONGTEXT"
 msgstr "Zone de texte plus grande pour LONGTEXT"
 
-<<<<<<< HEAD
-#: libraries/config/messages.inc.php:298
-#, fuzzy
-=======
 #: libraries/config/messages.inc.php:297
->>>>>>> 333fad96
 #| msgid "Uses icons on main page in lists and menu tabs."
 msgid "Use icons on main page"
 msgstr "Utiliser des icônes sur la page principale"
@@ -3377,16 +3356,7 @@
 msgid "Maximum tables"
 msgstr "Nombre maximum de tables"
 
-<<<<<<< HEAD
 #: libraries/config/messages.inc.php:309
-#, fuzzy
-=======
-#: libraries/config/messages.inc.php:308
->>>>>>> 333fad96
-#| msgid ""
-#| "Disable the default warning that is displayed if mcrypt is missing for "
-#| "cookie authentication.  You can set this parameter to <tt>TRUE</tt> to "
-#| "stop this message from appearing."
 msgid ""
 "Disable the default warning that is displayed if mcrypt is missing for "
 "cookie authentication"
@@ -3410,12 +3380,7 @@
 msgid "Memory limit"
 msgstr "Limite mémoire"
 
-<<<<<<< HEAD
 #: libraries/config/messages.inc.php:313
-#, fuzzy
-=======
-#: libraries/config/messages.inc.php:312
->>>>>>> 333fad96
 #| msgid "Show/Hide left menu"
 msgid "Show left delete link"
 msgstr "Montrer à gauche le lien d'effacement"
@@ -3430,12 +3395,7 @@
 "Utiliser l'ordre naturel pour trier les noms de tables et de bases de "
 "données"
 
-<<<<<<< HEAD
 #: libraries/config/messages.inc.php:316
-#, fuzzy
-=======
-#: libraries/config/messages.inc.php:315
->>>>>>> 333fad96
 #| msgid "Alter table order by"
 msgid "Natural order"
 msgstr "Ordre naturel"
@@ -3485,12 +3445,7 @@
 "Désactiver l'avertissement affiché sur la page Structure de bases de données "
 "si l'une des tables du stockage de configuration phpMyAdmin est manquante"
 
-<<<<<<< HEAD
 #: libraries/config/messages.inc.php:326
-#, fuzzy
-=======
-#: libraries/config/messages.inc.php:325
->>>>>>> 333fad96
 msgid "Missing phpMyAdmin configuration storage tables"
 msgstr "Tables manquantes pour le stockage de configuration phpMyAdmin"
 
@@ -3506,12 +3461,7 @@
 msgid "Protect binary columns"
 msgstr "Protéger les colonnes avec contenu binaire"
 
-<<<<<<< HEAD
 #: libraries/config/messages.inc.php:331
-#, fuzzy
-=======
-#: libraries/config/messages.inc.php:330
->>>>>>> 333fad96
 #| msgid ""
 #| "Enable if you want DB-based query history (requires pmadb). If disabled, "
 #| "this utilizes JS-routines to display query history (lost by window close)."
@@ -3548,32 +3498,17 @@
 msgid "Query window height (in pixels)"
 msgstr "Hauteur de la fenêtre de requêtes (en pixels)"
 
-<<<<<<< HEAD
 #: libraries/config/messages.inc.php:339
-#, fuzzy
-=======
-#: libraries/config/messages.inc.php:338
->>>>>>> 333fad96
 #| msgid "Query window"
 msgid "Query window height"
 msgstr "Hauteur de la fenêtre de requêtes"
 
-<<<<<<< HEAD
 #: libraries/config/messages.inc.php:340
-#, fuzzy
-=======
-#: libraries/config/messages.inc.php:339
->>>>>>> 333fad96
 #| msgid "Query window"
 msgid "Query window width (in pixels)"
 msgstr "Largeur de la fenêtre de requêtes (en pixels)"
 
-<<<<<<< HEAD
 #: libraries/config/messages.inc.php:341
-#, fuzzy
-=======
-#: libraries/config/messages.inc.php:340
->>>>>>> 333fad96
 #| msgid "Query window"
 msgid "Query window width"
 msgstr "Largeur de la fenêtre de requêtes"
@@ -3588,12 +3523,7 @@
 msgid "Recoding engine"
 msgstr "Moteur de conversion"
 
-<<<<<<< HEAD
 #: libraries/config/messages.inc.php:344
-#, fuzzy
-=======
-#: libraries/config/messages.inc.php:343
->>>>>>> 333fad96
 #| msgid "Repeat the headers every X cells, or 0 to deactivate."
 msgid "Repeat the headers every X cells, [kbd]0[/kbd] deactivates this feature"
 msgstr "Répète les en-têtes toutes les X cellules, [kbd]0[/kbd] désactive ceci"
@@ -3602,12 +3532,7 @@
 msgid "Repeat headers"
 msgstr "Répéter les en-têtes"
 
-<<<<<<< HEAD
 #: libraries/config/messages.inc.php:346
-#, fuzzy
-=======
-#: libraries/config/messages.inc.php:345
->>>>>>> 333fad96
 #| msgid ""
 #| "Shows a help button instead of the &quot;Documentation&quot; message."
 msgid "Show help button instead of Documentation text"
@@ -3630,12 +3555,7 @@
 msgid "Leave blank if not used"
 msgstr "Laisser vide si non utilisé"
 
-<<<<<<< HEAD
 #: libraries/config/messages.inc.php:352
-#, fuzzy
-=======
-#: libraries/config/messages.inc.php:351
->>>>>>> 333fad96
 #| msgid "Host authentication order"
 msgid "Host authorization order"
 msgstr "Ordre d'autorisation des serveurs"
@@ -3644,12 +3564,7 @@
 msgid "Leave blank for defaults"
 msgstr "Laisser vide pour la valeur par défaut"
 
-<<<<<<< HEAD
 #: libraries/config/messages.inc.php:354
-#, fuzzy
-=======
-#: libraries/config/messages.inc.php:353
->>>>>>> 333fad96
 #| msgid "Host authentication rules"
 msgid "Host authorization rules"
 msgstr "Règles d'autorisation des serveurs"
@@ -3829,12 +3744,7 @@
 msgid "Connect without password"
 msgstr "Connexion sans mot de passe"
 
-<<<<<<< HEAD
 #: libraries/config/messages.inc.php:391
-#, fuzzy
-=======
-#: libraries/config/messages.inc.php:390
->>>>>>> 333fad96
 #| msgid ""
 #| "You can use MySQL wildcard characters (% and _), escape them if you want "
 #| "to use their literal instances, i.e. use 'my\\_db' and not 'my_db'"
@@ -3883,12 +3793,7 @@
 "Voir [a@http://wiki.phpmyadmin.net/pma/pmadb]pmadb[/a]. Laisser vider pour "
 "désactiver. Suggéré : [kbd]phpmyadmin[/kbd]"
 
-<<<<<<< HEAD
 #: libraries/config/messages.inc.php:398
-#, fuzzy
-=======
-#: libraries/config/messages.inc.php:397
->>>>>>> 333fad96
 #| msgid "database name"
 msgid "Database name"
 msgstr "Nom de base de données"
@@ -4048,12 +3953,7 @@
 msgid "Automatically create versions"
 msgstr "Création automatique de versions"
 
-<<<<<<< HEAD
 #: libraries/config/messages.inc.php:428
-#, fuzzy
-=======
-#: libraries/config/messages.inc.php:427
->>>>>>> 333fad96
 #| msgid ""
 #| "Leave blank for no SQL query tracking support, suggested: [kbd]"
 #| "pma_tracking[/kbd]"
@@ -4122,12 +4022,7 @@
 msgid "Show create database form"
 msgstr "Afficher le formulaire de création de base de données"
 
-<<<<<<< HEAD
 #: libraries/config/messages.inc.php:441
-#, fuzzy
-=======
-#: libraries/config/messages.inc.php:440
->>>>>>> 333fad96
 msgid ""
 "Defines whether or not type fields should be initially displayed in edit/"
 "insert mode"
@@ -4135,12 +4030,7 @@
 "Définit si les champs des types de données MySQL doivent être affichés en "
 "mode modification/insertion."
 
-<<<<<<< HEAD
 #: libraries/config/messages.inc.php:442
-#, fuzzy
-=======
-#: libraries/config/messages.inc.php:441
->>>>>>> 333fad96
 #| msgid "Show open tables"
 msgid "Show field types"
 msgstr "Montrer les champs de type de données"
@@ -4296,12 +4186,7 @@
 "Taille des zones de texte (colonnes) en mode édition, cette valeur sera "
 "augmentée pour les zones SQL (*2) et la fenêtre de requêtes (*1.25)"
 
-<<<<<<< HEAD
 #: libraries/config/messages.inc.php:475
-#, fuzzy
-=======
-#: libraries/config/messages.inc.php:474
->>>>>>> 333fad96
 #| msgid "CHAR textarea columns"
 msgid "Textarea columns"
 msgstr "Taille horizontale pour une zone de texte"
@@ -4314,12 +4199,7 @@
 "Taille des zones de texte (lignes) en mode édition, cette valeur sera "
 "augmentée pour les zones SQL (*2) et la fenêtre de requêtes (*1.25)"
 
-<<<<<<< HEAD
 #: libraries/config/messages.inc.php:477
-#, fuzzy
-=======
-#: libraries/config/messages.inc.php:476
->>>>>>> 333fad96
 #| msgid "CHAR textarea rows"
 msgid "Textarea rows"
 msgstr "Taille verticale pour une zone de texte"
@@ -4332,12 +4212,7 @@
 msgid "Title of browser window when nothing is selected"
 msgstr "Titre de la fenêtre de navigateur quand rien n'est choisi"
 
-<<<<<<< HEAD
 #: libraries/config/messages.inc.php:481
-#, fuzzy
-=======
-#: libraries/config/messages.inc.php:480
->>>>>>> 333fad96
 #| msgid "Default table tab"
 msgid "Default title"
 msgstr "Titre par défaut"
@@ -4477,26 +4352,14 @@
 msgid "Quick"
 msgstr "Rapide"
 
-<<<<<<< HEAD
 #: libraries/config/setup.forms.php:264
 #: libraries/config/user_preferences.forms.php:167
-#, fuzzy
-=======
-#: libraries/config/setup.forms.php:263
-#: libraries/config/user_preferences.forms.php:166
->>>>>>> 333fad96
 #| msgid "Customization"
 msgid "Custom"
 msgstr "Personnalisé"
 
-<<<<<<< HEAD
 #: libraries/config/setup.forms.php:285
 #: libraries/config/user_preferences.forms.php:187
-#, fuzzy
-=======
-#: libraries/config/setup.forms.php:284
-#: libraries/config/user_preferences.forms.php:186
->>>>>>> 333fad96
 #| msgid "Databases display options"
 msgid "Database export options"
 msgstr "Options d'exportation des bases de données"
