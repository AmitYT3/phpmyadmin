--- conflicted
+++ resolved
@@ -3,13 +3,8 @@
 msgstr ""
 "Project-Id-Version: phpMyAdmin 3.5.0-dev\n"
 "Report-Msgid-Bugs-To: phpmyadmin-devel@lists.sourceforge.net\n"
-<<<<<<< HEAD
 "POT-Creation-Date: 2011-09-25 18:34-0400\n"
-"PO-Revision-Date: 2011-08-07 03:51+0200\n"
-=======
-"POT-Creation-Date: 2011-09-19 08:41-0400\n"
 "PO-Revision-Date: 2011-09-24 21:48+0200\n"
->>>>>>> 17598074
 "Last-Translator: Abdullah Al-Saedi <abdullah.10@windowslive.com>\n"
 "Language-Team: arabic <ar@li.org>\n"
 "Language: ar\n"
@@ -1017,19 +1012,6 @@
 msgid "Could not load import plugins, please check your installation!"
 msgstr "لايمكن تحميل الإضافات المستوردة ,, فضلاً تحقق من عملية التنصيب ."
 
-<<<<<<< HEAD
-#: import.php:421 sql.php:907
-=======
-#: import.php:401
-msgid "The bookmark has been deleted."
-msgstr "تم حذف العلامة المرجعية."
-
-#: import.php:405
-msgid "Showing bookmark"
-msgstr "عرض العلامة المرجعية"
-
-#: import.php:407 sql.php:907
->>>>>>> 17598074
 #, php-format
 msgid "Bookmark %s created"
 msgstr "تم إنشاء العلامة المرجعية %s"
@@ -2920,13 +2902,7 @@
 msgstr "التالي"
 
 #: libraries/common.lib.php:2396 libraries/common.lib.php:2399
-<<<<<<< HEAD
 #: libraries/display_tbl.lib.php:389
-#, fuzzy
-=======
-#: libraries/display_tbl.lib.php:385
->>>>>>> 17598074
-#| msgid "End"
 msgctxt "Last page"
 msgid "End"
 msgstr "نهاية"
