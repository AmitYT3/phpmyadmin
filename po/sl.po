#
msgid ""
msgstr ""
"Project-Id-Version: phpMyAdmin 3.5.0-dev\n"
"Report-Msgid-Bugs-To: phpmyadmin-devel@lists.sourceforge.net\n"
<<<<<<< HEAD
"POT-Creation-Date: 2011-08-16 19:11+0200\n"
"PO-Revision-Date: 2011-08-11 18:40+0200\n"
=======
"POT-Creation-Date: 2011-08-15 10:09+0200\n"
"PO-Revision-Date: 2011-08-16 22:58+0200\n"
>>>>>>> ad4b3828
"Last-Translator: Domen <dbc334@gmail.com>\n"
"Language-Team: slovenian <sl@li.org>\n"
"Language: sl\n"
"MIME-Version: 1.0\n"
"Content-Type: text/plain; charset=UTF-8\n"
"Content-Transfer-Encoding: 8bit\n"
"Plural-Forms: nplurals=4; plural=(n%100==1 ? 0 : n%100==2 ? 1 : n%100==3 || "
"n%100==4 ? 2 : 3);\n"
"X-Generator: Pootle 2.0.5\n"

#: browse_foreigners.php:35 browse_foreigners.php:53 js/messages.php:304
#: libraries/display_tbl.lib.php:358 server_privileges.php:1670
msgid "Show all"
msgstr "Pokaži vse"

#: browse_foreigners.php:70 libraries/PDF.class.php:42
#: libraries/common.lib.php:2258
#: libraries/schema/Pdf_Relation_Schema.class.php:922
#: libraries/schema/Pdf_Relation_Schema.class.php:938
#: libraries/schema/User_Schema.class.php:376
#: libraries/select_lang.lib.php:487
msgid "Page number:"
msgstr "Številka strani:"

#: browse_foreigners.php:133
msgid ""
"The target browser window could not be updated. Maybe you have closed the "
"parent window, or your browser's security settings are configured to block "
"cross-window updates."
msgstr ""
"Ciljnega okna ni bilo mogoče osvežiti. Morda ste zaprli nadrejeno okno ali "
"pa vaš brskalnik blokira osveževanje varnostnih parametrov med okni."

#: browse_foreigners.php:151 libraries/common.lib.php:2869
#: libraries/common.lib.php:2876 libraries/common.lib.php:3061
#: libraries/common.lib.php:3062 libraries/db_links.inc.php:60
#: libraries/tbl_links.inc.php:68
msgid "Search"
msgstr "Iskanje"

#: browse_foreigners.php:154 db_operations.php:369 db_operations.php:409
#: db_operations.php:517 db_operations.php:544 db_search.php:329
#: db_structure.php:530 enum_editor.php:63 js/messages.php:207
#: libraries/Config.class.php:1187 libraries/Theme_Manager.class.php:307
#: libraries/auth/cookie.auth.lib.php:247 libraries/common.lib.php:1279
#: libraries/common.lib.php:2234 libraries/core.lib.php:508
#: libraries/display_change_password.lib.php:72
#: libraries/display_create_table.lib.php:61
#: libraries/display_export.lib.php:349 libraries/display_import.lib.php:267
#: libraries/display_tbl.lib.php:556 libraries/display_tbl.lib.php:674
#: libraries/replication_gui.lib.php:76 libraries/replication_gui.lib.php:375
#: libraries/rte/rte_events.lib.php:493 libraries/rte/rte_routines.lib.php:963
#: libraries/rte/rte_routines.lib.php:1441
#: libraries/rte/rte_triggers.lib.php:373
#: libraries/schema/User_Schema.class.php:141
#: libraries/schema/User_Schema.class.php:193
#: libraries/schema/User_Schema.class.php:426
#: libraries/schema/User_Schema.class.php:466
#: libraries/select_server.lib.php:93 libraries/sql_query_form.lib.php:350
#: libraries/sql_query_form.lib.php:413 libraries/sql_query_form.lib.php:466
#: libraries/tbl_properties.inc.php:592 libraries/tbl_properties.inc.php:763
#: main.php:109 navigation.php:169 navigation.php:207 pmd_pdf.php:120
#: prefs_manage.php:263 prefs_manage.php:314 server_binlog.php:109
#: server_privileges.php:733 server_privileges.php:1781
#: server_privileges.php:2138 server_privileges.php:2185
#: server_privileges.php:2225 server_replication.php:233
#: server_replication.php:316 server_replication.php:347
#: server_synchronize.php:1170 tbl_change.php:335 tbl_change.php:1027
#: tbl_change.php:1064 tbl_indexes.php:268 tbl_operations.php:284
#: tbl_operations.php:321 tbl_operations.php:523 tbl_operations.php:585
#: tbl_operations.php:767 tbl_select.php:212 tbl_structure.php:667
#: tbl_structure.php:704 tbl_tracking.php:416 tbl_tracking.php:554
#: tbl_zoom_select.php:313 view_create.php:181 view_operations.php:99
msgid "Go"
msgstr "Izvedi"

#: browse_foreigners.php:169 browse_foreigners.php:173
#: libraries/Index.class.php:432 tbl_tracking.php:304
msgid "Keyname"
msgstr "Ime ključa"

#: browse_foreigners.php:170 browse_foreigners.php:172
#: server_collations.php:54 server_collations.php:66 server_engines.php:56
#: server_status.php:1364
msgid "Description"
msgstr "Opis"

#: browse_foreigners.php:249 browse_foreigners.php:258
#: browse_foreigners.php:270 browse_foreigners.php:278
msgid "Use this value"
msgstr "Uporabi to vrednost"

#: bs_disp_as_mime_type.php:29 bs_play_media.php:35
#: libraries/blobstreaming.lib.php:348
msgid "No blob streaming server configured!"
msgstr "Strežnik za pretakanje blob ni konfiguriran!"

#: bs_disp_as_mime_type.php:35
msgid "Failed to fetch headers"
msgstr "Pridobivanje glav je spodletelo"

#: bs_disp_as_mime_type.php:41
msgid "Failed to open remote URL"
msgstr "Oddaljenega URL ni bilo mogoče doseči"

#: changelog.php:32 license.php:28
#, php-format
msgid ""
"The %s file is not available on this system, please visit www.phpmyadmin.net "
"for more information."
msgstr ""
"Datoteka %s ni na voljo na tem sistemu; prosimo, za več informacij obiščite "
"www.phpmyadmin.net."

#: db_create.php:58
#, php-format
msgid "Database %1$s has been created."
msgstr "Zbirka podatkov %1$s je ustvarjena."

#: db_datadict.php:48 db_operations.php:362
msgid "Database comment: "
msgstr "Pripomba zbirke podatkov: "

#: db_datadict.php:157 libraries/schema/Pdf_Relation_Schema.class.php:1036
#: libraries/tbl_properties.inc.php:700 tbl_operations.php:366
#: tbl_printview.php:124
msgid "Table comments"
msgstr "Pripomba tabele"

#: db_datadict.php:166 db_qbe.php:196 libraries/Index.class.php:436
#: libraries/export/htmlword.php:251 libraries/export/latex.php:361
#: libraries/export/odt.php:288 libraries/export/texytext.php:230
#: libraries/schema/Pdf_Relation_Schema.class.php:1062
#: libraries/schema/Pdf_Relation_Schema.class.php:1083
#: libraries/tbl_properties.inc.php:277 libraries/tbl_select.lib.php:109
#: tbl_change.php:313 tbl_chart.php:89 tbl_indexes.php:196
#: tbl_printview.php:136 tbl_relation.php:399 tbl_tracking.php:257
#: tbl_tracking.php:308 tbl_zoom_select.php:408
msgid "Column"
msgstr "Stolpec"

#: db_datadict.php:167 db_printview.php:104 libraries/Index.class.php:433
#: libraries/db_structure.lib.php:46 libraries/export/htmlword.php:252
#: libraries/export/latex.php:361 libraries/export/odt.php:291
#: libraries/export/texytext.php:231 libraries/rte/rte_list.lib.php:53
#: libraries/rte/rte_list.lib.php:69 libraries/rte/rte_routines.lib.php:829
#: libraries/rte/rte_routines.lib.php:854
#: libraries/rte/rte_routines.lib.php:1359
#: libraries/schema/Pdf_Relation_Schema.class.php:1063
#: libraries/schema/Pdf_Relation_Schema.class.php:1084
#: libraries/tbl_properties.inc.php:103 libraries/tbl_select.lib.php:110
#: server_privileges.php:2238 tbl_change.php:292 tbl_change.php:319
#: tbl_printview.php:137 tbl_printview.php:277 tbl_structure.php:203
#: tbl_structure.php:761 tbl_tracking.php:258 tbl_tracking.php:305
msgid "Type"
msgstr "Vrsta"

#: db_datadict.php:169 libraries/Index.class.php:439
#: libraries/export/htmlword.php:253 libraries/export/latex.php:361
#: libraries/export/odt.php:294 libraries/export/texytext.php:232
#: libraries/schema/Pdf_Relation_Schema.class.php:1065
#: libraries/schema/Pdf_Relation_Schema.class.php:1086
#: libraries/tbl_properties.inc.php:112 tbl_change.php:328
#: tbl_printview.php:139 tbl_structure.php:206 tbl_tracking.php:260
#: tbl_tracking.php:311 tbl_zoom_select.php:409
msgid "Null"
msgstr "Null"

#: db_datadict.php:170 db_structure.php:455 libraries/export/htmlword.php:254
#: libraries/export/latex.php:361 libraries/export/odt.php:297
#: libraries/export/texytext.php:233
#: libraries/schema/Pdf_Relation_Schema.class.php:1066
#: libraries/schema/Pdf_Relation_Schema.class.php:1087
#: libraries/tbl_properties.inc.php:109 tbl_printview.php:140
#: tbl_structure.php:207 tbl_tracking.php:261
msgid "Default"
msgstr "Privzeto"

#: db_datadict.php:174 libraries/export/htmlword.php:256
#: libraries/export/latex.php:363 libraries/export/odt.php:301
#: libraries/export/texytext.php:235
#: libraries/schema/Pdf_Relation_Schema.class.php:1068
#: libraries/schema/Pdf_Relation_Schema.class.php:1089 tbl_printview.php:144
msgid "Links to"
msgstr "Povezave z"

#: db_datadict.php:176 db_printview.php:110
#: libraries/config/messages.inc.php:94 libraries/config/messages.inc.php:109
#: libraries/config/messages.inc.php:131 libraries/export/htmlword.php:259
#: libraries/export/latex.php:366 libraries/export/odt.php:306
#: libraries/export/texytext.php:238
#: libraries/schema/Pdf_Relation_Schema.class.php:1079
#: libraries/schema/Pdf_Relation_Schema.class.php:1090
#: libraries/tbl_properties.inc.php:132 tbl_printview.php:146
msgid "Comments"
msgstr "Pripombe"

#: db_datadict.php:237 js/messages.php:226 libraries/Index.class.php:349
#: libraries/Index.class.php:376 libraries/Index.class.php:674
#: libraries/config.values.php:45 libraries/config.values.php:51
#: libraries/config/FormDisplay.tpl.php:198 libraries/export/htmlword.php:301
#: libraries/export/latex.php:409 libraries/export/odt.php:345
#: libraries/export/texytext.php:280 libraries/mult_submits.inc.php:287
#: libraries/schema/Pdf_Relation_Schema.class.php:1113
#: libraries/user_preferences.lib.php:270 prefs_manage.php:128
#: server_privileges.php:1468 server_privileges.php:1479
#: server_privileges.php:1725 server_privileges.php:1736
#: server_privileges.php:2056 server_privileges.php:2061
#: server_privileges.php:2355 sql.php:278 sql.php:339 tbl_printview.php:194
#: tbl_structure.php:347 tbl_tracking.php:321 tbl_tracking.php:326
msgid "No"
msgstr "Ne"

#: db_datadict.php:237 js/messages.php:225 libraries/Index.class.php:350
#: libraries/Index.class.php:375 libraries/Index.class.php:674
#: libraries/config.values.php:45 libraries/config.values.php:51
#: libraries/config/FormDisplay.tpl.php:198 libraries/export/htmlword.php:301
#: libraries/export/latex.php:409 libraries/export/odt.php:345
#: libraries/export/texytext.php:280 libraries/mult_submits.inc.php:46
#: libraries/mult_submits.inc.php:78 libraries/mult_submits.inc.php:87
#: libraries/mult_submits.inc.php:92 libraries/mult_submits.inc.php:97
#: libraries/mult_submits.inc.php:102 libraries/mult_submits.inc.php:262
#: libraries/mult_submits.inc.php:276 libraries/mult_submits.inc.php:286
#: libraries/mult_submits.inc.php:299
#: libraries/schema/Pdf_Relation_Schema.class.php:1113
#: libraries/user_preferences.lib.php:270 prefs_manage.php:127
#: server_databases.php:76 server_privileges.php:1465
#: server_privileges.php:1476 server_privileges.php:1722
#: server_privileges.php:1736 server_privileges.php:2056
#: server_privileges.php:2059 server_privileges.php:2355 sql.php:338
#: tbl_printview.php:194 tbl_structure.php:41 tbl_structure.php:347
#: tbl_tracking.php:319 tbl_tracking.php:324
msgid "Yes"
msgstr "Da"

#: db_datadict.php:291 db_printview.php:264 tbl_printview.php:462
msgid "Print"
msgstr "Natisni"

#: db_export.php:26
msgid "View dump (schema) of database"
msgstr "Preglej povzetek stanja zbirke podatkov"

#: db_export.php:30 db_printview.php:94 db_qbe.php:101 db_tracking.php:48
#: export.php:356 navigation.php:296
msgid "No tables found in database."
msgstr "V zbirki podatkov ni mogoče najti tabel."

#: db_export.php:40 db_search.php:311 server_export.php:26
msgid "Select All"
msgstr "Izberi vse"

#: db_export.php:42 db_search.php:314 server_export.php:28
msgid "Unselect All"
msgstr "Prekliči izbor vsega"

#: db_operations.php:41 tbl_create.php:22
msgid "The database name is empty!"
msgstr "Ime zbirke podatkov je prazno!"

#: db_operations.php:272
#, php-format
msgid "Database %s has been renamed to %s"
msgstr "Zbirka podatkov %s je preimenovana v %s"

#: db_operations.php:276
#, php-format
msgid "Database %s has been copied to %s"
msgstr "Zbirka podatkov %s je kopirana v %s"

#: db_operations.php:403
msgid "Rename database to"
msgstr "Preimenuj zbirko podatkov v"

#: db_operations.php:427
msgid "Remove database"
msgstr "Odstrani zbirko podatkov"

#: db_operations.php:439
#, php-format
msgid "Database %s has been dropped."
msgstr "Zbirka podatkov %s je zavržena."

#: db_operations.php:444
msgid "Drop the database (DROP)"
msgstr "Zavrzi zbirko podatkov (DROP)"

#: db_operations.php:473
msgid "Copy database to"
msgstr "Kopiraj zbirko podatkov v"

#: db_operations.php:480 tbl_operations.php:552 tbl_tracking.php:409
msgid "Structure only"
msgstr "Samo struktura"

#: db_operations.php:481 tbl_operations.php:553 tbl_tracking.php:411
msgid "Structure and data"
msgstr "Struktura in podatki"

#: db_operations.php:482 tbl_operations.php:554 tbl_tracking.php:410
msgid "Data only"
msgstr "Samo podatki"

#: db_operations.php:490
msgid "CREATE DATABASE before copying"
msgstr "CREATE DATABASE pred kopiranjem"

#: db_operations.php:493 libraries/config/messages.inc.php:126
#: libraries/config/messages.inc.php:127 libraries/config/messages.inc.php:129
#: libraries/config/messages.inc.php:135 tbl_operations.php:560
#, php-format
msgid "Add %s"
msgstr "Dodaj %s"

#: db_operations.php:497 libraries/config/messages.inc.php:119
#: tbl_operations.php:318 tbl_operations.php:562
msgid "Add AUTO_INCREMENT value"
msgstr "Dodaj vrednost AUTO_INCREMENT"

#: db_operations.php:501 tbl_operations.php:569
msgid "Add constraints"
msgstr "Dodaj omejitve"

#: db_operations.php:514
msgid "Switch to copied database"
msgstr "Preklopi na kopirano zbirko podatkov"

#: db_operations.php:537 libraries/Index.class.php:438
#: libraries/build_html_for_db.lib.php:20 libraries/db_structure.lib.php:48
#: libraries/mysql_charsets.lib.php:110 libraries/tbl_properties.inc.php:110
#: libraries/tbl_properties.inc.php:706 libraries/tbl_select.lib.php:111
#: server_collations.php:53 server_collations.php:65 tbl_operations.php:382
#: tbl_structure.php:204 tbl_structure.php:866 tbl_tracking.php:259
#: tbl_tracking.php:310
msgid "Collation"
msgstr "Pravilo za razvrščanje znakov"

#: db_operations.php:550
#, php-format
msgid ""
"The phpMyAdmin configuration storage has been deactivated. To find out why "
"click %shere%s."
msgstr ""
"Hramba konfiguracije phpMyAdmin je bila onemogočena. Če želite izvedeti "
"zakaj, kliknite %stukaj%s."

#: db_operations.php:584
msgid "Edit or export relational schema"
msgstr "Uredi ali izvozi relacijsko shemo"

#: db_printview.php:102 db_tracking.php:85 db_tracking.php:186
#: libraries/config/messages.inc.php:504 libraries/db_structure.lib.php:32
#: libraries/export/pdf.php:95 libraries/export/xml.php:346
#: libraries/header.inc.php:158 libraries/rte/rte_list.lib.php:59
#: libraries/rte/rte_triggers.lib.php:310
#: libraries/schema/User_Schema.class.php:254 server_privileges.php:1832
#: server_privileges.php:1888 server_privileges.php:2152
#: server_synchronize.php:399 server_synchronize.php:826 tbl_tracking.php:634
msgid "Table"
msgstr "Tabela"

#: db_printview.php:103 libraries/build_html_for_db.lib.php:31
#: libraries/db_structure.lib.php:42 libraries/header_printview.inc.php:62
#: libraries/import.lib.php:146 navigation.php:591 navigation.php:613
#: tbl_printview.php:358 tbl_structure.php:362 tbl_structure.php:468
#: tbl_structure.php:876
msgid "Rows"
msgstr "vrstic"

#: db_printview.php:107 libraries/db_structure.lib.php:53 tbl_indexes.php:197
msgid "Size"
msgstr "Velikost"

#: db_printview.php:160 db_structure.php:411 libraries/export/sql.php:756
msgid "in use"
msgstr "v uporabi"

#: db_printview.php:185 libraries/db_info.inc.php:61
#: libraries/export/sql.php:711
#: libraries/schema/Pdf_Relation_Schema.class.php:1041 tbl_printview.php:398
#: tbl_structure.php:908
msgid "Creation"
msgstr "Ustvarjeno"

#: db_printview.php:194 libraries/db_info.inc.php:66
#: libraries/export/sql.php:716
#: libraries/schema/Pdf_Relation_Schema.class.php:1046 tbl_printview.php:408
#: tbl_structure.php:916
msgid "Last update"
msgstr "Zadnjič posodobljeno"

#: db_printview.php:203 libraries/db_info.inc.php:71
#: libraries/export/sql.php:721
#: libraries/schema/Pdf_Relation_Schema.class.php:1051 tbl_printview.php:418
#: tbl_structure.php:924
msgid "Last check"
msgstr "Zadnjič pregledano"

#: db_printview.php:220 db_structure.php:434
#, php-format
msgid "%s table"
msgid_plural "%s tables"
msgstr[0] "%s tabela"
msgstr[1] "%s tabeli"
msgstr[2] "%s tabele"
msgstr[3] "%s tabel"

#: db_qbe.php:41
msgid "You have to choose at least one column to display"
msgstr "Za prikaz morate izbrati morate vsaj en stolpec"

#: db_qbe.php:186
#, php-format
msgid "Switch to %svisual builder%s"
msgstr "Preklopi na %svidni graditelj%s"

#: db_qbe.php:222 libraries/db_structure.lib.php:90
#: libraries/display_tbl.lib.php:955
msgid "Sort"
msgstr "Razvrsti"

#: db_qbe.php:231 db_qbe.php:265 libraries/db_structure.lib.php:97
#: libraries/display_tbl.lib.php:547 libraries/display_tbl.lib.php:916
#: server_databases.php:157 server_databases.php:174 tbl_operations.php:279
#: tbl_select.php:199
msgid "Ascending"
msgstr "Naraščajoče"

#: db_qbe.php:232 db_qbe.php:273 libraries/db_structure.lib.php:105
#: libraries/display_tbl.lib.php:552 libraries/display_tbl.lib.php:913
#: server_databases.php:157 server_databases.php:174 tbl_operations.php:280
#: tbl_select.php:200
msgid "Descending"
msgstr "Padajoče"

#: db_qbe.php:286 db_tracking.php:91 libraries/display_tbl.lib.php:422
#: tbl_change.php:282 tbl_tracking.php:639
msgid "Show"
msgstr "Pokaži"

#: db_qbe.php:322
msgid "Criteria"
msgstr "Kriteriji"

#: db_qbe.php:375 db_qbe.php:457 db_qbe.php:549 db_qbe.php:580
msgid "Ins"
msgstr "Vstavi"

#: db_qbe.php:379 db_qbe.php:461 db_qbe.php:546 db_qbe.php:577
msgid "And"
msgstr "In"

#: db_qbe.php:388 db_qbe.php:469 db_qbe.php:551 db_qbe.php:582
msgid "Del"
msgstr "Briši"

#: db_qbe.php:392 db_qbe.php:473 db_qbe.php:544 db_qbe.php:575
#: server_privileges.php:394 tbl_change.php:890 tbl_indexes.php:264
#: tbl_select.php:173
msgid "Or"
msgstr "Ali"

#: db_qbe.php:529
msgid "Modify"
msgstr "Spremeni"

#: db_qbe.php:606
msgid "Add/Delete criteria rows"
msgstr "Dodaj/Odstrani vrstice meril"

#: db_qbe.php:618
msgid "Add/Delete columns"
msgstr "Dodaj/Odstrani stolpce"

#: db_qbe.php:631 db_qbe.php:656
msgid "Update Query"
msgstr "Osveži poizvedbo"

#: db_qbe.php:639
msgid "Use Tables"
msgstr "Uporabi tabele"

#: db_qbe.php:662
#, php-format
msgid "SQL query on database <b>%s</b>:"
msgstr "Poizvedba SQL na zbirki podatkov <b>%s</b>:"

#: db_qbe.php:955 libraries/common.lib.php:1137
msgid "Submit Query"
msgstr "Izvedi poizvedbo"

#: db_search.php:30 libraries/auth/config.auth.lib.php:77
#: libraries/auth/config.auth.lib.php:96
#: libraries/auth/cookie.auth.lib.php:568 libraries/auth/http.auth.lib.php:51
#: libraries/auth/signon.auth.lib.php:237
msgid "Access denied"
msgstr "Dostop zavrnjen"

#: db_search.php:42 db_search.php:278
msgid "at least one of the words"
msgstr "katerokoli besedo"

#: db_search.php:43 db_search.php:279
msgid "all words"
msgstr "vse besede"

#: db_search.php:44 db_search.php:280
msgid "the exact phrase"
msgstr "točno določeno frazo"

#: db_search.php:45 db_search.php:281
msgid "as regular expression"
msgstr "kot običajni izraz (regular expression)"

#: db_search.php:200
#, php-format
msgid "Search results for \"<i>%s</i>\" %s:"
msgstr "Rezultati iskanja \"<i>%s</i>\" %s:"

#: db_search.php:218
#, php-format
msgid "%s match inside table <i>%s</i>"
msgid_plural "%s matches inside table <i>%s</i>"
msgstr[0] "%s zadetek v tabeli <i>%s</i>"
msgstr[1] "%s zadetka v tabeli <i>%s</i>"
msgstr[2] "%s zadetki v tabeli <i>%s</i>"
msgstr[3] "%s zadetkov v tabeli <i>%s</i>"

#: db_search.php:225 libraries/common.lib.php:2871
#: libraries/common.lib.php:3059 libraries/common.lib.php:3060
#: libraries/tbl_links.inc.php:55 tbl_structure.php:566
msgid "Browse"
msgstr "Prebrskaj"

#: db_search.php:230
#, php-format
msgid "Delete the matches for the %s table?"
msgstr "Izbrišem zadetke v tabeli %s?"

#: db_search.php:230 libraries/display_tbl.lib.php:1362
#: libraries/display_tbl.lib.php:2342
#: libraries/schema/User_Schema.class.php:186
#: libraries/schema/User_Schema.class.php:255
#: libraries/schema/User_Schema.class.php:290
#: libraries/schema/User_Schema.class.php:320
#: libraries/sql_query_form.lib.php:406 pmd_general.php:423
#: setup/frames/index.inc.php:139 setup/frames/index.inc.php:230
#: tbl_tracking.php:426 tbl_tracking.php:447 tbl_tracking.php:504
msgid "Delete"
msgstr "Izbriši"

#: db_search.php:243
#, php-format
msgid "<b>Total:</b> <i>%s</i> match"
msgid_plural "<b>Total:</b> <i>%s</i> matches"
msgstr[0] "<b>Skupaj:</b> <i>%s</i> zadetek"
msgstr[1] "<b>Skupaj:</b> <i>%s</i> zadetka"
msgstr[2] "<b>Skupaj:</b> <i>%s</i> zadetki"
msgstr[3] "<b>Skupaj:</b> <i>%s</i> zadetkov"

#: db_search.php:266
msgid "Search in database"
msgstr "Išči v zbirki podatkov"

#: db_search.php:269
msgid "Words or values to search for (wildcard: \"%\"):"
msgstr "Išči besede ali vrednosti (nadomestni znak: \"%\"):"

#: db_search.php:274
msgid "Find:"
msgstr "Najdi:"

#: db_search.php:278 db_search.php:279
msgid "Words are separated by a space character (\" \")."
msgstr "Besede so ločene s presledkom (\" \")."

#: db_search.php:292
msgid "Inside tables:"
msgstr "Znotraj tabel:"

#: db_search.php:322
msgid "Inside column:"
msgstr "V stolpcu:"

#: db_structure.php:62
msgid "No tables found in database"
msgstr "V zbirki podatkov ni mogoče najti tabel"

#: db_structure.php:272 tbl_operations.php:692
#, php-format
msgid "Table %s has been emptied"
msgstr "Tabela %s je izpraznjena"

#: db_structure.php:281 tbl_operations.php:709
#, php-format
msgid "View %s has been dropped"
msgstr "Pogled %s je zavržen"

#: db_structure.php:281 tbl_operations.php:709
#, php-format
msgid "Table %s has been dropped"
msgstr "Tabela %s je zavržena"

#: db_structure.php:288 tbl_create.php:269
msgid "Tracking is active."
msgstr "Sledenje je aktivno."

#: db_structure.php:290 tbl_create.php:271
msgid "Tracking is not active."
msgstr "Sledenje ni aktivno."

#: db_structure.php:374 libraries/display_tbl.lib.php:2226
#, php-format
msgid ""
"This view has at least this number of rows. Please refer to %sdocumentation"
"%s."
msgstr "Pogled ima vsaj toliko vrstic. Prosimo, oglejte si %sdokumentacijo%s."

#: db_structure.php:388 db_structure.php:402 libraries/header.inc.php:158
#: libraries/tbl_info.inc.php:60 tbl_structure.php:210
msgid "View"
msgstr "Pogled"

#: db_structure.php:439 libraries/db_structure.lib.php:35
#: libraries/server_links.inc.php:90 server_replication.php:31
#: server_replication.php:162 server_status.php:543
msgid "Replication"
msgstr "Podvojevanje"

#: db_structure.php:443
msgid "Sum"
msgstr "Vsota"

#: db_structure.php:450 libraries/StorageEngine.class.php:313
#, php-format
msgid "%s is the default storage engine on this MySQL server."
msgstr "%s je privzet skladiščni pogon na tem strežniku MySQL."

#: db_structure.php:478 db_structure.php:495 db_structure.php:496
#: libraries/display_tbl.lib.php:2367 libraries/display_tbl.lib.php:2372
#: libraries/mult_submits.inc.php:15 server_databases.php:259
#: server_databases.php:264 server_privileges.php:1753 tbl_structure.php:554
#: tbl_structure.php:563
msgid "With selected:"
msgstr "Z označenim:"

#: db_structure.php:481 libraries/display_tbl.lib.php:2362
#: server_databases.php:261 server_privileges.php:670
#: server_privileges.php:1756 tbl_structure.php:557
msgid "Check All"
msgstr "Označi vse"

#: db_structure.php:485 libraries/display_tbl.lib.php:2363
#: libraries/replication_gui.lib.php:35 server_databases.php:263
#: server_privileges.php:673 server_privileges.php:1760 tbl_structure.php:561
msgid "Uncheck All"
msgstr "Odznači vse"

#: db_structure.php:490
msgid "Check tables having overhead"
msgstr "Preveri prekoračene"

#: db_structure.php:498 libraries/common.lib.php:3072
#: libraries/common.lib.php:3073 libraries/config/messages.inc.php:164
#: libraries/db_links.inc.php:56 libraries/display_tbl.lib.php:2380
#: libraries/display_tbl.lib.php:2518 libraries/server_links.inc.php:65
#: libraries/tbl_links.inc.php:80 prefs_manage.php:286
#: server_privileges.php:1441 server_status.php:1485
#: setup/frames/menu.inc.php:21
msgid "Export"
msgstr "Izvozi"

#: db_structure.php:500 db_structure.php:554
#: libraries/display_tbl.lib.php:2469 tbl_structure.php:609
msgid "Print view"
msgstr "Pogled za tiskanje"

#: db_structure.php:504 libraries/common.lib.php:3068
#: libraries/common.lib.php:3069
msgid "Empty"
msgstr "Izprazni"

#: db_structure.php:506 db_tracking.php:104 libraries/Index.class.php:482
#: libraries/common.lib.php:3066 libraries/common.lib.php:3067
#: server_databases.php:265 tbl_structure.php:151 tbl_structure.php:152
#: tbl_structure.php:570
msgid "Drop"
msgstr "Zavrzi"

#: db_structure.php:508 tbl_operations.php:608
msgid "Check table"
msgstr "Preveri tabelo"

#: db_structure.php:510 tbl_operations.php:657 tbl_structure.php:810
msgid "Optimize table"
msgstr "Optimiraj tabelo"

#: db_structure.php:512 tbl_operations.php:644
msgid "Repair table"
msgstr "Popravi tabelo"

#: db_structure.php:514 tbl_operations.php:631
msgid "Analyze table"
msgstr "Analiziraj tabelo"

#: db_structure.php:516
msgid "Add prefix to table"
msgstr "Dodaj predpono tabeli"

#: db_structure.php:518 libraries/mult_submits.inc.php:251
msgid "Replace table prefix"
msgstr "Zamenjaj predpono tabele"

#: db_structure.php:520 libraries/mult_submits.inc.php:251
msgid "Copy table with prefix"
msgstr "Kopiraj tabelo s predpono"

#: db_structure.php:560 libraries/schema/User_Schema.class.php:403
msgid "Data Dictionary"
msgstr "Slovar podatkov"

#: db_tracking.php:79
msgid "Tracked tables"
msgstr "Sledene tabele"

#: db_tracking.php:84 libraries/config/messages.inc.php:498
#: libraries/export/htmlword.php:78 libraries/export/latex.php:151
#: libraries/export/odt.php:109 libraries/export/pdf.php:95
#: libraries/export/sql.php:583 libraries/export/texytext.php:66
#: libraries/export/xml.php:279 libraries/header.inc.php:146
#: libraries/header_printview.inc.php:57 server_databases.php:156
#: server_privileges.php:1827 server_privileges.php:1888
#: server_privileges.php:2146 server_status.php:1118
#: server_synchronize.php:1140 server_synchronize.php:1144
#: tbl_tracking.php:633
msgid "Database"
msgstr "Zbirka podatkov"

#: db_tracking.php:86
msgid "Last version"
msgstr "Zadnja različica"

#: db_tracking.php:87 tbl_tracking.php:636
msgid "Created"
msgstr "Ustvarjeno"

#: db_tracking.php:88 tbl_tracking.php:637
msgid "Updated"
msgstr "Posodobljeno"

#: db_tracking.php:89 libraries/rte/rte_events.lib.php:380
#: libraries/rte/rte_list.lib.php:67 libraries/server_links.inc.php:51
#: server_status.php:1121 sql.php:870 tbl_tracking.php:638
msgid "Status"
msgstr "Stanje"

#: db_tracking.php:90 libraries/Index.class.php:430
#: libraries/db_structure.lib.php:39 libraries/rte/rte_list.lib.php:52
#: libraries/rte/rte_list.lib.php:61 libraries/rte/rte_list.lib.php:68
#: server_databases.php:190 server_privileges.php:1699
#: server_privileges.php:1892 server_privileges.php:2241 tbl_structure.php:212
msgid "Action"
msgstr "Dejanje"

#: db_tracking.php:101 js/messages.php:36
msgid "Delete tracking data for this table"
msgstr "Izbriši podatke sledenja te tabele"

#: db_tracking.php:119 tbl_tracking.php:590 tbl_tracking.php:648
msgid "active"
msgstr "aktivno"

#: db_tracking.php:121 tbl_tracking.php:592 tbl_tracking.php:650
msgid "not active"
msgstr "ni aktivno"

#: db_tracking.php:134
msgid "Versions"
msgstr "Različice"

#: db_tracking.php:135 tbl_tracking.php:400 tbl_tracking.php:667
msgid "Tracking report"
msgstr "Poročilo sledenja"

#: db_tracking.php:136 tbl_tracking.php:235 tbl_tracking.php:667
msgid "Structure snapshot"
msgstr "Posnetek strukture"

#: db_tracking.php:181
msgid "Untracked tables"
msgstr "Nesledene tabele"

#: db_tracking.php:201 db_tracking.php:203 tbl_structure.php:634
msgid "Track table"
msgstr "Sledi tabeli"

#: db_tracking.php:229
msgid "Database Log"
msgstr "Dnevnik zbirke podatkov"

#: enum_editor.php:21 libraries/tbl_properties.inc.php:759
#, php-format
msgid "Values for the column \"%s\""
msgstr "Vrednosti za stolpec \"%s\""

#: enum_editor.php:22 libraries/tbl_properties.inc.php:760
msgid "Enter each value in a separate field."
msgstr "Vnesite vsako vrednost v svoje polje."

#: enum_editor.php:57
msgid "+ Restart insertion and add a new value"
msgstr "+ Ponovno začni vstavljanje in dodaj novo vrednost"

#: enum_editor.php:67
msgid "Output"
msgstr "Izhod"

#: enum_editor.php:68
msgid "Copy and paste the joined values into the \"Length/Values\" field"
msgstr "Kopiraj in prilepi združene vrednosti v polje \"Dolžina/Vrednosti\""

#: export.php:77
msgid "Selected export type has to be saved in file!"
msgstr "Izbrana vrsta izvoza mora biti shranjena v datoteko!"

#: export.php:167 export.php:192 export.php:656
#, php-format
msgid "Insufficient space to save the file %s."
msgstr "Ni dovolj prostora za shranjevanje datoteke %s."

#: export.php:310
#, php-format
msgid ""
"File %s already exists on server, change filename or check overwrite option."
msgstr ""
"Datoteka %s že obstaja na strežniku, spremenite ime novi ali prepišite "
"obstoječo datoteko."

#: export.php:314 export.php:318
#, php-format
msgid "The web server does not have permission to save the file %s."
msgstr "Spletni strežnik nima dovoljenja za shranjevanje datoteke %s."

#: export.php:658
#, php-format
msgid "Dump has been saved to file %s."
msgstr "Dump je shranjen v datoteko %s."

#: import.php:57
#, php-format
msgid ""
"You probably tried to upload too large file. Please refer to %sdocumentation"
"%s for ways to workaround this limit."
msgstr ""
"Najverjetneje ste poskušali naložiti preveliko datoteko. Prosimo, oglejte si "
"%sdokumentacijo%s za načine, kako obiti to omejitev."

#: import.php:277 import.php:330 libraries/File.class.php:457
#: libraries/File.class.php:540
msgid "File could not be read"
msgstr "Ne morem prebrati datoteke"

#: import.php:285 import.php:294 import.php:313 import.php:322
#: libraries/File.class.php:610 libraries/File.class.php:618
#: libraries/File.class.php:634 libraries/File.class.php:642
#, php-format
msgid ""
"You attempted to load file with unsupported compression (%s). Either support "
"for it is not implemented or disabled by your configuration."
msgstr ""
"Poskušali ste naložiti datoteko z nepodprtim stiskanjem (%s). Bodisi podpora "
"za njega ni vključena ali pa je onemogočena z vašo konfiguracijo."

#: import.php:335
msgid ""
"No data was received to import. Either no file name was submitted, or the "
"file size exceeded the maximum size permitted by your PHP configuration. See "
"[a@./Documentation.html#faq1_16@Documentation]FAQ 1.16[/a]."
msgstr ""
"Za uvoz ni bilo prejetih podatkov. Ali ime datoteke ni bilo določeno ali pa "
"je velikost datoteke presegala največjo velikost, dovoljeno v konfiguraciji "
"PHP. Glej [a@./Documentation.html#faq1_16@Documentation]FAQ 1.16[/a]."

#: import.php:370 libraries/display_import.lib.php:23
msgid "Could not load import plugins, please check your installation!"
msgstr ""
"Ne morem naložiti vtičnikov za uvoz, prosimo, preverite vašo namestitev!"

#: import.php:395
msgid "The bookmark has been deleted."
msgstr "Zaznamek je odstranjen."

#: import.php:399
msgid "Showing bookmark"
msgstr "Prikazovanje zaznamka"

#: import.php:401 sql.php:905
#, php-format
msgid "Bookmark %s created"
msgstr "Zaznamek %s je ustvarjen"

#: import.php:407 import.php:413
#, php-format
msgid "Import has been successfully finished, %d queries executed."
msgstr "Uvažanje je uspešno zaključeno, izvedenih je bilo %d poizvedb."

#: import.php:422
msgid ""
"Script timeout passed, if you want to finish import, please resubmit same "
"file and import will resume."
msgstr ""
"Časovna omejitev skripta je potekla; če želite končati uvoz, prosimo, "
"ponovno pošljite isto datoteko in uvoz se bo nadaljeval."

#: import.php:424
msgid ""
"However on last run no data has been parsed, this usually means phpMyAdmin "
"won't be able to finish this import unless you increase php time limits."
msgstr ""
"Kakor koli, ob zadnjem zagonu ni bilo razčlenjenih nič podatkov, kar po "
"navadi pomeni, da phpMyAdmin ne bo mogel dokončati tega uvoza, razen če "
"povečate vaše časovne omejitve PHP."

#: import.php:452 libraries/Message.class.php:175
#: libraries/display_tbl.lib.php:2263 libraries/rte/rte_routines.lib.php:1197
#: libraries/sql_query_form.lib.php:113 tbl_operations.php:229
#: tbl_relation.php:289 tbl_row_action.php:126 view_operations.php:60
msgid "Your SQL query has been executed successfully"
msgstr "Poizvedba SQL je bila uspešno izvedena"

#: import_status.php:29 libraries/common.lib.php:636
#: libraries/schema/Export_Relation_Schema.class.php:203 user_password.php:109
msgid "Back"
msgstr "Nazaj"

#: index.php:164
msgid "phpMyAdmin is more friendly with a <b>frames-capable</b> browser."
msgstr "phpMyAdmin je prijaznejši z brskalnikom, ki <b>podpira okvirje</b>."

#: js/messages.php:27 libraries/server_synchronize.lib.php:1329
#: libraries/server_synchronize.lib.php:1338
msgid "Click to select"
msgstr "Kliknite za označitev"

#: js/messages.php:28
msgid "Click to unselect"
msgstr "Kliknite za odznačitev"

#: js/messages.php:29 libraries/import.lib.php:102 sql.php:235
msgid "\"DROP DATABASE\" statements are disabled."
msgstr "Poizvedbe \"DROP DATABASE\" so izključene."

#: js/messages.php:32 libraries/mult_submits.inc.php:282 sql.php:333
msgid "Do you really want to "
msgstr "Ali res želite "

#: js/messages.php:33 libraries/mult_submits.inc.php:282 sql.php:318
msgid "You are about to DESTROY a complete database!"
msgstr "S tem dejanjem boste UNIČILI celotno zbirko podatkov!"

#: js/messages.php:34
msgid "You are about to DESTROY a complete table!"
msgstr "S tem dejanjem boste UNIČILI celotno tabelo!"

#: js/messages.php:35
msgid "You are about to TRUNCATE a complete table!"
msgstr "S tem dejanjem boste IZPRAZNILI celotno tabelo!"

#: js/messages.php:37
msgid "Deleting tracking data"
msgstr "Brisanje podatkov sledenja"

#: js/messages.php:38
msgid "Dropping Primary Key/Index"
msgstr "Brisanje primarnega ključa/indeksa"

#: js/messages.php:39
msgid "This operation could take a long time. Proceed anyway?"
msgstr "Ta operacija lahko traja dolgo časa. Vseeno nadaljujem?"

#: js/messages.php:42
msgid "You are about to DISABLE a BLOB Repository!"
msgstr "ONEMOGOČILI boste shrambo BLOB!"

#: js/messages.php:43
#, php-format
msgid "Are you sure you want to disable all BLOB references for database %s?"
msgstr ""
"Ali ste prepričani, da želite onemogočiti vse sklice BLOB za zbirko podatkov "
"%s?"

#: js/messages.php:46
msgid "Missing value in the form!"
msgstr "V obliki manjka vrednost!"

#: js/messages.php:47
msgid "This is not a number!"
msgstr "To ni število!"

#. l10n: Default description for the y-Axis of Charts
#: js/messages.php:51
msgid "Total count"
msgstr "Skupno število"

#: js/messages.php:54
msgid "The host name is empty!"
msgstr "Ime gostitelja je prazno!"

#: js/messages.php:55
msgid "The user name is empty!"
msgstr "Uporabniško ime je prazno!"

#: js/messages.php:56 server_privileges.php:1308 user_password.php:50
msgid "The password is empty!"
msgstr "Geslo je prazno!"

#: js/messages.php:57 server_privileges.php:1306 user_password.php:53
msgid "The passwords aren't the same!"
msgstr "Gesli se ne ujemata!"

#: js/messages.php:58 server_privileges.php:1766 server_privileges.php:1790
#: server_privileges.php:2195 server_privileges.php:2389
msgid "Add user"
msgstr "Dodaj uporabnika"

#: js/messages.php:59
msgid "Reloading Privileges"
msgstr "Ponovno nalaganje privilegijev"

#: js/messages.php:60
msgid "Removing Selected Users"
msgstr "Odstranjevanje izbranih uporabnikov"

#: js/messages.php:61 js/messages.php:130 libraries/tbl_properties.inc.php:758
#: tbl_tracking.php:235 tbl_tracking.php:400
msgid "Close"
msgstr "Zapri"

#: js/messages.php:64 js/messages.php:249 libraries/Index.class.php:460
#: libraries/common.lib.php:580 libraries/common.lib.php:1113
#: libraries/common.lib.php:3070 libraries/common.lib.php:3071
#: libraries/config/messages.inc.php:478 libraries/display_tbl.lib.php:1326
#: libraries/schema/User_Schema.class.php:185 setup/frames/index.inc.php:138
msgid "Edit"
msgstr "Uredi"

#: js/messages.php:65 server_status.php:705
msgid "Live traffic chart"
msgstr "Grafikon prometa v živo"

#: js/messages.php:66 server_status.php:708
msgid "Live conn./process chart"
msgstr "Grafikon povezav/procesov v živo"

#: js/messages.php:67 server_status.php:726
msgid "Live query chart"
msgstr "Grafikon poizvedb v živo"

#: js/messages.php:69
msgid "Static data"
msgstr "Statični podatki"

#. l10n: Total number of queries
#: js/messages.php:71 libraries/build_html_for_db.lib.php:46
#: libraries/engines/innodb.lib.php:158 server_databases.php:218
#: server_status.php:1021 server_status.php:1082 tbl_printview.php:315
#: tbl_structure.php:798
msgid "Total"
msgstr "Skupaj"

#. l10n: Other, small valued, queries
#: js/messages.php:73 server_status.php:919
msgid "Other"
msgstr "Drugo"

#. l10n: Thousands separator
#: js/messages.php:75 libraries/common.lib.php:1353
msgid ","
msgstr "."

#. l10n: Decimal separator
#: js/messages.php:77 libraries/common.lib.php:1355
msgid "."
msgstr ","

#: js/messages.php:79
msgid "KiB sent since last refresh"
msgstr "KiB poslanih od zadnje osvežitve"

#: js/messages.php:80
msgid "KiB received since last refresh"
msgstr "KiB prejetih od zadnje osvežitve"

#: js/messages.php:81
msgid "Server traffic (in KiB)"
msgstr "Promet strežnika (v KiB)"

#: js/messages.php:82
msgid "Connections since last refresh"
msgstr "Povezav od zadnje osvežitve"

#: js/messages.php:83 js/messages.php:121 server_status.php:1114
msgid "Processes"
msgstr "Procesi"

#: js/messages.php:84
msgid "Connections / Processes"
msgstr "Povezave / Procesi"

#. l10n: Questions is the name of a MySQL Status variable
#: js/messages.php:86
msgid "Questions since last refresh"
msgstr "Vprašanja od zadnje osvežitve"

#. l10n: Questions is the name of a MySQL Status variable
#: js/messages.php:88
msgid "Questions (executed statements by the server)"
msgstr "Vprašanja (izvedene poizvedbe strežnika)"

#: js/messages.php:90 server_status.php:687
msgid "Query statistics"
msgstr "Statistika poizvedb"

#: js/messages.php:93
#| msgid "Failed to read configuration file"
<<<<<<< HEAD
msgid "Local monitor configuration incompatible"
msgstr "Ne morem prebrati konfiguracijske datoteke"
=======
msgid "Local monitor configuration icompatible"
msgstr "Konfiguracija lokalnega nadziranja ni združljiva"
>>>>>>> ad4b3828

#: js/messages.php:94
msgid ""
"The chart arrangement configuration in your browsers local storage is not "
"compatible anymore to the newer version of the monitor dialog. It is very "
"likely that your current configuration will not work anymore. Please reset "
"your configuration to default in the <i>Settings</i> menu."
msgstr ""

#: js/messages.php:96
#| msgid "Query cache"
msgid "Query cache efficiency"
msgstr "Učinkovitost predpomnilnika poizvedb"

#: js/messages.php:97 po/advisory_rules.php:70
#| msgid "Query cache"
msgid "Query cache usage"
msgstr "Uporaba predpomnilnika poizvedb"

#: js/messages.php:98
#| msgid "Query cache"
msgid "Query cache used"
msgstr "Uporabljenega predpomnilnika poizvedb"

#: js/messages.php:100
msgid "System CPU Usage"
msgstr "Uporaba sistemskega CPU"

#: js/messages.php:101
msgid "System memory"
msgstr "Sistemski pomnilnik"

#: js/messages.php:102
msgid "System swap"
msgstr "Sistemska izmenjava"

#. l10n: shortcuts for Megabyte
#: js/messages.php:103 libraries/common.lib.php:1303 server_status.php:1565
msgid "MiB"
msgstr "MiB"

#. l10n: shortcuts for Kilobyte
#: js/messages.php:104 libraries/common.lib.php:1301 server_status.php:1565
msgid "KiB"
msgstr "KiB"

#: js/messages.php:106
msgid "Average load"
msgstr "Povprečna obremenitev"

#: js/messages.php:107
msgid "Total memory"
msgstr "Skupni pomnilnik"

#: js/messages.php:108
msgid "Cached memory"
msgstr "Predpomnjen pomnilnik"

#: js/messages.php:109
msgid "Buffered memory"
msgstr "Medpomnjen pomnilnik"

#: js/messages.php:110
msgid "Free memory"
msgstr "Prost pomnilnik"

#: js/messages.php:111
msgid "Used memory"
msgstr "Uporabljen pomnilnik"

#: js/messages.php:113
msgid "Total Swap"
msgstr "Skupna izmenjava"

#: js/messages.php:114
msgid "Cached Swap"
msgstr "Predpomnjena izmenjava"

#: js/messages.php:115
msgid "Used Swap"
msgstr "Medpomnjena izmenjava"

#: js/messages.php:116
msgid "Free Swap"
msgstr "Prosta izmenjava"

#: js/messages.php:118
msgid "Bytes sent"
msgstr "Poslanih bajtov"

#: js/messages.php:119
msgid "Bytes received"
msgstr "Prejetih bajtov"

#: js/messages.php:120 server_status.php:1040
msgid "Connections"
msgstr "Povezave"

#. l10n: Questions is the name of a MySQL Status variable
#: js/messages.php:124
msgid "Questions"
msgstr "Vprašanja"

#: js/messages.php:125 server_status.php:995
msgid "Traffic"
msgstr "Promet"

#: js/messages.php:126 libraries/server_links.inc.php:73
#: server_status.php:1442
msgid "Settings"
msgstr "Nastavitve"

#: js/messages.php:127
msgid "Remove chart"
msgstr "Odstrani grafikon"

#: js/messages.php:128
msgid "Edit title and labels"
msgstr "Uredi naslov in oznake"

#: js/messages.php:129
msgid "Add chart to grid"
msgstr "Dodaj grafikon na mrežo"

#: js/messages.php:131
msgid "Please add at least one variable to the series"
msgstr "Prosimo, v serijo dodajte vsaj eno spremenljivko"

#: js/messages.php:132 libraries/display_export.lib.php:308
#: libraries/display_tbl.lib.php:554 libraries/export/sql.php:1052
#: libraries/tbl_properties.inc.php:544 pmd_general.php:510
#: server_privileges.php:2042 server_status.php:1155 server_status.php:1582
#: tbl_zoom_select.php:158 tbl_zoom_select.php:283
msgid "None"
msgstr "Brez"

#: js/messages.php:133
msgid "Resume monitor"
msgstr "Nadaljuj nadziranje"

#: js/messages.php:134
msgid "Pause monitor"
msgstr "Postoj nadziranje"

#: js/messages.php:136
msgid "general_log and slow_query_log are enabled."
msgstr "general_log in slow_query_log sta omogočena."

#: js/messages.php:137
msgid "general_log is enabled."
msgstr "general_log je omogočen."

#: js/messages.php:138
msgid "slow_query_log is enabled."
msgstr "slow_query_log je omogočen."

#: js/messages.php:139
msgid "slow_query_log and general_log are disabled."
msgstr "slow_query_log in general_log sta onemogočena."

#: js/messages.php:140
msgid "log_output is not set to TABLE."
msgstr "log_output ni nastavljen na TABLE."

#: js/messages.php:141
msgid "log_output is set to TABLE."
msgstr "log_output je nastavljen na TABLE."

#: js/messages.php:142
#, php-format
msgid ""
"slow_query_log is enabled, but the server logs only queries that take longer "
"than %d seconds. It is advisable to set this long_query_time 0-2 seconds, "
"depending on your system."
msgstr ""
"slow_query_log je omogočen, vendar strežnik zabeleži samo poizvedbe, ki "
"trajajo več kot %d sekund. Priporočljivo je, da nastavite long_query_time na "
"0–2 sekundi, odvisno od vašega sistema."

#: js/messages.php:143
#, php-format
msgid "long_query_time is set to %d second(s)."
msgstr "long_query_time je nastavljen na %d sekund(o)."

#: js/messages.php:144
msgid ""
"Following settings will be applied globally and reset to default on server "
"restart:"
msgstr ""
"Naslednje nastavitve bodo uveljavljene globalno in bodo ponastavljene na "
"privzeto vrednost ob ponovnem zagonu strežnika:"

#. l10n: %s is FILE or TABLE
#: js/messages.php:146
#, php-format
msgid "Set log_output to %s"
msgstr "Nastavi log_output na %s"

#. l10n: Enable in this context means setting a status variable to ON
#: js/messages.php:148
#, php-format
msgid "Enable %s"
msgstr "Omogoči %s"

#. l10n: Disable in this context means setting a status variable to OFF
#: js/messages.php:150
#, php-format
msgid "Disable %s"
msgstr "Onemogoči %s"

#. l10n: %d seconds
#: js/messages.php:152
#, php-format
msgid "Set long_query_time to %ds"
msgstr "Nastavi long_query_time na %d s"

#: js/messages.php:153
msgid ""
"You can't change these variables. Please log in as root or contact your "
"database administrator."
msgstr ""
"Teh spremenljivk ne morete spremeniti. Prosimo, prijavite se kot root ali "
"stopite v stik z upravljavcem vaše zbirke podatkov."

#: js/messages.php:154
msgid "Change settings"
msgstr "Spremeni nastavitve"

#: js/messages.php:155
msgid "Current settings"
msgstr "Trenutne nastavitve"

#: js/messages.php:157 server_status.php:1530
msgid "Chart Title"
msgstr "Naslov grafikona"

#. l10n: As in differential values
#: js/messages.php:159
msgid "Differential"
msgstr "Razlika"

#: js/messages.php:160
#, php-format
msgid "Divided by %s:"
msgstr "Deljeno z %s:"

#: js/messages.php:162
msgid "From slow log"
msgstr "Iz počasnega dnevnika"

#: js/messages.php:163
msgid "From general log"
msgstr "Iz splošnega dnevnika"

#: js/messages.php:164
msgid "Analysing & loading logs. This may take a while."
msgstr "Analiziranje in nalaganje dnevnikov. To lahko traja nekaj časa."

#: js/messages.php:165
#| msgid ""
#| "This columns shows the amount of identical queries that are grouped "
#| "together. However only the SQL Text is being compared, thus the queries "
#| "other attributes such as start time may differ."
msgid ""
"This column shows the amount of identical queries that are grouped together. "
"However only the SQL query itself has been used as a grouping criteria, so "
"the other attributes of queries, such as start time, may differ."
msgstr ""
"Stolpec prikazuje število identičnih poizvedb, ki so zbrane skupaj. Kot "
"zbirni pogoj je bila uporabljena le sama poizvedba SQL, zato se lahko drugi "
"atributi poizvedb, npr. začetni čas, razlikujejo."

#: js/messages.php:166
msgid ""
"Since grouping of INSERTs queries has been selected, INSERT queries into the "
"same table are also being grouped together, disregarding of the inserted "
"data."
msgstr ""
"Ker je izbrano zbiranje poizvedb INSERT, so poizvedbe INSERT iste tabele "
"prav tako zbrane skupaj, ne glede na vstavljene podatke."

#: js/messages.php:167
msgid "Log data loaded. Queries executed in this time span:"
msgstr ""
"Podatki dnevnika so naloženi. Poizvedbe, izvedene v tem časovnem razponu:"

#: js/messages.php:169
msgid "Jump to Log table"
msgstr "Pojdi v dnevniško tabelo"

#: js/messages.php:170
msgid "Log analysed, but no data found in this time span."
msgstr ""
"Dnevnik je analiziran, vendar v tem časovnem razponu nisem našel podatkov."

#. l10n: A collection of available filters
#: js/messages.php:173
msgid "Filters"
msgstr "Filtri"

#. l10n: Filter as in "Start Filtering"
#: js/messages.php:175
msgid "Filter"
msgstr "Filtriranje"

#: js/messages.php:176
msgid "Filter queries by word/regexp:"
msgstr "Filtriraj poizvedbe po besedi/regexp:"

#: js/messages.php:177
msgid "Group queries, ignoring variable data in WHERE clauses"
msgstr "Združi poizvedbe, neupoštevajoč spremenljive podatke v stavkih WHERE"

#: js/messages.php:178
msgid "Sum of grouped rows:"
msgstr "Seštevek združenih vrstic:"

#: js/messages.php:179
msgid "Total:"
msgstr "Skupaj:"

#: js/messages.php:181
msgid "Loading logs"
msgstr "Dnevniki nalaganja"

#: js/messages.php:182
msgid "Monitor refresh failed"
msgstr "Osvežitev nadziranja je spodletela"

#: js/messages.php:183
msgid ""
"While requesting new chart data the server returned an invalid response. "
"This is most likely because your session expired. Reloading the page and "
"reentering your credentials should help."
msgstr ""

#: js/messages.php:184
msgid "Reload page"
msgstr "Ponovno naloži stran"

#: js/messages.php:186
msgid "Affected rows:"
msgstr "Spremenjene vrstice:"

#: js/messages.php:188
msgid "Failed parsing config file. It doesn't seem to be valid JSON code"
msgstr ""
"Razčlenjevalne konfiguracijske datoteke je spodletelo. Kot kaže, ni veljavna "
"koda JSON."

#: js/messages.php:189
msgid ""
"Failed building chart grid with imported config. Resetting to default "
"config..."
msgstr ""
"Gradnja grafikona z uvoženo konfiguracijo je spodletela. Ponastavljanje na "
"privzeto konfiguracijo ..."

#: js/messages.php:190 libraries/config/messages.inc.php:170
#: libraries/db_links.inc.php:83 libraries/server_links.inc.php:69
#: libraries/tbl_links.inc.php:89 prefs_manage.php:229 server_status.php:1485
#: setup/frames/menu.inc.php:20
msgid "Import"
msgstr "Uvozi"

#: js/messages.php:192
msgid "Analyse Query"
msgstr "Analiziraj poizvedbo"

#: js/messages.php:196
msgid "Advisor system"
msgstr "Svetovalni sistem"

#: js/messages.php:197
msgid "Possible performance issues"
msgstr "Morebitni spori zmogljivosti"

#: js/messages.php:198
msgid "Issue"
msgstr "Spor"

#: js/messages.php:199
msgid "Recommendation"
msgstr "Priporočilo"

#: js/messages.php:200
msgid "Rule details"
msgstr "Podrobnosti pravila"

#: js/messages.php:201
msgid "Justification"
msgstr "Utemeljitev"

#: js/messages.php:202
msgid "Used variable / formula"
msgstr "Uporabljena spremenljivka/formula"

#: js/messages.php:203
msgid "Test"
msgstr "Preizkus"

#: js/messages.php:208 libraries/tbl_properties.inc.php:763
#: pmd_general.php:388 pmd_general.php:425 pmd_general.php:545
#: pmd_general.php:593 pmd_general.php:669 pmd_general.php:723
#: pmd_general.php:786
msgid "Cancel"
msgstr "Prekliči"

#: js/messages.php:211
msgid "Loading"
msgstr "Nalaganje"

#: js/messages.php:212
msgid "Processing Request"
msgstr "Obdelovanje zahteve"

#: js/messages.php:213 libraries/import/ods.php:80
#: libraries/rte/rte_export.lib.php:39
msgid "Error in Processing Request"
msgstr "Napaka v obdelovanju zahteve"

#: js/messages.php:214
msgid "Dropping Column"
msgstr "Brisanje stolpca"

#: js/messages.php:215
msgid "Adding Primary Key"
msgstr "Dodajanje primarnega ključa"

#: js/messages.php:216 libraries/relation.lib.php:76 pmd_general.php:386
#: pmd_general.php:543 pmd_general.php:591 pmd_general.php:667
#: pmd_general.php:721 pmd_general.php:784
msgid "OK"
msgstr "V redu"

#: js/messages.php:219
msgid "Renaming Databases"
msgstr "Preimenovanje zbirk podatkov"

#: js/messages.php:220
msgid "Reload Database"
msgstr "Ponovno nalaganje zbirke podatkov"

#: js/messages.php:221
msgid "Copying Database"
msgstr "Kopiranje zbirke podatkov"

#: js/messages.php:222
msgid "Changing Charset"
msgstr "Spreminjanje nabora znakov"

#: js/messages.php:223
msgid "Table must have at least one column"
msgstr "Tabele morajo imeti vsaj en stolpec"

#: js/messages.php:224
msgid "Create Table"
msgstr "Ustvari tabelo"

#: js/messages.php:229
msgid "Insert Table"
msgstr "Vstavi tabelo"

#: js/messages.php:230
msgid "Hide indexes"
msgstr "Skrij indekse"

#: js/messages.php:231
msgid "Show indexes"
msgstr "Pokaži indekse"

#: js/messages.php:234
msgid "Searching"
msgstr "Iskanje"

#: js/messages.php:235
msgid "Hide search results"
msgstr "Skrij rezultate iskanja"

#: js/messages.php:236
msgid "Show search results"
msgstr "Prikaži rezultate iskanja"

#: js/messages.php:237
msgid "Browsing"
msgstr "Brskanje"

#: js/messages.php:238
msgid "Deleting"
msgstr "Brisanje"

#: js/messages.php:241
msgid "The definition of a stored function must contain a RETURN statement!"
msgstr "Opredelitev shranjene funkcije mora vsebovati izjavo RETURN!"

#: js/messages.php:244
msgid ""
"Note: If the file contains multiple tables, they will be combined into one"
msgstr "Opomba: Če datoteka vsebuje več tabel, bodo združene v eno"

#: js/messages.php:247
msgid "Hide query box"
msgstr "Skrij polje poizvedbe"

#: js/messages.php:248
msgid "Show query box"
msgstr "Prikaži polje poizvedbe"

#: js/messages.php:250 tbl_row_action.php:28
msgid "No rows selected"
msgstr "Ni izbranih vrstic"

#: js/messages.php:251 libraries/common.lib.php:2531
#: libraries/display_tbl.lib.php:2375 querywindow.php:90 querywindow.php:94
#: querywindow.php:97 tbl_structure.php:150 tbl_structure.php:569
msgid "Change"
msgstr "Spremeni"

#: js/messages.php:252
msgid "Query execution time"
msgstr "Čas izvajanja poizvedbe"

#: js/messages.php:255 libraries/config/FormDisplay.tpl.php:323
#: libraries/schema/User_Schema.class.php:334
#: libraries/tbl_properties.inc.php:752 setup/frames/config.inc.php:39
#: setup/frames/index.inc.php:228 tbl_change.php:979
#: tbl_gis_visualization.php:222 tbl_indexes.php:261 tbl_relation.php:563
msgid "Save"
msgstr "Shrani"

#: js/messages.php:258
msgid "Hide search criteria"
msgstr "Skrij iskalne pogoje"

#: js/messages.php:259
msgid "Show search criteria"
msgstr "Prikaži iskalne pogoje"

#: js/messages.php:262 libraries/tbl_select.lib.php:138
#, fuzzy
#| msgid "Search"
msgid "Zoom Search"
msgstr "Iskanje"

#: js/messages.php:264
msgid "Each point represents a data row."
msgstr "Vsaka točka predstavlja podatkovno vrstico."

#: js/messages.php:266
msgid "Hovering over a point will show its label."
msgstr ""

#: js/messages.php:268
msgid "Drag and select an area in the plot to zoom into it."
msgstr ""

#: js/messages.php:270
msgid "Click reset zoom link to come back to original state."
msgstr ""
"Kliknite povezavo za ponastavitev povečave za vrnitev na prvotno stanje."

#: js/messages.php:272
msgid "Click a data point to view and possibly edit the data row."
msgstr ""
"Kliknite podatkovno točko za ogled in morebitno urejanje podatkovne vrstice."

#: js/messages.php:274
msgid "The plot can be resized by dragging it along the bottom right corner."
msgstr ""

#: js/messages.php:276
msgid "Strings are converted into integer for plotting"
msgstr ""

#: js/messages.php:278
#| msgid "Add/Delete columns"
msgid "Select two columns"
msgstr "Izberite dva stolpca"

#: js/messages.php:279
msgid "Select two different columns"
msgstr "Izberite dva različna stolpca"

#: js/messages.php:282 tbl_change.php:307 tbl_indexes.php:211
#: tbl_indexes.php:238
msgid "Ignore"
msgstr "Prezri"

#: js/messages.php:285
msgid "Add columns"
msgstr "Dodaj stolpce"

#: js/messages.php:288
msgid "Select referenced key"
msgstr "Izberite referenčni ključ"

#: js/messages.php:289
msgid "Select Foreign Key"
msgstr "Izberite tuji ključ"

#: js/messages.php:290
msgid "Please select the primary key or a unique key"
msgstr "Prosimo, izberite primarni ključ ali unikatni ključ"

#: js/messages.php:291 pmd_general.php:87 tbl_relation.php:545
msgid "Choose column to display"
msgstr "Izberite stolpec za prikaz"

#: js/messages.php:292
msgid ""
"You haven't saved the changes in the layout. They will be lost if you don't "
"save them.Do you want to continue?"
msgstr ""
"Niste shranili sprememb ureditve. Če jih ne shranite, bodo izgubljena. "
"Želite nadaljevati?"

#: js/messages.php:295
msgid "Add an option for column "
msgstr "Dodaj možnost za stolpec "

#: js/messages.php:298
msgid "Press escape to cancel editing"
msgstr "Pritisnite ubežnico (escape) za prekinitev urejanja"

#: js/messages.php:299
msgid ""
"You have edited some data and they have not been saved. Are you sure you "
"want to leave this page before saving the data?"
msgstr ""
"Uredili ste nekatere podatke, vendar jih niste shranili. Ste prepričani, da "
"želite zapustiti stran, preden shranite podatke?"

#: js/messages.php:300
msgid "Drag to reorder"
msgstr "Povlecite za preureditev"

#: js/messages.php:301
msgid "Click to sort"
msgstr "Kliknite za razvrstitev"

#: js/messages.php:302
msgid "Click to mark/unmark"
msgstr "Kliknite za označitev/opustitev"

#: js/messages.php:303
msgid "Click the drop-down arrow<br />to toggle column's visibility"
msgstr "Kliknite spustno puščico<br />za preklop vidnosti stolpcev"

#: js/messages.php:305
msgid ""
"This table does not contain a unique column. Features related to the grid "
"edit, checkbox, Edit, Copy and Delete links may not work after saving."
msgstr ""

#: js/messages.php:306
msgid ""
"You can also edit most columns<br />by clicking directly on their content."
msgstr ""
"Večino stolpcev lahko urejate<br />neposredno s klikom na njihovo vsebino."

#: js/messages.php:307
#| msgid "Go to view"
msgid "Go to link"
msgstr "Pojdi na povezavo"

#: js/messages.php:310
msgid "Generate password"
msgstr "Ustvari geslo"

#: js/messages.php:311 libraries/replication_gui.lib.php:369
msgid "Generate"
msgstr "Ustvari"

#: js/messages.php:312
msgid "Change Password"
msgstr "Spremeni geslo"

#: js/messages.php:315 tbl_structure.php:464
msgid "More"
msgstr "Več"

#: js/messages.php:318 setup/lib/index.lib.php:173
#, php-format
msgid ""
"A newer version of phpMyAdmin is available and you should consider "
"upgrading. The newest version is %s, released on %s."
msgstr ""
"Na voljo je novejša različica phpMyAdmina, zato razmislite o posodobitvi. "
"Najnovejša različica je %s, izdana %s."

#. l10n: Latest available phpMyAdmin version
#: js/messages.php:320
msgid ", latest stable version:"
msgstr ", zadnja ustaljena različica:"

#: js/messages.php:321
msgid "up to date"
msgstr "posodobljeno"

#. l10n: Display text for calendar close link
#: js/messages.php:340
msgid "Done"
msgstr "Končano"

#: js/messages.php:344
msgctxt "Previous month"
msgid "Prev"
msgstr "Prej"

#: js/messages.php:349
msgctxt "Next month"
msgid "Next"
msgstr "Nasl"

#. l10n: Display text for current month link in calendar
#: js/messages.php:352
msgid "Today"
msgstr "Danes"

#: js/messages.php:355
msgid "January"
msgstr "januar"

#: js/messages.php:356
msgid "February"
msgstr "februar"

#: js/messages.php:357
msgid "March"
msgstr "marec"

#: js/messages.php:358
msgid "April"
msgstr "april"

#: js/messages.php:359
msgid "May"
msgstr "maj"

#: js/messages.php:360
msgid "June"
msgstr "junij"

#: js/messages.php:361
msgid "July"
msgstr "julij"

#: js/messages.php:362
msgid "August"
msgstr "avgust"

#: js/messages.php:363
msgid "September"
msgstr "september"

#: js/messages.php:364
msgid "October"
msgstr "oktober"

#: js/messages.php:365
msgid "November"
msgstr "november"

#: js/messages.php:366
msgid "December"
msgstr "december"

#. l10n: Short month name
#: js/messages.php:370 libraries/common.lib.php:1503
msgid "Jan"
msgstr "jan"

#. l10n: Short month name
#: js/messages.php:372 libraries/common.lib.php:1505
msgid "Feb"
msgstr "feb"

#. l10n: Short month name
#: js/messages.php:374 libraries/common.lib.php:1507
msgid "Mar"
msgstr "mar"

#. l10n: Short month name
#: js/messages.php:376 libraries/common.lib.php:1509
msgid "Apr"
msgstr "apr"

#. l10n: Short month name
#: js/messages.php:378 libraries/common.lib.php:1511
msgctxt "Short month name"
msgid "May"
msgstr "maj"

#. l10n: Short month name
#: js/messages.php:380 libraries/common.lib.php:1513
msgid "Jun"
msgstr "jun"

#. l10n: Short month name
#: js/messages.php:382 libraries/common.lib.php:1515
msgid "Jul"
msgstr "jul"

#. l10n: Short month name
#: js/messages.php:384 libraries/common.lib.php:1517
msgid "Aug"
msgstr "avg"

#. l10n: Short month name
#: js/messages.php:386 libraries/common.lib.php:1519
msgid "Sep"
msgstr "sep"

#. l10n: Short month name
#: js/messages.php:388 libraries/common.lib.php:1521
msgid "Oct"
msgstr "okt"

#. l10n: Short month name
#: js/messages.php:390 libraries/common.lib.php:1523
msgid "Nov"
msgstr "nov"

#. l10n: Short month name
#: js/messages.php:392 libraries/common.lib.php:1525
msgid "Dec"
msgstr "dec"

#: js/messages.php:395
msgid "Sunday"
msgstr "nedelja"

#: js/messages.php:396
msgid "Monday"
msgstr "ponedeljek"

#: js/messages.php:397
msgid "Tuesday"
msgstr "torek"

#: js/messages.php:398
msgid "Wednesday"
msgstr "sreda"

#: js/messages.php:399
msgid "Thursday"
msgstr "četrtek"

#: js/messages.php:400
msgid "Friday"
msgstr "petek"

#: js/messages.php:401
msgid "Saturday"
msgstr "sobota"

#. l10n: Short week day name
#: js/messages.php:405
msgid "Sun"
msgstr "ned"

#. l10n: Short week day name
#: js/messages.php:407 libraries/common.lib.php:1530
msgid "Mon"
msgstr "pon"

#. l10n: Short week day name
#: js/messages.php:409 libraries/common.lib.php:1532
msgid "Tue"
msgstr "tor"

#. l10n: Short week day name
#: js/messages.php:411 libraries/common.lib.php:1534
msgid "Wed"
msgstr "sre"

#. l10n: Short week day name
#: js/messages.php:413 libraries/common.lib.php:1536
msgid "Thu"
msgstr "čet"

#. l10n: Short week day name
#: js/messages.php:415 libraries/common.lib.php:1538
msgid "Fri"
msgstr "pet"

#. l10n: Short week day name
#: js/messages.php:417 libraries/common.lib.php:1540
msgid "Sat"
msgstr "sob"

#. l10n: Minimal week day name
#: js/messages.php:421
msgid "Su"
msgstr "ne"

#. l10n: Minimal week day name
#: js/messages.php:423
msgid "Mo"
msgstr "po"

#. l10n: Minimal week day name
#: js/messages.php:425
msgid "Tu"
msgstr "to"

#. l10n: Minimal week day name
#: js/messages.php:427
msgid "We"
msgstr "sr"

#. l10n: Minimal week day name
#: js/messages.php:429
msgid "Th"
msgstr "če"

#. l10n: Minimal week day name
#: js/messages.php:431
msgid "Fr"
msgstr "pe"

#. l10n: Minimal week day name
#: js/messages.php:433
msgid "Sa"
msgstr "so"

#. l10n: Column header for week of the year in calendar
#: js/messages.php:435
msgid "Wk"
msgstr "ted."

#: js/messages.php:437
msgid "Hour"
msgstr "Ura"

#: js/messages.php:438
msgid "Minute"
msgstr "Minuta"

#: js/messages.php:439
msgid "Second"
msgstr "Sekunda"

#: libraries/Config.class.php:1159
msgid "Font size"
msgstr "Velikost pisave"

#: libraries/File.class.php:221
msgid "File was not an uploaded file."
msgstr "Datoteka ni naložen datoteka."

#: libraries/File.class.php:260 libraries/File.class.php:389
msgid "Unknown error while uploading."
msgstr "Neznana napaka pri nalaganju."

#: libraries/File.class.php:278
msgid "The uploaded file exceeds the upload_max_filesize directive in php.ini."
msgstr "Naložena datotek presega napotek upload_max_filesize v php.ini."

#: libraries/File.class.php:281
msgid ""
"The uploaded file exceeds the MAX_FILE_SIZE directive that was specified in "
"the HTML form."
msgstr ""
"Naložena datotek presega napotek MAX_FILE_SIZE, ki je bil določen v obrazcu "
"HTML."

#: libraries/File.class.php:284
msgid "The uploaded file was only partially uploaded."
msgstr "Naložena datoteka je bila naložena samo delno."

#: libraries/File.class.php:287
msgid "Missing a temporary folder."
msgstr "Manjka začasna mapa."

#: libraries/File.class.php:290
msgid "Failed to write file to disk."
msgstr "Pisanje datoteke na disk je spodletelo."

#: libraries/File.class.php:293
msgid "File upload stopped by extension."
msgstr "Nalaganje datoteke je ustavila razširitev."

#: libraries/File.class.php:296
msgid "Unknown error in file upload."
msgstr "Neznana napaka pri nalaganju datoteke."

#: libraries/File.class.php:496
msgid ""
"Error moving the uploaded file, see [a@./Documentation."
"html#faq1_11@Documentation]FAQ 1.11[/a]"
msgstr ""
"Napaka pri premikanju naložene datoteke, glej [a@./Documentation."
"html#faq1_11@Documentation]FAQ 1.11[/a]"

#: libraries/File.class.php:508
msgid "Error while moving uploaded file."
msgstr "Napaka pri premikanju naložene datoteke."

#: libraries/File.class.php:516
msgid "Cannot read (moved) upload file."
msgstr "Ne morem prebrati (premakniti) naložene datoteke."

#: libraries/Index.class.php:418 tbl_relation.php:526
msgid "No index defined!"
msgstr "Ni definiranega indeksa!"

#: libraries/Index.class.php:423 libraries/build_html_for_db.lib.php:41
#: tbl_tracking.php:300
msgid "Indexes"
msgstr "Indeksi"

#: libraries/Index.class.php:434 libraries/tbl_properties.inc.php:488
#: tbl_structure.php:155 tbl_structure.php:160 tbl_structure.php:573
#: tbl_tracking.php:306
msgid "Unique"
msgstr "Edinstven"

#: libraries/Index.class.php:435 tbl_tracking.php:307
msgid "Packed"
msgstr "Stisnjeno"

#: libraries/Index.class.php:437 tbl_tracking.php:309
msgid "Cardinality"
msgstr "Kardinalnost"

#: libraries/Index.class.php:440 libraries/rte/rte_events.lib.php:480
#: libraries/rte/rte_routines.lib.php:950 tbl_tracking.php:263
#: tbl_tracking.php:312
msgid "Comment"
msgstr "Pripomba"

#: libraries/Index.class.php:466
msgid "The primary key has been dropped"
msgstr "Primarni ključ je zavržen"

#: libraries/Index.class.php:470
#, php-format
msgid "Index %s has been dropped"
msgstr "Indeks %s je zavržen"

#: libraries/Index.class.php:568
#, php-format
msgid ""
"The indexes %1$s and %2$s seem to be equal and one of them could possibly be "
"removed."
msgstr ""
"Kaže, da sta indeksa %1$s in %2$s enaka, zato se enega od njiju morda lahko "
"odstrani."

#: libraries/List_Database.class.php:379 libraries/config/messages.inc.php:177
#: libraries/server_links.inc.php:43 server_databases.php:99
#: server_privileges.php:1827
msgid "Databases"
msgstr "Zbirke podatkov"

#: libraries/Message.class.php:193 libraries/blobstreaming.lib.php:325
#: libraries/blobstreaming.lib.php:331 libraries/common.lib.php:547
#: libraries/core.lib.php:210 libraries/import.lib.php:135 tbl_change.php:886
#: tbl_operations.php:229 tbl_relation.php:287 view_operations.php:60
msgid "Error"
msgstr "Napaka"

#: libraries/Message.class.php:241
#, php-format
msgid "%1$d row affected."
msgid_plural "%1$d rows affected."
msgstr[0] "Spremenjena je %1$d vrstica."
msgstr[1] "Spremenjeni sta %1$d vrstici."
msgstr[2] "Spremenjene so %1$d vrstice."
msgstr[3] "Spremenjenih je %1$d vrstic."

#: libraries/Message.class.php:257
#, php-format
msgid "%1$d row deleted."
msgid_plural "%1$d rows deleted."
msgstr[0] "Izbrisana je %1$d vrstica."
msgstr[1] "Izbrisani sta %1$d vrstici."
msgstr[2] "Izbrisane so %1$d vrstice."
msgstr[3] "Izbrisanih je %1$d vrstic."

#: libraries/Message.class.php:273
#, php-format
msgid "%1$d row inserted."
msgid_plural "%1$d rows inserted."
msgstr[0] "Vstavljena je %1$d vrstica."
msgstr[1] "Vstavljeni sta %1$d vrstici."
msgstr[2] "Vstavljene so %1$d vrstice."
msgstr[3] "Vstavljenih je %1$d vrstic."

#: libraries/PDF.class.php:81
msgid "Error while creating PDF:"
msgstr "Napaka med ustvarjanjem PDF:"

#: libraries/RecentTable.class.php:107
msgid "Could not save recent table"
msgstr "Ne morem shraniti nedavne tabele"

#: libraries/RecentTable.class.php:142
msgid "Recent tables"
msgstr "Nedavne tabele"

#: libraries/RecentTable.class.php:149
msgid "There are no recent tables"
msgstr "Ni nobenih nedavnih tabel"

#: libraries/StorageEngine.class.php:180
msgid ""
"There is no detailed status information available for this storage engine."
msgstr ""
"Za ta skladiščni pogon ni na voljo nobenih podrobnejših informacij o stanju."

#: libraries/StorageEngine.class.php:316
#, php-format
msgid "%s is available on this MySQL server."
msgstr "%s je na voljo na tem strežniku MySQL."

#: libraries/StorageEngine.class.php:319
#, php-format
msgid "%s has been disabled for this MySQL server."
msgstr "%s je onemogočeno za ta strežnik MySQL."

#: libraries/StorageEngine.class.php:323
#, php-format
msgid "This MySQL server does not support the %s storage engine."
msgstr "Ta strežnik MySQL ne podpira skladiščnega pogona %s."

#: libraries/Table.class.php:303
msgid "unknown table status: "
msgstr "neznano stanje tabele: "

#: libraries/Table.class.php:1034
msgid "Invalid database"
msgstr "Neveljavna zbirka podatkov"

#: libraries/Table.class.php:1048 tbl_get_field.php:25
msgid "Invalid table name"
msgstr "Neveljavno ime tabele"

#: libraries/Table.class.php:1063
#, php-format
msgid "Error renaming table %1$s to %2$s"
msgstr "Napaka pri preimenovanju tabele %1$s v %2$s"

#: libraries/Table.class.php:1146
#, php-format
msgid "Table %s has been renamed to %s"
msgstr "Tabela %s je preimenovana v %s"

#: libraries/Table.class.php:1274
msgid "Could not save table UI preferences"
msgstr "Ne morem shraniti nastavitev uporabniškega vmesnika tabel"

#: libraries/Table.class.php:1294
#, php-format
msgid ""
"Failed to cleanup table UI preferences (see $cfg['Servers'][$i]"
"['MaxTableUiprefs'] %s)"
msgstr ""
"Čiščenje nastavitev uporabniškega vmesnika tabel je spodletelo (glej "
"$cfg['Servers'][$i]['MaxTableUiprefs'] %s)"

#: libraries/Theme.class.php:145
#, php-format
msgid "No valid image path for theme %s found!"
msgstr "Za temo %s ni bila najdena veljavna pot slik!"

#: libraries/Theme.class.php:340
msgid "No preview available."
msgstr "Predogled ni na voljo."

#: libraries/Theme.class.php:343
msgid "take it"
msgstr "uporabi"

#: libraries/Theme_Manager.class.php:110
#, php-format
msgid "Default theme %s not found!"
msgstr "Privzeta tema %s ni bila najdena!"

#: libraries/Theme_Manager.class.php:151
#, php-format
msgid "Theme %s not found!"
msgstr "Tema %s ni bila najdena!"

#: libraries/Theme_Manager.class.php:217
#, php-format
msgid "Theme path not found for theme %s!"
msgstr "Pot teme ni bila najdena za temo %s!"

#: libraries/Theme_Manager.class.php:294 themes.php:20 themes.php:27
msgid "Theme"
msgstr "Motiv"

#: libraries/auth/config.auth.lib.php:71
msgid "Cannot connect: invalid settings."
msgstr "Povezava ni mogoča: neveljavne nastavitve."

#: libraries/auth/config.auth.lib.php:85
#: libraries/auth/cookie.auth.lib.php:174 libraries/auth/http.auth.lib.php:64
#, php-format
msgid "Welcome to %s"
msgstr "Dobrodošli v %s"

#: libraries/auth/config.auth.lib.php:100
#, php-format
msgid ""
"You probably did not create a configuration file. You might want to use the "
"%1$ssetup script%2$s to create one."
msgstr ""
"Najverjetneje niste ustvarili konfiguracijske datoteke. Morda želite "
"uporabiti %1$snastavitveni skript%2$s, da jo ustvarite."

#: libraries/auth/config.auth.lib.php:109
msgid ""
"phpMyAdmin tried to connect to the MySQL server, and the server rejected the "
"connection. You should check the host, username and password in your "
"configuration and make sure that they correspond to the information given by "
"the administrator of the MySQL server."
msgstr ""
"phpMyAdmin se je poskušal povezati na strežnik MySQL, ki je zavrnil "
"povezavo. Preverite, ali gostitelj, uporabniško ime in geslo v datoteki "
"config.inc.php ustrezajo podatkom administratorja strežnika MySQL."

#: libraries/auth/cookie.auth.lib.php:199
msgid "Log in"
msgstr "Prijava"

#: libraries/auth/cookie.auth.lib.php:201
#: libraries/auth/cookie.auth.lib.php:203
#: libraries/navigation_header.inc.php:92
#: libraries/navigation_header.inc.php:96
msgid "phpMyAdmin documentation"
msgstr "Dokumentacija phpMyAdmin"

#: libraries/auth/cookie.auth.lib.php:213
#: libraries/auth/cookie.auth.lib.php:214
msgid "You can enter hostname/IP address and port separated by space."
msgstr "Vnesete lahko ime gostitelja/IP-naslov in vrata ločena s presledkom."

#: libraries/auth/cookie.auth.lib.php:213
msgid "Server:"
msgstr "Strežnik:"

#: libraries/auth/cookie.auth.lib.php:218
msgid "Username:"
msgstr "Uporabniško ime:"

#: libraries/auth/cookie.auth.lib.php:222
msgid "Password:"
msgstr "Geslo:"

#: libraries/auth/cookie.auth.lib.php:229
msgid "Server Choice"
msgstr "Izbira strežnika"

#: libraries/auth/cookie.auth.lib.php:275 libraries/header.inc.php:87
msgid "Cookies must be enabled past this point."
msgstr "Če želite še naprej uporabljati program, morate omogočiti piškotke."

#: libraries/auth/cookie.auth.lib.php:566
#: libraries/auth/signon.auth.lib.php:235
msgid ""
"Login without a password is forbidden by configuration (see AllowNoPassword)"
msgstr ""
"Prijava brez gesla je prepovedana s konfiguracijo (glej AllowNoPassword)"

#: libraries/auth/cookie.auth.lib.php:570
#: libraries/auth/signon.auth.lib.php:239
#, php-format
msgid "No activity within %s seconds; please log in again"
msgstr "Brez aktivnosti v zadnjih %s sekundah; prosimo, prijavite se znova"

#: libraries/auth/cookie.auth.lib.php:580
#: libraries/auth/cookie.auth.lib.php:582
#: libraries/auth/signon.auth.lib.php:243
msgid "Cannot log in to the MySQL server"
msgstr "Ne morem se prijaviti v strežnik MySQL"

#: libraries/auth/http.auth.lib.php:69
msgid "Wrong username/password. Access denied."
msgstr "Napačno uporabniško ime/geslo. Dostop zavrnjen."

#: libraries/auth/signon.auth.lib.php:88
msgid "Can not find signon authentication script:"
msgstr "Ne morem najti overitvenega skripta signon:"

#: libraries/auth/swekey/swekey.auth.lib.php:118
#, php-format
msgid "File %s does not contain any key id"
msgstr "Datoteka %s ne vsebuje nobenega identifikacijskega ključa"

#: libraries/auth/swekey/swekey.auth.lib.php:159
#: libraries/auth/swekey/swekey.auth.lib.php:182
msgid "Hardware authentication failed"
msgstr "Overitev strojne opreme je spodletelo"

#: libraries/auth/swekey/swekey.auth.lib.php:168
msgid "No valid authentication key plugged"
msgstr "Vstavljen ni noben overitveni ključ"

#: libraries/auth/swekey/swekey.auth.lib.php:204
msgid "Authenticating..."
msgstr "Potrjevanje ..."

#: libraries/blobstreaming.lib.php:244
msgid "PBMS error"
msgstr "Napaka PBMS"

#: libraries/blobstreaming.lib.php:277
msgid "PBMS connection failed:"
msgstr "Povezava s PBMS je spodletela:"

#: libraries/blobstreaming.lib.php:329
msgid "PBMS get BLOB info failed:"
msgstr "Pridobivanje informacij BLOB PBMS je spodletelo:"

#: libraries/blobstreaming.lib.php:337
msgid "PBMS get BLOB Content-Type failed"
msgstr "Pridobivanje Content-Type BLOB PBMS je spodletelo"

#: libraries/blobstreaming.lib.php:363
msgid "View image"
msgstr "Ogled slike"

#: libraries/blobstreaming.lib.php:367
msgid "Play audio"
msgstr "Predvajaj avdio"

#: libraries/blobstreaming.lib.php:372
msgid "View video"
msgstr "Ogled videa"

#: libraries/blobstreaming.lib.php:376
msgid "Download file"
msgstr "Prenesi datoteko"

#: libraries/blobstreaming.lib.php:443
#, php-format
msgid "Could not open file: %s"
msgstr "Ne morem odpreti datoteke: %s"

#: libraries/bookmark.lib.php:73
msgid "shared"
msgstr "deljeno"

#: libraries/build_html_for_db.lib.php:26
#: libraries/config/messages.inc.php:183 libraries/export/xml.php:49
#: server_status.php:545
msgid "Tables"
msgstr "Tabele"

#: libraries/build_html_for_db.lib.php:36 libraries/config/setup.forms.php:302
#: libraries/config/setup.forms.php:338 libraries/config/setup.forms.php:361
#: libraries/config/setup.forms.php:366
#: libraries/config/user_preferences.forms.php:201
#: libraries/config/user_preferences.forms.php:237
#: libraries/config/user_preferences.forms.php:260
#: libraries/config/user_preferences.forms.php:265
#: libraries/export/latex.php:201 libraries/export/sql.php:1052
#: server_privileges.php:600 server_replication.php:314 tbl_printview.php:281
#: tbl_structure.php:767
msgid "Data"
msgstr "Podatki"

#: libraries/build_html_for_db.lib.php:51 libraries/db_structure.lib.php:55
#: tbl_printview.php:300 tbl_structure.php:784
msgid "Overhead"
msgstr "Presežek"

#: libraries/build_html_for_db.lib.php:95
msgid "Jump to database"
msgstr "Pojdi v zbirko podatkov"

#: libraries/build_html_for_db.lib.php:132
msgid "Not replicated"
msgstr "Ni podvojeno"

#: libraries/build_html_for_db.lib.php:138
msgid "Replicated"
msgstr "Podvojeno"

#: libraries/build_html_for_db.lib.php:152
#, php-format
msgid "Check privileges for database &quot;%s&quot;."
msgstr "Preveri privilegije za zbirko podatkov &quot;%s&quot;."

#: libraries/build_html_for_db.lib.php:155
msgid "Check Privileges"
msgstr "Preveri privilegije"

#: libraries/common.inc.php:597
msgid "Failed to read configuration file"
msgstr "Ne morem prebrati konfiguracijske datoteke"

#: libraries/common.inc.php:598
msgid ""
"This usually means there is a syntax error in it, please check any errors "
"shown below."
msgstr ""
"To po navadi pomeni, da ima skladenjsko napako; prosimo, preverite vse "
"spodaj prikazane napake."

#: libraries/common.inc.php:605
#, php-format
msgid "Could not load default configuration from: %1$s"
msgstr "Ne morem naložiti privzete konfiguracije iz: %1$s"

#: libraries/common.inc.php:610
msgid ""
"The <tt>$cfg['PmaAbsoluteUri']</tt> directive MUST be set in your "
"configuration file!"
msgstr ""
"Ukaz <tt>$cfg['PmaAbsoluteUri']</tt> MORA biti določen v konfiguracijski "
"datoteki!"

#: libraries/common.inc.php:640
#, php-format
msgid "Invalid server index: %s"
msgstr "Neveljaven indeks strežnika: %s"

#: libraries/common.inc.php:647
#, php-format
msgid "Invalid hostname for server %1$s. Please review your configuration."
msgstr ""
"Neveljavno ime gostitelja za strežnik %1$s. Prosim, preglejte svojo "
"konfiguracijo."

#: libraries/common.inc.php:656 libraries/config/messages.inc.php:502
#: libraries/header.inc.php:136 main.php:161 server_status.php:686
#: server_synchronize.php:1120
msgid "Server"
msgstr "Strežnik"

#: libraries/common.inc.php:835
msgid "Invalid authentication method set in configuration:"
msgstr "Neveljaven način overitve določen v konfiguracijski datoteki:"

#: libraries/common.inc.php:943
#, php-format
msgid "You should upgrade to %s %s or later."
msgstr "%s bi morali nadgraditi na različico %s ali novejšo."

#: libraries/common.lib.php:134
#, php-format
msgid "Max: %s%s"
msgstr "Največja velikost: %s%s"

#. l10n: Language to use for MySQL 5.5 documentation, please use only languages which do exist in official documentation.
#: libraries/common.lib.php:388
msgctxt "MySQL 5.5 documentation language"
msgid "en"
msgstr "en"

#. l10n: Language to use for MySQL 5.1 documentation, please use only languages which do exist in official documentation.
#: libraries/common.lib.php:392
msgctxt "MySQL 5.1 documentation language"
msgid "en"
msgstr "en"

#. l10n: Language to use for MySQL 5.0 documentation, please use only languages which do exist in official documentation.
#: libraries/common.lib.php:396
msgctxt "MySQL 5.0 documentation language"
msgid "en"
msgstr "en"

#: libraries/common.lib.php:410 libraries/common.lib.php:412
#: libraries/common.lib.php:414 libraries/common.lib.php:431
#: libraries/common.lib.php:433 libraries/common.lib.php:451
#: libraries/common.lib.php:453 libraries/config/FormDisplay.tpl.php:162
#: libraries/display_export.lib.php:234 libraries/engines/pbms.lib.php:71
#: libraries/engines/pbxt.lib.php:106 libraries/relation.lib.php:74
#: libraries/sql_query_form.lib.php:387 libraries/sql_query_form.lib.php:390
#: main.php:212 server_variables.php:114
msgid "Documentation"
msgstr "Dokumentacija"

#: libraries/common.lib.php:559 libraries/header_printview.inc.php:60
#: server_status.php:532 server_status.php:1123
msgid "SQL query"
msgstr "Poizvedba SQL"

#: libraries/common.lib.php:595 libraries/rte/rte_events.lib.php:103
#: libraries/rte/rte_events.lib.php:108 libraries/rte/rte_events.lib.php:118
#: libraries/rte/rte_events.lib.php:131 libraries/rte/rte_routines.lib.php:255
#: libraries/rte/rte_routines.lib.php:260
#: libraries/rte/rte_routines.lib.php:270
#: libraries/rte/rte_routines.lib.php:284
#: libraries/rte/rte_routines.lib.php:1247
#: libraries/rte/rte_triggers.lib.php:76 libraries/rte/rte_triggers.lib.php:81
#: libraries/rte/rte_triggers.lib.php:91
#: libraries/rte/rte_triggers.lib.php:104
msgid "MySQL said: "
msgstr "MySQL je vrnil: "

#: libraries/common.lib.php:1047
msgid "Failed to connect to SQL validator!"
msgstr "Ne morem se povezati s preverjalnikom SQL!"

#: libraries/common.lib.php:1088 libraries/config/messages.inc.php:479
msgid "Explain SQL"
msgstr "Razloži stavek SQL"

#: libraries/common.lib.php:1092
msgid "Skip Explain SQL"
msgstr "Preskoči razlago stavka SQL"

#: libraries/common.lib.php:1126
msgid "Without PHP Code"
msgstr "Brez kode PHP"

#: libraries/common.lib.php:1129 libraries/config/messages.inc.php:481
msgid "Create PHP Code"
msgstr "Ustvari kodo PHP"

#: libraries/common.lib.php:1147 libraries/config/messages.inc.php:480
#: server_status.php:697 server_status.php:719 server_status.php:738
msgid "Refresh"
msgstr "Osveži"

#: libraries/common.lib.php:1156
msgid "Skip Validate SQL"
msgstr "Preskoči preverjanje pravilnosti SQL stavka"

#: libraries/common.lib.php:1159 libraries/config/messages.inc.php:483
msgid "Validate SQL"
msgstr "Preveri pravilnost stavka SQL"

#: libraries/common.lib.php:1214
msgid "Inline edit of this query"
msgstr "Urejanje te poizvedbe v vrstici"

#: libraries/common.lib.php:1216
msgctxt "Inline edit query"
msgid "Inline"
msgstr "V vrstici"

#: libraries/common.lib.php:1278 sql.php:866
msgid "Profiling"
msgstr "Profiliranje"

#. l10n: shortcuts for Byte
#: libraries/common.lib.php:1299
msgid "B"
msgstr "B"

#. l10n: shortcuts for Gigabyte
#: libraries/common.lib.php:1305
msgid "GiB"
msgstr "GiB"

#. l10n: shortcuts for Terabyte
#: libraries/common.lib.php:1307
msgid "TiB"
msgstr "TiB"

#. l10n: shortcuts for Petabyte
#: libraries/common.lib.php:1309
msgid "PiB"
msgstr "PiB"

#. l10n: shortcuts for Exabyte
#: libraries/common.lib.php:1311
msgid "EiB"
msgstr "EiB"

#. l10n: Short week day name
#: libraries/common.lib.php:1528
msgctxt "Short week day name"
msgid "Sun"
msgstr "ned"

#. l10n: See http://www.php.net/manual/en/function.strftime.php to define the format string
#: libraries/common.lib.php:1544
#: libraries/transformations/text_plain__dateformat.inc.php:35
msgid "%B %d, %Y at %I:%M %p"
msgstr "%d %B %Y ob %H.%M"

#: libraries/common.lib.php:1856
#, php-format
msgid "%s days, %s hours, %s minutes and %s seconds"
msgstr "%s dni, %s ur, %s minut in %s sekund"

#: libraries/common.lib.php:1944
msgid "Missing parameter:"
msgstr "Manjkajoč parameter:"

#: libraries/common.lib.php:2267 libraries/common.lib.php:2270
#: libraries/display_tbl.lib.php:306
msgctxt "First page"
msgid "Begin"
msgstr "Začetek"

#: libraries/common.lib.php:2268 libraries/common.lib.php:2271
#: libraries/display_tbl.lib.php:307 server_binlog.php:135
#: server_binlog.php:137
msgctxt "Previous page"
msgid "Previous"
msgstr "Prejšnja"

#: libraries/common.lib.php:2297 libraries/common.lib.php:2300
#: libraries/display_tbl.lib.php:370 server_binlog.php:170
#: server_binlog.php:172
msgctxt "Next page"
msgid "Next"
msgstr "Naslednja"

#: libraries/common.lib.php:2298 libraries/common.lib.php:2301
#: libraries/display_tbl.lib.php:385
msgctxt "Last page"
msgid "End"
msgstr "Konec"

#: libraries/common.lib.php:2366
#, php-format
msgid "Jump to database &quot;%s&quot;."
msgstr "Preskoči na zbirko podatkov &quot;%s&quot;."

#: libraries/common.lib.php:2382
#, php-format
msgid "The %s functionality is affected by a known bug, see %s"
msgstr "Na funkcionalnost %s vpliva znan hrošč, glej %s"

#: libraries/common.lib.php:2538
msgid "Click to toggle"
msgstr "Kliknite za preklop"

#: libraries/common.lib.php:2867 libraries/common.lib.php:2874
#: libraries/common.lib.php:3065 libraries/config/setup.forms.php:293
#: libraries/config/setup.forms.php:330 libraries/config/setup.forms.php:356
#: libraries/config/user_preferences.forms.php:192
#: libraries/config/user_preferences.forms.php:229
#: libraries/config/user_preferences.forms.php:255
#: libraries/db_links.inc.php:48 libraries/export/latex.php:338
#: libraries/import.lib.php:1099 libraries/tbl_links.inc.php:61
#: libraries/tbl_properties.inc.php:608 pmd_general.php:151
#: server_privileges.php:600 server_replication.php:313 tbl_tracking.php:253
msgid "Structure"
msgstr "Struktura"

#: libraries/common.lib.php:2868 libraries/common.lib.php:2875
#: libraries/config/messages.inc.php:214 libraries/db_links.inc.php:53
#: libraries/export/sql.php:25 libraries/import/sql.php:18
#: libraries/server_links.inc.php:47 libraries/tbl_links.inc.php:65
#: querywindow.php:64
msgid "SQL"
msgstr "SQL"

#: libraries/common.lib.php:2870 libraries/common.lib.php:3063
#: libraries/common.lib.php:3064 libraries/sql_query_form.lib.php:284
#: libraries/sql_query_form.lib.php:287 libraries/tbl_links.inc.php:74
msgid "Insert"
msgstr "Vstavi"

#: libraries/common.lib.php:2877 libraries/db_links.inc.php:86
#: libraries/tbl_links.inc.php:93 libraries/tbl_links.inc.php:114
#: view_operations.php:87
msgid "Operations"
msgstr "Operacije"

#: libraries/common.lib.php:3009
msgid "Browse your computer:"
msgstr "Prebrskajte svoj računalnik:"

#: libraries/common.lib.php:3026
#, php-format
msgid "Select from the web server upload directory <b>%s</b>:"
msgstr "Izberite iz mape za nalaganje na spletnem strežniku <b>%s</b>:"

#: libraries/common.lib.php:3038 libraries/sql_query_form.lib.php:447
#: tbl_change.php:887
msgid "The directory you set for upload work cannot be reached"
msgstr "Imenik, ki ste ga določili za nalaganje, je nedosegljiv"

#: libraries/common.lib.php:3046
msgid "There are no files to upload"
msgstr "Nobene datoteke ni za naložiti"

#: libraries/common.lib.php:3074 libraries/common.lib.php:3075
msgid "Execute"
msgstr "Izvedi"

#: libraries/config.values.php:45 libraries/config.values.php:47
#: libraries/config.values.php:51
msgid "Both"
msgstr "Oboje"

#: libraries/config.values.php:47
msgid "Nowhere"
msgstr "Nikjer"

#: libraries/config.values.php:47
msgid "Left"
msgstr "Levo"

#: libraries/config.values.php:47
msgid "Right"
msgstr "Desno"

#: libraries/config.values.php:75
msgid "Open"
msgstr "Odprto"

#: libraries/config.values.php:75
msgid "Closed"
msgstr "Zaprto"

#: libraries/config.values.php:96 libraries/export/htmlword.php:25
#: libraries/export/latex.php:42 libraries/export/odt.php:34
#: libraries/export/sql.php:129 libraries/export/texytext.php:24
msgid "structure"
msgstr "struktura"

#: libraries/config.values.php:97 libraries/export/htmlword.php:25
#: libraries/export/latex.php:42 libraries/export/odt.php:34
#: libraries/export/sql.php:130 libraries/export/texytext.php:24
msgid "data"
msgstr "podatki"

#: libraries/config.values.php:98 libraries/export/htmlword.php:25
#: libraries/export/latex.php:42 libraries/export/odt.php:34
#: libraries/export/sql.php:131 libraries/export/texytext.php:24
msgid "structure and data"
msgstr "struktura in podatki"

#: libraries/config.values.php:100
msgid "Quick - display only the minimal options to configure"
msgstr "Hitro - prikaži kar najmanj možnosti za konfiguriranje"

#: libraries/config.values.php:101
msgid "Custom - display all possible options to configure"
msgstr "Po meri - prikaži vse mogoče možnosti za konfiguriranje"

#: libraries/config.values.php:102
msgid "Custom - like above, but without the quick/custom choice"
msgstr "Po meri - kot zgoraj, vendar brez izbire hitro/po meri"

#: libraries/config.values.php:120
msgid "complete inserts"
msgstr "popolne poizvedbe insert"

#: libraries/config.values.php:121
msgid "extended inserts"
msgstr "razširjene poizvedbe insert"

#: libraries/config.values.php:122
msgid "both of the above"
msgstr "oboje zgoraj"

#: libraries/config.values.php:123
msgid "neither of the above"
msgstr "nič od zgoraj"

#: libraries/config/FormDisplay.class.php:83
#: libraries/config/validate.lib.php:412
msgid "Not a positive number"
msgstr "Ni pozitivno število"

#: libraries/config/FormDisplay.class.php:84
#: libraries/config/validate.lib.php:424
msgid "Not a non-negative number"
msgstr "Ni nenegativno število"

#: libraries/config/FormDisplay.class.php:85
#: libraries/config/validate.lib.php:400
msgid "Not a valid port number"
msgstr "Neveljavna številka vrat"

#: libraries/config/FormDisplay.class.php:86
#: libraries/config/FormDisplay.class.php:535
#: libraries/config/validate.lib.php:352 libraries/config/validate.lib.php:439
msgid "Incorrect value"
msgstr "Napačna vrednost"

#: libraries/config/FormDisplay.class.php:87
#: libraries/config/validate.lib.php:453
#, php-format
msgid "Value must be equal or lower than %s"
msgstr "Vrednost mora biti enaka ali nižja od %s"

#: libraries/config/FormDisplay.class.php:499
#, php-format
msgid "Missing data for %s"
msgstr "Manjkajoči podatki za %s"

#: libraries/config/FormDisplay.class.php:696
#: libraries/config/FormDisplay.class.php:700
msgid "unavailable"
msgstr "ni na voljo"

#: libraries/config/FormDisplay.class.php:697
#: libraries/config/FormDisplay.class.php:701
#, php-format
msgid "\"%s\" requires %s extension"
msgstr "\"%s\" potrebuje razširitev %s"

#: libraries/config/FormDisplay.class.php:715
#, php-format
msgid "import will not work, missing function (%s)"
msgstr "uvoz ne bo deloval, manjka funkcija (%s)"

#: libraries/config/FormDisplay.class.php:719
#, php-format
msgid "export will not work, missing function (%s)"
msgstr "izvoz ne bo deloval, manjka funkcija (%s)"

#: libraries/config/FormDisplay.class.php:726
msgid "SQL Validator is disabled"
msgstr "Preverjalnik SQL je onemogočen"

#: libraries/config/FormDisplay.class.php:733
msgid "SOAP extension not found"
msgstr "Razširitev SOAP ni najdena"

#: libraries/config/FormDisplay.class.php:741
#, php-format
msgid "maximum %s"
msgstr "največ %s"

#: libraries/config/FormDisplay.tpl.php:167
msgid "This setting is disabled, it will not be applied to your configuration"
msgstr ""
"Ta nastavitev je onemogočena, zato ne bo uporabljena pri vaši konfiguraciji"

#: libraries/config/FormDisplay.tpl.php:167 libraries/relation.lib.php:78
#: libraries/relation.lib.php:85 pmd_relation_new.php:68
msgid "Disabled"
msgstr "Onemogočeno"

#: libraries/config/FormDisplay.tpl.php:242
#, php-format
msgid "Set value: %s"
msgstr "Določi vrednost: %s"

#: libraries/config/FormDisplay.tpl.php:247
#: libraries/config/messages.inc.php:356
msgid "Restore default value"
msgstr "Povrni privzeto vrednost"

#: libraries/config/FormDisplay.tpl.php:263
msgid "Allow users to customize this value"
msgstr "Dovoli uporabnikom prilagajati to vrednost"

#: libraries/config/FormDisplay.tpl.php:324
#: libraries/schema/User_Schema.class.php:487 prefs_manage.php:318
#: prefs_manage.php:323 tbl_change.php:1028
msgid "Reset"
msgstr "Ponastavi"

#: libraries/config/messages.inc.php:17
msgid "Improves efficiency of screen refresh"
msgstr "Izboljša učinkovitost osvežitve okna"

#: libraries/config/messages.inc.php:18
msgid "Enable Ajax"
msgstr "Omogoči Ajax"

#: libraries/config/messages.inc.php:19
msgid ""
"If enabled user can enter any MySQL server in login form for cookie auth"
msgstr ""
"Če je omogočeno, lahko uporabnik vstopi v kateri koli strežnik MySQL v "
"prijavnem obrazcu z overovitvijo piškotkov"

#: libraries/config/messages.inc.php:20
msgid "Allow login to any MySQL server"
msgstr "Dovoli prijavo v kateri koli strežnik MySQL"

#: libraries/config/messages.inc.php:21
msgid ""
"Enabling this allows a page located on a different domain to call phpMyAdmin "
"inside a frame, and is a potential [strong]security hole[/strong] allowing "
"cross-frame scripting attacks"
msgstr ""
"Omogočitev tega dovoljuje strani, ki se nahaja na drugačni domeni, "
"vključitev phpMyAdmina v okvirju, kar predstavlja morebitno [strong]"
"varnostno luknjo[/strong], saj dovoljuje skriptne napade preko okvirjev"

#: libraries/config/messages.inc.php:22
msgid "Allow third party framing"
msgstr "Dovoli uokvirjanje tretjim osebam"

#: libraries/config/messages.inc.php:23
msgid "Show &quot;Drop database&quot; link to normal users"
msgstr ""
"Pokaži povezavo &raquo;Zavrzi zbirko podatkov&laquo; normalnim uporabnikom"

#: libraries/config/messages.inc.php:24
msgid ""
"Secret passphrase used for encrypting cookies in [kbd]cookie[/kbd] "
"authentication"
msgstr ""
"Skrivno geslo, ki se uporabi pri šifriranju piškotkov v overovitvi [kbd]"
"cookie[/kbd]"

#: libraries/config/messages.inc.php:25
msgid "Blowfish secret"
msgstr "Skrivno geslo (blowfish)"

#: libraries/config/messages.inc.php:26
msgid "Highlight selected rows"
msgstr "Poudari izbrane vrstice"

#: libraries/config/messages.inc.php:27
msgid "Row marker"
msgstr "Označevalnik vrstic"

#: libraries/config/messages.inc.php:28
msgid "Highlight row pointed by the mouse cursor"
msgstr "Poudari vrstico, na katero kaže kazalec miške"

#: libraries/config/messages.inc.php:29
msgid "Highlight pointer"
msgstr "Poudari kazalec"

#: libraries/config/messages.inc.php:30
msgid ""
"Enable [a@http://en.wikipedia.org/wiki/Bzip2]bzip2[/a] compression for "
"import and export operations"
msgstr ""
"Omogoči stiskanje [a@http://en.wikipedia.org/wiki/Bzip2]bzip2[/a] za posege "
"uvoza in izvoza"

#: libraries/config/messages.inc.php:31
msgid "Bzip2"
msgstr "Bzip2"

#: libraries/config/messages.inc.php:32
msgid ""
"Defines which type of editing controls should be used for CHAR and VARCHAR "
"columns; [kbd]input[/kbd] - allows limiting of input length, [kbd]textarea[/"
"kbd] - allows newlines in columns"
msgstr ""
"Določa, katera vrsta urejevalnih kontrolnikov naj se uporablja za stolpce "
"CHAR in VARCHAR; [kbd]input[/kbd] – omogoča omejevanje dolžine vnosa, [kbd]"
"textarea[/kbd] – omogoča nove vrstice v stolpcu"

#: libraries/config/messages.inc.php:33
msgid "CHAR columns editing"
msgstr "Urejanje stolpcev CHAR"

#: libraries/config/messages.inc.php:34
msgid "Number of columns for CHAR/VARCHAR textareas"
msgstr "Število stolpcev besedilnih polj CHAR/VARCHAR"

#: libraries/config/messages.inc.php:35
msgid "CHAR textarea columns"
msgstr "Stolpcev polja CHAR"

#: libraries/config/messages.inc.php:36
msgid "Number of rows for CHAR/VARCHAR textareas"
msgstr "Število vrstic besedilnih polj CHAR/VARCHAR"

#: libraries/config/messages.inc.php:37
msgid "CHAR textarea rows"
msgstr "Vrstic polja CHAR"

#: libraries/config/messages.inc.php:38
msgid "Check config file permissions"
msgstr "Preveri dovoljenja konfiguracijske datoteke"

#: libraries/config/messages.inc.php:39
msgid ""
"Compress gzip/bzip2 exports on the fly without the need for much memory; if "
"you encounter problems with created gzip/bzip2 files disable this feature"
msgstr ""
"Stisne izvoze gzip/bzip2 med izvajanjem, brez večje porabe spomina; če "
"naletite na težave z ustvarjenimi datotekami gzip/bzip2, to funkcijo "
"onemogočite"

#: libraries/config/messages.inc.php:40
msgid "Compress on the fly"
msgstr "Stisni med izvajanjem"

#: libraries/config/messages.inc.php:41 setup/frames/config.inc.php:25
#: setup/frames/index.inc.php:166
msgid "Configuration file"
msgstr "Konfiguracijska datoteka"

#: libraries/config/messages.inc.php:42
msgid ""
"Whether a warning (&quot;Are your really sure...&quot;) should be displayed "
"when you're about to lose data"
msgstr ""
"Ali se naj prikaže opozorilo (&quot;Ali res želite ...&quot;), ko boste "
"izgubili podatke"

#: libraries/config/messages.inc.php:43
msgid "Confirm DROP queries"
msgstr "Potrjevanje poizvedb DROP"

#: libraries/config/messages.inc.php:44
msgid "Debug SQL"
msgstr "Odkrivaj napake SQL"

#: libraries/config/messages.inc.php:45
msgid "Default display direction"
msgstr "Privzeta smer prikaza"

#: libraries/config/messages.inc.php:46
msgid ""
"[kbd]horizontal[/kbd], [kbd]vertical[/kbd] or a number that indicates "
"maximum number for which vertical model is used"
msgstr ""
"[kbd]vodoravno[/kbd], [kbd]navpično[/kbd] ali število, ki določa največje "
"število za katero bo uporabljena navpična postavitev"

#: libraries/config/messages.inc.php:47
msgid "Display direction for altering/creating columns"
msgstr "Smer prikaza za spreminjanje/ustvarjanje stolpcev"

#: libraries/config/messages.inc.php:48
msgid "Tab that is displayed when entering a database"
msgstr "Zavihek, ki se prikaže ob odprtju zbirke podatkov"

#: libraries/config/messages.inc.php:49
msgid "Default database tab"
msgstr "Privzet zavihek zbirke podatkov"

#: libraries/config/messages.inc.php:50
msgid "Tab that is displayed when entering a server"
msgstr "Zavihek, ki se prikaže ob odprtju strežnika"

#: libraries/config/messages.inc.php:51
msgid "Default server tab"
msgstr "Privzet zavihek strežnika"

#: libraries/config/messages.inc.php:52
msgid "Tab that is displayed when entering a table"
msgstr "Zavihek, ki se prikaže ob odprtju tabele"

#: libraries/config/messages.inc.php:53
msgid "Default table tab"
msgstr "Privzet zavihek tabele"

#: libraries/config/messages.inc.php:54
msgid "Show binary contents as HEX by default"
msgstr "Privzeto prikaži dvojiške vsebine kot HEX"

#: libraries/config/messages.inc.php:55 libraries/display_tbl.lib.php:650
msgid "Show binary contents as HEX"
msgstr "Prikaži dvojiške vsebine kot HEX"

#: libraries/config/messages.inc.php:56
msgid "Show database listing as a list instead of a drop down"
msgstr "Prikaži naštete zbirke podatkov kot seznam namesto spustnega menija"

#: libraries/config/messages.inc.php:57
msgid "Display databases as a list"
msgstr "Prikaži zbirke podatkov kot seznam"

#: libraries/config/messages.inc.php:58
msgid "Show server listing as a list instead of a drop down"
msgstr "Prikaži naštete strežnike kot seznam namesto spustnega menija"

#: libraries/config/messages.inc.php:59
msgid "Display servers as a list"
msgstr "Prikaži strežnike kot seznam"

#: libraries/config/messages.inc.php:60
msgid ""
"Disable the table maintenance mass operations, like optimizing or repairing "
"the selected tables of a database."
msgstr ""
"Onemogoči množične operacije vzdrževanja tabel, kot je optimiranje ali "
"popravljanje izbranih tabel zbirke podatkov."

#: libraries/config/messages.inc.php:61
msgid "Disable multi table maintenance"
msgstr "Onemogoči množično vzdrževanje tabel"

#: libraries/config/messages.inc.php:62
msgid "Edit SQL queries in popup window"
msgstr "Uredi poizvedbe SQL v pojavnem oknu"

#: libraries/config/messages.inc.php:63
msgid "Edit in window"
msgstr "Uredi v oknu"

#: libraries/config/messages.inc.php:64
msgid "Display errors"
msgstr "Prikaži napake"

#: libraries/config/messages.inc.php:65
msgid "Gather errors"
msgstr "Zberi napake"

#: libraries/config/messages.inc.php:66
msgid "Show icons for warning, error and information messages"
msgstr ""
"Prikaži ikone za opozorilna sporočila, sporočila o napakah in informacijah"

#: libraries/config/messages.inc.php:67
msgid "Iconic errors"
msgstr "Napake z ikonami"

#: libraries/config/messages.inc.php:68
msgid ""
"Set the number of seconds a script is allowed to run ([kbd]0[/kbd] for no "
"limit)"
msgstr ""
"Nastavi število sekund, ko se skript lahko izvaja ([kbd]0[/kbd] za neomejeno)"

#: libraries/config/messages.inc.php:69
msgid "Maximum execution time"
msgstr "Najdaljši čas izvajanja"

#: libraries/config/messages.inc.php:70 prefs_manage.php:297
msgid "Save as file"
msgstr "Shrani kot datoteko"

#: libraries/config/messages.inc.php:71 libraries/config/messages.inc.php:239
msgid "Character set of the file"
msgstr "Nabor znakov datoteke"

#: libraries/config/messages.inc.php:72 libraries/config/messages.inc.php:88
#: tbl_gis_visualization.php:210 tbl_printview.php:340 tbl_structure.php:836
msgid "Format"
msgstr "Oblika"

#: libraries/config/messages.inc.php:73
msgid "Compression"
msgstr "Stiskanje"

#: libraries/config/messages.inc.php:74 libraries/config/messages.inc.php:81
#: libraries/config/messages.inc.php:89 libraries/config/messages.inc.php:93
#: libraries/config/messages.inc.php:106 libraries/config/messages.inc.php:108
#: libraries/config/messages.inc.php:141 libraries/config/messages.inc.php:144
#: libraries/config/messages.inc.php:146 libraries/export/csv.php:30
#: libraries/export/excel.php:25 libraries/export/htmlword.php:30
#: libraries/export/latex.php:72 libraries/export/ods.php:25
#: libraries/export/odt.php:58 libraries/export/texytext.php:28
msgid "Put columns names in the first row"
msgstr "Postavi imena stolpcev v prvo vrstico"

#: libraries/config/messages.inc.php:75 libraries/config/messages.inc.php:241
#: libraries/config/messages.inc.php:248 libraries/import/csv.php:76
#: libraries/import/ldi.php:42
msgid "Columns enclosed by"
msgstr "Stolpci obdani z"

#: libraries/config/messages.inc.php:76 libraries/config/messages.inc.php:242
#: libraries/config/messages.inc.php:249 libraries/import/csv.php:81
#: libraries/import/ldi.php:43
msgid "Columns escaped by"
msgstr "Stolpci izognjeni z"

#: libraries/config/messages.inc.php:77 libraries/config/messages.inc.php:83
#: libraries/config/messages.inc.php:90 libraries/config/messages.inc.php:99
#: libraries/config/messages.inc.php:107 libraries/config/messages.inc.php:111
#: libraries/config/messages.inc.php:142 libraries/config/messages.inc.php:145
#: libraries/config/messages.inc.php:147 libraries/export/texytext.php:27
msgid "Replace NULL by"
msgstr "Zamenjaj NULL z"

#: libraries/config/messages.inc.php:78 libraries/config/messages.inc.php:84
msgid "Remove CRLF characters within columns"
msgstr "Odstrani znake CRLF znotraj stolpcev"

#: libraries/config/messages.inc.php:79 libraries/config/messages.inc.php:245
#: libraries/config/messages.inc.php:253 libraries/import/csv.php:63
#: libraries/import/ldi.php:41
msgid "Columns terminated by"
msgstr "Stolpci zaključeni z"

#: libraries/config/messages.inc.php:80 libraries/config/messages.inc.php:240
#: libraries/import/csv.php:86 libraries/import/ldi.php:44
msgid "Lines terminated by"
msgstr "Vrstice zaključene z"

#: libraries/config/messages.inc.php:82
msgid "Excel edition"
msgstr "Izdaja za Excel"

#: libraries/config/messages.inc.php:85
msgid "Database name template"
msgstr "Predloga imena zbirke podatkov"

#: libraries/config/messages.inc.php:86
msgid "Server name template"
msgstr "Predloga imena strežnika"

#: libraries/config/messages.inc.php:87
msgid "Table name template"
msgstr "Predloga imena tabele"

#: libraries/config/messages.inc.php:91 libraries/config/messages.inc.php:104
#: libraries/config/messages.inc.php:113 libraries/config/messages.inc.php:137
#: libraries/config/messages.inc.php:143 libraries/export/htmlword.php:24
#: libraries/export/latex.php:40 libraries/export/odt.php:32
#: libraries/export/sql.php:123 libraries/export/texytext.php:23
msgid "Dump table"
msgstr "Odloži tabelo"

#: libraries/config/messages.inc.php:92 libraries/export/latex.php:32
msgid "Include table caption"
msgstr "Vključi ime tabele"

#: libraries/config/messages.inc.php:95 libraries/config/messages.inc.php:101
#: libraries/export/latex.php:50 libraries/export/latex.php:74
msgid "Table caption"
msgstr "Ime tabele"

#: libraries/config/messages.inc.php:96 libraries/config/messages.inc.php:102
msgid "Continued table caption"
msgstr "Nadaljevanje imena tabele"

#: libraries/config/messages.inc.php:97 libraries/config/messages.inc.php:103
#: libraries/export/latex.php:54 libraries/export/latex.php:78
msgid "Label key"
msgstr "Označi ključ"

#: libraries/config/messages.inc.php:98 libraries/config/messages.inc.php:110
#: libraries/config/messages.inc.php:134 libraries/export/odt.php:312
#: libraries/tbl_properties.inc.php:145
msgid "MIME type"
msgstr "Vrsta MIME"

#: libraries/config/messages.inc.php:100 libraries/config/messages.inc.php:112
#: libraries/config/messages.inc.php:136 tbl_relation.php:396
msgid "Relations"
msgstr "Relacije"

#: libraries/config/messages.inc.php:105
msgid "Export method"
msgstr "Način izvoza"

#: libraries/config/messages.inc.php:114 libraries/config/messages.inc.php:116
msgid "Save on server"
msgstr "Shrani na strežnik"

#: libraries/config/messages.inc.php:115 libraries/config/messages.inc.php:117
#: libraries/display_export.lib.php:190 libraries/display_export.lib.php:216
msgid "Overwrite existing file(s)"
msgstr "Prepiši obstoječo(e) datoteko(e)"

#: libraries/config/messages.inc.php:118
msgid "Remember file name template"
msgstr "Zapomni si predlogo imena datoteke"

#: libraries/config/messages.inc.php:120
msgid "Enclose table and column names with backquotes"
msgstr "Obdaj imena tabel in stolpcev z enojnimi poševnimi narekovaji"

#: libraries/config/messages.inc.php:121 libraries/config/messages.inc.php:260
#: libraries/display_export.lib.php:348
msgid "SQL compatibility mode"
msgstr "Združljivostni način SQL"

#: libraries/config/messages.inc.php:122 libraries/export/sql.php:183
msgid "<code>CREATE TABLE</code> options:"
msgstr "Možnosti <code>CREATE TABLE</code>:"

#: libraries/config/messages.inc.php:123
msgid "Creation/Update/Check dates"
msgstr "Datumi za ustvarjeno/posodobljeno/preverjeno"

#: libraries/config/messages.inc.php:124
msgid "Use delayed inserts"
msgstr "Uporabi zakasnjeno vstavljanje"

#: libraries/config/messages.inc.php:125 libraries/export/sql.php:81
msgid "Disable foreign key checks"
msgstr "Onemogoči preverjanja tujih ključev"

#: libraries/config/messages.inc.php:128
msgid "Use hexadecimal for BLOB"
msgstr "Uporabi šestnajstiško za BLOB"

#: libraries/config/messages.inc.php:130
msgid "Use ignore inserts"
msgstr "Uporabi možnost prezri vstavke"

#: libraries/config/messages.inc.php:132
msgid "Syntax to use when inserting data"
msgstr "Skladnja ob vstavljanju podatkov"

#: libraries/config/messages.inc.php:133 libraries/export/sql.php:275
msgid "Maximal length of created query"
msgstr "Največja dolžina ustvarjene poizvedbe"

#: libraries/config/messages.inc.php:138
msgid "Export type"
msgstr "Vrsta izvoza"

#: libraries/config/messages.inc.php:139 libraries/export/sql.php:73
msgid "Enclose export in a transaction"
msgstr "Vključi izvoz v transakcijo"

#: libraries/config/messages.inc.php:140
msgid "Export time in UTC"
msgstr "Izvozi čas v UTC"

#: libraries/config/messages.inc.php:148
msgid "Force secured connection while using phpMyAdmin"
msgstr "Vsili varno povezavo med uporabo phpMyAdmin"

#: libraries/config/messages.inc.php:149
msgid "Force SSL connection"
msgstr "Vsili povezavo SSL"

#: libraries/config/messages.inc.php:150
msgid ""
"Sort order for items in a foreign-key dropdown box; [kbd]content[/kbd] is "
"the referenced data, [kbd]id[/kbd] is the key value"
msgstr ""
"Vrstni red za predmete na spustnem seznamu tujih ključev; [kbd]content[/kbd] "
"je sklicevan podatek, [kbd]id[/kbd] je vrednost ključa"

#: libraries/config/messages.inc.php:151
msgid "Foreign key dropdown order"
msgstr "Vrstni red spustnega seznama tujih ključev"

#: libraries/config/messages.inc.php:152
msgid "A dropdown will be used if fewer items are present"
msgstr "Uporabljen bo spustni seznam, če je prisotnih manj elementov"

#: libraries/config/messages.inc.php:153
msgid "Foreign key limit"
msgstr "Omejitev tujih ključev"

#: libraries/config/messages.inc.php:154
msgid "Browse mode"
msgstr "Način brskanja"

#: libraries/config/messages.inc.php:155
msgid "Customize browse mode"
msgstr "Prilagodite način brskanja"

#: libraries/config/messages.inc.php:157 libraries/config/messages.inc.php:159
#: libraries/config/messages.inc.php:176 libraries/config/messages.inc.php:187
#: libraries/config/messages.inc.php:189 libraries/config/messages.inc.php:217
#: libraries/config/messages.inc.php:229
msgid "Customize default options"
msgstr "Prilagodite privzete možnosti"

#: libraries/config/messages.inc.php:158 libraries/config/setup.forms.php:240
#: libraries/config/setup.forms.php:313
#: libraries/config/user_preferences.forms.php:141
#: libraries/config/user_preferences.forms.php:212 libraries/export/csv.php:19
#: libraries/import/csv.php:22
msgid "CSV"
msgstr "CSV-podatki"

#: libraries/config/messages.inc.php:160
msgid "Developer"
msgstr "Razvijalec"

#: libraries/config/messages.inc.php:161
msgid "Settings for phpMyAdmin developers"
msgstr "Nastavitve za razvijalce phpMyAdmin"

#: libraries/config/messages.inc.php:162
msgid "Edit mode"
msgstr "Način urejanja"

#: libraries/config/messages.inc.php:163
msgid "Customize edit mode"
msgstr "Prilagodite način urejanja"

#: libraries/config/messages.inc.php:165
msgid "Export defaults"
msgstr "Privzete možnosti izvoza"

#: libraries/config/messages.inc.php:166
msgid "Customize default export options"
msgstr "Prilagodite privzete možnosti izvoza"

#: libraries/config/messages.inc.php:167 libraries/config/messages.inc.php:209
#: setup/frames/menu.inc.php:16
msgid "Features"
msgstr "Lastnosti"

#: libraries/config/messages.inc.php:168
msgid "General"
msgstr "Splošno"

#: libraries/config/messages.inc.php:169
msgid "Set some commonly used options"
msgstr "Nastavi nekatere pogosto uporabljane možnosti"

#: libraries/config/messages.inc.php:171
msgid "Import defaults"
msgstr "Privzete možnosti uvoza"

#: libraries/config/messages.inc.php:172
msgid "Customize default common import options"
msgstr "Prilagodite pogoste privzete možnosti uvoza"

#: libraries/config/messages.inc.php:173
msgid "Import / export"
msgstr "Uvoz / izvoz"

#: libraries/config/messages.inc.php:174
msgid "Set import and export directories and compression options"
msgstr "Nastavi mape za uvoz in izvoz ter možnosti stiskanja"

#: libraries/config/messages.inc.php:175 libraries/export/latex.php:27
msgid "LaTeX"
msgstr "LaTeX"

#: libraries/config/messages.inc.php:178
msgid "Databases display options"
msgstr "Možnosti prikaza zbirk podatkov"

#: libraries/config/messages.inc.php:179 setup/frames/menu.inc.php:18
msgid "Navigation frame"
msgstr "Navigacijski okvir"

#: libraries/config/messages.inc.php:180
msgid "Customize appearance of the navigation frame"
msgstr "Prilagodite prikaz navigacijskega okvirja"

#: libraries/config/messages.inc.php:181 libraries/select_server.lib.php:35
#: setup/frames/index.inc.php:111
msgid "Servers"
msgstr "Strežniki"

#: libraries/config/messages.inc.php:182
msgid "Servers display options"
msgstr "Možnosti prikaza strežnikov"

#: libraries/config/messages.inc.php:184
msgid "Tables display options"
msgstr "Možnosti prikaza tabel"

#: libraries/config/messages.inc.php:185 setup/frames/menu.inc.php:19
msgid "Main frame"
msgstr "Glavni okvir"

#: libraries/config/messages.inc.php:186
msgid "Microsoft Office"
msgstr "Microsoft Office"

#: libraries/config/messages.inc.php:188
msgid "Open Document"
msgstr "Open Document"

#: libraries/config/messages.inc.php:190
msgid "Other core settings"
msgstr "Druge nastavitve"

#: libraries/config/messages.inc.php:191
msgid "Settings that didn't fit enywhere else"
msgstr "Nastavitve, ki se ne uvrščajo nikamor drugam"

#: libraries/config/messages.inc.php:192
msgid "Page titles"
msgstr "Naslovi strani"

#: libraries/config/messages.inc.php:193
msgid ""
"Specify browser's title bar text. Refer to [a@Documentation."
"html#cfg_TitleTable]documentation[/a] for magic strings that can be used to "
"get special values."
msgstr ""
"Določite besedilo naslovne vrstice brskalnika. Oglejte si [a@Documentation."
"html#cfg_TitleTable]dokumentacijo[/a] za čarobne nize, ki jih lahko "
"uporabite za pridobitev posebnih vrednosti."

#: libraries/config/messages.inc.php:194
#: libraries/navigation_header.inc.php:80
#: libraries/navigation_header.inc.php:83
#: libraries/navigation_header.inc.php:86
msgid "Query window"
msgstr "Okno za poizvedbe"

#: libraries/config/messages.inc.php:195
msgid "Customize query window options"
msgstr "Prilagodite možnosti okna poizvedb"

#: libraries/config/messages.inc.php:196
msgid "Security"
msgstr "Varnost"

#: libraries/config/messages.inc.php:197
msgid ""
"Please note that phpMyAdmin is just a user interface and its features do not "
"limit MySQL"
msgstr ""
"Pomnite, da je phpMyAdmin samo uporabniški vmesnik in njegove lastnosti ne "
"omejujejo MySQL"

#: libraries/config/messages.inc.php:198
msgid "Basic settings"
msgstr "Osnovne nastavitve"

#: libraries/config/messages.inc.php:199
msgid "Authentication"
msgstr "Overovitev"

#: libraries/config/messages.inc.php:200
msgid "Authentication settings"
msgstr "Nastavitve overovitve"

#: libraries/config/messages.inc.php:201
msgid "Server configuration"
msgstr "Konfiguracija strežnika"

#: libraries/config/messages.inc.php:202
msgid ""
"Advanced server configuration, do not change these options unless you know "
"what they are for"
msgstr ""
"Napredne nastavitve strežnika; ne spreminjajte teh možnosti, če ne veste "
"čemu služijo"

#: libraries/config/messages.inc.php:203
msgid "Enter server connection parameters"
msgstr "Vnesite parametre povezave s strežnikom"

#: libraries/config/messages.inc.php:204
msgid "Configuration storage"
msgstr "Hramba konfiguracije"

#: libraries/config/messages.inc.php:205
msgid ""
"Configure phpMyAdmin configuration storage to gain access to additional "
"features, see [a@Documentation.html#linked-tables]phpMyAdmin configuration "
"storage[/a] in documentation"
msgstr ""
"Konfigurira zbirko podatkov phpMyAdmin za pridobitev dostopa do dodatnih "
"funkcij, glej [a@Documentation.html#linked-tables]hrambo konfiguracije "
"phpMyAdmin[/a] v dokumentaciji"

#: libraries/config/messages.inc.php:206
msgid "Changes tracking"
msgstr "Sledenje spremembam"

#: libraries/config/messages.inc.php:207
msgid ""
"Tracking of changes made in database. Requires the phpMyAdmin configuration "
"storage."
msgstr ""
"Sledenje spremembam narejenih v zbirki podatkov. Potrebuje hrambo "
"konfiguracije phpMyAdmin."

#: libraries/config/messages.inc.php:208
msgid "Customize export options"
msgstr "Prilagodi možnosti izvoza"

#: libraries/config/messages.inc.php:210
msgid "Customize import defaults"
msgstr "Prilagodi privzete možnosti uvoza"

#: libraries/config/messages.inc.php:211
msgid "Customize navigation frame"
msgstr "Prilagodi navigacijski okvir"

#: libraries/config/messages.inc.php:212
msgid "Customize main frame"
msgstr "Prilagodi glavni okvir"

#: libraries/config/messages.inc.php:213 libraries/config/messages.inc.php:218
#: setup/frames/menu.inc.php:17
msgid "SQL queries"
msgstr "Poizvedbe SQL"

#: libraries/config/messages.inc.php:215
msgid "SQL Query box"
msgstr "Polje poizvedbe SQL"

#: libraries/config/messages.inc.php:216
msgid "Customize links shown in SQL Query boxes"
msgstr "Prilagodi povezave prikazane v poljih poizvedbe SQL"

#: libraries/config/messages.inc.php:219
msgid "SQL queries settings"
msgstr "Nastavitve poizvedb SQL"

#: libraries/config/messages.inc.php:220
msgid "SQL Validator"
msgstr "Preverjalnik SQL"

#: libraries/config/messages.inc.php:221
msgid ""
"If you wish to use the SQL Validator service, you should be aware that "
"[strong]all SQL statements are stored anonymously for statistical purposes[/"
"strong].[br][em][a@http://sqlvalidator.mimer.com/]Mimer SQL Validator[/a], "
"Copyright 2002 Upright Database Technology. All rights reserved.[/em]"
msgstr ""
"Če želite uporabljati storitev Preverjalnika SQL, se zavedajte, da [strong]"
"so vse izjave SQL brezimno shranjene v statistične namene[/strong].[br][em]"
"[a@http://sqlvalidator.mimer.com/]Mimer SQL Validator[/a], Copyright 2002 "
"Upright Database Technology. Vse pravice pridržane.[/em]"

#: libraries/config/messages.inc.php:222
msgid "Startup"
msgstr "Zagon"

#: libraries/config/messages.inc.php:223
msgid "Customize startup page"
msgstr "Prilagodi začetno stran"

#: libraries/config/messages.inc.php:224
msgid "Tabs"
msgstr "Zavihki"

#: libraries/config/messages.inc.php:225
msgid "Choose how you want tabs to work"
msgstr "Določite, kako želite, da zavihki delujejo"

#: libraries/config/messages.inc.php:226
msgid "Text fields"
msgstr "Besedilna polja"

#: libraries/config/messages.inc.php:227
msgid "Customize text input fields"
msgstr "Prilagodi polja za vnos besedila"

#: libraries/config/messages.inc.php:228 libraries/export/texytext.php:18
msgid "Texy! text"
msgstr "Besedilo Texy!"

#: libraries/config/messages.inc.php:230
msgid "Warnings"
msgstr "Opozorila"

#: libraries/config/messages.inc.php:231
msgid "Disable some of the warnings shown by phpMyAdmin"
msgstr "Onemogoči nekatera opozorila, ki jih prikazuje phpMyAdmin"

#: libraries/config/messages.inc.php:232
msgid ""
"Enable [a@http://en.wikipedia.org/wiki/Gzip]gzip[/a] compression for import "
"and export operations"
msgstr ""
"Omogoči stiskanje [a@http://en.wikipedia.org/wiki/Gzip]gzip[/a] za posege "
"uvoza in izvoza"

#: libraries/config/messages.inc.php:233
msgid "GZip"
msgstr "GZip"

#: libraries/config/messages.inc.php:234
msgid "Extra parameters for iconv"
msgstr "Dodatni parametri za iconv"

#: libraries/config/messages.inc.php:235
msgid ""
"If enabled, phpMyAdmin continues computing multiple-statement queries even "
"if one of the queries failed"
msgstr ""
"Če je omogočeno, phpMyAdmin nadaljuje z izvajanjem poizvedb z več izjavami, "
"četudi ena od poizvedb spodleti"

#: libraries/config/messages.inc.php:236
msgid "Ignore multiple statement errors"
msgstr "Prezri napake več stavkov"

#: libraries/config/messages.inc.php:237
msgid ""
"Allow interrupt of import in case script detects it is close to time limit. "
"This might be good way to import large files, however it can break "
"transactions."
msgstr ""
"Dovoli prekinitev uvoza v primeru, ko skript zazna, da je blizu časovne "
"omejitve. To je morda dober način za uvoz velikih datotek, čeprav lahko "
"prekine transakcije."

#: libraries/config/messages.inc.php:238
msgid "Partial import: allow interrupt"
msgstr "Delni uvoz: dovoli prekinitev"

#: libraries/config/messages.inc.php:243 libraries/config/messages.inc.php:250
#: libraries/import/csv.php:27 libraries/import/ldi.php:40
msgid "Do not abort on INSERT error"
msgstr "Ne prekini ob napaki INSERT"

#: libraries/config/messages.inc.php:244 libraries/config/messages.inc.php:252
#: libraries/import/csv.php:26 libraries/import/ldi.php:39
msgid "Replace table data with file"
msgstr "Podatke v tabeli zamenjaj z datoteko"

#: libraries/config/messages.inc.php:246
msgid ""
"Default format; be aware that this list depends on location (database, "
"table) and only SQL is always available"
msgstr ""
"Privzeta oblika; pomnite, da je seznam odvisen od položaja (podatkovna "
"zbirka, tabela) in vedno je na voljo samo SQL"

#: libraries/config/messages.inc.php:247
msgid "Format of imported file"
msgstr "Oblika uvožene datoteke"

#: libraries/config/messages.inc.php:251 libraries/import/ldi.php:46
msgid "Use LOCAL keyword"
msgstr "Uporabi ključno besedo LOCAL"

#: libraries/config/messages.inc.php:254 libraries/config/messages.inc.php:262
#: libraries/config/messages.inc.php:263
msgid "Column names in first row"
msgstr "Imena stolpcev v prvi vrstici"

#: libraries/config/messages.inc.php:255 libraries/import/ods.php:27
msgid "Do not import empty rows"
msgstr "Ne uvozi praznih vrstic"

#: libraries/config/messages.inc.php:256
msgid "Import currencies ($5.00 to 5.00)"
msgstr "Uvozi denarne enote ($5.00 v 5.00)"

#: libraries/config/messages.inc.php:257
msgid "Import percentages as proper decimals (12.00% to .12)"
msgstr "Uvozi odstotke kot ustrezne decimalne vrednosti (12.00% v ,12)"

#: libraries/config/messages.inc.php:258
msgid "Number of queries to skip from start"
msgstr "Število poizvedb, ki jih naj preskočim od začetka"

#: libraries/config/messages.inc.php:259
msgid "Partial import: skip queries"
msgstr "Delni uvoz: preskoči poizvedbe"

#: libraries/config/messages.inc.php:261
msgid "Do not use AUTO_INCREMENT for zero values"
msgstr "Ne uporabi AUTO_INCREMENT za ničelne vrednosti"

#: libraries/config/messages.inc.php:264
msgid "Initial state for sliders"
msgstr "Začetno stanje drsnikov"

#: libraries/config/messages.inc.php:265
msgid "How many rows can be inserted at one time"
msgstr "Koliko vrstic je lahko vstavljenih naenkrat"

#: libraries/config/messages.inc.php:266
msgid "Number of inserted rows"
msgstr "Število vstavljenih vrstic"

#: libraries/config/messages.inc.php:267
msgid "Target for quick access icon"
msgstr "Cilj ikone za hitri dostop"

#: libraries/config/messages.inc.php:268
msgid "Show logo in left frame"
msgstr "Prikaži logotip v levem okvirju"

#: libraries/config/messages.inc.php:269
msgid "Display logo"
msgstr "Prikaži logotip"

#: libraries/config/messages.inc.php:270
msgid "Display server choice at the top of the left frame"
msgstr "Prikaži izbrani strežnik na vrhu levega okvirja"

#: libraries/config/messages.inc.php:271
msgid "Display servers selection"
msgstr "Prikaži izbiro strežnikov"

#: libraries/config/messages.inc.php:272
msgid "Minimum number of tables to display the table filter box"
msgstr ""
"Najmanjše število tabel, potrebnih za prikaz polja za filtriranje tabel"

#: libraries/config/messages.inc.php:273
msgid "String that separates databases into different tree levels"
msgstr "Niz, ki loči zbirke podatkov v drugi nivo drevesa"

#: libraries/config/messages.inc.php:274
msgid "Database tree separator"
msgstr "Ločilo drevesa zbirke podatkov"

#: libraries/config/messages.inc.php:275
msgid ""
"Only light version; display databases in a tree (determined by the separator "
"defined below)"
msgstr ""
"Samo lahka različica; prikaže zbirke podatkov v drevesu (določeno z ločilom, "
"navedenim spodaj)"

#: libraries/config/messages.inc.php:276
msgid "Display databases in a tree"
msgstr "Prikaži zbirke podatkov v drevesu"

#: libraries/config/messages.inc.php:277
msgid "Disable this if you want to see all databases at once"
msgstr "Onemogočite to, če želite videti vse zbirke podatkov naenkrat"

#: libraries/config/messages.inc.php:278
msgid "Use light version"
msgstr "Uporabi lahko različico"

#: libraries/config/messages.inc.php:279
msgid "Maximum table tree depth"
msgstr "Največja globina drevesa tabel"

#: libraries/config/messages.inc.php:280
msgid "String that separates tables into different tree levels"
msgstr "Niz, ki loči tabele v različne stopnje drevesa"

#: libraries/config/messages.inc.php:281
msgid "Table tree separator"
msgstr "Ločilo drevesa tabel"

#: libraries/config/messages.inc.php:282
msgid "URL where logo in the navigation frame will point to"
msgstr "URL kamor bo kazal logotip v navigacijskem okvirju"

#: libraries/config/messages.inc.php:283
msgid "Logo link URL"
msgstr "URL-povezava logotipa"

#: libraries/config/messages.inc.php:284
msgid ""
"Open the linked page in the main window ([kbd]main[/kbd]) or in a new one "
"([kbd]new[/kbd])"
msgstr ""
"Odpre povezano stran v glavnem ([kbd]main[/kbd]) ali v novem oknu ([kbd]new[/"
"kbd])"

#: libraries/config/messages.inc.php:285
msgid "Logo link target"
msgstr "Cilj povezave logotipa"

#: libraries/config/messages.inc.php:286
msgid "Highlight server under the mouse cursor"
msgstr "Poudari strežnik pod miškinim kazalcem"

#: libraries/config/messages.inc.php:287
msgid "Enable highlighting"
msgstr "Omogoči poudarjanje"

#: libraries/config/messages.inc.php:288
msgid "Maximum number of recently used tables; set 0 to disable"
msgstr ""
"Največje število nedavno uporabljenih tabel; določite 0 za onemogočitev"

#: libraries/config/messages.inc.php:289
msgid "Recently used tables"
msgstr "Nedavno uporabljene tabele"

#: libraries/config/messages.inc.php:290
msgid "Use less graphically intense tabs"
msgstr "Uporabi grafično manj zahtevne zavihke"

#: libraries/config/messages.inc.php:291
msgid "Light tabs"
msgstr "Lahki zavihki"

#: libraries/config/messages.inc.php:292
msgid ""
"Maximum number of characters shown in any non-numeric column on browse view"
msgstr ""
"Največje število znakov prikazanih v katerem koli neštevilčnem stolpcu v "
"načinu brskanja"

#: libraries/config/messages.inc.php:293
msgid "Limit column characters"
msgstr "Omejitev znakov stolpca"

#: libraries/config/messages.inc.php:294
msgid ""
"If TRUE, logout deletes cookies for all servers; when set to FALSE, logout "
"only occurs for the current server. Setting this to FALSE makes it easy to "
"forget to log out from other servers when connected to multiple servers."
msgstr ""
"Če je TRUE, odjava izbriše piškotke za vse strežnike; če je nastavljeno na "
"FALSE, se odjava izvrši samo za trenutni strežnik. Nastavitev FALSE lahko "
"hitro povzroči pozabljanje odjavljanja iz ostalih strežnikov, ko ste "
"povezani na več strežnikov."

#: libraries/config/messages.inc.php:295
msgid "Delete all cookies on logout"
msgstr "Izbriši vse piškotke ob odjavi"

#: libraries/config/messages.inc.php:296
msgid ""
"Define whether the previous login should be recalled or not in cookie "
"authentication mode"
msgstr ""
"Določi, ali se naj prejšnji prijavni podatki v načinu overovitve piškotkov "
"prikličejo ali ne"

#: libraries/config/messages.inc.php:297
msgid "Recall user name"
msgstr "Prikliči uporabniško ime"

#: libraries/config/messages.inc.php:298
msgid ""
"Defines how long (in seconds) a login cookie should be stored in browser. "
"The default of 0 means that it will be kept for the existing session only, "
"and will be deleted as soon as you close the browser window. This is "
"recommended for non-trusted environments."
msgstr ""
"Določa, kako dolgo (v sekundah) naj bo prijavni piškotek shranjen v "
"brskalniku. Privzeta vrednost 0 pomeni, da bo shranjen samo za obstoječo "
"sejo in bo izbrisan takoj, ko zaprete okno brskalnika. To je priporočeno za "
"okolja, ki jim ne zaupate."

#: libraries/config/messages.inc.php:299
msgid "Login cookie store"
msgstr "Shranjevanje prijavnih piškotkov"

#: libraries/config/messages.inc.php:300
msgid "Define how long (in seconds) a login cookie is valid"
msgstr "Določa, kako dolgo (v sekundah) je prijavni piškotek veljaven"

#: libraries/config/messages.inc.php:301
msgid "Login cookie validity"
msgstr "Veljavnost prijavnega piškotka"

#: libraries/config/messages.inc.php:302
msgid "Double size of textarea for LONGTEXT columns"
msgstr "Dvojna velikost besedilnega polja za stolpce LONGTEXT"

#: libraries/config/messages.inc.php:303
msgid "Bigger textarea for LONGTEXT"
msgstr "Večje besedilno polje za LONGTEXT"

#: libraries/config/messages.inc.php:304
msgid "Use icons on main page"
msgstr "Uporabi ikone na glavni strani"

#: libraries/config/messages.inc.php:305
msgid "Maximum number of characters used when a SQL query is displayed"
msgstr "Največje število znakov pri prikazu poizvedbe SQL"

#: libraries/config/messages.inc.php:306
msgid "Maximum displayed SQL length"
msgstr "Največja dolžina prikazanega SQL"

#: libraries/config/messages.inc.php:307 libraries/config/messages.inc.php:312
#: libraries/config/messages.inc.php:339
msgid "Users cannot set a higher value"
msgstr "Uporabniki ne morejo določiti višje vrednosti"

#: libraries/config/messages.inc.php:308
msgid "Maximum number of databases displayed in left frame and database list"
msgstr ""
"Največje število podatkovnih zbirk prikazanih v levem okvirju in na seznamu "
"zbirk podatkov"

#: libraries/config/messages.inc.php:309
msgid "Maximum databases"
msgstr "Največ podatkovnih zbirk"

#: libraries/config/messages.inc.php:310
msgid ""
"Number of rows displayed when browsing a result set. If the result set "
"contains more rows, &quot;Previous&quot; and &quot;Next&quot; links will be "
"shown."
msgstr ""
"Število prikazanih vrstic med brskanjem po množici rezultatov. Če množica "
"rezultatov vsebuje več vrstic, se prikažeta povezavi &raquo;Prejšnja&laquo; "
"in &raquo;Naslednja&laquo;."

#: libraries/config/messages.inc.php:311
msgid "Maximum number of rows to display"
msgstr "Največje število vrstic za prikaz"

#: libraries/config/messages.inc.php:313
msgid "Maximum number of tables displayed in table list"
msgstr "Največje število tabel prikazanih na seznamu tabel"

#: libraries/config/messages.inc.php:314
msgid "Maximum tables"
msgstr "Največ tabel"

#: libraries/config/messages.inc.php:315
msgid ""
"Disable the default warning that is displayed if mcrypt is missing for "
"cookie authentication"
msgstr ""
"Onemogoči privzeto opozorilo, ki se prikaže, če mcrypt manjka za overitev "
"piškotkov"

#: libraries/config/messages.inc.php:316
msgid "mcrypt warning"
msgstr "Opozorilo mcrypt"

#: libraries/config/messages.inc.php:317
msgid ""
"The number of bytes a script is allowed to allocate, eg. [kbd]32M[/kbd] "
"([kbd]0[/kbd] for no limit)"
msgstr ""
"Število bajtov, ki jih skript lahko dodeli, npr. [kbd]32M[/kbd] ([kbd]0[/"
"kbd] za neomejeno)"

#: libraries/config/messages.inc.php:318
msgid "Memory limit"
msgstr "Omejitev spomina"

#: libraries/config/messages.inc.php:319
msgid "These are Edit, Copy and Delete links"
msgstr "To so povezave Uredi, Kopiraj in Izbriši"

#: libraries/config/messages.inc.php:320
msgid "Where to show the table row links"
msgstr "Kje naj prikažem povezave vrstic tabel"

#: libraries/config/messages.inc.php:321
msgid "Use natural order for sorting table and database names"
msgstr "Uporabi naravni vrstni red za razvrščanje tabel in imen zbirk podatkov"

#: libraries/config/messages.inc.php:322
msgid "Natural order"
msgstr "Naravni vrstni red"

#: libraries/config/messages.inc.php:323 libraries/config/messages.inc.php:333
msgid "Use only icons, only text or both"
msgstr "Uporabi samo ikone, samo besedilo ali oboje"

#: libraries/config/messages.inc.php:324
msgid "Iconic navigation bar"
msgstr "Ikonska navigacijska vrstica"

#: libraries/config/messages.inc.php:325
msgid "use GZip output buffering for increased speed in HTTP transfers"
msgstr "Uporabi izhod medpomnjenja GZip za povečano hitrost v prenosih HTTP"

#: libraries/config/messages.inc.php:326
msgid "GZip output buffering"
msgstr "Izhod medpomnjenja GZip"

#: libraries/config/messages.inc.php:327
msgid ""
"[kbd]SMART[/kbd] - i.e. descending order for columns of type TIME, DATE, "
"DATETIME and TIMESTAMP, ascending order otherwise"
msgstr ""
"[kbd]SMART[/kbd] – tj. padajoči vrstni red za stolpce vrste TIME, DATE, "
"DATETIME in TIMESTAMP, v naprotnem primeru naraščajoči vrstni red"

#: libraries/config/messages.inc.php:328
msgid "Default sorting order"
msgstr "Privzet vrstni red"

#: libraries/config/messages.inc.php:329
msgid "Use persistent connections to MySQL databases"
msgstr "Uporabi vztrajne povezave s podatkovnimi zbirkami MySQL"

#: libraries/config/messages.inc.php:330
msgid "Persistent connections"
msgstr "Vztrajne povezave"

#: libraries/config/messages.inc.php:331
msgid ""
"Disable the default warning that is displayed on the database details "
"Structure page if any of the required tables for the phpMyAdmin "
"configuration storage could not be found"
msgstr ""
"Onemogoči privzeto opozorilo, ki se prikaže na strani o podrobnostih zbirke "
"podatkov Struktura, če katera od tabel, potrebnih za hrambo konfiguracije "
"phpMyAdmin, ni bila najdena"

#: libraries/config/messages.inc.php:332
msgid "Missing phpMyAdmin configuration storage tables"
msgstr "Manjkajoče tabele hrambe konfiguracije phpMyAdmin"

#: libraries/config/messages.inc.php:334
msgid "Iconic table operations"
msgstr "Ikonski posegi tabel"

#: libraries/config/messages.inc.php:335
msgid "Disallow BLOB and BINARY columns from editing"
msgstr "Prepreči urejanje stolpcev BLOB in BINARY"

#: libraries/config/messages.inc.php:336
msgid "Protect binary columns"
msgstr "Zaščiti dvojiške stolpce"

#: libraries/config/messages.inc.php:337
msgid ""
"Enable if you want DB-based query history (requires phpMyAdmin configuration "
"storage). If disabled, this utilizes JS-routines to display query history "
"(lost by window close)."
msgstr ""
"Omogočite, če želite zgodovino poizvedb temelječo na zbirki podatkov "
"(potrebuje hrambo konfiguracije phpMyAdmin). Če je onemogočeno, se za prikaz "
"zgodovine poizvedb uporabi rutina JavaScript (ki se izgubi ob zaprtju okna)."

#: libraries/config/messages.inc.php:338
msgid "Permanent query history"
msgstr "Trajna zgodovina poizvedb"

#: libraries/config/messages.inc.php:340
msgid "How many queries are kept in history"
msgstr "Koliko poizvedb je hranjenih v zgodovini"

#: libraries/config/messages.inc.php:341
msgid "Query history length"
msgstr "Dolžina zgodovine poizvedb"

#: libraries/config/messages.inc.php:342
msgid "Tab displayed when opening a new query window"
msgstr "Zavihek, ki se prikaže ob odprtju novega okna za poizvedbe"

#: libraries/config/messages.inc.php:343
msgid "Default query window tab"
msgstr "Privzet zavihek okna za poizvedbe"

#: libraries/config/messages.inc.php:344
msgid "Query window height (in pixels)"
msgstr "Višina okna poizvedb (v slikovnih pikah)"

#: libraries/config/messages.inc.php:345
msgid "Query window height"
msgstr "Višina okna poizvedb"

#: libraries/config/messages.inc.php:346
msgid "Query window width (in pixels)"
msgstr "Širina okna poizvedb (v slikovnih pikah)"

#: libraries/config/messages.inc.php:347
msgid "Query window width"
msgstr "Širina okna poizvedb"

#: libraries/config/messages.inc.php:348
msgid "Select which functions will be used for character set conversion"
msgstr "Določi katere funkcije bodo uporabljene za pretvorbo nabora znakov"

#: libraries/config/messages.inc.php:349
msgid "Recoding engine"
msgstr "Pogon rekodiranja"

#: libraries/config/messages.inc.php:350
msgid "When browsing tables, the sorting of each table is remembered"
msgstr "Med brskanjem po tabelah se razvrščanje vsake tabele ohrani"

#: libraries/config/messages.inc.php:351
msgid "Remember table's sorting"
msgstr "Ohrani razvrščanje tabel"

#: libraries/config/messages.inc.php:352
msgid "Repeat the headers every X cells, [kbd]0[/kbd] deactivates this feature"
msgstr "Ponovi glave vsakih X celic, [kbd]0[/kbd] dezaktivira to funkcijo"

#: libraries/config/messages.inc.php:353
msgid "Repeat headers"
msgstr "Ponovi glave"

#: libraries/config/messages.inc.php:354
msgid "Show help button instead of Documentation text"
msgstr "Prikaži gumb za pomoč namesto besedila dokumentacije"

#: libraries/config/messages.inc.php:355
msgid "Show help button"
msgstr "Prikaži gumb za pomoč"

#: libraries/config/messages.inc.php:357
msgid "Save all edited cells at once"
msgstr "Shrani vse urejene celice naenkrat"

#: libraries/config/messages.inc.php:358
msgid "Directory where exports can be saved on server"
msgstr "Mapa, kamor se lahko na strežnik shranijo izvozi"

#: libraries/config/messages.inc.php:359
msgid "Save directory"
msgstr "Mapa za shranjevanje"

#: libraries/config/messages.inc.php:360
msgid "Leave blank if not used"
msgstr "Pustite prazno, če se ne uporablja"

#: libraries/config/messages.inc.php:361
msgid "Host authorization order"
msgstr "Zaporedje overovitve gostitelja"

#: libraries/config/messages.inc.php:362
msgid "Leave blank for defaults"
msgstr "Pustite prazno za privzeto"

#: libraries/config/messages.inc.php:363
msgid "Host authorization rules"
msgstr "Pravila overovitve gostitelja"

#: libraries/config/messages.inc.php:364
msgid "Allow logins without a password"
msgstr "Dovoli prijave brez gesla"

#: libraries/config/messages.inc.php:365
msgid "Allow root login"
msgstr "Dovoli prijavo root"

#: libraries/config/messages.inc.php:366
msgid "HTTP Basic Auth Realm name to display when doing HTTP Auth"
msgstr "Ime področja HTTP Basic Auth, ki se prikaže med HTTP Auth"

#: libraries/config/messages.inc.php:367
msgid "HTTP Realm"
msgstr "Področje HTTP"

#: libraries/config/messages.inc.php:368
msgid ""
"The path for the config file for [a@http://swekey.com]SweKey hardware "
"authentication[/a] (not located in your document root; suggested: /etc/"
"swekey.conf)"
msgstr ""
"Pot konfiguracijske datoteke za [a@http://swekey.com]strojno overovitev "
"SweKey[/a] (se ne nahaja v korenski mapi dokumentov; predlagano: /etc/swekey."
"conf)"

#: libraries/config/messages.inc.php:369
msgid "SweKey config file"
msgstr "Konfiguracijska datoteka SweKey"

#: libraries/config/messages.inc.php:370
msgid "Authentication method to use"
msgstr "Način overovitve za uporabo"

#: libraries/config/messages.inc.php:371 setup/frames/index.inc.php:127
msgid "Authentication type"
msgstr "Vrsta overovitve"

#: libraries/config/messages.inc.php:372
msgid ""
"Leave blank for no [a@http://wiki.phpmyadmin.net/pma/bookmark]bookmark[/a] "
"support, suggested: [kbd]pma_bookmark[/kbd]"
msgstr ""
"Pustite prazno, če ne želite podpore [a@http://wiki.phpmyadmin.net/pma/"
"bookmark]zaznamkov[/a]; predlagano: [kbd]pma_bookmark[/kbd]"

#: libraries/config/messages.inc.php:373
msgid "Bookmark table"
msgstr "Tabela zaznamkov"

#: libraries/config/messages.inc.php:374
msgid ""
"Leave blank for no column comments/mime types, suggested: [kbd]"
"pma_column_info[/kbd]"
msgstr ""
"Pustite prazno, če ne želite pripomb/vrst mime stolpcev; predlagano: [kbd]"
"pma_column_info[/kbd]"

#: libraries/config/messages.inc.php:375
msgid "Column information table"
msgstr "Tabela informacij stolpcev"

#: libraries/config/messages.inc.php:376
msgid "Compress connection to MySQL server"
msgstr "Stisni povezavo s strežnikom MySQL"

#: libraries/config/messages.inc.php:377
msgid "Compress connection"
msgstr "Stisni povezavo"

#: libraries/config/messages.inc.php:378
msgid "How to connect to server, keep [kbd]tcp[/kbd] if unsure"
msgstr ""
"Način povezave s strežnikom; pustite [kbd]tcp[/kbd], če niste prepričani"

#: libraries/config/messages.inc.php:379
msgid "Connection type"
msgstr "Vrsta povezave"

#: libraries/config/messages.inc.php:380
msgid "Control user password"
msgstr "Geslo krmilnega uporabnika"

#: libraries/config/messages.inc.php:381
msgid ""
"A special MySQL user configured with limited permissions, more information "
"available on [a@http://wiki.phpmyadmin.net/pma/controluser]wiki[/a]"
msgstr ""
"Posebni uporabnik MySQL, konfiguriran z omejenimi dovoljenji; več informacij "
"je na voljo na [a@http://wiki.phpmyadmin.net/pma/controluser]wikiji[/a]"

#: libraries/config/messages.inc.php:382
msgid "Control user"
msgstr "Krmilni uporabnik"

#: libraries/config/messages.inc.php:383
msgid "Count tables when showing database list"
msgstr "Preštej tabele med prikazovanjem seznama podatkovnih zbirk"

#: libraries/config/messages.inc.php:384
msgid "Count tables"
msgstr "Preštej tabele"

#: libraries/config/messages.inc.php:385
msgid ""
"Leave blank for no Designer support, suggested: [kbd]pma_designer_coords[/"
"kbd]"
msgstr ""
"Pustite prazno, če ne želite podpore Oblikovalnika; predlagano: [kbd]"
"pma_designer_coords[/kbd]"

#: libraries/config/messages.inc.php:386
msgid "Designer table"
msgstr "Tabela Oblikovalnika"

#: libraries/config/messages.inc.php:387
msgid ""
"More information on [a@http://sf.net/support/tracker.php?aid=1849494]PMA bug "
"tracker[/a] and [a@http://bugs.mysql.com/19588]MySQL Bugs[/a]"
msgstr ""
"Več informacij na [a@http://sf.net/support/tracker.php?aid=1849494]"
"sledilniku hroščev PMA[/a] in[a@http://bugs.mysql.com/19588]hroščih MySQL[/a]"

#: libraries/config/messages.inc.php:388
msgid "Disable use of INFORMATION_SCHEMA"
msgstr "Onemogoči uporabo INFORMATION_SCHEMA"

#: libraries/config/messages.inc.php:389
msgid "What PHP extension to use; you should use mysqli if supported"
msgstr "Katera razširitev PHP naj se uporablja; uporabite mysqli, če je podprt"

#: libraries/config/messages.inc.php:390
msgid "PHP extension to use"
msgstr "Razširitev PHP za uporabo"

#: libraries/config/messages.inc.php:391
msgid "Hide databases matching regular expression (PCRE)"
msgstr "Skrije zbirke podatkov, ki se ujemajo z običajnim izrazom (PCRE)"

#: libraries/config/messages.inc.php:392
msgid "Hide databases"
msgstr "Skrij zbirke podatkov"

#: libraries/config/messages.inc.php:393
msgid ""
"Leave blank for no SQL query history support, suggested: [kbd]pma_history[/"
"kbd]"
msgstr ""
"Pustite prazno, če ne želite podpore zgodovine poizvedb SQL; predlagano: "
"[kbd]pma_history[/kbd]"

#: libraries/config/messages.inc.php:394
msgid "SQL query history table"
msgstr "Tabela zgodovine poizvedb SQL"

#: libraries/config/messages.inc.php:395
msgid "Hostname where MySQL server is running"
msgstr "Ime gostitelja, kjer teče strežnik MySQL"

#: libraries/config/messages.inc.php:396
msgid "Server hostname"
msgstr "Ime gostitelja strežnika"

#: libraries/config/messages.inc.php:397
msgid "Logout URL"
msgstr "Odjavni URL"

#: libraries/config/messages.inc.php:398
msgid ""
"This configuration make sure that we only keep N (N = MaxTableUiprefs) "
"newest record in \"table_uiprefs\" and automatically delete older records"
msgstr ""
"Ta konfiguracija zagotavlja, da v \"table_uiprefs\" hranimo samo N (N = "
"MaxTableUiprefs) najnovejših zapisov in da samodejno brišemo starejše zapise"

#: libraries/config/messages.inc.php:399
#| msgid "Maximum number of tables displayed in table list"
msgid "Maximum number of records saved in \"table_uiprefs\" table"
msgstr "Največje število zapisov, shranjenih v tabeli \"table_uiprefs\""

#: libraries/config/messages.inc.php:400
msgid "Try to connect without password"
msgstr "Poskusi se povezati brez gesla"

#: libraries/config/messages.inc.php:401
msgid "Connect without password"
msgstr "Poveži se brez gesla"

#: libraries/config/messages.inc.php:402
msgid ""
"You can use MySQL wildcard characters (% and _), escape them if you want to "
"use their literal instances, i.e. use [kbd]'my\\_db'[/kbd] and not "
"[kbd]'my_db'[/kbd]. Using this option you can sort database list, just enter "
"their names in order and use [kbd]*[/kbd] at the end to show the rest in "
"alphabetical order."
msgstr ""
"Uporabite lahko nadomestne znake MySQL (% in _); ubežite jih, če jih želite "
"uporabiti dobesedno, npr. uporabite 'my\\_db' in ne 'my_db'. Z uporabo te "
"možnosti lahko razvrstite seznam zbirk podatkov; samo vnesite njihova imena "
"v vrstnem redu in na koncu uporabite [kbd]*[/kbd] za prikaz preostalih v "
"abecednem vrstnem redu."

#: libraries/config/messages.inc.php:403
msgid "Show only listed databases"
msgstr "Prikaži samo navedene zbirke podatkov"

#: libraries/config/messages.inc.php:404 libraries/config/messages.inc.php:445
msgid "Leave empty if not using config auth"
msgstr "Pustite prazno, če ne uporabljate overovitve config"

#: libraries/config/messages.inc.php:405
msgid "Password for config auth"
msgstr "Geslo za overovitev config"

#: libraries/config/messages.inc.php:406
msgid ""
"Leave blank for no PDF schema support, suggested: [kbd]pma_pdf_pages[/kbd]"
msgstr ""
"Pustite prazno, če ne želite podpore PDF-sheme; predlagano: [kbd]"
"pma_pdf_pages[/kbd]"

#: libraries/config/messages.inc.php:407
msgid "PDF schema: pages table"
msgstr "PDF-shema: tabele strani"

#: libraries/config/messages.inc.php:408
msgid ""
"Database used for relations, bookmarks, and PDF features. See [a@http://wiki."
"phpmyadmin.net/pma/pmadb]pmadb[/a] for complete information. Leave blank for "
"no support. Suggested: [kbd]phpmyadmin[/kbd]"
msgstr ""
"Zbirka podatkov uporabljena za relacije, zaznamke in funkcije PDF. Oglejte "
"si [a@http://wiki.phpmyadmin.net/pma/pmadb]pmadb[/a] za vse informacije. "
"Pustite prazno, če ne želite podpore. Predlagano: [kbd]phpmyadmin[/kbd]"

#: libraries/config/messages.inc.php:409
msgid "Database name"
msgstr "Ime zbirke podatkov"

#: libraries/config/messages.inc.php:410
msgid "Port on which MySQL server is listening, leave empty for default"
msgstr ""
"Vrata, na katera naj bo strežnik MySQL priključen; pustite prazno za privzeto"

#: libraries/config/messages.inc.php:411
msgid "Server port"
msgstr "Vrata strežnika"

#: libraries/config/messages.inc.php:412
msgid ""
"Leave blank for no \"persistent\" recently used tables across sessions, "
"suggested: [kbd]pma_recent[/kbd]"
msgstr ""
"Pustite prazno, če ne želite \"vztrajno\" nedavno uporabljenih tabel skozi "
"seje; predlagano: [kbd]pma_recent[/kbd]"

#: libraries/config/messages.inc.php:413
msgid "Recently used table"
msgstr "Nedavno uporabljena tabela"

#: libraries/config/messages.inc.php:414
msgid ""
"Leave blank for no [a@http://wiki.phpmyadmin.net/pma/relation]relation-links"
"[/a] support, suggested: [kbd]pma_relation[/kbd]"
msgstr ""
"Pustite prazno, če ne želite podpore [a@http://wiki.phpmyadmin.net/pma/"
"relation]relacijskih povezav[/a]; priporočeno: [kbd]pma_relation[/kbd]"

#: libraries/config/messages.inc.php:415
msgid "Relation table"
msgstr "Relacijska tabela"

#: libraries/config/messages.inc.php:416
msgid "SQL command to fetch available databases"
msgstr "Ukaz SQL za pridobitev razpoložljivih zbirk podatkov"

#: libraries/config/messages.inc.php:417
msgid "SHOW DATABASES command"
msgstr "Ukaz SHOW DATABASES"

#: libraries/config/messages.inc.php:418
msgid ""
"See [a@http://wiki.phpmyadmin.net/pma/auth_types#signon]authentication types"
"[/a] for an example"
msgstr ""
"Oglejte si [a@http://wiki.phpmyadmin.net/pma/auth_types#signon]vrste "
"overovitev[/a] za primer"

#: libraries/config/messages.inc.php:419
msgid "Signon session name"
msgstr "Ime seje signon"

#: libraries/config/messages.inc.php:420
msgid "Signon URL"
msgstr "URL signon"

#: libraries/config/messages.inc.php:421
msgid "Socket on which MySQL server is listening, leave empty for default"
msgstr ""
"Vtičnica na katero je povezan strežnik MySQL; pustite prazno za privzeto"

#: libraries/config/messages.inc.php:422
msgid "Server socket"
msgstr "Vtičnica strežnika"

#: libraries/config/messages.inc.php:423
msgid "Enable SSL for connection to MySQL server"
msgstr "Omogoči SSL za povezavo s strežnikom MySQL"

#: libraries/config/messages.inc.php:424
msgid "Use SSL"
msgstr "Uporabi SSL"

#: libraries/config/messages.inc.php:425
msgid ""
"Leave blank for no PDF schema support, suggested: [kbd]pma_table_coords[/kbd]"
msgstr ""
"Pustite prazno, če ne želite podpore PDF-sheme; predlagano: [kbd]"
"pma_table_coords[/kbd]"

#: libraries/config/messages.inc.php:426
msgid "PDF schema: table coordinates"
msgstr "PDF-shema: koordinate tabel"

#: libraries/config/messages.inc.php:427
msgid ""
"Table to describe the display columns, leave blank for no support; "
"suggested: [kbd]pma_table_info[/kbd]"
msgstr ""
"Tabela za opisovanje prikaznih stolpcev; pustite prazno, če ne želite "
"podpore; predlagano: [kbd]pma_table_info[/kbd]"

#: libraries/config/messages.inc.php:428
msgid "Display columns table"
msgstr "Tabela prikaznih stolpcev"

#: libraries/config/messages.inc.php:429
msgid ""
"Leave blank for no \"persistent\" tables'UI preferences across sessions, "
"suggested: [kbd]pma_table_uiprefs[/kbd]"
msgstr ""
"Pustite prazno, če ne želite \"vztrajnih\" nastavitev uporabniškega vmesnika "
"tabel skozi seje; predlagano: [kbd]pma_table_uiprefs[/kbd]"

#: libraries/config/messages.inc.php:430
msgid "UI preferences table"
msgstr "Tabela nastavitev uporabniškega vmesnika"

#: libraries/config/messages.inc.php:431
msgid ""
"Whether a DROP DATABASE IF EXISTS statement will be added as first line to "
"the log when creating a database."
msgstr ""
"Ali naj se stavek DROP DATABASE IF EXISTS doda kot prva vrstica v dnevnik "
"pri ustvarjanju zbirke podatkov."

#: libraries/config/messages.inc.php:432
msgid "Add DROP DATABASE"
msgstr "Dodaj DROP DATABASE"

#: libraries/config/messages.inc.php:433
msgid ""
"Whether a DROP TABLE IF EXISTS statement will be added as first line to the "
"log when creating a table."
msgstr ""
"Ali naj se stavek DROP TABLE IF EXISTS doda kot prva vrstica v dnevnik pri "
"ustvarjanju tabele."

#: libraries/config/messages.inc.php:434
msgid "Add DROP TABLE"
msgstr "Dodaj DROP TABLE"

#: libraries/config/messages.inc.php:435
msgid ""
"Whether a DROP VIEW IF EXISTS statement will be added as first line to the "
"log when creating a view."
msgstr ""
"Ali naj se stavek DROP VIEW IF EXISTS doda kot prva vrstica v dnevnik pri "
"ustvarjanju pogleda."

#: libraries/config/messages.inc.php:436
msgid "Add DROP VIEW"
msgstr "Dodaj DROP VIEW"

#: libraries/config/messages.inc.php:437
msgid "Defines the list of statements the auto-creation uses for new versions."
msgstr ""
"Določi seznam stavkov, ki jih samodejno ustvarjanje uporabi za nove "
"različice."

#: libraries/config/messages.inc.php:438
msgid "Statements to track"
msgstr "Izjave za sledenje"

#: libraries/config/messages.inc.php:439
msgid ""
"Leave blank for no SQL query tracking support, suggested: [kbd]pma_tracking[/"
"kbd]"
msgstr ""
"Pustite prazno, če ne želite podpore sledenja poizvedb SQL; predlagano: [kbd]"
"pma_tracking[/kbd]"

#: libraries/config/messages.inc.php:440
msgid "SQL query tracking table"
msgstr "Tabela sledenja poizvedb SQL"

#: libraries/config/messages.inc.php:441
msgid ""
"Whether the tracking mechanism creates versions for tables and views "
"automatically."
msgstr ""
"Ali naj mehanizem sledenja ustvari različice tabel in pogledov samodejno."

#: libraries/config/messages.inc.php:442
msgid "Automatically create versions"
msgstr "Samodejno ustvari različice"

#: libraries/config/messages.inc.php:443
msgid ""
"Leave blank for no user preferences storage in database, suggested: [kbd]"
"pma_config[/kbd]"
msgstr ""
"Pustite prazno, če ne želite hranjenja uporabnikovih nastavitev v zbirki "
"podatkov; predlagano: [kbd]pma_config[/kbd]"

#: libraries/config/messages.inc.php:444
msgid "User preferences storage table"
msgstr "Tabela za hranjenje uporabnikovih nastavitev"

#: libraries/config/messages.inc.php:446
msgid "User for config auth"
msgstr "Uporabnik za overovitev config"

#: libraries/config/messages.inc.php:447
msgid ""
"Disable if you know that your pma_* tables are up to date. This prevents "
"compatibility checks and thereby increases performance"
msgstr ""
"Onemogočite, če veste, da so vaše tabele pma_* ažurirane. To prepreči "
"preverjanja združljivosti in tako poveča zmogljivost"

#: libraries/config/messages.inc.php:448
msgid "Verbose check"
msgstr "Preverjanje razširitve"

#: libraries/config/messages.inc.php:449
msgid ""
"A user-friendly description of this server. Leave blank to display the "
"hostname instead."
msgstr ""
"Uporabniku prijazen opis tega strežnika. Pustite prazno, če se naj namesto "
"tega prikaže ime gostitelja."

#: libraries/config/messages.inc.php:450
msgid "Verbose name of this server"
msgstr "Razširjeno ime tega strežnika"

#: libraries/config/messages.inc.php:451
msgid "Whether a user should be displayed a &quot;show all (rows)&quot; button"
msgstr "Ali se naj uporabniku prikaže gumb &quot;prikaži vse (vrstice)&quot;"

#: libraries/config/messages.inc.php:452
msgid "Allow to display all the rows"
msgstr "Dovoli prikaz vseh vrstic"

#: libraries/config/messages.inc.php:453
msgid ""
"Please note that enabling this has no effect with [kbd]config[/kbd] "
"authentication mode because the password is hard coded in the configuration "
"file; this does not limit the ability to execute the same command directly"
msgstr ""
"Pomnite, da omogočanje tega nima učinka z načinom overovitve [kbd]config[/"
"kbd], saj je geslo vgrajeno v konfiguracijsko datoteko; to ne omejuje "
"možnosti izvedbe enakega ukaza neposredno"

#: libraries/config/messages.inc.php:454
msgid "Show password change form"
msgstr "Pokaži obrazec za spremembo gesla"

#: libraries/config/messages.inc.php:455
msgid "Show create database form"
msgstr "Pokaži obrazec za ustvarjanje zbirke podatkov"

#: libraries/config/messages.inc.php:456
msgid ""
"Defines whether or not type display direction option is shown when browsing "
"a table"
msgstr ""
"Določa ali naj bo med brskanjem po tabelah prikazana možnost vrste smeri "
"prikaza"

#: libraries/config/messages.inc.php:457
msgid "Show display direction"
msgstr "Prikaži smer prikaza"

#: libraries/config/messages.inc.php:458
msgid ""
"Defines whether or not type fields should be initially displayed in edit/"
"insert mode"
msgstr "Določa ali naj bodo v načinu urejanja/vstavljanja prikazane vrste polj"

#: libraries/config/messages.inc.php:459
msgid "Show field types"
msgstr "Pokaži vrste polj"

#: libraries/config/messages.inc.php:460
msgid "Display the function fields in edit/insert mode"
msgstr "Prikaže polja funkcij v načinu urejanja/vstavljanja"

#: libraries/config/messages.inc.php:461
msgid "Show function fields"
msgstr "Prikaži polja funkcij"

#: libraries/config/messages.inc.php:462
msgid "Whether to show hint or not"
msgstr "Naj prikažem namig ali ne"

#: libraries/config/messages.inc.php:463
msgid "Show hint"
msgstr "Prikaži namig"

#: libraries/config/messages.inc.php:464
msgid ""
"Shows link to [a@http://php.net/manual/function.phpinfo.php]phpinfo()[/a] "
"output"
msgstr ""
"Prikaže povezavo do podatkov [a@http://php.net/manual/function.phpinfo.php]"
"phpinfo()[/a]"

#: libraries/config/messages.inc.php:465
msgid "Show phpinfo() link"
msgstr "Prikaži povezavo phpinfo()"

#: libraries/config/messages.inc.php:466
msgid "Show detailed MySQL server information"
msgstr "Prikaži podrobne informacije o strežniku MySQL"

#: libraries/config/messages.inc.php:467
msgid "Defines whether SQL queries generated by phpMyAdmin should be displayed"
msgstr "Določi, ali se naj poizvedbe SQL, ki jih ustvari phpMyAdmin, prikažejo"

#: libraries/config/messages.inc.php:468
msgid "Show SQL queries"
msgstr "Pokaži poizvedbe SQL"

#: libraries/config/messages.inc.php:469
msgid "Allow to display database and table statistics (eg. space usage)"
msgstr ""
"Dovoli prikaz statistike zbirke podatkov in tabele (npr. poraba prostora)"

#: libraries/config/messages.inc.php:470
msgid "Show statistics"
msgstr "Pokaži statistiko"

#: libraries/config/messages.inc.php:471
msgid ""
"If tooltips are enabled and a database comment is set, this will flip the "
"comment and the real name"
msgstr ""
"Če so zaslonski namigi omogočeni in ima zbirka podatkov določeno pripombo, "
"bo to zamenjalo pripombo in pravo ime"

#: libraries/config/messages.inc.php:472
msgid "Display database comment instead of its name"
msgstr "Prikaži pripombo zbirke podatkov namesto njenega imena"

#: libraries/config/messages.inc.php:473
msgid ""
"When setting this to [kbd]nested[/kbd], the alias of the table name is only "
"used to split/nest the tables according to the $cfg"
"['LeftFrameTableSeparator'] directive, so only the folder is called like the "
"alias, the table name itself stays unchanged"
msgstr ""
"Ko je nastavljeno na [kbd]nested[/kbd], je pridevek imena tabele uporabljen "
"samo za razdružitev/združitev tabel v skladu z določilom $cfg"
"['LeftFrameTableSeparator'], zato je samo mapa imenovana kot pridevek, sama "
"imena tabel pa ostanejo nespremenjena"

#: libraries/config/messages.inc.php:474
msgid "Display table comment instead of its name"
msgstr "Prikaži pripombo tabele namesto njenega imena"

#: libraries/config/messages.inc.php:475
msgid "Display table comments in tooltips"
msgstr "Prikaži pripombe tabel v zaslonskih namigih"

#: libraries/config/messages.inc.php:476
msgid ""
"Mark used tables and make it possible to show databases with locked tables"
msgstr ""
"Označi uporabljene tabele in omogoči prikaz zbirk podatkov z zaklenjenimi "
"tabelami"

#: libraries/config/messages.inc.php:477
msgid "Skip locked tables"
msgstr "Preskoči zaklenjene tabele"

#: libraries/config/messages.inc.php:482
msgid "Requires SQL Validator to be enabled"
msgstr "Potrebuje omogočen Preverjalnik SQL"

#: libraries/config/messages.inc.php:484
#: libraries/display_change_password.lib.php:40
#: libraries/replication_gui.lib.php:62 libraries/replication_gui.lib.php:63
#: libraries/replication_gui.lib.php:341 libraries/replication_gui.lib.php:345
#: libraries/replication_gui.lib.php:355 server_privileges.php:865
#: server_privileges.php:869 server_privileges.php:880
#: server_privileges.php:1695 server_synchronize.php:1136
msgid "Password"
msgstr "Geslo"

#: libraries/config/messages.inc.php:485
msgid ""
"[strong]Warning:[/strong] requires PHP SOAP extension or PEAR SOAP to be "
"installed"
msgstr ""
"[strong]Opozorilo:[/strong] potrebuje nameščeno razširitev PHP SOAP ali PEAR "
"SOAP"

#: libraries/config/messages.inc.php:486
msgid "Enable SQL Validator"
msgstr "Omogoči Preverjalnik SQL"

#: libraries/config/messages.inc.php:487
msgid ""
"If you have a custom username, specify it here (defaults to [kbd]anonymous[/"
"kbd])"
msgstr ""
"Če imate uporabniško ime po meri, ga določite tukaj (privzeto [kbd]anonymous"
"[/kbd])"

#: libraries/config/messages.inc.php:488 tbl_tracking.php:445
#: tbl_tracking.php:502
msgid "Username"
msgstr "Uporabniško ime"

#: libraries/config/messages.inc.php:489
msgid ""
"Suggest a database name on the &quot;Create Database&quot; form (if "
"possible) or keep the text field empty"
msgstr ""
"Predlagaj ime zbirke podatkov v obrazcu &quot;Ustvari zbirko podatkov&quot; "
"(če je le mogoče) ali pusti besedilno polje prazno"

#: libraries/config/messages.inc.php:490
msgid "Suggest new database name"
msgstr "Predlagaj novo ime zbirke podatkov"

#: libraries/config/messages.inc.php:491
msgid "A warning is displayed on the main page if Suhosin is detected"
msgstr "Na glavni strani se prikaže opozorilo, če je zaznan Suhosin"

#: libraries/config/messages.inc.php:492
msgid "Suhosin warning"
msgstr "Opozorilo Suhosin"

#: libraries/config/messages.inc.php:493
msgid ""
"Textarea size (columns) in edit mode, this value will be emphasized for SQL "
"query textareas (*2) and for query window (*1.25)"
msgstr ""
"Velikost besedilnega polja (stolpci) v načinu urejanja; vrednost bo povečana "
"za polja poizvedb SQL (*2) in za okno poizvedbe (*1,25)"

#: libraries/config/messages.inc.php:494
msgid "Textarea columns"
msgstr "Stolpcev besedilnega polja"

#: libraries/config/messages.inc.php:495
msgid ""
"Textarea size (rows) in edit mode, this value will be emphasized for SQL "
"query textareas (*2) and for query window (*1.25)"
msgstr ""
"Velikost besedilnega polja (vrstice) v načinu urejanja; vrednost bo povečana "
"za polja poizvedb SQL (*2) in za okno poizvedbe (*1,25)"

#: libraries/config/messages.inc.php:496
msgid "Textarea rows"
msgstr "Vrstic besedilnega polja"

#: libraries/config/messages.inc.php:497
msgid "Title of browser window when a database is selected"
msgstr "Naslov okna brskalnika, ko je izbrana zbirka podatkov"

#: libraries/config/messages.inc.php:499
msgid "Title of browser window when nothing is selected"
msgstr "Naslov okna brskalnika, ko je ni izbrano nič"

#: libraries/config/messages.inc.php:500
msgid "Default title"
msgstr "Privzeti naslov"

#: libraries/config/messages.inc.php:501
msgid "Title of browser window when a server is selected"
msgstr "Naslov okna brskalnika, ko je izbran strežnik"

#: libraries/config/messages.inc.php:503
msgid "Title of browser window when a table is selected"
msgstr "Naslov okna brskalnika, ko je izbrana tabela"

#: libraries/config/messages.inc.php:505
msgid ""
"Input proxies as [kbd]IP: trusted HTTP header[/kbd]. The following example "
"specifies that phpMyAdmin should trust a HTTP_X_FORWARDED_FOR (X-Forwarded-"
"For) header coming from the proxy 1.2.3.4:[br][kbd]1.2.3.4: "
"HTTP_X_FORWARDED_FOR[/kbd]"
msgstr ""
"Vnesite proxyje kot [kbd]IP: zaupana glava HTTP[/kbd]. Sledeči primer "
"navaja, da naj phpMyAdmin zaupa glavi HTTP_X_FORWARDED_FOR (X-Forwarded-For) "
"prihajajoči iz proxyja 1.2.3.4:[br][kbd]1.2.3.4: HTTP_X_FORWARDED_FOR[/kbd]"

#: libraries/config/messages.inc.php:506
msgid "List of trusted proxies for IP allow/deny"
msgstr "Seznam zaupanja vrednih proxyjev za sprejetje/zavrnitev IP"

#: libraries/config/messages.inc.php:507
msgid "Directory on server where you can upload files for import"
msgstr "Mapa na strežniku, kamor lahko naložite datoteke za uvoz"

#: libraries/config/messages.inc.php:508
msgid "Upload directory"
msgstr "Mapa za nalaganje"

#: libraries/config/messages.inc.php:509
msgid "Allow for searching inside the entire database"
msgstr "Dovoli iskanje po celotni zbirki podatkov"

#: libraries/config/messages.inc.php:510
msgid "Use database search"
msgstr "Uporabi iskanje po zbirki podatkov"

#: libraries/config/messages.inc.php:511
msgid ""
"When disabled, users cannot set any of the options below, regardless of the "
"checkbox on the right"
msgstr ""
"Ko je onemogočeno, uporabniki ne morejo nastaviti katere koli od spodnjih "
"možnosti, ne glede na potrditveno polje na desni"

#: libraries/config/messages.inc.php:512
msgid "Enable the Developer tab in settings"
msgstr "Omogoči zavihek Razvijalec v nastavitvah"

#: libraries/config/messages.inc.php:513
msgid ""
"Show affected rows of each statement on multiple-statement queries. See "
"libraries/import.lib.php for defaults on how many queries a statement may "
"contain."
msgstr ""
"Prikaže spremenjene vrstice vsakega stavka v večstavčni poizvedbi. Oglejte "
"si libraries/import.lib.php za privzete podatke o tem, koliko poizvedb lahko "
"stavek vsebuje."

#: libraries/config/messages.inc.php:514
msgid "Verbose multiple statements"
msgstr "Zgosti večkratne stavke"

#: libraries/config/messages.inc.php:515 setup/frames/index.inc.php:242
msgid "Check for latest version"
msgstr "Preveri za najnovejšo različico"

#: libraries/config/messages.inc.php:516
msgid "Enables check for latest version on main phpMyAdmin page"
msgstr "Omogoča preverjanje najnovejše različice na glavni strani phpMyAdmin"

#: libraries/config/messages.inc.php:517 setup/lib/index.lib.php:121
#: setup/lib/index.lib.php:131 setup/lib/index.lib.php:151
#: setup/lib/index.lib.php:161 setup/lib/index.lib.php:172
#: setup/lib/index.lib.php:179 setup/lib/index.lib.php:185
#: setup/lib/index.lib.php:224
msgid "Version check"
msgstr "Preverjanje različice"

#: libraries/config/messages.inc.php:518
msgid ""
"Enable [a@http://en.wikipedia.org/wiki/ZIP_(file_format)]ZIP[/a] compression "
"for import and export operations"
msgstr ""
"Omogoči stiskanje [a@http://en.wikipedia.org/wiki/ZIP_(file_format)]ZIP[/a] "
"za posege uvoza in izvoza"

#: libraries/config/messages.inc.php:519
msgid "ZIP"
msgstr "ZIP"

#: libraries/config/setup.forms.php:41
msgid "Config authentication"
msgstr "Overitev preko konfiguracije"

#: libraries/config/setup.forms.php:45
msgid "Cookie authentication"
msgstr "Overitev preko piškotka"

#: libraries/config/setup.forms.php:48
msgid "HTTP authentication"
msgstr "Overitev preko HTTP"

#: libraries/config/setup.forms.php:51
msgid "Signon authentication"
msgstr "Overitev preko signon"

#: libraries/config/setup.forms.php:248
#: libraries/config/user_preferences.forms.php:149 libraries/import/ldi.php:35
msgid "CSV using LOAD DATA"
msgstr "CSV z uporabo LOAD DATA"

#: libraries/config/setup.forms.php:257 libraries/config/setup.forms.php:350
#: libraries/config/user_preferences.forms.php:157
#: libraries/config/user_preferences.forms.php:249 libraries/export/ods.php:18
#: libraries/import/ods.php:22
msgid "Open Document Spreadsheet"
msgstr "Preglednica Open Document"

#: libraries/config/setup.forms.php:264
#: libraries/config/user_preferences.forms.php:164
msgid "Quick"
msgstr "Hitro"

#: libraries/config/setup.forms.php:268
#: libraries/config/user_preferences.forms.php:168
msgid "Custom"
msgstr "Po meri"

#: libraries/config/setup.forms.php:289
#: libraries/config/user_preferences.forms.php:188
msgid "Database export options"
msgstr "Možnosti za izvoz zbirke podatkov"

#: libraries/config/setup.forms.php:322
#: libraries/config/user_preferences.forms.php:221
#: libraries/export/excel.php:18
msgid "CSV for MS Excel"
msgstr "CSV-podatki za MS Excel"

#: libraries/config/setup.forms.php:345
#: libraries/config/user_preferences.forms.php:244
#: libraries/export/htmlword.php:18
msgid "Microsoft Word 2000"
msgstr "Microsoft Word 2000"

#: libraries/config/setup.forms.php:354
#: libraries/config/user_preferences.forms.php:253 libraries/export/odt.php:22
msgid "Open Document Text"
msgstr "Besedilo Open Document"

#: libraries/config/validate.lib.php:197 libraries/config/validate.lib.php:204
msgid "Could not connect to MySQL server"
msgstr "Ne morem se povezati s strežnikom MySQL"

#: libraries/config/validate.lib.php:228
msgid "Empty username while using config authentication method"
msgstr "Počisti uporabniško ime med uporabo overitvenega načina config"

#: libraries/config/validate.lib.php:232
msgid "Empty signon session name while using signon authentication method"
msgstr "Počisti ime seje signon med uporabo overitvenega načina signon"

#: libraries/config/validate.lib.php:236
msgid "Empty signon URL while using signon authentication method"
msgstr "Počisti URL signon med uporabo overitvenega načina signon"

#: libraries/config/validate.lib.php:269
msgid "Empty phpMyAdmin control user while using pmadb"
msgstr "Počisti krmilnega uporabnika phpMyAdmin med uporabo pmadb"

#: libraries/config/validate.lib.php:273
msgid "Empty phpMyAdmin control user password while using pmadb"
msgstr "Počisti geslo krmilnega uporabnika phpMyAdmin med uporabo pmadb"

#: libraries/config/validate.lib.php:359
#, php-format
msgid "Incorrect IP address: %s"
msgstr "Napačen IP-naslov: %s"

#. l10n: Language to use for PHP documentation, please use only languages which do exist in official documentation.
#: libraries/core.lib.php:245
msgctxt "PHP documentation language"
msgid "en"
msgstr "en"

#: libraries/core.lib.php:261
#, php-format
msgid "The %s extension is missing. Please check your PHP configuration."
msgstr "Razširitev %s manjka. Prosimo, preverite vašo konfiguracijo PHP."

#: libraries/db_links.inc.php:42 libraries/db_links.inc.php:43
#: libraries/db_links.inc.php:44
msgid "Database seems to be empty!"
msgstr "Zbirka podatkov se zdi prazna!"

#: libraries/db_links.inc.php:66 libraries/relation.lib.php:140
#: libraries/tbl_links.inc.php:97
msgid "Tracking"
msgstr "Sledenje"

#: libraries/db_links.inc.php:71
msgid "Query"
msgstr "Poizvedba"

#: libraries/db_links.inc.php:76 libraries/relation.lib.php:128
msgid "Designer"
msgstr "Oblikovalnik"

#: libraries/db_links.inc.php:93 libraries/server_links.inc.php:60
#: server_privileges.php:119 server_privileges.php:1889
#: server_privileges.php:2239
msgid "Privileges"
msgstr "Privilegiji"

#: libraries/db_links.inc.php:97 libraries/rte/rte_words.lib.php:25
msgid "Routines"
msgstr "Rutina"

#: libraries/db_links.inc.php:101 libraries/export/sql.php:622
#: libraries/rte/rte_words.lib.php:49
msgid "Events"
msgstr "Dogodki"

#: libraries/db_links.inc.php:105 libraries/export/sql.php:991
#: libraries/export/xml.php:54 libraries/rte/rte_words.lib.php:37
#: libraries/tbl_links.inc.php:103
msgid "Triggers"
msgstr "Sprožilci"

#: libraries/db_structure.lib.php:43 libraries/display_tbl.lib.php:2112
msgid ""
"May be approximate. See [a@./Documentation.html#faq3_11@Documentation]FAQ "
"3.11[/a]"
msgstr ""
"Morda je približno. Glej [a@./Documentation.html#faq3_11@Documentation]FAQ "
"3.11[/a]"

#: libraries/dbi/mysql.dbi.lib.php:117 libraries/dbi/mysqli.dbi.lib.php:137
msgid "Connection for controluser as defined in your configuration failed."
msgstr ""
"Povezava za controluserja, kot je določena v vaši konfiguraciji, je "
"spodletela."

#: libraries/dbi/mysql.dbi.lib.php:351 libraries/dbi/mysql.dbi.lib.php:353
#: libraries/dbi/mysqli.dbi.lib.php:379
msgid "The server is not responding"
msgstr "Strežnik se ne odziva"

#: libraries/dbi/mysql.dbi.lib.php:351 libraries/dbi/mysqli.dbi.lib.php:379
msgid "(or the local MySQL server's socket is not correctly configured)"
msgstr "(ali pa lokalna vtičnica strežnika MySQL ni pravilno konfigurirana)"

#: libraries/dbi/mysql.dbi.lib.php:360
msgid "Details..."
msgstr "Podrobnosti ..."

#: libraries/display_change_password.lib.php:29 main.php:94
#: user_password.php:105 user_password.php:123
msgid "Change password"
msgstr "Spremeni geslo"

#: libraries/display_change_password.lib.php:34
#: libraries/replication_gui.lib.php:351 server_privileges.php:876
msgid "No Password"
msgstr "Brez gesla"

#: libraries/display_change_password.lib.php:45
#: libraries/replication_gui.lib.php:359 libraries/replication_gui.lib.php:362
#: server_privileges.php:884 server_privileges.php:887
msgid "Re-type"
msgstr "Ponovno vnesi"

#: libraries/display_change_password.lib.php:51
msgid "Password Hashing"
msgstr "Šifriranje gesel"

#: libraries/display_change_password.lib.php:65
msgid "MySQL 4.0 compatible"
msgstr "Združljivo z MySQL 4.0"

#: libraries/display_create_database.lib.php:21
#: libraries/display_create_database.lib.php:39
msgid "Create database"
msgstr "Ustvari zbirko podatkov"

#: libraries/display_create_database.lib.php:33
msgid "Create"
msgstr "Ustvari"

#: libraries/display_create_database.lib.php:43 server_privileges.php:121
#: server_privileges.php:1580 server_replication.php:33
msgid "No Privileges"
msgstr "Brez privilegijev"

#: libraries/display_create_table.lib.php:46
#, php-format
msgid "Create table on database %s"
msgstr "Ustvari novo tabelo v podatkovni zbirki %s"

#: libraries/display_create_table.lib.php:51 libraries/rte/rte_list.lib.php:51
#: libraries/rte/rte_list.lib.php:57 libraries/rte/rte_list.lib.php:66
#: libraries/rte/rte_routines.lib.php:853
#: libraries/rte/rte_routines.lib.php:1358
#: libraries/tbl_properties.inc.php:102 setup/frames/index.inc.php:126
#: tbl_structure.php:202
msgid "Name"
msgstr "Ime"

#: libraries/display_create_table.lib.php:55
msgid "Number of columns"
msgstr "Število stolpcev"

#: libraries/display_export.lib.php:37
msgid "Could not load export plugins, please check your installation!"
msgstr ""
"Ne morem naložiti vtičnikov za izvoz, prosimo, preverite vašo namestitev!"

#: libraries/display_export.lib.php:82
msgid "Exporting databases from the current server"
msgstr "Izvažanje zbirk podatkov iz trenutnega strežnika"

#: libraries/display_export.lib.php:84
#, php-format
msgid "Exporting tables from \"%s\" database"
msgstr "Izvažanje tabel iz zbirke podatkov \"%s\""

#: libraries/display_export.lib.php:86
#, php-format
msgid "Exporting rows from \"%s\" table"
msgstr "Izvažanje vrstic iz tabele \"%s\""

#: libraries/display_export.lib.php:92
msgid "Export Method:"
msgstr "Način izvoza:"

#: libraries/display_export.lib.php:108
msgid "Quick - display only the minimal options"
msgstr "Hitro - prikaži kar najmanj možnosti"

#: libraries/display_export.lib.php:124
msgid "Custom - display all possible options"
msgstr "Po meri - prikaži vse mogoče možnosti"

#: libraries/display_export.lib.php:132
msgid "Database(s):"
msgstr "Zbirke podatkov:"

#: libraries/display_export.lib.php:134
msgid "Table(s):"
msgstr "Tabele:"

#: libraries/display_export.lib.php:144
msgid "Rows:"
msgstr "Vrstice:"

#: libraries/display_export.lib.php:152
msgid "Dump some row(s)"
msgstr "Odloži nekaj vrstic"

#: libraries/display_export.lib.php:154
msgid "Number of rows:"
msgstr "Število vrstic:"

#: libraries/display_export.lib.php:157
msgid "Row to begin at:"
msgstr "Začetna vrstica:"

#: libraries/display_export.lib.php:168
msgid "Dump all rows"
msgstr "Odloži vse vrstice"

#: libraries/display_export.lib.php:176 libraries/display_export.lib.php:197
msgid "Output:"
msgstr "Izhod:"

#: libraries/display_export.lib.php:183 libraries/display_export.lib.php:209
#, php-format
msgid "Save on server in the directory <b>%s</b>"
msgstr "Shrani na strežnik v imenik <b>%s</b>"

#: libraries/display_export.lib.php:201
msgid "Save output to a file"
msgstr "Shrani izhod v datoteko"

#: libraries/display_export.lib.php:222
msgid "File name template:"
msgstr "Predloga imena datoteke:"

#: libraries/display_export.lib.php:224
msgid "@SERVER@ will become the server name"
msgstr "@SERVER@ bo postalo ime strežnika"

#: libraries/display_export.lib.php:226
msgid ", @DATABASE@ will become the database name"
msgstr ", @DATABASE@ bo postalo ime zbirke podatkov"

#: libraries/display_export.lib.php:228
msgid ", @TABLE@ will become the table name"
msgstr ", @TABLE@ bo postalo ime tabele"

#: libraries/display_export.lib.php:232
#, php-format
msgid ""
"This value is interpreted using %1$sstrftime%2$s, so you can use time "
"formatting strings. Additionally the following transformations will happen: "
"%3$s. Other text will be kept as is. See the %4$sFAQ%5$s for details."
msgstr ""
"Vrednost je prevedena z uporabo %1$sstrftime%2$s, tako da lahko uporabljate "
"nize za zapis časa. Dodatno bo prišlo še do naslednjih pretvorb: %3$s. "
"Ostalo besedilo bo ostalo takšno, kot je. Oglejte si %4$sFAQ%5$s za "
"podrobnosti."

#: libraries/display_export.lib.php:270
msgid "use this for future exports"
msgstr "uporabi to za prihodnje izvoze"

#: libraries/display_export.lib.php:276 libraries/display_import.lib.php:188
#: libraries/display_import.lib.php:201 libraries/sql_query_form.lib.php:463
msgid "Character set of the file:"
msgstr "Nabor znakov datoteke:"

#: libraries/display_export.lib.php:306
msgid "Compression:"
msgstr "Stiskanje:"

#: libraries/display_export.lib.php:310
msgid "zipped"
msgstr "zipano"

#: libraries/display_export.lib.php:312
msgid "gzipped"
msgstr "gzipano"

#: libraries/display_export.lib.php:314
msgid "bzipped"
msgstr "bzipano"

#: libraries/display_export.lib.php:323
msgid "View output as text"
msgstr "Ogled izhoda kot besedilo"

#: libraries/display_export.lib.php:328 libraries/display_import.lib.php:244
#: libraries/export/codegen.php:38
msgid "Format:"
msgstr "Oblika:"

#: libraries/display_export.lib.php:333
msgid "Format-specific options:"
msgstr "Možnosti odvisne od oblike:"

#: libraries/display_export.lib.php:334
msgid ""
"Scroll down to fill in the options for the selected format and ignore the "
"options for other formats."
msgstr ""
"Pomaknite se dol, da vnesete možnosti za izbrane oblike in ignorirate "
"možnosti za ostale oblike."

#: libraries/display_export.lib.php:342 libraries/display_import.lib.php:260
msgid "Encoding Conversion:"
msgstr "Pretvorba kodiranja:"

#: libraries/display_import.lib.php:66
msgid ""
"The file being uploaded is probably larger than the maximum allowed size or "
"this is a known bug in webkit based (Safari, Google Chrome, Arora etc.) "
"browsers."
msgstr ""
"Naložena datoteka je najverjetneje večja od največje dovoljene velikosti ali "
"pa gre za znan hrošč v brskalnikih, ki temeljijo na webkitu (Safari, Google "
"Chrome, Arora itn.)."

#: libraries/display_import.lib.php:76
msgid "The file is being processed, please be patient."
msgstr "Datoteka je v obdelavi, prosim, počakajte."

#: libraries/display_import.lib.php:98
msgid ""
"Please be patient, the file is being uploaded. Details about the upload are "
"not available."
msgstr ""
"Prosim, bodite potrpežljivi, datoteka se nalaga. Podrobnosti o nalaganju "
"niso na voljo."

#: libraries/display_import.lib.php:129
msgid "Importing into the current server"
msgstr "Uvažanje v trenutni strežnik"

#: libraries/display_import.lib.php:131
#, php-format
msgid "Importing into the database \"%s\""
msgstr "Uvažanje v zbirko podatkov \"%s\""

#: libraries/display_import.lib.php:133
#, php-format
msgid "Importing into the table \"%s\""
msgstr "Uvažanje v tabelo \"%s\""

#: libraries/display_import.lib.php:139
msgid "File to Import:"
msgstr "Datoteka za uvoz:"

#: libraries/display_import.lib.php:156
#, php-format
msgid "File may be compressed (%s) or uncompressed."
msgstr "Datoteka je lahko stisnjena (%s) ali nestisnjena."

#: libraries/display_import.lib.php:158
msgid ""
"A compressed file's name must end in <b>.[format].[compression]</b>. "
"Example: <b>.sql.zip</b>"
msgstr ""
"Ime stisnjene datoteke se mora končati z <b>.[oblika].[stiskanje]</b>. "
"Primer: <b>.sql.zip</b>"

#: libraries/display_import.lib.php:178
msgid "File uploads are not allowed on this server."
msgstr "Nalaganje datotek na tem strežniku ni dovoljeno."

#: libraries/display_import.lib.php:208
msgid "Partial Import:"
msgstr "Delni uvoz:"

#: libraries/display_import.lib.php:214
#, php-format
msgid ""
"Previous import timed out, after resubmitting will continue from position %d."
msgstr ""
"Čas prejšnjega uvoza se je iztekel, po ponovni potrditvi se bo nadaljeval od "
"položaja %d."

#: libraries/display_import.lib.php:221
msgid ""
"Allow the interruption of an import in case the script detects it is close "
"to the PHP timeout limit. <i>(This might be good way to import large files, "
"however it can break transactions.)</i>"
msgstr ""
"Dovoli prekinitev uvoza v primeru, ko skript zazna, da je blizu časovne "
"omejitve PHP. <i>(To je morda dober način za uvoz velikih datotek, čeprav "
"lahko prekine transakcije.)</i>"

#: libraries/display_import.lib.php:228
msgid "Number of rows to skip, starting from the first row:"
msgstr "Število vrstic, ki jih naj preskočim od prve vrstice:"

#: libraries/display_import.lib.php:250
msgid "Format-Specific Options:"
msgstr "Možnosti odvisne od oblike:"

#: libraries/display_select_lang.lib.php:46
#: libraries/display_select_lang.lib.php:47 setup/frames/index.inc.php:72
msgid "Language"
msgstr "Jezik"

#: libraries/display_tbl.lib.php:401
msgid "Save edited data"
msgstr "Shrani urejene podatke"

#: libraries/display_tbl.lib.php:407
msgid "Restore column order"
msgstr "Obnovi vrstni red stolpcev"

#: libraries/display_tbl.lib.php:418
#, php-format
msgid "%d is not valid row number."
msgstr "%d ni veljavna številka vrstice."

#: libraries/display_tbl.lib.php:423
msgid "Start row"
msgstr "Začetna vrstica"

#: libraries/display_tbl.lib.php:425
msgid "Number of rows"
msgstr "Število vrstic"

#: libraries/display_tbl.lib.php:430
msgid "Mode"
msgstr "Način"

#: libraries/display_tbl.lib.php:432
msgid "horizontal"
msgstr "vodoravnem"

#: libraries/display_tbl.lib.php:433
msgid "horizontal (rotated headers)"
msgstr "vodoravno (zasukani naslovi)"

#: libraries/display_tbl.lib.php:434
msgid "vertical"
msgstr "navpičnem"

#: libraries/display_tbl.lib.php:439
#, php-format
msgid "Headers every %s rows"
msgstr "Glave vsakih %s vrstic"

#: libraries/display_tbl.lib.php:536
msgid "Sort by key"
msgstr "Uredi po ključu"

#: libraries/display_tbl.lib.php:606 libraries/export/codegen.php:41
#: libraries/export/csv.php:34 libraries/export/excel.php:37
#: libraries/export/htmlword.php:33 libraries/export/json.php:29
#: libraries/export/latex.php:35 libraries/export/mediawiki.php:23
#: libraries/export/ods.php:29 libraries/export/odt.php:27
#: libraries/export/pdf.php:29 libraries/export/php_array.php:29
#: libraries/export/sql.php:88 libraries/export/texytext.php:31
#: libraries/export/xml.php:27 libraries/export/yaml.php:30
#: libraries/import.lib.php:1078 libraries/import.lib.php:1099
#: libraries/import/csv.php:33 libraries/import/docsql.php:35
#: libraries/import/ldi.php:49 libraries/import/ods.php:32
#: libraries/import/sql.php:20 libraries/import/xml.php:25
#: libraries/rte/rte_routines.lib.php:856 tbl_select.php:152
#: tbl_structure.php:852
msgid "Options"
msgstr "Možnosti"

#: libraries/display_tbl.lib.php:611 libraries/display_tbl.lib.php:621
msgid "Partial texts"
msgstr "Delna besedila"

#: libraries/display_tbl.lib.php:612 libraries/display_tbl.lib.php:625
msgid "Full texts"
msgstr "Polna besedila"

#: libraries/display_tbl.lib.php:638
msgid "Relational key"
msgstr "Relacijski ključ"

#: libraries/display_tbl.lib.php:639
msgid "Relational display column"
msgstr "Relacijski prikazni stolpec"

#: libraries/display_tbl.lib.php:646
msgid "Show binary contents"
msgstr "Prikaži dvojiške vsebine"

#: libraries/display_tbl.lib.php:648
msgid "Show BLOB contents"
msgstr "Prikaži vsebine BLOB"

#: libraries/display_tbl.lib.php:658 pmd_general.php:158 tbl_change.php:319
#: tbl_change.php:325
msgid "Hide"
msgstr "Skrij"

#: libraries/display_tbl.lib.php:658 libraries/relation.lib.php:112
#: libraries/tbl_properties.inc.php:146 transformation_overview.php:46
msgid "Browser transformation"
msgstr "Pretvorba z brskalnikom"

#: libraries/display_tbl.lib.php:663
msgid "Geometry"
msgstr "Geometrija"

#: libraries/display_tbl.lib.php:664
msgid "Well Known Text"
msgstr "Dobro poznano besedilo"

#: libraries/display_tbl.lib.php:665
msgid "Well Known Binary"
msgstr "Dobro poznana dvojiška datoteka"

#: libraries/display_tbl.lib.php:1327
msgid "Copy"
msgstr "Kopiraj"

#: libraries/display_tbl.lib.php:1342 libraries/display_tbl.lib.php:1354
msgid "The row has been deleted"
msgstr "Vrstica je izbrisana"

#: libraries/display_tbl.lib.php:1381 libraries/display_tbl.lib.php:2342
#: server_status.php:1151
msgid "Kill"
msgstr "Prekini proces"

#: libraries/display_tbl.lib.php:2216
msgid "in query"
msgstr "v poizvedbi"

#: libraries/display_tbl.lib.php:2234
msgid "Showing rows"
msgstr "Prikazujem vrstice"

#: libraries/display_tbl.lib.php:2244
msgid "total"
msgstr "skupaj"

#: libraries/display_tbl.lib.php:2252 sql.php:703
#, php-format
msgid "Query took %01.4f sec"
msgstr "Poizvedba je potrebovala %01.4f s"

#: libraries/display_tbl.lib.php:2448
msgid "Query results operations"
msgstr "Dejanja rezultatov poizvedbe"

#: libraries/display_tbl.lib.php:2476
msgid "Print view (with full texts)"
msgstr "Pogled za tiskanje (s polnimi besedili)"

#: libraries/display_tbl.lib.php:2524 tbl_chart.php:86
msgid "Display chart"
msgstr "Prikaži grafikon"

#: libraries/display_tbl.lib.php:2539
msgid "Visualize GIS data"
msgstr "Predstavi podatke GIS"

#: libraries/display_tbl.lib.php:2559
msgid "Create view"
msgstr "Ustvari pogled"

#: libraries/display_tbl.lib.php:2661
msgid "Link not found"
msgstr "Povezave ni mogoče najti"

#: libraries/engines/bdb.lib.php:20 main.php:211
msgid "Version information"
msgstr "Podatki o različici"

#: libraries/engines/innodb.lib.php:20
msgid "Data home directory"
msgstr "Domača mapa podatkov"

#: libraries/engines/innodb.lib.php:21
msgid "The common part of the directory path for all InnoDB data files."
msgstr "Pogosti del poti mape za vse podatkovne datoteke InnoDB."

#: libraries/engines/innodb.lib.php:24
msgid "Data files"
msgstr "Podatkovne datoteke"

#: libraries/engines/innodb.lib.php:27
msgid "Autoextend increment"
msgstr "Povečevanje pri samorazširitvi"

#: libraries/engines/innodb.lib.php:28
msgid ""
"The increment size for extending the size of an autoextending tablespace "
"when it becomes full."
msgstr ""
" Velikost povečevanja pri razširjanju velikosti samorazširitvenega prostora "
"v tabeli, ko ta postane poln."

#: libraries/engines/innodb.lib.php:32
msgid "Buffer pool size"
msgstr "Velikost zaloge medpomnilnika"

#: libraries/engines/innodb.lib.php:33
msgid ""
"The size of the memory buffer InnoDB uses to cache data and indexes of its "
"tables."
msgstr ""
"Velikost spominskega medpomnilnika, ki ga InnoDB uporablja za predpomnjenje "
"podatkov in indeksov svojih tabel."

#: libraries/engines/innodb.lib.php:130
msgid "Buffer Pool"
msgstr "Zaloga medpomnilnika"

#: libraries/engines/innodb.lib.php:131 server_status.php:592
msgid "InnoDB Status"
msgstr "Stanje InnoDB"

#: libraries/engines/innodb.lib.php:153
msgid "Buffer Pool Usage"
msgstr "Uporaba zaloge medpomnilnika"

#: libraries/engines/innodb.lib.php:161
msgid "pages"
msgstr "strani"

#: libraries/engines/innodb.lib.php:170
msgid "Free pages"
msgstr "Proste strani"

#: libraries/engines/innodb.lib.php:176
msgid "Dirty pages"
msgstr "Umazane strani"

#: libraries/engines/innodb.lib.php:182
msgid "Pages containing data"
msgstr "Strani, ki vsebujejo podatke"

#: libraries/engines/innodb.lib.php:188
msgid "Pages to be flushed"
msgstr "Strani za izplakniti"

#: libraries/engines/innodb.lib.php:194
msgid "Busy pages"
msgstr "Zasedene strani"

#: libraries/engines/innodb.lib.php:203
msgid "Latched pages"
msgstr "Zapahnjene strani"

#: libraries/engines/innodb.lib.php:214
msgid "Buffer Pool Activity"
msgstr "Dejavnost zaloge medpomnilnika"

#: libraries/engines/innodb.lib.php:218
msgid "Read requests"
msgstr "Zahtev branja"

#: libraries/engines/innodb.lib.php:224
msgid "Write requests"
msgstr "Zahtev pisanja"

#: libraries/engines/innodb.lib.php:230
msgid "Read misses"
msgstr "Zgrešena branja"

#: libraries/engines/innodb.lib.php:236
msgid "Write waits"
msgstr "Čakajoča pisanja"

#: libraries/engines/innodb.lib.php:242
msgid "Read misses in %"
msgstr "Zgrešena branja v %"

#: libraries/engines/innodb.lib.php:250
msgid "Write waits in %"
msgstr "Čakajoča pisanja v %"

#: libraries/engines/myisam.lib.php:22
msgid "Data pointer size"
msgstr "Velikost kazalca podatkov"

#: libraries/engines/myisam.lib.php:23
msgid ""
"The default pointer size in bytes, to be used by CREATE TABLE for MyISAM "
"tables when no MAX_ROWS option is specified."
msgstr ""
"Privzeta velikost kazalca v bajtih, ki se naj uporablja s CREATE TABLE za "
"tabele MyISAM, ko možnost MAX_ROWS ni določena."

#: libraries/engines/myisam.lib.php:27
msgid "Automatic recovery mode"
msgstr "Način samodejne obnovitve"

#: libraries/engines/myisam.lib.php:28
msgid ""
"The mode for automatic recovery of crashed MyISAM tables, as set via the --"
"myisam-recover server startup option."
msgstr ""
"Način za samodejno obnovitev sesutih tabel MyISAM, ko je določen preko "
"zagonske možnosti strežnika --myisam-recover."

#: libraries/engines/myisam.lib.php:31
msgid "Maximum size for temporary sort files"
msgstr "Največja velikost začasnih razvrstitvenih datotek"

#: libraries/engines/myisam.lib.php:32
msgid ""
"The maximum size of the temporary file MySQL is allowed to use while re-"
"creating a MyISAM index (during REPAIR TABLE, ALTER TABLE, or LOAD DATA "
"INFILE)."
msgstr ""
"Največja velikost začasnih datotek, ki jih lahko MySQL uporablja, ko ponovno "
"ustvarja indeks MyISAM (med REPAIR TABLE, ALTER TABLE ali LOAD DATA INFILE)."

#: libraries/engines/myisam.lib.php:36
msgid "Maximum size for temporary files on index creation"
msgstr "Največja velikost začasnih datotek ob ustvarjanju indeksa"

#: libraries/engines/myisam.lib.php:37
msgid ""
"If the temporary file used for fast MyISAM index creation would be larger "
"than using the key cache by the amount specified here, prefer the key cache "
"method."
msgstr ""
"Če bi bila začasna datoteka, uporabljena za hitro ustvarjanje indeksa "
"MyISAM, večja kot uporabljena vrednost predpomnilnika ključev določena "
"tukaj, raje izberite način predpomnilnika ključev."

#: libraries/engines/myisam.lib.php:41
msgid "Repair threads"
msgstr "Niti popravljanja"

#: libraries/engines/myisam.lib.php:42
msgid ""
"If this value is greater than 1, MyISAM table indexes are created in "
"parallel (each index in its own thread) during the repair by sorting process."
msgstr ""
"Če je vrednost večja od 1, so indeksi tabel MyISAM med popravljanjem zaradi "
"postopka razvrščanja ustvarjeni vzporedno (vsak indeks v svoji niti)."

#: libraries/engines/myisam.lib.php:46
msgid "Sort buffer size"
msgstr "Velikost medpomnilnika razvrščanja"

#: libraries/engines/myisam.lib.php:47
msgid ""
"The buffer that is allocated when sorting MyISAM indexes during a REPAIR "
"TABLE or when creating indexes with CREATE INDEX or ALTER TABLE."
msgstr ""
"Medpomnilnik, ki je dodeljen razvrščanju indeksov MyISAM med REPAIR TABLE "
"ali ustvarjanju indeksov s CREATE INDEX ali ALTER TABLE."

#: libraries/engines/pbms.lib.php:30
msgid "Garbage Threshold"
msgstr "Prag smeti"

#: libraries/engines/pbms.lib.php:31
msgid "The percentage of garbage in a repository file before it is compacted."
msgstr "Odstotek smeti v shrambni datoteki, preden je ta stisnjena."

#: libraries/engines/pbms.lib.php:35 libraries/replication_gui.lib.php:70
#: server_synchronize.php:1124
msgid "Port"
msgstr "Vrata"

#: libraries/engines/pbms.lib.php:36
msgid ""
"The port for the PBMS stream-based communications. Setting this value to 0 "
"will disable HTTP communication with the daemon."
msgstr ""
"Vrata za pretočna sporazumevanja s PBMS. Nastavitev te vrednosti na 0 bo "
"onemogočilo sporazumevanje HTTP s procesom."

#: libraries/engines/pbms.lib.php:40
msgid "Repository Threshold"
msgstr "Prag shrambe"

#: libraries/engines/pbms.lib.php:41
msgid ""
"The maximum size of a BLOB repository file. You may use Kb, MB or GB to "
"indicate the unit of the value. A value in bytes is assumed when no unit is "
"specified."
msgstr ""
"Največja velikost shrambne datoteke BLOB. Lahko uporabite Kb, MB ali GB za "
"določitev enote vrednosti. Ko enota ni navedena, se predpostavi vrednost v "
"bajtih."

#: libraries/engines/pbms.lib.php:45
msgid "Temp Blob Timeout"
msgstr "Časovna omejitev začasnega Blob"

#: libraries/engines/pbms.lib.php:46
msgid ""
"The timeout, in seconds, for temporary BLOBs. Uploaded BLOB data is removed "
"after this time, unless they are referenced by a record in the database."
msgstr ""
"Časovna omejitev, v sekundah, za začasne BLOB-e. Naloženi podatki BLOB so "
"odstranjeni po tem času, razen če se na njih sklicuje zapis v zbirki "
"podatkov."

#: libraries/engines/pbms.lib.php:50
msgid "Temp Log Threshold"
msgstr "Prag začasnega dnevnika"

#: libraries/engines/pbms.lib.php:51
msgid ""
"The maximum size of a temporary BLOB log file. You may use Kb, MB or GB to "
"indicate the unit of the value. A value in bytes is assumed when no unit is "
"specified."
msgstr ""
"Največja velikost dnevniške datoteke začasnega BLOB. Lahko uporabite Kb, MB "
"ali GB za določitev enote vrednosti. Ko enota ni navedena, se predpostavi "
"vrednost v bajtih."

#: libraries/engines/pbms.lib.php:55
msgid "Max Keep Alive"
msgstr "Najdaljše vzdrževanje povezave"

#: libraries/engines/pbms.lib.php:56
msgid ""
"The timeout for inactive connection with the keep-alive flag set. After this "
"time the connection will be closed. The time-out is in milliseconds (1/1000)."
msgstr ""
"Časovna omejitev za nedejavne povezave z določeno zastavico keep-alive. Po "
"tem času bo povezava prekinjena. Časovna omejitev je v milisekundah (1/1000)."

#: libraries/engines/pbms.lib.php:60
msgid "Metadata Headers"
msgstr "Glave metapodatkov"

#: libraries/engines/pbms.lib.php:61
msgid ""
"A \":\" delimited list of metadata headers to be used to initialize the "
"pbms_metadata_header table when a database is created."
msgstr ""
"Seznam glav metapodatkov, ločenih z \":\", ki bo uporabljen za pripravo "
"tabele pbms_metadata_header, ko je ustvarjena zbirka podatkov."

#: libraries/engines/pbms.lib.php:94
#, php-format
msgid ""
"Documentation and further information about PBMS can be found on %sThe "
"PrimeBase Media Streaming home page%s."
msgstr ""
"Dokumentacijo in nadaljnje informacije o PBMS lahko najdete na %sDomači "
"strani PrimeBase Media Streaming%s."

#: libraries/engines/pbms.lib.php:96 libraries/engines/pbxt.lib.php:127
msgid "Related Links"
msgstr "Sorodne povezave"

#: libraries/engines/pbms.lib.php:98
msgid "The PrimeBase Media Streaming Blog by Barry Leslie"
msgstr "Blog PrimeBase Media Streaming avtorja Barryja Leslieja"

#: libraries/engines/pbms.lib.php:99
msgid "PrimeBase XT Home Page"
msgstr "Domača stran PrimeBase XT"

#: libraries/engines/pbxt.lib.php:22
msgid "Index cache size"
msgstr "Velikost predpomnilnika indeksov"

#: libraries/engines/pbxt.lib.php:23
msgid ""
"This is the amount of memory allocated to the index cache. Default value is "
"32MB. The memory allocated here is used only for caching index pages."
msgstr ""
"Količina pomnilnika uporabljena za predpomnjenje indeksov. Privzeta vrednost "
"je 32 MB. Tukaj dodeljen pomnilnik se uporablja samo za predpomnjenje strani "
"indeksov."

#: libraries/engines/pbxt.lib.php:27
msgid "Record cache size"
msgstr "Velikost predpomnilnika zapisov"

#: libraries/engines/pbxt.lib.php:28
msgid ""
"This is the amount of memory allocated to the record cache used to cache "
"table data. The default value is 32MB. This memory is used to cache changes "
"to the handle data (.xtd) and row pointer (.xtr) files."
msgstr ""
"Količina dodeljenega spomina zapisljivemu predpomnilniku, uporabljenemu za "
"predpomnjenje podatkov tabele. Privzeta vrednost je 32 MB. Ta spomin se "
"uporablja za predpomnjenje sprememb datotek oprimkov podatkov (.xtd) in "
"kazalcev vrstic (.xtr)."

#: libraries/engines/pbxt.lib.php:32
msgid "Log cache size"
msgstr "Velikost predpomnilnika dnevnika"

#: libraries/engines/pbxt.lib.php:33
msgid ""
"The amount of memory allocated to the transaction log cache used to cache on "
"transaction log data. The default is 16MB."
msgstr ""
"Količina spomina dodeljenega predpomnilniku dnevnika transakcij, ki se "
"uporablja za predpomnjenje ob podatkih dnevnika transakcij. Privzeto je 16 "
"MB."

#: libraries/engines/pbxt.lib.php:37
msgid "Log file threshold"
msgstr "Prag dnevniške datoteke"

#: libraries/engines/pbxt.lib.php:38
msgid ""
"The size of a transaction log before rollover, and a new log is created. The "
"default value is 16MB."
msgstr ""
"Velikost dnevnika transakcij pred prehodom in ustvarjanjem novega dnevnika. "
"Privzeta vrednost je 16 MB."

#: libraries/engines/pbxt.lib.php:42
msgid "Transaction buffer size"
msgstr "Velikost medpomnilnika transakcij"

#: libraries/engines/pbxt.lib.php:43
msgid ""
"The size of the global transaction log buffer (the engine allocates 2 "
"buffers of this size). The default is 1MB."
msgstr ""
"Velikost globalnega medpomnilnika dnevnika transakcij (pogon dodeli dva "
"medpomnilnika te velikosti). Privzeto je 1 MB."

#: libraries/engines/pbxt.lib.php:47
msgid "Checkpoint frequency"
msgstr "Pogostnost nadzornih točk"

#: libraries/engines/pbxt.lib.php:48
msgid ""
"The amount of data written to the transaction log before a checkpoint is "
"performed. The default value is 24MB."
msgstr ""
"Količina podatkov, zapisanih v dnevnik transakcij, preden se izvede nadzorna "
"točka. Privzeta vrednost je 24 MB."

#: libraries/engines/pbxt.lib.php:52
msgid "Data log threshold"
msgstr "Prag podatkovnega dnevnika"

#: libraries/engines/pbxt.lib.php:53
msgid ""
"The maximum size of a data log file. The default value is 64MB. PBXT can "
"create a maximum of 32000 data logs, which are used by all tables. So the "
"value of this variable can be increased to increase the total amount of data "
"that can be stored in the database."
msgstr ""
"Največja velikost podatkovnega dnevnika. Privzeta vrednost je 64 MB. PBXT "
"lahko ustvari največ 32000 podatkovnih dnevnikov, katere uporabljajo vse "
"tabele. Tako se lahko ta vrednost poveča za povečanje skupne količine "
"podatkov, ki so lahko shranjeni v zbirki podatkov."

#: libraries/engines/pbxt.lib.php:57
msgid "Garbage threshold"
msgstr "Prag smeti"

#: libraries/engines/pbxt.lib.php:58
msgid ""
"The percentage of garbage in a data log file before it is compacted. This is "
"a value between 1 and 99. The default is 50."
msgstr ""
"Odstotek smeti v dnevniški datoteki, preden je ta stisnjena. Vrednost je med "
"1 in 99. Privzeto je 50."

#: libraries/engines/pbxt.lib.php:62
msgid "Log buffer size"
msgstr "Velikost medpomnilnika dnevnikov"

#: libraries/engines/pbxt.lib.php:63
msgid ""
"The size of the buffer used when writing a data log. The default is 256MB. "
"The engine allocates one buffer per thread, but only if the thread is "
"required to write a data log."
msgstr ""
"Velikost medpomnilnika uporabljenega med pisanjem podatkovnega dnevnika. "
"Privzeto je 256 MB. Pogon vsaki niti dodeli en medpomnilnik, vendar samo v "
"primeru, če mora nit zapisovati v podatkovni dnevnik."

#: libraries/engines/pbxt.lib.php:67
msgid "Data file grow size"
msgstr "Velikost rasti podatkovnih datotek"

#: libraries/engines/pbxt.lib.php:68
msgid "The grow size of the handle data (.xtd) files."
msgstr "Velikost rasti datotek za ravnanje s podatki (.xtd)."

#: libraries/engines/pbxt.lib.php:72
msgid "Row file grow size"
msgstr "Velikost rasti datotek vrstic"

#: libraries/engines/pbxt.lib.php:73
msgid "The grow size of the row pointer (.xtr) files."
msgstr "Velikost rasti datotek kazalca vrstic (.xtr)."

#: libraries/engines/pbxt.lib.php:77
msgid "Log file count"
msgstr "Število dnevniških datotek"

#: libraries/engines/pbxt.lib.php:78
msgid ""
"This is the number of transaction log files (pbxt/system/xlog*.xt) the "
"system will maintain. If the number of logs exceeds this value then old logs "
"will be deleted, otherwise they are renamed and given the next highest "
"number."
msgstr ""
"Število datotek transakcijskih dnevnikov (pbxt/system/xlog*.xt), ki jih "
"vzdržuje sistem. Če število dnevnikov presega to vrednost, bodo stari "
"dnevniki izbrani, v naprotnem primeru pa bodo preimenovani in dodeljena jim "
"bo naslednja najvišja številka."

#: libraries/engines/pbxt.lib.php:125
#, php-format
msgid ""
"Documentation and further information about PBXT can be found on the "
"%sPrimeBase XT Home Page%s."
msgstr ""
"Dokumentacijo in nadaljnje informacije o PBXT lahko najdete na %sDomači "
"strani PrimeBase XT%s."

#: libraries/engines/pbxt.lib.php:129
msgid "The PrimeBase XT Blog by Paul McCullagh"
msgstr "Blog PrimeBase XT avtorja Paula McCullagha"

#: libraries/engines/pbxt.lib.php:130
msgid "The PrimeBase Media Streaming (PBMS) home page"
msgstr "Domača stran PrimeBase Media Streaming (PBMS)"

#: libraries/export/csv.php:24 libraries/import/csv.php:28
msgid "Columns separated with:"
msgstr "Stolpci so ločeni z:"

#: libraries/export/csv.php:25 libraries/import/csv.php:29
msgid "Columns enclosed with:"
msgstr "Stolpci so obdani z:"

#: libraries/export/csv.php:26 libraries/import/csv.php:30
msgid "Columns escaped with:"
msgstr "Stolpci so izognjeni z:"

#: libraries/export/csv.php:27 libraries/import/csv.php:31
msgid "Lines terminated with:"
msgstr "Vrstice so zaključene z:"

#: libraries/export/csv.php:28 libraries/export/excel.php:23
#: libraries/export/htmlword.php:29 libraries/export/latex.php:80
#: libraries/export/ods.php:24 libraries/export/odt.php:60
msgid "Replace NULL with:"
msgstr "Zamenjaj NULL z:"

#: libraries/export/csv.php:29 libraries/export/excel.php:24
msgid "Remove carriage return/line feed characters within columns"
msgstr ""
"Odstrani znake prehoda na začetek vrstice/pomika v novo vrsto znotraj "
"stolpcev"

#: libraries/export/excel.php:33
msgid "Excel edition:"
msgstr "Različica Excel:"

#: libraries/export/htmlword.php:28 libraries/export/latex.php:70
#: libraries/export/odt.php:56 libraries/export/sql.php:215
#: libraries/export/texytext.php:26 libraries/export/xml.php:69
msgid "Data dump options"
msgstr "Možnosti odlaganja podatkov"

#: libraries/export/htmlword.php:121 libraries/export/odt.php:161
#: libraries/export/sql.php:1147 libraries/export/texytext.php:109
msgid "Dumping data for table"
msgstr "Odloži podatke za tabelo"

#: libraries/export/htmlword.php:195 libraries/export/odt.php:235
#: libraries/export/sql.php:980 libraries/export/texytext.php:177
msgid "Table structure for table"
msgstr "Struktura tabele"

#: libraries/export/latex.php:14
msgid "Content of table @TABLE@"
msgstr "Vsebina tabele @TABLE@"

#: libraries/export/latex.php:15
msgid "(continued)"
msgstr "(nadaljevanje)"

#: libraries/export/latex.php:16
msgid "Structure of table @TABLE@"
msgstr "Struktura tabele @TABLE@"

#: libraries/export/latex.php:48 libraries/export/odt.php:40
#: libraries/export/sql.php:142
msgid "Object creation options"
msgstr "Možnosti ustvarjanja objektov"

#: libraries/export/latex.php:52 libraries/export/latex.php:76
msgid "Table caption (continued)"
msgstr "Naslov tabele (nadaljevanje)"

#: libraries/export/latex.php:57 libraries/export/odt.php:43
#: libraries/export/sql.php:56
msgid "Display foreign key relationships"
msgstr "Prikaži razmerja tujih ključev"

#: libraries/export/latex.php:60 libraries/export/odt.php:46
msgid "Display comments"
msgstr "Prikaži pripombe"

#: libraries/export/latex.php:63 libraries/export/odt.php:49
#: libraries/export/sql.php:63
msgid "Display MIME types"
msgstr "Prikaži vrste MIME"

#: libraries/export/latex.php:129 libraries/export/sql.php:469
#: libraries/export/xml.php:127 libraries/header_printview.inc.php:56
#: libraries/replication_gui.lib.php:66 libraries/replication_gui.lib.php:179
#: libraries/replication_gui.lib.php:275 libraries/replication_gui.lib.php:278
#: libraries/replication_gui.lib.php:335 server_privileges.php:800
#: server_privileges.php:803 server_privileges.php:859
#: server_privileges.php:1694 server_privileges.php:2237
#: server_status.php:1117
msgid "Host"
msgstr "Gostitelj"

#: libraries/export/latex.php:134 libraries/export/sql.php:474
#: libraries/export/xml.php:132 libraries/header_printview.inc.php:58
msgid "Generation Time"
msgstr "Čas nastanka"

#: libraries/export/latex.php:135 libraries/export/sql.php:476
#: libraries/export/xml.php:133 main.php:162
msgid "Server version"
msgstr "Različica strežnika"

#: libraries/export/latex.php:136 libraries/export/sql.php:477
#: libraries/export/xml.php:134
msgid "PHP Version"
msgstr "Različica PHP"

#: libraries/export/mediawiki.php:15
msgid "MediaWiki Table"
msgstr "Tabela MediaWiki"

#: libraries/export/pdf.php:18
msgid "PDF"
msgstr "PDF"

#: libraries/export/pdf.php:24
msgid "(Generates a report containing the data of a single table)"
msgstr "(Ustvari poročilo, ki vsebuje podatke tabele same)"

#: libraries/export/pdf.php:25
msgid "Report title:"
msgstr "Naslov poročila:"

#: libraries/export/php_array.php:18
msgid "PHP array"
msgstr "PHP-polje"

#: libraries/export/sql.php:40
msgid ""
"Display comments <i>(includes info such as export timestamp, PHP version, "
"and server version)</i>"
msgstr ""
"Pokaži pripombe <i>(vsebuje informacije, kot je časovni žig izvoza, "
"različica PHP in različica strežnika)</i>"

#: libraries/export/sql.php:45
msgid "Additional custom header comment (\\n splits lines):"
msgstr ""
"Dodatna prilagojena pripomba v glavi (\n"
" prelomi vrstice):"

#: libraries/export/sql.php:50
msgid ""
"Include a timestamp of when databases were created, last updated, and last "
"checked"
msgstr ""
"Vključi časovni žig ustvarjanja, zadnje posodobitve in zadnjega preverjanja "
"zbirk podatkov"

#: libraries/export/sql.php:100
msgid ""
"Database system or older MySQL server to maximize output compatibility with:"
msgstr ""
"Sistem zbirk podatkov ali starejši strežnik MySQL, s katerim naj bo izhod "
"kar se da združljiv:"

#: libraries/export/sql.php:114 libraries/export/sql.php:169
#: libraries/export/sql.php:174
#, php-format
msgid "Add %s statement"
msgstr "Dodaj %s izjavo"

#: libraries/export/sql.php:152
msgid "Add statements:"
msgstr "Dodaj izjave:"

#: libraries/export/sql.php:204
msgid ""
"Enclose table and field names with backquotes <i>(Protects field and table "
"names formed with special characters or keywords)</i>"
msgstr ""
"Obdaj imena tabel in polj z narekovaji <i>(Zaščiti imena polj in tabel, "
"tvorjena s posebnimi znaki ali ključnimi besedami)</i>"

#: libraries/export/sql.php:224
msgid "Instead of <code>INSERT</code> statements, use:"
msgstr "Namesto izjav <code>INSERT</code> uporabi:"

#: libraries/export/sql.php:229
msgid "<code>INSERT DELAYED</code> statements"
msgstr "Izjave <code>INSERT DELAYED</code>"

#: libraries/export/sql.php:235
msgid "<code>INSERT IGNORE</code> statements"
msgstr "Izjave <code>INSERT IGNORE</code>"

#: libraries/export/sql.php:245
msgid "Function to use when dumping data:"
msgstr "Funkcija, ki se naj uporabi pri odlaganju podatkov:"

#: libraries/export/sql.php:258
msgid "Syntax to use when inserting data:"
msgstr "Skladnja za vstavljanje podatkov:"

#: libraries/export/sql.php:264
msgid ""
"include column names in every <code>INSERT</code> statement <br /> &nbsp; "
"&nbsp; &nbsp; Example: <code>INSERT INTO tbl_name (col_A,col_B,col_C) VALUES "
"(1,2,3)</code>"
msgstr ""
"vključi imena stolpcev v vsaki izjavi <code>INSERT</code><br /> &nbsp; "
"&nbsp; &nbsp; Primer: <code>INSERT INTO ime_tabele (stolp_A,stolp_B,stolp_C) "
"VALUES (1,2,3)</code>"

#: libraries/export/sql.php:265
msgid ""
"insert multiple rows in every <code>INSERT</code> statement<br /> &nbsp; "
"&nbsp; &nbsp; Example: <code>INSERT INTO tbl_name VALUES (1,2,3), (4,5,6), "
"(7,8,9)</code>"
msgstr ""
"vključi več vrstic v vsaki izjavi <code>INSERT</code><br /> &nbsp; &nbsp; "
"&nbsp; Primer: <code>INSERT INTO ime_tabele VALUES (1,2,3), (4,5,6), (7,8,9)"
"</code>"

#: libraries/export/sql.php:266
msgid ""
"both of the above<br /> &nbsp; &nbsp; &nbsp; Example: <code>INSERT INTO "
"tbl_name (col_A,col_B) VALUES (1,2,3), (4,5,6), (7,8,9)</code>"
msgstr ""
"oboje zgoraj<br /> &nbsp; &nbsp; &nbsp; Primer: <code>INSERT INTO ime_tabele "
"(sto_A,sto_B) VALUES (1,2,3), (4,5,6), (7,8,9)</code>"

#: libraries/export/sql.php:267
msgid ""
"neither of the above<br /> &nbsp; &nbsp; &nbsp; Example: <code>INSERT INTO "
"tbl_name VALUES (1,2,3)</code>"
msgstr ""
"nič od zgoraj<br /> &nbsp; &nbsp; &nbsp; Primer: <code>INSERT INTO "
"ime_tabele VALUES (1,2,3)</code>"

#: libraries/export/sql.php:282
msgid ""
"Dump binary columns in hexadecimal notation <i>(for example, \"abc\" becomes "
"0x616263)</i>"
msgstr ""
"Odloži dvojiške stolpce v šestnajstiškem zapisu <i>(na primer, \"abc\" "
"postane 0x616263)</i>"

#: libraries/export/sql.php:289
msgid ""
"Dump TIMESTAMP columns in UTC <i>(enables TIMESTAMP columns to be dumped and "
"reloaded between servers in different time zones)</i>"
msgstr ""
"Odloži stolpce TIMESTAMP v UTC <i>(omogoči stolpcem TIMESTAMP odlaganje in "
"ponovno nalaganje med strežniki v različnih časovnih pasovih)</i>"

#: libraries/export/sql.php:329 libraries/export/xml.php:44
msgid "Procedures"
msgstr "Procedure"

#: libraries/export/sql.php:346 libraries/export/xml.php:39
msgid "Functions"
msgstr "Funkcije"

#: libraries/export/sql.php:815
msgid "Constraints for dumped tables"
msgstr "Omejitve tabel za povzetek stanja"

#: libraries/export/sql.php:824
msgid "Constraints for table"
msgstr "Omejitve za tabelo"

#: libraries/export/sql.php:922
msgid "MIME TYPES FOR TABLE"
msgstr "VRSTE MIME ZA TABELO"

#: libraries/export/sql.php:934
msgid "RELATIONS FOR TABLE"
msgstr "RELACIJE ZA TABELO"

#: libraries/export/sql.php:1003
msgid "Structure for view"
msgstr "Struktura pogleda"

#: libraries/export/sql.php:1012
msgid "Stand-in structure for view"
msgstr "Nadomestna struktura pogleda"

#: libraries/export/sql.php:1071
msgid "Error reading data:"
msgstr "Napaka med branjem podatkov:"

#: libraries/export/xml.php:19 libraries/import/xml.php:21
msgid "XML"
msgstr "XML"

#: libraries/export/xml.php:34
msgid "Object creation options (all are recommended)"
msgstr "Možnosti ustvarjanja objektov (vse so priporočljive)"

#: libraries/export/xml.php:59
msgid "Views"
msgstr "Pogledi"

#: libraries/export/xml.php:74
msgid "Export contents"
msgstr "Izvozi vsebine"

#: libraries/footer.inc.php:163 libraries/footer.inc.php:166
#: libraries/footer.inc.php:169
msgid "Open new phpMyAdmin window"
msgstr "Odpri novo okno phpMyAdmin"

#: libraries/gis_visualization.lib.php:129
msgid "No data found for GIS visualization."
msgstr "Za predstavitev GIS ni najdenih podatkov."

#: libraries/header_printview.inc.php:49 libraries/header_printview.inc.php:54
msgid "SQL result"
msgstr "Rezultat SQL"

#: libraries/header_printview.inc.php:59
msgid "Generated by"
msgstr "Ustvaril"

#: libraries/import.lib.php:152 libraries/rte/rte_routines.lib.php:1241
#: sql.php:699 tbl_change.php:183 tbl_get_field.php:34
msgid "MySQL returned an empty result set (i.e. zero rows)."
msgstr "MySQL je vrnil kot rezultat prazno množico (npr. nič vrstic)."

#: libraries/import.lib.php:1074
msgid ""
"The following structures have either been created or altered. Here you can:"
msgstr ""
"Naslednje strukture so bile ali ustvarjene ali spremenjene: Tukaj lahko:"

#: libraries/import.lib.php:1075
msgid "View a structure's contents by clicking on its name"
msgstr "Oglejte si vsebine strukture s klikom na njeno ime"

#: libraries/import.lib.php:1076
msgid ""
"Change any of its settings by clicking the corresponding \"Options\" link"
msgstr ""
"Spremenite katero koli njeno nastavitev s klikom na pripadajočo povezavo "
"\"Možnosti\""

#: libraries/import.lib.php:1077
msgid "Edit structure by following the \"Structure\" link"
msgstr "Uredite strukturo s sledenjem povezavi \"Struktura\""

#: libraries/import.lib.php:1080
msgid "Go to database"
msgstr "Pojdi v zbirko podatkov"

#: libraries/import.lib.php:1083 libraries/import.lib.php:1106
#, php-format
msgid "Edit settings for %s"
msgstr "Uredi nastavitve za %s"

#: libraries/import.lib.php:1101
msgid "Go to table"
msgstr "Pojdi v tabelo"

#: libraries/import.lib.php:1104
#, php-format
msgid "Structure of %s"
msgstr "Struktura %s"

#: libraries/import.lib.php:1110
msgid "Go to view"
msgstr "Pojdi na pogled"

#: libraries/import/csv.php:38 libraries/import/ods.php:26
msgid ""
"The first line of the file contains the table column names <i>(if this is "
"unchecked, the first line will become part of the data)</i>"
msgstr ""
"Prva vrstica v datoteki vsebuje imena stolpcev tabele <i>(če to ni označeno, "
"bo prva vrstica postala del podatkov)</i>"

#: libraries/import/csv.php:40
msgid ""
"If the data in each row of the file is not in the same order as in the "
"database, list the corresponding column names here. Column names must be "
"separated by commas and not enclosed in quotations."
msgstr ""
"Če podatki v vsaki vrstici datoteke niso v enakem vrstnem redu kot v zbirki "
"podatkov, tukaj navedite ustrezna imena stolpcev. Imena stolpcev morajo biti "
"ločena z vejicami in ne smejo biti obdana z narekovaji."

#: libraries/import/csv.php:42
msgid "Column names: "
msgstr "Imena stolpcev: "

#: libraries/import/csv.php:62 libraries/import/csv.php:75
#: libraries/import/csv.php:80 libraries/import/csv.php:85
#, php-format
msgid "Invalid parameter for CSV import: %s"
msgstr "Neveljavni parameter za uvoz CSV: %s"

#: libraries/import/csv.php:132
#, php-format
msgid ""
"Invalid column (%s) specified! Ensure that columns names are spelled "
"correctly, separated by commas, and not enclosed in quotes."
msgstr ""
"Naveden je neveljavni stolpec (%s)! Prepričajte se, da so imena stolpcev "
"pravilno črkovana, ločena z vejicami in ne obdana z narekovaji."

#: libraries/import/csv.php:190 libraries/import/csv.php:437
#, php-format
msgid "Invalid format of CSV input on line %d."
msgstr "Neveljavna oblika vnosa CSV v vrstici %d."

#: libraries/import/csv.php:325
#, php-format
msgid "Invalid column count in CSV input on line %d."
msgstr "Neveljavno število stolpcev v vnosu CSV v vrstici %d."

#: libraries/import/docsql.php:28
msgid "DocSQL"
msgstr "DocSQL"

#: libraries/import/docsql.php:32 libraries/tbl_properties.inc.php:583
#: server_synchronize.php:404 server_synchronize.php:831
msgid "Table name"
msgstr "Ime tabele"

#: libraries/import/ldi.php:45 libraries/schema/User_Schema.class.php:333
#: view_create.php:147
msgid "Column names"
msgstr "Imena stolpcev"

#: libraries/import/ldi.php:57
msgid "This plugin does not support compressed imports!"
msgstr "Ta vtičnik ne podpira stisnjenih uvozov!"

#: libraries/import/ods.php:28
msgid "Import percentages as proper decimals <i>(ex. 12.00% to .12)</i>"
msgstr ""
"Uvozi odstotke kot ustrezne decimalne vrednosti <i>(npr. 12.00% v ,12)</i>"

#: libraries/import/ods.php:29
msgid "Import currencies <i>(ex. $5.00 to 5.00)</i>"
msgstr "Uvozi denarne enote <i>(npr. $5.00 v 5.00)</i>"

#: libraries/import/sql.php:33
msgid "SQL compatibility mode:"
msgstr "Združljivostni način SQL:"

#: libraries/import/sql.php:43
msgid "Do not use <code>AUTO_INCREMENT</code> for zero values"
msgstr "Ne uporabi <code>AUTO_INCREMENT</code> za ničelne vrednosti"

#: libraries/import/xml.php:74 libraries/import/xml.php:130
msgid ""
"The XML file specified was either malformed or incomplete. Please correct "
"the issue and try again."
msgstr ""
"Določena datoteka XML je ali skažena ali nepopolna. Prosimo, odpravite "
"težave in poskusite znova."

#: libraries/kanji-encoding.lib.php:147
msgctxt "None encoding conversion"
msgid "None"
msgstr "Nobeno"

#. l10n: This is currently used only in Japanese locales
#: libraries/kanji-encoding.lib.php:153
msgid "Convert to Kana"
msgstr "Pretvori v kano"

#: libraries/mult_submits.inc.php:254
msgid "From"
msgstr "Od"

#: libraries/mult_submits.inc.php:257
msgid "To"
msgstr "Za"

#: libraries/mult_submits.inc.php:262 libraries/mult_submits.inc.php:276
#: libraries/sql_query_form.lib.php:398 tbl_zoom_select.php:432
msgid "Submit"
msgstr "Pošlji"

#: libraries/mult_submits.inc.php:268
msgid "Add table prefix"
msgstr "Dodaj predpono tabele"

#: libraries/mult_submits.inc.php:271
msgid "Add prefix"
msgstr "Dodaj predpono"

#: libraries/mult_submits.inc.php:488 tbl_replace.php:313
msgid "No change"
msgstr "Brez sprememb"

#: libraries/mysql_charsets.lib.php:110
msgid "Charset"
msgstr "Nabor znakov"

#: libraries/mysql_charsets.lib.php:202 libraries/mysql_charsets.lib.php:403
#: tbl_change.php:556
msgid "Binary"
msgstr "Dvojiško"

#: libraries/mysql_charsets.lib.php:214
msgid "Bulgarian"
msgstr "Bolgarsko"

#: libraries/mysql_charsets.lib.php:218 libraries/mysql_charsets.lib.php:343
msgid "Simplified Chinese"
msgstr "Poenostavljeno kitajsko"

#: libraries/mysql_charsets.lib.php:220 libraries/mysql_charsets.lib.php:363
msgid "Traditional Chinese"
msgstr "Tradicionalno kitajsko"

#: libraries/mysql_charsets.lib.php:224 libraries/mysql_charsets.lib.php:410
msgid "case-insensitive"
msgstr "ne razlikuj velikih in malih črk"

#: libraries/mysql_charsets.lib.php:227 libraries/mysql_charsets.lib.php:412
msgid "case-sensitive"
msgstr "razlikuj velike in male črke"

#: libraries/mysql_charsets.lib.php:230
msgid "Croatian"
msgstr "Hrvaško"

#: libraries/mysql_charsets.lib.php:233
msgid "Czech"
msgstr "Češko"

#: libraries/mysql_charsets.lib.php:236
msgid "Danish"
msgstr "Dansko"

#: libraries/mysql_charsets.lib.php:239
msgid "English"
msgstr "Angleško"

#: libraries/mysql_charsets.lib.php:242
msgid "Esperanto"
msgstr "Esperanto"

#: libraries/mysql_charsets.lib.php:245
msgid "Estonian"
msgstr "Estonsko"

#: libraries/mysql_charsets.lib.php:248 libraries/mysql_charsets.lib.php:251
msgid "German"
msgstr "Nemško"

#: libraries/mysql_charsets.lib.php:248
msgid "dictionary"
msgstr "slovar"

#: libraries/mysql_charsets.lib.php:251
msgid "phone book"
msgstr "telefonski imenik"

#: libraries/mysql_charsets.lib.php:254
msgid "Hungarian"
msgstr "Madžarsko"

#: libraries/mysql_charsets.lib.php:257
msgid "Icelandic"
msgstr "Islandsko"

#: libraries/mysql_charsets.lib.php:260 libraries/mysql_charsets.lib.php:350
msgid "Japanese"
msgstr "Japonsko"

#: libraries/mysql_charsets.lib.php:263
msgid "Latvian"
msgstr "Latvijsko"

#: libraries/mysql_charsets.lib.php:266
msgid "Lithuanian"
msgstr "Litvansko"

#: libraries/mysql_charsets.lib.php:269 libraries/mysql_charsets.lib.php:372
msgid "Korean"
msgstr "Korejsko"

#: libraries/mysql_charsets.lib.php:272
msgid "Persian"
msgstr "Perzijsko"

#: libraries/mysql_charsets.lib.php:275
msgid "Polish"
msgstr "Poljsko"

#: libraries/mysql_charsets.lib.php:278 libraries/mysql_charsets.lib.php:326
msgid "West European"
msgstr "Zahodno evropsko"

#: libraries/mysql_charsets.lib.php:281
msgid "Romanian"
msgstr "Romunsko"

#: libraries/mysql_charsets.lib.php:284
msgid "Slovak"
msgstr "Slovaško"

#: libraries/mysql_charsets.lib.php:287
msgid "Slovenian"
msgstr "Slovensko"

#: libraries/mysql_charsets.lib.php:290
msgid "Spanish"
msgstr "Špansko"

#: libraries/mysql_charsets.lib.php:293
msgid "Traditional Spanish"
msgstr "Tradicionalno špansko"

#: libraries/mysql_charsets.lib.php:296 libraries/mysql_charsets.lib.php:393
msgid "Swedish"
msgstr "Švedsko"

#: libraries/mysql_charsets.lib.php:299 libraries/mysql_charsets.lib.php:396
msgid "Thai"
msgstr "Tajsko"

#: libraries/mysql_charsets.lib.php:302 libraries/mysql_charsets.lib.php:390
msgid "Turkish"
msgstr "Turško"

#: libraries/mysql_charsets.lib.php:305 libraries/mysql_charsets.lib.php:387
msgid "Ukrainian"
msgstr "Ukrajinsko"

#: libraries/mysql_charsets.lib.php:308 libraries/mysql_charsets.lib.php:317
msgid "Unicode"
msgstr "Unikod"

#: libraries/mysql_charsets.lib.php:308 libraries/mysql_charsets.lib.php:317
#: libraries/mysql_charsets.lib.php:326 libraries/mysql_charsets.lib.php:333
#: libraries/mysql_charsets.lib.php:355 libraries/mysql_charsets.lib.php:366
msgid "multilingual"
msgstr "večjezično"

#: libraries/mysql_charsets.lib.php:333
msgid "Central European"
msgstr "Centralno evropsko"

#: libraries/mysql_charsets.lib.php:338
msgid "Russian"
msgstr "Rusko"

#: libraries/mysql_charsets.lib.php:355
msgid "Baltic"
msgstr "Baltsko"

#: libraries/mysql_charsets.lib.php:360
msgid "Armenian"
msgstr "Armensko"

#: libraries/mysql_charsets.lib.php:366
msgid "Cyrillic"
msgstr "Cirilica"

#: libraries/mysql_charsets.lib.php:369
msgid "Arabic"
msgstr "Arabsko"

#: libraries/mysql_charsets.lib.php:375
msgid "Hebrew"
msgstr "Hebrejsko"

#: libraries/mysql_charsets.lib.php:378
msgid "Georgian"
msgstr "Gruzijsko"

#: libraries/mysql_charsets.lib.php:381
msgid "Greek"
msgstr "Grško"

#: libraries/mysql_charsets.lib.php:384
msgid "Czech-Slovak"
msgstr "Češkoslovaško"

#: libraries/mysql_charsets.lib.php:399 libraries/mysql_charsets.lib.php:406
msgid "unknown"
msgstr "neznano"

#: libraries/navigation_header.inc.php:57
#: libraries/navigation_header.inc.php:59
#: libraries/navigation_header.inc.php:60
msgid "Home"
msgstr "Domov"

#: libraries/navigation_header.inc.php:69
#: libraries/navigation_header.inc.php:71
#: libraries/navigation_header.inc.php:72
msgid "Log out"
msgstr "Odjava"

#: libraries/navigation_header.inc.php:108
#: libraries/navigation_header.inc.php:109
#: libraries/navigation_header.inc.php:111
msgid "Reload navigation frame"
msgstr "Osveži okvir navigacije"

#: libraries/plugin_interface.lib.php:310
msgid "This format has no options"
msgstr "Za to obliko ni možnosti"

#: libraries/relation.lib.php:72
msgid "not OK"
msgstr "ni v redu"

#: libraries/relation.lib.php:77
msgid "Enabled"
msgstr "Omogočeno"

#: libraries/relation.lib.php:84 libraries/relation.lib.php:96
#: pmd_relation_new.php:68
msgid "General relation features"
msgstr "Splošne lastnosti relacij"

#: libraries/relation.lib.php:100
msgid "Display Features"
msgstr "Prikaži lastnosti"

#: libraries/relation.lib.php:106
msgid "Creation of PDFs"
msgstr "Ustvarjanje datotek PDF"

#: libraries/relation.lib.php:110
msgid "Displaying Column Comments"
msgstr "Prikazovanje pripomb stolpcev"

#: libraries/relation.lib.php:115
msgid ""
"Please see the documentation on how to update your column_comments table"
msgstr "Navodila za posodobitev tabele column_comments najdete v dokumentaciji"

#: libraries/relation.lib.php:120 libraries/sql_query_form.lib.php:370
msgid "Bookmarked SQL query"
msgstr "Označena poizvedba SQL"

#: libraries/relation.lib.php:124 querywindow.php:74 querywindow.php:181
msgid "SQL history"
msgstr "Zgodovina SQL"

#: libraries/relation.lib.php:132
msgid "Persistent recently used tables"
msgstr "Vztrajno nedavno uporabljene tabele"

#: libraries/relation.lib.php:136
msgid "Persistent tables' UI preferences"
msgstr "Vztrajne nastavitve uporabniškega vmesnika tabel"

#: libraries/relation.lib.php:144
msgid "User preferences"
msgstr "Uporabniške nastavitve"

#: libraries/relation.lib.php:148
msgid "Quick steps to setup advanced features:"
msgstr "Hitri koraki za namestitev naprednih funkcij:"

#: libraries/relation.lib.php:150
msgid ""
"Create the needed tables with the <code>script/create_tables.sql</code>."
msgstr "Ustvari potrebne tabele s <code>script/create_tables.sql</code>."

#: libraries/relation.lib.php:151
msgid "Create a pma user and give access to these tables."
msgstr "Ustvari uporabnika pma in dovoli dostop do teh tabel."

#: libraries/relation.lib.php:152
msgid ""
"Enable advanced features in configuration file (<code>config.inc.php</"
"code>), for example by starting from <code>config.sample.inc.php</code>."
msgstr ""
"Omogočite napredne funkcije v konfiguracijski datoteki (<code>config.inc."
"php</code>), za primer začnite z <code>config.sample.inc.php</code>."

#: libraries/relation.lib.php:153
msgid "Re-login to phpMyAdmin to load the updated configuration file."
msgstr ""
"Ponovno se prijavite v phpMyAdmin, da naložite posodobljeno konfiguracijsko "
"datoteko."

#: libraries/relation.lib.php:1076
msgid "no description"
msgstr "brez opisa"

#: libraries/replication_gui.lib.php:54
msgid "Slave configuration"
msgstr "Konfiguracija podrejencev"

#: libraries/replication_gui.lib.php:54 server_replication.php:353
msgid "Change or reconfigure master server"
msgstr "Spremeni ali ponovno konfiguriraj glavni strežnik"

#: libraries/replication_gui.lib.php:55
msgid ""
"Make sure, you have unique server-id in your configuration file (my.cnf). If "
"not, please add the following line into [mysqld] section:"
msgstr ""
"Prepričajte se, da imate v vaši konfiguracijski datoteki (my.cnf) edinstven "
"id strežnika. Če nimate, prosimo dodajte naslednjo vrstico v razdelek "
"[mysqld]:"

#: libraries/replication_gui.lib.php:58 libraries/replication_gui.lib.php:59
#: libraries/replication_gui.lib.php:255 libraries/replication_gui.lib.php:258
#: libraries/replication_gui.lib.php:265 server_privileges.php:780
#: server_privileges.php:783 server_privileges.php:790
#: server_synchronize.php:1132
msgid "User name"
msgstr "Uporabniško ime"

#: libraries/replication_gui.lib.php:107
msgid "Master status"
msgstr "Stanje glavnega strežnika"

#: libraries/replication_gui.lib.php:109
msgid "Slave status"
msgstr "Stanje podrejenca"

#: libraries/replication_gui.lib.php:118 libraries/sql_query_form.lib.php:382
#: server_status.php:1362 server_variables.php:108
msgid "Variable"
msgstr "Spremenljivka"

#: libraries/replication_gui.lib.php:119
#: libraries/rte/rte_routines.lib.php:1363 libraries/tbl_select.lib.php:113
#: pmd_general.php:476 pmd_general.php:535 pmd_general.php:658
#: pmd_general.php:775 server_status.php:1363 tbl_change.php:329
#: tbl_printview.php:334 tbl_structure.php:828 tbl_zoom_select.php:410
msgid "Value"
msgstr "Vrednost"

#: libraries/replication_gui.lib.php:178 server_binlog.php:183
msgid "Server ID"
msgstr "ID strežnika"

#: libraries/replication_gui.lib.php:197
msgid ""
"Only slaves started with the --report-host=host_name option are visible in "
"this list."
msgstr ""
"Samo podrejenci, ki so bili zagnani z možnostjo --report-host=host_name, so "
"vidni na tem seznamu."

#: libraries/replication_gui.lib.php:246 server_replication.php:192
msgid "Add slave replication user"
msgstr "Dodaj uporabnika podvojevanja podrejencev"

#: libraries/replication_gui.lib.php:260 server_privileges.php:785
msgid "Any user"
msgstr "Kateri koli uporabnik"

#: libraries/replication_gui.lib.php:261 libraries/replication_gui.lib.php:329
#: libraries/replication_gui.lib.php:352 server_privileges.php:786
#: server_privileges.php:853 server_privileges.php:877
#: server_privileges.php:2095 server_privileges.php:2125
msgid "Use text field"
msgstr "Uporabi besedilno polje"

#: libraries/replication_gui.lib.php:308 server_privileges.php:833
msgid "Any host"
msgstr "Kateri koli gostitelj"

#: libraries/replication_gui.lib.php:312 server_privileges.php:837
msgid "Local"
msgstr "Lokalno"

#: libraries/replication_gui.lib.php:318 server_privileges.php:842
msgid "This Host"
msgstr "Ta strežnik"

#: libraries/replication_gui.lib.php:324 server_privileges.php:848
msgid "Use Host Table"
msgstr "Uporabi tabelo gostiteljev"

#: libraries/replication_gui.lib.php:337 server_privileges.php:861
msgid ""
"When Host table is used, this field is ignored and values stored in Host "
"table are used instead."
msgstr ""
"Ko je uporabljena tabela Host, je to polje prezrto in so namesto njega "
"uporabljene vrednosti shranjene v tabeli Host."

#: libraries/replication_gui.lib.php:366
msgid "Generate Password"
msgstr "Ustvari geslo"

#: libraries/rte/rte_events.lib.php:102 libraries/rte/rte_events.lib.php:107
#: libraries/rte/rte_events.lib.php:130 libraries/rte/rte_routines.lib.php:254
#: libraries/rte/rte_routines.lib.php:259
#: libraries/rte/rte_routines.lib.php:283
#: libraries/rte/rte_routines.lib.php:1246
#: libraries/rte/rte_triggers.lib.php:75 libraries/rte/rte_triggers.lib.php:80
#: libraries/rte/rte_triggers.lib.php:103
#, php-format
msgid "The following query has failed: \"%s\""
msgstr "Naslednja poizvedba je spodletela: \"%s\""

#: libraries/rte/rte_events.lib.php:116
msgid "Sorry, we failed to restore the dropped event."
msgstr "Oprostite, zavrženega dogodka nam ni uspelo obnoviti."

#: libraries/rte/rte_events.lib.php:117 libraries/rte/rte_routines.lib.php:269
#: libraries/rte/rte_triggers.lib.php:90
msgid "The backed up query was:"
msgstr "Varnostno kopirana poizvedba je bila:"

#: libraries/rte/rte_events.lib.php:121
#, php-format
msgid "Event %1$s has been modified."
msgstr "Dogodek %1$s je bil spremenjen."

#: libraries/rte/rte_events.lib.php:133
#, php-format
msgid "Event %1$s has been created."
msgstr "Dogodek %1$s je ustvarjen."

#: libraries/rte/rte_events.lib.php:141 libraries/rte/rte_routines.lib.php:294
#: libraries/rte/rte_triggers.lib.php:114
msgid "<b>One or more errors have occured while processing your request:</b>"
msgstr "<b>Med obdelovanjem vaše zahteve je prišlo do ene ali več napak:</b>"

#: libraries/rte/rte_events.lib.php:185
msgid "Edit event"
msgstr "Uredi dogodek"

#: libraries/rte/rte_events.lib.php:212 libraries/rte/rte_routines.lib.php:372
#: libraries/rte/rte_routines.lib.php:1268
#: libraries/rte/rte_routines.lib.php:1304
#: libraries/rte/rte_triggers.lib.php:187
msgid "Error in processing request"
msgstr "Napaka v obdelovanju zahteve"

#: libraries/rte/rte_events.lib.php:371 libraries/rte/rte_routines.lib.php:821
#: libraries/rte/rte_triggers.lib.php:302
msgid "Details"
msgstr "Podrobnosti"

#: libraries/rte/rte_events.lib.php:374
msgid "Event name"
msgstr "Ime dogodka"

#: libraries/rte/rte_events.lib.php:395 server_binlog.php:182
msgid "Event type"
msgstr "Vrsta dogodka"

#: libraries/rte/rte_events.lib.php:416 libraries/rte/rte_routines.lib.php:842
#, php-format
msgid "Change to %s"
msgstr "Spremeni v %s"

#: libraries/rte/rte_events.lib.php:422
msgid "Execute at"
msgstr "Izvedi ob"

#: libraries/rte/rte_events.lib.php:430
msgid "Execute every"
msgstr "Izvedi vsakih"

#: libraries/rte/rte_events.lib.php:449
msgctxt "Start of recurring event"
msgid "Start"
msgstr "Začetek"

#: libraries/rte/rte_events.lib.php:457
msgctxt "End of recurring event"
msgid "End"
msgstr "Konec"

#: libraries/rte/rte_events.lib.php:465 libraries/rte/rte_routines.lib.php:916
#: libraries/rte/rte_triggers.lib.php:354
msgid "Definition"
msgstr "Opredelitev"

#: libraries/rte/rte_events.lib.php:471
msgid "On completion preserve"
msgstr "Ob dokončanju ohrani"

#: libraries/rte/rte_events.lib.php:475 libraries/rte/rte_routines.lib.php:926
#: libraries/rte/rte_triggers.lib.php:360
msgid "Definer"
msgstr "Opredeljevalec"

#: libraries/rte/rte_events.lib.php:518 libraries/rte/rte_routines.lib.php:990
#: libraries/rte/rte_triggers.lib.php:398
msgid "The definer must be in the \"username@hostname\" format"
msgstr "Opredeljevalec mora biti oblike \"uporabniškoime@imegostitelja\""

#: libraries/rte/rte_events.lib.php:525
msgid "You must provide an event name"
msgstr "Navesti morate ime dogodka"

#: libraries/rte/rte_events.lib.php:537
msgid "You must provide a valid interval value for the event."
msgstr "Navesti morateveljavno vrednost intervala dogodka."

#: libraries/rte/rte_events.lib.php:549
msgid "You must provide a valid execution time for the event."
msgstr "Navesti morate veljavni čas izvedbe dogodka."

#: libraries/rte/rte_events.lib.php:553
msgid "You must provide a valid type for the event."
msgstr "Navesti morate veljavno vrsto dogodka."

#: libraries/rte/rte_events.lib.php:572
msgid "You must provide an event definition."
msgstr "Navesti morate opredelitev dogodka."

#: libraries/rte/rte_footer.lib.php:29
msgid "New"
msgstr "Novo"

#: libraries/rte/rte_footer.lib.php:91
msgid "OFF"
msgstr "IZKL"

#: libraries/rte/rte_footer.lib.php:96
msgid "ON"
msgstr "VKL"

#: libraries/rte/rte_footer.lib.php:108
msgid "Event scheduler status"
msgstr "Stanje razporejevalnika dogodkov"

#: libraries/rte/rte_list.lib.php:54
msgid "Returns"
msgstr "Vrnjeno"

#: libraries/rte/rte_list.lib.php:62 libraries/rte/rte_triggers.lib.php:326
#: server_status.php:1120 sql.php:871
msgid "Time"
msgstr "Čas"

#: libraries/rte/rte_list.lib.php:63 libraries/rte/rte_triggers.lib.php:340
msgid "Event"
msgstr "Dogodek"

#: libraries/rte/rte_routines.lib.php:64
msgid ""
"You are using PHP's deprecated 'mysql' extension, which is not capable of "
"handling multi queries. <b>The execution of some stored routines may fail!</"
"b> Please use the improved 'mysqli' extension to avoid any problems."
msgstr ""
"Uporabljate nepriporočljivo razširitev PHP 'mysql', ki ni zmožna upravljati "
"z več poizvedbami. <b>Izvedba nekaterih shranjenih rutin lahko spodleti!</b> "
"Prosimo, uporabljajte izboljšano razširitev 'mysqli' v izogib morebitnim "
"težavam."

#: libraries/rte/rte_routines.lib.php:247
#: libraries/rte/rte_routines.lib.php:998
#, php-format
msgid "Invalid routine type: \"%s\""
msgstr "Neveljavna vrsta rutine: \"%s\""

#: libraries/rte/rte_routines.lib.php:268
msgid "Sorry, we failed to restore the dropped routine."
msgstr "Oprostite, zavržene rutine nam ni uspelo obnoviti."

#: libraries/rte/rte_routines.lib.php:273
#, php-format
msgid "Routine %1$s has been modified."
msgstr "Rutina %1$s je bila spremenjena."

#: libraries/rte/rte_routines.lib.php:286
#, php-format
msgid "Routine %1$s has been created."
msgstr "Rutina %1$s je bila ustvarjena."

#: libraries/rte/rte_routines.lib.php:346
msgid "Edit routine"
msgstr "Uredi rutino"

#: libraries/rte/rte_routines.lib.php:824
msgid "Routine name"
msgstr "Ime rutine"

#: libraries/rte/rte_routines.lib.php:847
msgid "Parameters"
msgstr "Parametri"

#: libraries/rte/rte_routines.lib.php:852
msgid "Direction"
msgstr "Smer"

#: libraries/rte/rte_routines.lib.php:855 libraries/tbl_properties.inc.php:108
msgid "Length/Values"
msgstr "Dolžina/Vrednosti"

#: libraries/rte/rte_routines.lib.php:870
msgid "Add parameter"
msgstr "Dodaj parameter"

#: libraries/rte/rte_routines.lib.php:874
msgid "Remove last parameter"
msgstr "Odstrani zadnji parameter"

#: libraries/rte/rte_routines.lib.php:879
msgid "Return type"
msgstr "Vrnjena vrsta"

#: libraries/rte/rte_routines.lib.php:885
msgid "Return length/values"
msgstr "Vrnjena dolžina/vrednosti"

#: libraries/rte/rte_routines.lib.php:891
msgid "Return options"
msgstr "Vrnjene možnosti"

#: libraries/rte/rte_routines.lib.php:922
msgid "Is deterministic"
msgstr "Je deterministično"

#: libraries/rte/rte_routines.lib.php:931
msgid "Security type"
msgstr "Vrsta varnosti"

#: libraries/rte/rte_routines.lib.php:938
msgid "SQL data access"
msgstr "Dostop do podatkov SQL"

#: libraries/rte/rte_routines.lib.php:1003
msgid "You must provide a routine name"
msgstr "Navesti morate ime rutine"

#: libraries/rte/rte_routines.lib.php:1029
#, php-format
msgid "Invalid direction \"%s\" given for parameter."
msgstr "Neveljavna smer \"%s\" podana za parameter."

#: libraries/rte/rte_routines.lib.php:1041
#: libraries/rte/rte_routines.lib.php:1079
msgid ""
"You must provide length/values for routine parameters of type ENUM, SET, "
"VARCHAR and VARBINARY."
msgstr ""
"Navesti morate dolžine/vrednosti za parametre rutine vrste ENUM, SET, "
"VARCHAR in VARBINARY."

#: libraries/rte/rte_routines.lib.php:1059
msgid "You must provide a name and a type for each routine parameter."
msgstr "Navesti morate ime in vrsto vsakega parametra rutine."

#: libraries/rte/rte_routines.lib.php:1069
msgid "You must provide a valid return type for the routine."
msgstr "Navesti morate veljavno vrsto vrnjene vrednosti dogodka."

#: libraries/rte/rte_routines.lib.php:1113
msgid "You must provide a routine definition."
msgstr "Navesti morate opredelitev rutine."

#: libraries/rte/rte_routines.lib.php:1202
#, php-format
msgid "%d row affected by the last statement inside the procedure"
msgid_plural "%d rows affected by the last statement inside the procedure"
msgstr[0] "Zadnja izjava znotraj procedure je spremenila %d vrstico"
msgstr[1] "Zadnja izjava znotraj procedure je spremenila %d vrstici"
msgstr[2] "Zadnja izjava znotraj procedure je spremenila %d vrstice"
msgstr[3] "Zadnja izjava znotraj procedure je spremenila %d vrstic"

#: libraries/rte/rte_routines.lib.php:1218
#, php-format
msgid "Execution results of routine %s"
msgstr "Rezultati izvedbe rutine %s"

#: libraries/rte/rte_routines.lib.php:1292
#: libraries/rte/rte_routines.lib.php:1298
msgid "Execute routine"
msgstr "Izvedi rutino"

#: libraries/rte/rte_routines.lib.php:1351
#: libraries/rte/rte_routines.lib.php:1354
msgid "Routine parameters"
msgstr "Parametri rutine"

#: libraries/rte/rte_routines.lib.php:1361 tbl_change.php:287
#: tbl_change.php:325
msgid "Function"
msgstr "Funkcija"

#: libraries/rte/rte_triggers.lib.php:89
msgid "Sorry, we failed to restore the dropped trigger."
msgstr "Oprostite, zavrženega sprožilca nam ni uspelo obnoviti."

#: libraries/rte/rte_triggers.lib.php:94
#, php-format
msgid "Trigger %1$s has been modified."
msgstr "Sprožilec %1$s je bil spremenjen."

#: libraries/rte/rte_triggers.lib.php:106
#, php-format
msgid "Trigger %1$s has been created."
msgstr "Sprožilec %1$s je ustvarjen."

#: libraries/rte/rte_triggers.lib.php:161
msgid "Edit trigger"
msgstr "Uredi sprožilec"

#: libraries/rte/rte_triggers.lib.php:305
msgid "Trigger name"
msgstr "Ime sprožilca"

#: libraries/rte/rte_triggers.lib.php:405
msgid "You must provide a trigger name"
msgstr "Navesti morate ime sprožilca"

#: libraries/rte/rte_triggers.lib.php:410
msgid "You must provide a valid timing for the trigger"
msgstr "Navesti morate veljavni časovni izbor sprožilca"

#: libraries/rte/rte_triggers.lib.php:415
msgid "You must provide a valid event for the trigger"
msgstr "Navesti morate veljavni dogodek sprožilca"

#: libraries/rte/rte_triggers.lib.php:421
msgid "You must provide a valid table name"
msgstr "Navesti morate veljavno ime tabele"

#: libraries/rte/rte_triggers.lib.php:427
msgid "You must provide a trigger definition."
msgstr "Navesti morate opredelitev sprožilca."

#: libraries/rte/rte_words.lib.php:18
msgid "Add routine"
msgstr "Dodaj rutino"

#: libraries/rte/rte_words.lib.php:20
#, php-format
msgid "Export of routine %s"
msgstr "Izvoz rutine %s"

#: libraries/rte/rte_words.lib.php:21
msgid "routine"
msgstr "rutina"

#: libraries/rte/rte_words.lib.php:22
msgid "You do not have the necessary privileges to create a routine"
msgstr "Nimate zadostnih pravic za ustvarjanje rutine"

#: libraries/rte/rte_words.lib.php:23
#, php-format
msgid "No routine with name %1$s found in database %2$s"
msgstr "Rutine imenovane %1$s ni mogoče najti v zbirki podatkov %2$s"

#: libraries/rte/rte_words.lib.php:24
msgid "There are no routines to display."
msgstr "Ni rutin za prikaz."

#: libraries/rte/rte_words.lib.php:30
msgid "Add trigger"
msgstr "Dodaj sprožilec"

#: libraries/rte/rte_words.lib.php:32
#, php-format
msgid "Export of trigger %s"
msgstr "Izvoz sprožilca %s"

#: libraries/rte/rte_words.lib.php:33
msgid "trigger"
msgstr "sprožilec"

#: libraries/rte/rte_words.lib.php:34
msgid "You do not have the necessary privileges to create a trigger"
msgstr "Nimate zadostnih pravic za ustvarjanje sprožilca"

#: libraries/rte/rte_words.lib.php:35
#, php-format
msgid "No trigger with name %1$s found in database %2$s"
msgstr "Sprožilca imenovanega %1$s ni mogoče najti v zbirki podatkov %2$s"

#: libraries/rte/rte_words.lib.php:36
msgid "There are no triggers to display."
msgstr "Ni sprožilcev za prikaz."

#: libraries/rte/rte_words.lib.php:42
msgid "Add event"
msgstr "Dodaj dogodek"

#: libraries/rte/rte_words.lib.php:44
#, php-format
msgid "Export of event %s"
msgstr "Izvoz dogodka %s"

#: libraries/rte/rte_words.lib.php:45
msgid "event"
msgstr "dogodek"

#: libraries/rte/rte_words.lib.php:46
msgid "You do not have the necessary privileges to create an event"
msgstr "Nimate zadostnih pravic za ustvarjanje dogodka"

#: libraries/rte/rte_words.lib.php:47
#, php-format
msgid "No event with name %1$s found in database %2$s"
msgstr "Dogodka imenovanega %1$s ni mogoče najti v zbirki podatkov %2$s"

#: libraries/rte/rte_words.lib.php:48
msgid "There are no events to display."
msgstr "Ni dogodkov za prikaz."

#: libraries/schema/Dia_Relation_Schema.class.php:221
#: libraries/schema/Eps_Relation_Schema.class.php:394
#: libraries/schema/Pdf_Relation_Schema.class.php:333
#: libraries/schema/Svg_Relation_Schema.class.php:363
#: libraries/schema/Visio_Relation_Schema.class.php:209
#, php-format
msgid "The %s table doesn't exist!"
msgstr "Tabela %s ne obstaja!"

#: libraries/schema/Dia_Relation_Schema.class.php:247
#: libraries/schema/Eps_Relation_Schema.class.php:435
#: libraries/schema/Pdf_Relation_Schema.class.php:367
#: libraries/schema/Svg_Relation_Schema.class.php:405
#: libraries/schema/Visio_Relation_Schema.class.php:251
#, php-format
msgid "Please configure the coordinates for table %s"
msgstr "Prosimo, konfigurirajte koordinate za tabelo %s"

#: libraries/schema/Eps_Relation_Schema.class.php:741
#: libraries/schema/Pdf_Relation_Schema.class.php:691
#: libraries/schema/Svg_Relation_Schema.class.php:727
#: libraries/schema/Visio_Relation_Schema.class.php:495
#, php-format
msgid "Schema of the %s database - Page %s"
msgstr "Shema zbirke podatkov %s - Stran %s"

#: libraries/schema/Export_Relation_Schema.class.php:170
msgid "This page does not contain any tables!"
msgstr "Ta stran ne vsebuje nobenih tabel!"

#: libraries/schema/Export_Relation_Schema.class.php:195
msgid "SCHEMA ERROR: "
msgstr "NAPAKA SHEME: "

#: libraries/schema/Pdf_Relation_Schema.class.php:709
#: libraries/schema/Pdf_Relation_Schema.class.php:940
msgid "Relational schema"
msgstr "Relacijska shema"

#: libraries/schema/Pdf_Relation_Schema.class.php:915
msgid "Table of contents"
msgstr "Vsebina"

#: libraries/schema/Pdf_Relation_Schema.class.php:1064
#: libraries/schema/Pdf_Relation_Schema.class.php:1085
#: libraries/tbl_properties.inc.php:111 tbl_printview.php:138
#: tbl_structure.php:205
msgid "Attributes"
msgstr "Atributi"

#: libraries/schema/Pdf_Relation_Schema.class.php:1067
#: libraries/schema/Pdf_Relation_Schema.class.php:1088 tbl_printview.php:141
#: tbl_structure.php:208 tbl_tracking.php:262
msgid "Extra"
msgstr "Dodatno"

#: libraries/schema/User_Schema.class.php:110
msgid "Create a page"
msgstr "Ustvari novo stran"

#: libraries/schema/User_Schema.class.php:116
msgid "Page name"
msgstr "Ime strani"

#: libraries/schema/User_Schema.class.php:120
msgid "Automatic layout based on"
msgstr "Samodejna postavitev temelječa na"

#: libraries/schema/User_Schema.class.php:123
msgid "Internal relations"
msgstr "Notranja razmerja"

#: libraries/schema/User_Schema.class.php:133
msgid "FOREIGN KEY"
msgstr "FOREIGN KEY"

#: libraries/schema/User_Schema.class.php:165
msgid "Please choose a page to edit"
msgstr "Izberite stran za urejanje"

#: libraries/schema/User_Schema.class.php:170
msgid "Select page"
msgstr "Izberi stran"

#: libraries/schema/User_Schema.class.php:228
msgid "Select Tables"
msgstr "Izberi tabele"

#: libraries/schema/User_Schema.class.php:362
msgid "Display relational schema"
msgstr "Prikaži relacijsko shemo"

#: libraries/schema/User_Schema.class.php:372
msgid "Select Export Relational Type"
msgstr "Izberite relacijsko vrsto izvoza"

#: libraries/schema/User_Schema.class.php:393
msgid "Show grid"
msgstr "Pokaži mrežo"

#: libraries/schema/User_Schema.class.php:395
msgid "Show color"
msgstr "Pokaži barvo"

#: libraries/schema/User_Schema.class.php:397
msgid "Show dimension of tables"
msgstr "Pokaži dimenzije tabel"

#: libraries/schema/User_Schema.class.php:400
msgid "Display all tables with the same width"
msgstr "Prikaži vse tabele enake širine"

#: libraries/schema/User_Schema.class.php:405
msgid "Only show keys"
msgstr "Prikaži samo ključe"

#: libraries/schema/User_Schema.class.php:407
msgid "Landscape"
msgstr "Ležeče"

#: libraries/schema/User_Schema.class.php:408
msgid "Portrait"
msgstr "Pokončno"

#: libraries/schema/User_Schema.class.php:410
msgid "Orientation"
msgstr "Usmerjenost"

#: libraries/schema/User_Schema.class.php:423
msgid "Paper size"
msgstr "Velikost papirja"

#: libraries/schema/User_Schema.class.php:461
msgid ""
"The current page has references to tables that no longer exist. Would you "
"like to delete those references?"
msgstr ""
"Trenutna stran vsebuje sklice na tabele, ki ne obstajajo več. Ali želite "
"izbrisati te sklice?"

#: libraries/schema/User_Schema.class.php:486
msgid "Toggle scratchboard"
msgstr "Preklopi odložišče (scratchboard)"

#. l10n: Text direction, use either ltr or rtl
#: libraries/select_lang.lib.php:476
msgid "ltr"
msgstr "ltr"

#: libraries/select_lang.lib.php:493 libraries/select_lang.lib.php:499
#: libraries/select_lang.lib.php:505
#, php-format
msgid "Unknown language: %1$s."
msgstr "Neznani jezik: %1$s."

#: libraries/select_server.lib.php:32 libraries/select_server.lib.php:37
msgid "Current Server"
msgstr "Trenutni strežnik"

#: libraries/server_links.inc.php:79 server_synchronize.php:1037
#: server_synchronize.php:1045
msgid "Synchronize"
msgstr "Sinhroniziraj"

#: libraries/server_links.inc.php:84 server_binlog.php:77
#: server_status.php:538
msgid "Binary log"
msgstr "Dvojiški dnevnik"

#: libraries/server_links.inc.php:95 server_engines.php:123
#: server_engines.php:127 server_status.php:590
msgid "Variables"
msgstr "Spremenljivke"

#: libraries/server_links.inc.php:99
msgid "Charsets"
msgstr "Nabori znakov"

#: libraries/server_links.inc.php:103
msgid "Engines"
msgstr "Pogoni"

#: libraries/server_synchronize.lib.php:1286 server_synchronize.php:1061
msgid "Source database"
msgstr "Izvorna zbirka podatkov"

#: libraries/server_synchronize.lib.php:1288
#: libraries/server_synchronize.lib.php:1296
msgid "Current server"
msgstr "Trenutni strežnik"

#: libraries/server_synchronize.lib.php:1290
#: libraries/server_synchronize.lib.php:1298
msgid "Remote server"
msgstr "Oddaljeni strežnik"

#: libraries/server_synchronize.lib.php:1293
msgid "Difference"
msgstr "Razlika"

#: libraries/server_synchronize.lib.php:1294 server_synchronize.php:1063
msgid "Target database"
msgstr "Ciljna zbirka podatkov"

#: libraries/sql_query_form.lib.php:189
#, php-format
msgid "Run SQL query/queries on server %s"
msgstr "Izvedi poizvedbo/poizvedbe SQL na strežniku %s"

#: libraries/sql_query_form.lib.php:206 libraries/sql_query_form.lib.php:230
#, php-format
msgid "Run SQL query/queries on database %s"
msgstr "Izvedi poizvedbo/poizvedbe SQL na podatkovni zbirki %s"

#: libraries/sql_query_form.lib.php:262 navigation.php:269
#: setup/frames/index.inc.php:232
msgid "Clear"
msgstr "Počisti"

#: libraries/sql_query_form.lib.php:267
msgid "Columns"
msgstr "Stolpci"

#: libraries/sql_query_form.lib.php:302 sql.php:944 sql.php:961
msgid "Bookmark this SQL query"
msgstr "Označi to poizvedbo SQL"

#: libraries/sql_query_form.lib.php:309 sql.php:955
msgid "Let every user access this bookmark"
msgstr "Dovoli dostop do zaznamka vsem uporabnikom"

#: libraries/sql_query_form.lib.php:315
msgid "Replace existing bookmark of same name"
msgstr "Zamenjaj obstoječ zaznamek z istim imenom"

#: libraries/sql_query_form.lib.php:331
msgid "Do not overwrite this query from outside the window"
msgstr "Ne prepiši te poizvedbe od zunaj"

#: libraries/sql_query_form.lib.php:338
msgid "Delimiter"
msgstr "Ločilo"

#: libraries/sql_query_form.lib.php:346
msgid "Show this query here again"
msgstr "Ponovno pokaži poizvedbo v tem oknu "

#: libraries/sql_query_form.lib.php:402
msgid "View only"
msgstr "Samo pogled"

#: libraries/sql_query_form.lib.php:438 prefs_manage.php:239
msgid "Location of the text file"
msgstr "Mesto datoteke z besedilom"

#: libraries/sql_query_form.lib.php:450 tbl_change.php:890
msgid "web server upload directory"
msgstr "imenik za nalaganje datotek"

#: libraries/sqlparser.lib.php:136
msgid ""
"There seems to be an error in your SQL query. The MySQL server error output "
"below, if there is any, may also help you in diagnosing the problem"
msgstr ""
"Izgleda, da je v poizvedbi SQL prišlo do napake. Če je strežnik MySQL "
"izpisal napako, vam le-ta lahko pomaga pri odkrivanju težav"

#: libraries/sqlparser.lib.php:175
msgid ""
"There is a chance that you may have found a bug in the SQL parser. Please "
"examine your query closely, and check that the quotes are correct and not "
"mis-matched. Other possible failure causes may be that you are uploading a "
"file with binary outside of a quoted text area. You can also try your query "
"on the MySQL command line interface. The MySQL server error output below, if "
"there is any, may also help you in diagnosing the problem. If you still have "
"problems or if the parser fails where the command line interface succeeds, "
"please reduce your SQL query input to the single query that causes problems, "
"and submit a bug report with the data chunk in the CUT section below:"
msgstr ""
"Obstaja možnost, da ste v razčlenjevalniku SQL naleteli na hrošča. Temeljito "
"preglejte poizvedbo in preverite, če so narekovaji pravilni in če se "
"ujemajo. Možno je tudi, da prenašate binarno datoteko, ki je izven področja "
"besedila citata. Poizvedbo lahko preizkusite tudi na vmesniku ukazne vrstice "
"MySQL. Če je strežnik MySQL izpisal napako, vam le-ta lahko pomaga pri "
"ugotavljanju težav. Če se bodo težave nadaljevale, ali če razčlenjevalniku "
"ne uspe tam, kjer vmesniku ukazne vrstice uspe, potem zmanjšajte vnešeno "
"poizvedbo SQL na tisto poizvedbo, ki povzroča težave in pošljite poročilo o "
"napaki skupaj s podatki iz spodnjega odseka IZREZA:"

#: libraries/sqlparser.lib.php:177
msgid "BEGIN CUT"
msgstr "ZAČETEK IZREZA"

#: libraries/sqlparser.lib.php:179
msgid "END CUT"
msgstr "KONEC IZREZA"

#: libraries/sqlparser.lib.php:181
msgid "BEGIN RAW"
msgstr "ZAČETEK NAVADNO"

#: libraries/sqlparser.lib.php:185
msgid "END RAW"
msgstr "KONEC NAVADNO"

#: libraries/sqlparser.lib.php:382
msgid "Automatically appended backtick to the end of query!"
msgstr "Samodejno sem dodal levo črtico na konec poizvedbe!"

#: libraries/sqlparser.lib.php:385
msgid "Unclosed quote"
msgstr "Odprt citat"

#: libraries/sqlparser.lib.php:537
msgid "Invalid Identifer"
msgstr "Neveljavni identifikator"

#: libraries/sqlparser.lib.php:653
msgid "Unknown Punctuation String"
msgstr "Neznan niz ločil"

#: libraries/sqlvalidator.lib.php:67
#, php-format
msgid ""
"The SQL validator could not be initialized. Please check if you have "
"installed the necessary PHP extensions as described in the %sdocumentation%s."
msgstr ""
"Ne morem inicializirati preverjevalnika SQL. Prosimo, preverite, če so "
"nameščene vse razširitve PHP, kot je navedeno v %sdokumenaciji%s."

#: libraries/tbl_links.inc.php:118 libraries/tbl_links.inc.php:119
msgid "Table seems to be empty!"
msgstr "Tabela je prazna!"

#: libraries/tbl_links.inc.php:127
#, php-format
msgid "Tracking of %s.%s is activated."
msgstr "Sledenje %s.%s je aktivirano."

#: libraries/tbl_properties.inc.php:108
msgid ""
"If column type is \"enum\" or \"set\", please enter the values using this "
"format: 'a','b','c'...<br />If you ever need to put a backslash (\"\\\") or "
"a single quote (\"'\") amongst those values, precede it with a backslash "
"(for example '\\\\xyz' or 'a\\'b')."
msgstr ""
"Če je stolpec vrste \"enum\" ali \"set\", navedite vrednosti v obliki: "
"'a','b','c' ...<br />Če želite med vrednostmi uporabiti poševnico (\"\\\") "
"ali enojni narekovaj (\"'\"), pred tem znakom vnesite poševnico (npr. '\\"
"\\xyz' ali 'a\\'b')."

#: libraries/tbl_properties.inc.php:109
msgid ""
"For default values, please enter just a single value, without backslash "
"escaping or quotes, using this format: a"
msgstr ""
"Za privzete vrednosti vnesite samo vrednosti, brez poševnice nazaj ali "
"narekovaja, npr.: a"

#: libraries/tbl_properties.inc.php:119 libraries/tbl_properties.inc.php:494
#: tbl_printview.php:290 tbl_structure.php:154 tbl_structure.php:159
#: tbl_structure.php:574 tbl_structure.php:775
msgid "Index"
msgstr "Indeks"

#: libraries/tbl_properties.inc.php:139
#, php-format
msgid ""
"For a list of available transformation options and their MIME type "
"transformations, click on %stransformation descriptions%s"
msgstr ""
"Za seznam razpoložljivih možnosti pretvorbe in vrst MIME kliknite na %sopise "
"transformacij%s"

#: libraries/tbl_properties.inc.php:147
msgid "Transformation options"
msgstr "Možnosti pretvorbe"

#: libraries/tbl_properties.inc.php:148
msgid ""
"Please enter the values for transformation options using this format: 'a', "
"100, b,'c'...<br />If you ever need to put a backslash (\"\\\") or a single "
"quote (\"'\") amongst those values, precede it with a backslash (for example "
"'\\\\xyz' or 'a\\'b')."
msgstr ""
"Vrednosti za možnosti pretvorbe vnesite v naslednji obliki: 'a', 100, "
"b,'c'...<br />Če želite med vrednosti vnesti poševnico nazaj (\"\\\") ali "
"enojni narekovaj (\"'\"), morate pred ta znak postaviti (še eno) poševnico "
"nazaj (npr. '\\\\xyz' ali 'a\\'b')."

#: libraries/tbl_properties.inc.php:342
msgid "ENUM or SET data too long?"
msgstr "Podatki ENUM ali SET predolgi?"

#: libraries/tbl_properties.inc.php:344
msgid "Get more editing space"
msgstr "Pridobi več prostora za urejanje"

#: libraries/tbl_properties.inc.php:367
msgctxt "for default"
msgid "None"
msgstr "Brez"

#: libraries/tbl_properties.inc.php:368
msgid "As defined:"
msgstr "Kot določeno:"

#: libraries/tbl_properties.inc.php:482 tbl_structure.php:153
#: tbl_structure.php:158 tbl_structure.php:572
msgid "Primary"
msgstr "Primarni"

#: libraries/tbl_properties.inc.php:500 tbl_structure.php:157
#: tbl_structure.php:162 tbl_structure.php:581
msgid "Fulltext"
msgstr "Polno besedilo"

#: libraries/tbl_properties.inc.php:549 transformation_overview.php:57
#, php-format
msgid ""
"No description is available for this transformation.<br />Please ask the "
"author what %s does."
msgstr ""
"Za to pretvorbo ni na voljo opisa.<br />Za funkcije %s se pozanimajte pri "
"avtorju."

#: libraries/tbl_properties.inc.php:591 tbl_structure.php:647
#, php-format
msgid "Add %s column(s)"
msgstr "Dodaj %s stolpec(-cev)"

#: libraries/tbl_properties.inc.php:593 tbl_structure.php:641
msgid "You have to add at least one column."
msgstr "Dodati morate vsaj en stolpec."

#: libraries/tbl_properties.inc.php:702 server_engines.php:55
#: tbl_operations.php:374
msgid "Storage Engine"
msgstr "Pogon skladiščenja"

#: libraries/tbl_properties.inc.php:731
msgid "PARTITION definition"
msgstr "Definicija PARTITION"

#: libraries/tbl_properties.inc.php:762
msgid "+ Add a value"
msgstr "+ Dodaj vrednost"

#: libraries/tbl_select.lib.php:26 libraries/tbl_select.lib.php:27
#: libraries/tbl_select.lib.php:30 libraries/tbl_select.lib.php:34 sql.php:98
#: tbl_change.php:257
msgid "Browse foreign values"
msgstr "Prebrskaj tuje vrednosti"

#: libraries/tbl_select.lib.php:112 pmd_general.php:487 pmd_general.php:507
#: pmd_general.php:629 pmd_general.php:642 pmd_general.php:705
#: pmd_general.php:759
msgid "Operator"
msgstr "Operator"

#: libraries/tbl_select.lib.php:131
#| msgid "Search"
msgid "Table Search"
msgstr "Iskanje po tabeli"

#: libraries/transformations/application_octetstream__download.inc.php:10
msgid ""
"Displays a link to download the binary data of the column. You can use the "
"first option to specify the filename, or use the second option as the name "
"of a column which contains the filename. If you use the second option, you "
"need to set the first option to the empty string."
msgstr ""
"Prikaže povezavo za prenos dvojiških podatkov stolpca. Uporabite lahko prvo "
"možnost za določitev imena datoteke ali uporabite drugo možnost kot ime "
"stolpca, ki vsebuje ime datoteke. Če uporabite drugo možnost, mora biti prva "
"možnost prazna."

#: libraries/transformations/application_octetstream__hex.inc.php:10
msgid ""
"Displays hexadecimal representation of data. Optional first parameter "
"specifies how often space will be added (defaults to 2 nibbles)."
msgstr ""
"Prikaže šestnajstiško predstavljene podatke. Izbirni prvi parameter določa "
"pogostost dodajanja presledkov (privzeto na 2 polzloga)."

#: libraries/transformations/image_jpeg__inline.inc.php:10
#: libraries/transformations/image_png__inline.inc.php:10
msgid ""
"Displays a clickable thumbnail. The options are the maximum width and height "
"in pixels. The original aspect ratio is preserved."
msgstr ""
"Prikaže sličico, na katero lahko kliknete. Možnosti sta največja širina in "
"višina v slikovnih pikah. Prvotna razmerja se obdržijo."

#: libraries/transformations/image_jpeg__link.inc.php:10
msgid "Displays a link to download this image."
msgstr "Pokaže povezavo za prenos slike."

#: libraries/transformations/text_plain__dateformat.inc.php:10
msgid ""
"Displays a TIME, TIMESTAMP, DATETIME or numeric unix timestamp column as "
"formatted date. The first option is the offset (in hours) which will be "
"added to the timestamp (Default: 0). Use second option to specify a "
"different date/time format string. Third option determines whether you want "
"to see local date or UTC one (use \"local\" or \"utc\" strings) for that. "
"According to that, date format has different value - for \"local\" see the "
"documentation for PHP's strftime() function and for \"utc\" it is done using "
"gmdate() function."
msgstr ""
"Prikaže stolpec TIME, TIMESTAMP, DATETIME ali številski časovni žig unix kot "
"oblikovan datum. Prva možnost je odmik (v urah), ki bo dodan časovnemu žigu "
"(privzeto: 0). Uporabite drugo možnost za določitev različnega niza oblike "
"datuma/časa. Tretja možnost določa, ali želite videti lokalni datum ali UTC "
"(uporabite niza \"local\" ali \"utc\"). V skladu s tem ima oblika datuma "
"različne vrednosti – za \"local\" si oglejte dokumentacijo za PHP-jevo "
"funkcijo strftime() in za \"utc\" se uporablja funkcija gmdate()."

#: libraries/transformations/text_plain__external.inc.php:10
msgid ""
"LINUX ONLY: Launches an external application and feeds it the column data "
"via standard input. Returns the standard output of the application. The "
"default is Tidy, to pretty-print HTML code. For security reasons, you have "
"to manually edit the file libraries/transformations/text_plain__external.inc."
"php and list the tools you want to make available. The first option is then "
"the number of the program you want to use and the second option is the "
"parameters for the program. The third option, if set to 1, will convert the "
"output using htmlspecialchars() (Default 1). The fourth option, if set to 1, "
"will prevent wrapping and ensure that the output appears all on one line "
"(Default 1)."
msgstr ""
"SAMO ZA LINUX: Zažene zunanjo aplikacijo in podaja podatke stopcev preko "
"standardnega vhoda. Vrne standardni izhod aplikacije. Privzeto je Tidy, za "
"tiskanje HTML-kode. Zaradi varnostnih razlogov morate ročno urediti datoteko "
"libraries/transformations/text_plain__external.inc.php in vstaviti orodja za "
"zaganjanje. Prva možnost je številka programa, ki ga želite uporabiti, druga "
"možnost pa so parametri za program. Če tretji parameter nastavite na 1, bo s "
"pomočjo htmlspecialchars() pretvoril izhod (Privzeto 1). Če nastavite četrti "
"parameter na 1, bi preprečil prelamljanje in zagotovil, da se celotni izhod "
"prikaže v eni vrstici (Privzeto 1)."

#: libraries/transformations/text_plain__formatted.inc.php:10
msgid ""
"Displays the contents of the column as-is, without running it through "
"htmlspecialchars(). That is, the column is assumed to contain valid HTML."
msgstr ""
"Prikaže vsebino stolpca takšno, kot je, brez obdelave s htmlspecialchars(). "
"Zatorej se za polje predvideva, da vsebuje veljaven HTML."

#: libraries/transformations/text_plain__imagelink.inc.php:10
msgid ""
"Displays an image and a link; the column contains the filename. The first "
"option is a URL prefix like \"http://www.example.com/\". The second and "
"third options are the width and the height in pixels."
msgstr ""
"Prikaže sliko in povezavo; stolpec vsebuje ime datoteke. Prva možnost je "
"predpona URL, kot je \"http://www.example.com/\". Druga in tretja možnost "
"sta širina in višina v slikovnih pikah."

#: libraries/transformations/text_plain__link.inc.php:10
msgid ""
"Displays a link; the column contains the filename. The first option is a URL "
"prefix like \"http://www.example.com/\". The second option is a title for "
"the link."
msgstr ""
"Prikaže povezavo; stolpec vsebuje ime datoteke. Prva možnost je predpona "
"URL, kot je \"http://www.example.com/\". Druga možnost je ime povezave."

#: libraries/transformations/text_plain__longToIpv4.inc.php:10
msgid ""
"Converts an (IPv4) Internet network address into a string in Internet "
"standard dotted format."
msgstr ""
"Pretvori internetni omrežni naslov (IPv4) v niz standardne internetne oblike "
"s pikami."

#: libraries/transformations/text_plain__sql.inc.php:10
msgid "Formats text as SQL query with syntax highlighting."
msgstr "Oblikuje besedilo kot poizvedbo SQL z označevanjem skladnje."

#: libraries/transformations/text_plain__substr.inc.php:10
msgid ""
"Displays a part of a string. The first option is the number of characters to "
"skip from the beginning of the string (Default 0). The second option is the "
"number of characters to return (Default: until end of string). The third "
"option is the string to append and/or prepend when truncation occurs "
"(Default: \"...\")."
msgstr ""
"Vrne le del niza. Prva možnost je odmik, ki določa, kje se bo začelo "
"prikazano besedilo (Privzeto: 0). Druga možnost je odmik, ki pove, koliko "
"besedila bo prikazanega. Če ni določen, bo izpisano vse preostalo besedilo. "
"Tretja možnost pa določa, kateri znaki bodo pripeti vrnjenemu podnizu "
"(Privzeto: \"...\")."

#: libraries/user_preferences.inc.php:32
msgid "Manage your settings"
msgstr "Upravljajte svoje nastavitve"

#: libraries/user_preferences.inc.php:47 prefs_manage.php:289
msgid "Configuration has been saved"
msgstr "Konfiguracija je shranjena"

#: libraries/user_preferences.inc.php:68
#, php-format
msgid ""
"Your preferences will be saved for current session only. Storing them "
"permanently requires %sphpMyAdmin configuration storage%s."
msgstr ""
"Vaše nastavitve bodo shranjene samo za trenutno sejo. Njihova trajna hramba "
"zahteva %shrambo konfiguracije phpMyAdmin%s."

#: libraries/user_preferences.lib.php:112
msgid "Could not save configuration"
msgstr "Ne morem shraniti konfiguracije"

#: libraries/user_preferences.lib.php:268
msgid ""
"Your browser has phpMyAdmin configuration for this domain. Would you like to "
"import it for current session?"
msgstr ""
"Vaš brskalnik ima konfiguracijo phpMyAdmin za to domeno. Ali jo želite "
"uvoziti za trenutno sejo?"

#: libraries/zip_extension.lib.php:25
msgid "No files found inside ZIP archive!"
msgstr "V arhivu ZIP ni bilo najdenih datotek!"

#: libraries/zip_extension.lib.php:48 libraries/zip_extension.lib.php:50
#: libraries/zip_extension.lib.php:65
msgid "Error in ZIP archive:"
msgstr "Napaka v arhivu ZIP:"

#: main.php:65
msgid "General Settings"
msgstr "Splošne nastavitve"

#: main.php:103
msgid "MySQL connection collation"
msgstr "Razvrščanje znakov povezave MySQL"

#: main.php:119
msgid "Appearance Settings"
msgstr "Prikazne nastavitve"

#: main.php:146 prefs_manage.php:272
msgid "More settings"
msgstr "Več nastavitev"

#: main.php:163
msgid "Protocol version"
msgstr "Različica protokola"

#: main.php:165 server_privileges.php:1539 server_privileges.php:1693
#: server_privileges.php:1817 server_privileges.php:2236
#: server_status.php:1116
msgid "User"
msgstr "Uporabnik"

#: main.php:169
msgid "MySQL charset"
msgstr "Kodna tabela MySQL"

#: main.php:181
msgid "Web server"
msgstr "Spletni strežnik"

#: main.php:187
msgid "MySQL client version"
msgstr "Različica odjemalca MySQL"

#: main.php:189
msgid "PHP extension"
msgstr "Razširitev PHP"

#: main.php:195
msgid "Show PHP information"
msgstr "Pokaži podatke o PHP"

#: main.php:213
msgid "Wiki"
msgstr "wiki"

#: main.php:216
msgid "Official Homepage"
msgstr "Uradna domača stran phpMyAdmin"

#: main.php:217
msgid "Contribute"
msgstr "Prispevaj"

#: main.php:218
msgid "Get support"
msgstr "Prosi za podporo"

#: main.php:219
msgid "List of changes"
msgstr "Seznam sprememb"

#: main.php:243
msgid ""
"Your configuration file contains settings (root with no password) that "
"correspond to the default MySQL privileged account. Your MySQL server is "
"running with this default, is open to intrusion, and you really should fix "
"this security hole by setting a password for user 'root'."
msgstr ""
"Konfiguracijska datoteka vsebuje nastavitve (uporabnik root brez gesla), ki "
"odgovarjajo privzetemu privilegiranemu računu MySQL-a. Strežnik MySQL teče s "
"privzetimi nastavitvami, zato je izpostavljen vdorom. Čimprej odpravite to "
"varnostno luknjo tako, da uporabniku 'root' nastavite geslo."

#: main.php:251
msgid ""
"You have enabled mbstring.func_overload in your PHP configuration. This "
"option is incompatible with phpMyAdmin and might cause some data to be "
"corrupted!"
msgstr ""
"V vaši konfiguraciji PHP ste omogočili mbstring.func_overload. Ta možnost ni "
"združljiva s phpMyAdminom in lahko pokvari nekatere podatke!"

#: main.php:259
msgid ""
"The mbstring PHP extension was not found and you seem to be using a "
"multibyte charset. Without the mbstring extension phpMyAdmin is unable to "
"split strings correctly and it may result in unexpected results."
msgstr ""
"Razširitev PHP mbstring ni bila najdena in kaže, da uporabljate večbajtni "
"nabor znakov. Brez razširitve mbstring phpMyAdmin ni sposoben pravilno "
"razcepiti nizov, kar lahko vodi v nepričakovane rezultate."

#: main.php:267
msgid ""
"Your PHP parameter [a@http://php.net/manual/en/session.configuration.php#ini."
"session.gc-maxlifetime@]session.gc_maxlifetime[/a] is lower that cookie "
"validity configured in phpMyAdmin, because of this, your login will expire "
"sooner than configured in phpMyAdmin."
msgstr ""
"Vaš parameter PHP[a@http://php.net/manual/en/session.configuration.php#ini."
"session.gc-maxlifetime@]session.gc_maxlifetime[/a] je nižji od veljavnosti "
"piškotkov, določene v phpMyAdminu. Zaradi tega se bo vaša prijava iztekla "
"prej, kot je določeno v phpMyAdminu."

#: main.php:274
msgid ""
"Login cookie store is lower than cookie validity configured in phpMyAdmin, "
"because of this, your login will expire sooner than configured in phpMyAdmin."
msgstr ""
"Čas shranjevanja prijavnih piškotkov je krajši od veljavnosti piškotkov, "
"določene v phpMyAdminu. Zaradi tega se bo vaša prijava iztekla prej, kot je "
"določeno v phpMyAdminu."

#: main.php:282
msgid "The configuration file now needs a secret passphrase (blowfish_secret)."
msgstr ""
"Konfiguracijski datoteki morate sedaj določiti skrivno geslo "
"(blowfish_secret)."

#: main.php:290
msgid ""
"Directory [code]config[/code], which is used by the setup script, still "
"exists in your phpMyAdmin directory. You should remove it once phpMyAdmin "
"has been configured."
msgstr ""
"Mapa [code]config[/code], ki jo uporablja namestitveni skript, še vedno "
"obstaja v vaši mapi phpMyAdmin. Priporočljivo jo je odstraniti, ko je "
"phpMyAdmin enkrat že konfiguriran."

#: main.php:299
#, php-format
msgid ""
"The phpMyAdmin configuration storage is not completely configured, some "
"extended features have been deactivated. To find out why click %shere%s."
msgstr ""
"Hramba konfiguracije phpMyAdmin ni konfigurirana v celoti, zato so bile "
"nekatere razširjene zmožnosti onemogočene. Če želite izvedeti zakaj, "
"kliknite %stukaj%s."

#: main.php:314
msgid ""
"Javascript support is missing or disabled in your browser, some phpMyAdmin "
"functionality will be missing. For example navigation frame will not refresh "
"automatically."
msgstr ""
"Podpora JavaScriptu manjka ali je onemogočena v vašem brskalniku, zato bodo "
"nekatere funkcije phpMyAdmina manjkale. Na primer navigacijski okvir se ne "
"bo osveževal samodejno."

#: main.php:329
#, php-format
msgid ""
"Your PHP MySQL library version %s differs from your MySQL server version %s. "
"This may cause unpredictable behavior."
msgstr ""
"Vaša PHP-knjižica MySQL različice %s se razlikuje od vašega strežnika MySQL "
"različice %s. To lahko povzroči nepredvidljivo vedenje."

#: main.php:341
#, php-format
msgid ""
"Server running with Suhosin. Please refer to %sdocumentation%s for possible "
"issues."
msgstr ""
"Strežnik, ki teče z Suhosin. Prosimo, nanašajte se na %sdokumentacijo%s za "
"morebitna vprašanja."

#: navigation.php:180 server_databases.php:280 server_synchronize.php:1152
msgid "No databases"
msgstr "Brez zbirk podatkov"

#: navigation.php:270
msgid "Filter tables by name"
msgstr "Filtriraj tabele po imenu"

#: navigation.php:303 navigation.php:304
msgctxt "short form"
msgid "Create table"
msgstr "Ustvari tabelo"

#: navigation.php:309 navigation.php:473
msgid "Please select a database"
msgstr "Prosimo, izberite zbirko podatkov"

#: pmd_general.php:74
msgid "Show/Hide left menu"
msgstr "Pokaži/Skrij levi meni"

#: pmd_general.php:78
msgid "Save position"
msgstr "Shrani položaj"

#: pmd_general.php:81 server_synchronize.php:405 server_synchronize.php:832
msgid "Create table"
msgstr "Ustvari tabelo"

#: pmd_general.php:84 pmd_general.php:352
msgid "Create relation"
msgstr "Ustvari razmerje"

#: pmd_general.php:90
msgid "Reload"
msgstr "Osveži"

#: pmd_general.php:93
msgid "Help"
msgstr "Pomoč"

#: pmd_general.php:97
msgid "Angular links"
msgstr "Oglate povezave"

#: pmd_general.php:97
msgid "Direct links"
msgstr "Neposredne povezave"

#: pmd_general.php:101
msgid "Snap to grid"
msgstr "Pripni na mrežo"

#: pmd_general.php:105
msgid "Small/Big All"
msgstr "Skrči/razširi vse"

#: pmd_general.php:109
msgid "Toggle small/big"
msgstr "Preklopi majhno/veliko"

#: pmd_general.php:114 pmd_pdf.php:76
msgid "Import/Export coordinates for PDF schema"
msgstr "Uvozi/Izvozi koordinate za PDF-shemo"

#: pmd_general.php:120
msgid "Build Query"
msgstr "Zgradi poizvedbo"

#: pmd_general.php:125
msgid "Move Menu"
msgstr "Premakni meni"

#: pmd_general.php:137
msgid "Hide/Show all"
msgstr "Skrij/Pokaži vse"

#: pmd_general.php:141
msgid "Hide/Show Tables with no relation"
msgstr "Skrij/Pokaži tabele brez razmerij"

#: pmd_general.php:181
msgid "Number of tables"
msgstr "Število tabel"

#: pmd_general.php:418
msgid "Delete relation"
msgstr "Izbriši razmerje"

#: pmd_general.php:460 pmd_general.php:519
msgid "Relation operator"
msgstr "Operator razmerja"

#: pmd_general.php:470 pmd_general.php:529 pmd_general.php:652
#: pmd_general.php:769
msgid "Except"
msgstr "Razen"

#: pmd_general.php:476 pmd_general.php:535 pmd_general.php:658
#: pmd_general.php:775
msgid "subquery"
msgstr "podpoizvedba"

#: pmd_general.php:480 pmd_general.php:576
msgid "Rename to"
msgstr "Preimenuj v"

#: pmd_general.php:482 pmd_general.php:581
msgid "New name"
msgstr "Novo ime"

#: pmd_general.php:485 pmd_general.php:700
msgid "Aggregate"
msgstr "Agregat"

#: pmd_general.php:810
msgid "Active options"
msgstr "Dejavne možnosti"

#: pmd_help.php:22
msgid "To select relation, click :"
msgstr "Za izbiro relacije, kliknite:"

#: pmd_help.php:24
msgid ""
"The display column is shown in pink. To set/unset a column as the display "
"column, click the \"Choose column to display\" icon, then click on the "
"appropriate column name."
msgstr ""
"Prikazni stolpec je obarvan pink. Da določite/odstranite stolpec kot "
"prikazni stolpec, kliknite ikono \"Izberite stolpec za prikaz\", nato pa "
"kliknite na ustrezno ime stolpca."

#: pmd_pdf.php:30
msgid "Page has been created"
msgstr "Stran je bila ustvarjena"

#: pmd_pdf.php:33
msgid "Page creation failed"
msgstr "Ustvarjanje strani je spodletelo"

#: pmd_pdf.php:85
msgid "Page"
msgstr "Stran"

#: pmd_pdf.php:95
msgid "Import from selected page"
msgstr "Uvozi z izbrane strani"

#: pmd_pdf.php:96
msgid "Export to selected page"
msgstr "Izvozi na izbrano stran"

#: pmd_pdf.php:98
msgid "Create a page and export to it"
msgstr "Ustvari stran in izvozi nanjo"

#: pmd_pdf.php:107
msgid "New page name: "
msgstr "Ime nove strani: "

#: pmd_pdf.php:110
msgid "Export/Import to scale"
msgstr "Izvozi/Uvozi v razmerju"

#: pmd_pdf.php:115
msgid "recommended"
msgstr "priporočeno"

#: pmd_relation_new.php:29
msgid "Error: relation already exists."
msgstr "Napaka: razmerje že obstaja."

#: pmd_relation_new.php:61 pmd_relation_new.php:86
msgid "Error: Relation not added."
msgstr "Napaka: Razmerje ni dodano."

#: pmd_relation_new.php:62
msgid "FOREIGN KEY relation added"
msgstr "Dodano razmerje FOREIGN KEY"

#: pmd_relation_new.php:84
msgid "Internal relation added"
msgstr "Dodana notranja razmerja"

#: pmd_relation_upd.php:55
msgid "Relation deleted"
msgstr "Relacija je izbrisana"

#: pmd_save_pos.php:45
msgid "Error saving coordinates for Designer."
msgstr "Napaka pri shranjevanju koordinat Oblikovalnika."

#: pmd_save_pos.php:53
msgid "Modifications have been saved"
msgstr "Spremembe so shranjene"

#: prefs_forms.php:78
msgid "Cannot save settings, submitted form contains errors"
msgstr "Ne morem shraniti nastavitev, poslan obrazec vsebuje napake"

#: prefs_manage.php:78
msgid "Could not import configuration"
msgstr "Ne morem uvoziti konfiguracije"

#: prefs_manage.php:110
msgid "Configuration contains incorrect data for some fields."
msgstr "Konfiguracija vsebuje nepravilne podatke za nekatera polja."

#: prefs_manage.php:126
msgid "Do you want to import remaining settings?"
msgstr "Ali želite uvoziti preostale nastavitve?"

#: prefs_manage.php:223 prefs_manage.php:249
msgid "Saved on: @DATE@"
msgstr "Shranjeno: @DATE@"

#: prefs_manage.php:237
msgid "Import from file"
msgstr "Uvozi iz datoteke"

#: prefs_manage.php:243
msgid "Import from browser's storage"
msgstr "Uvozi iz hrambe brskalnika"

#: prefs_manage.php:246
msgid "Settings will be imported from your browser's local storage."
msgstr "Nastavitve bodo uvožene iz brskalnikove lokalne hrambe."

#: prefs_manage.php:252
msgid "You have no saved settings!"
msgstr "Nimate shranjenih nastavitev!"

#: prefs_manage.php:256 prefs_manage.php:310
msgid "This feature is not supported by your web browser"
msgstr "Te funkcije vaš spletni brskalnik ne podpira"

#: prefs_manage.php:261
msgid "Merge with current configuration"
msgstr "Združi s trenutno konfiguracijo"

#: prefs_manage.php:275
#, php-format
msgid ""
"You can set more settings by modifying config.inc.php, eg. by using %sSetup "
"script%s."
msgstr ""
"Več nastavitev lahko nastavite s spreminjanjem config.inc.php, npr. z "
"uporabo %sNastavitvenega skripta%s."

#: prefs_manage.php:300
msgid "Save to browser's storage"
msgstr "Shrani v hrambo brskalnika"

#: prefs_manage.php:304
msgid "Settings will be saved in your browser's local storage."
msgstr "Nastavitve bodo shranjene v lokalno hrambo vašega brskalnika."

#: prefs_manage.php:306
msgid "Existing settings will be overwritten!"
msgstr "Obstoječe nastavitve bodo prepisane!"

#: prefs_manage.php:321
msgid "You can reset all your settings and restore them to default values."
msgstr ""
"Ponastavite lahko vse svoje nastavitve in jih obnovite na njihove privzete "
"vrednosti."

#: querywindow.php:69
msgid "Import files"
msgstr "Uvozi datoteke"

#: querywindow.php:80
msgid "All"
msgstr "Vse/Vsi"

#: schema_edit.php:38 schema_edit.php:44 schema_edit.php:50 schema_edit.php:55
#, php-format
msgid "<b>%s</b> table not found or not set in %s"
msgstr "Tabele <b>%s</b> ni mogoče najti ali pa ni v %s"

#: schema_export.php:39
msgid "File doesn't exist"
msgstr "Datoteka ne obstaja"

#: server_binlog.php:87
msgid "Select binary log to view"
msgstr "Izberite dvojiški dnevnik za pregled"

#: server_binlog.php:103 server_status.php:547
msgid "Files"
msgstr "Datoteke"

#: server_binlog.php:150 server_binlog.php:152 server_status.php:1126
#: server_status.php:1128
msgid "Truncate Shown Queries"
msgstr "Skrči prikazane poizvedbe"

#: server_binlog.php:158 server_binlog.php:160 server_status.php:1126
#: server_status.php:1128
msgid "Show Full Queries"
msgstr "Pokaži celotne poizvedbe"

#: server_binlog.php:180
msgid "Log name"
msgstr "Ime dnevnika"

#: server_binlog.php:181
msgid "Position"
msgstr "Položaj"

#: server_binlog.php:184
msgid "Original position"
msgstr "Izvirni položaj"

#: server_binlog.php:185
msgid "Information"
msgstr "Podatki"

#: server_collations.php:39
msgid "Character Sets and Collations"
msgstr "Nabori znakov in pravila za razvrščanje znakov"

#: server_databases.php:64
msgid "No databases selected."
msgstr "Ni izbranih zbirk podatkov."

#: server_databases.php:75
#, php-format
msgid "%s databases have been dropped successfully."
msgstr "%s zbirke podatkov so uspešno zavržene."

#: server_databases.php:99
msgid "Databases statistics"
msgstr "Statistika zbirk podatkov"

#: server_databases.php:182 server_replication.php:179
#: server_replication.php:207
msgid "Master replication"
msgstr "Podvojevanje glavnega strežnika"

#: server_databases.php:184 server_replication.php:246
msgid "Slave replication"
msgstr "Podvojevanje podrejencev"

#: server_databases.php:271 server_databases.php:272
msgid "Enable Statistics"
msgstr "Omogoči statistiko"

#: server_databases.php:274
msgid ""
"Note: Enabling the database statistics here might cause heavy traffic "
"between the web server and the MySQL server."
msgstr ""
"Obvestilo: Omogočitev statistike zbirke podatkov lahko povzroči močno "
"povečan promet med spletnim in podatkovnim strežnikom."

#: server_engines.php:46
msgid "Storage Engines"
msgstr "Pogoni skladiščenja"

#: server_export.php:20
msgid "View dump (schema) of databases"
msgstr "Pokaži povzetek stanja zbirk podatkov"

#: server_privileges.php:32 server_privileges.php:363
msgid "Includes all privileges except GRANT."
msgstr "Vsebuje vse privilegije razen GRANT."

#: server_privileges.php:33 server_privileges.php:241
#: server_privileges.php:616
msgid "Allows altering the structure of existing tables."
msgstr "Omogoča spreminjanje strukture obstoječih tabel."

#: server_privileges.php:34 server_privileges.php:299
#: server_privileges.php:622
msgid "Allows altering and dropping stored routines."
msgstr "Omogoča ustvarjanje in brisanje shranjenih rutin."

#: server_privileges.php:35 server_privileges.php:209
#: server_privileges.php:615
msgid "Allows creating new databases and tables."
msgstr "Omogoča ustvarjanje novih podatkovnih zbirk in tabel."

#: server_privileges.php:36 server_privileges.php:295
#: server_privileges.php:621
msgid "Allows creating stored routines."
msgstr "Omogoča ustvarjanje shranjenih rutin."

#: server_privileges.php:37 server_privileges.php:615
msgid "Allows creating new tables."
msgstr "Omogoča ustvarjanje novih tabel."

#: server_privileges.php:38 server_privileges.php:253
#: server_privileges.php:619
msgid "Allows creating temporary tables."
msgstr "Omogoča ustvarjanje začasnih tabel."

#: server_privileges.php:39 server_privileges.php:303
#: server_privileges.php:655
msgid "Allows creating, dropping and renaming user accounts."
msgstr "Omogoča ustvarjanje, brisanje in preimenovanje uporabniških računov."

#: server_privileges.php:40 server_privileges.php:269
#: server_privileges.php:282 server_privileges.php:627
#: server_privileges.php:631
msgid "Allows creating new views."
msgstr "Omogoča ustvarjanje novih pogledov."

#: server_privileges.php:41 server_privileges.php:205
#: server_privileges.php:607
msgid "Allows deleting data."
msgstr "Omogoča brisanje podatkov."

#: server_privileges.php:42 server_privileges.php:213
#: server_privileges.php:618
msgid "Allows dropping databases and tables."
msgstr "Omogoča brisanje podatkovnih zbirk in tabel."

#: server_privileges.php:43 server_privileges.php:618
msgid "Allows dropping tables."
msgstr "Omogoča brisanje tabel."

#: server_privileges.php:44 server_privileges.php:273
#: server_privileges.php:635
msgid "Allows to set up events for the event scheduler"
msgstr "Omogoča določanje dogodkov za načrtovalnik dogodkov"

#: server_privileges.php:45 server_privileges.php:307
#: server_privileges.php:623
msgid "Allows executing stored routines."
msgstr "Omogoča izvajanje shranjenih rutin."

#: server_privileges.php:46 server_privileges.php:229
#: server_privileges.php:610
msgid "Allows importing data from and exporting data into files."
msgstr "Omogoča uvažanje in izvažanje podatkov v datoteke."

#: server_privileges.php:47 server_privileges.php:641
msgid ""
"Allows adding users and privileges without reloading the privilege tables."
msgstr ""
"Omogoča dodajanje uporabnikov in privilegijev brez osveževanja privilegijev."

#: server_privileges.php:48 server_privileges.php:237
#: server_privileges.php:617
msgid "Allows creating and dropping indexes."
msgstr "Omogoča ustvarjanje in brisanje indeksov."

#: server_privileges.php:49 server_privileges.php:197
#: server_privileges.php:541 server_privileges.php:605
msgid "Allows inserting and replacing data."
msgstr "Omogoča vstavljanje in zamenjavo podatkov."

#: server_privileges.php:50 server_privileges.php:257
#: server_privileges.php:650
msgid "Allows locking tables for the current thread."
msgstr "Omogoča zaklepanje tabel za trenutno temo."

#: server_privileges.php:51 server_privileges.php:715
#: server_privileges.php:717
msgid "Limits the number of new connections the user may open per hour."
msgstr "Omeji število povezav, ki jih uporabnik lahko odpre v eni uri."

#: server_privileges.php:52 server_privileges.php:703
#: server_privileges.php:705
msgid "Limits the number of queries the user may send to the server per hour."
msgstr ""
"Omeji število poizved, ki jih uporabnik lahko pošlje strežniku v eni uri."

#: server_privileges.php:53 server_privileges.php:709
#: server_privileges.php:711
msgid ""
"Limits the number of commands that change any table or database the user may "
"execute per hour."
msgstr ""
"Omeji število ukazov za spremembo tabel ali zbirke podatkov, ki jih "
"uporabnik lahko izvrši v eni uri."

#: server_privileges.php:54 server_privileges.php:721
#: server_privileges.php:723
msgid "Limits the number of simultaneous connections the user may have."
msgstr "Omeji število sočasnih povezav, ki jih lahko ima uporabnik."

#: server_privileges.php:55 server_privileges.php:225
#: server_privileges.php:645
msgid "Allows viewing processes of all users"
msgstr "Omogoča ogled procesov vseh uporabnikov"

#: server_privileges.php:56 server_privileges.php:233
#: server_privileges.php:547 server_privileges.php:651
msgid "Has no effect in this MySQL version."
msgstr "V tej različici MySQL nima pomena."

#: server_privileges.php:57 server_privileges.php:217
#: server_privileges.php:646
msgid "Allows reloading server settings and flushing the server's caches."
msgstr ""
"Omogoča osveževanje strežnikovih nastavitev in praznjenje strežnikovih "
"predpomnilnikov."

#: server_privileges.php:58 server_privileges.php:265
#: server_privileges.php:653
msgid "Allows the user to ask where the slaves / masters are."
msgstr ""
"Da uporabniku pravico poizvedovati kje so njegovi nadrejeni / podrjeni "
"strežniki."

#: server_privileges.php:59 server_privileges.php:261
#: server_privileges.php:654
msgid "Needed for the replication slaves."
msgstr "Potrebno za podrejene strežnike pri replikaciji."

#: server_privileges.php:60 server_privileges.php:193
#: server_privileges.php:538 server_privileges.php:604
msgid "Allows reading data."
msgstr "Omogoča branje podatkov."

#: server_privileges.php:61 server_privileges.php:245
#: server_privileges.php:648
msgid "Gives access to the complete list of databases."
msgstr "Omogoča dostop do popolnega spiska podatkovnih zbirk."

#: server_privileges.php:62 server_privileges.php:286
#: server_privileges.php:291 server_privileges.php:620
msgid "Allows performing SHOW CREATE VIEW queries."
msgstr "Omogoča izvajanje poizvedb SHOW CREATE VIEW."

#: server_privileges.php:63 server_privileges.php:221
#: server_privileges.php:647
msgid "Allows shutting down the server."
msgstr "Omogoča ugašanje strežnika."

#: server_privileges.php:64 server_privileges.php:249
#: server_privileges.php:644
msgid ""
"Allows connecting, even if maximum number of connections is reached; "
"required for most administrative operations like setting global variables or "
"killing threads of other users."
msgstr ""
"Omogoča priklaplanje tudi če je že doseženo največje dovoljeno število "
"priklopov; Potrebno za večino administrativnih nalog kot sta postavljanje "
"globalnih spremenljivk in ukinjanje procesov drugih uporabnikov."

#: server_privileges.php:65 server_privileges.php:277
#: server_privileges.php:636
msgid "Allows creating and dropping triggers"
msgstr "Omogoča ustvarjanje in brisanje sprožilcev"

#: server_privileges.php:66 server_privileges.php:201
#: server_privileges.php:544 server_privileges.php:606
msgid "Allows changing data."
msgstr "Omogoča spreminjanje podatkov."

#: server_privileges.php:67 server_privileges.php:357
msgid "No privileges."
msgstr "Brez privilegijev."

#: server_privileges.php:399 server_privileges.php:400
msgctxt "None privileges"
msgid "None"
msgstr "Brez"

#: server_privileges.php:530 server_privileges.php:667
#: server_privileges.php:1885 server_privileges.php:1891
msgid "Table-specific privileges"
msgstr "Privilegiji tipični za tabelo"

#: server_privileges.php:531 server_privileges.php:675
#: server_privileges.php:1697
msgid "Note: MySQL privilege names are expressed in English"
msgstr "Opomba: Imena privilegijev MySQL so zapisana v angleščini "

#: server_privileges.php:600
msgid "Administration"
msgstr "Administracija"

#: server_privileges.php:664 server_privileges.php:1696
msgid "Global privileges"
msgstr "Globalni privilegiji"

#: server_privileges.php:666 server_privileges.php:1885
msgid "Database-specific privileges"
msgstr "Privilegiji tipični za podatkovno zbirko"

#: server_privileges.php:699
msgid "Resource limits"
msgstr "Omejitve virov"

#: server_privileges.php:700
msgid "Note: Setting these options to 0 (zero) removes the limit."
msgstr ""
"Obvestilo: Če postavite vrednost na 0 (nič), boste odstranili omejitev."

#: server_privileges.php:777
msgid "Login Information"
msgstr "Podatki o prijavi"

#: server_privileges.php:871
msgid "Do not change the password"
msgstr "Ne spreminjaj gesla"

#: server_privileges.php:904 server_privileges.php:2373
msgid "No user found."
msgstr "Najden ni bil noben uporabnik."

#: server_privileges.php:948
#, php-format
msgid "The user %s already exists!"
msgstr "Uporabnik %s že obstaja!"

#: server_privileges.php:1032
msgid "You have added a new user."
msgstr "Dodali ste novega uporabnika."

#: server_privileges.php:1263
#, php-format
msgid "You have updated the privileges for %s."
msgstr "Posodobili ste privilegije za %s."

#: server_privileges.php:1287
#, php-format
msgid "You have revoked the privileges for %s"
msgstr "Odvzeli ste privilegije za %s"

#: server_privileges.php:1323
#, php-format
msgid "The password for %s was changed successfully."
msgstr "Geslo za %s je uspešno spremenjeno."

#: server_privileges.php:1343
#, php-format
msgid "Deleting %s"
msgstr "Brišem %s"

#: server_privileges.php:1357
msgid "No users selected for deleting!"
msgstr "Ni izbranih uporabnikov za brisanje!"

#: server_privileges.php:1360
msgid "Reloading the privileges"
msgstr "Osvežujem privilegije"

#: server_privileges.php:1378
msgid "The selected users have been deleted successfully."
msgstr "Uspešno sem izbrisal izbrane uporabnike."

#: server_privileges.php:1413
msgid "The privileges were reloaded successfully."
msgstr "Uspešno sem osvežil privilegije."

#: server_privileges.php:1424 server_privileges.php:1816
msgid "Edit Privileges"
msgstr "Uredi privilegije"

#: server_privileges.php:1433
msgid "Revoke"
msgstr "Odvzemi"

#: server_privileges.php:1460 server_privileges.php:1717
#: server_privileges.php:2330
msgid "Any"
msgstr "Kateri koli"

#: server_privileges.php:1557
msgid "User overview"
msgstr "Pregled uporabnikov"

#: server_privileges.php:1698 server_privileges.php:1890
#: server_privileges.php:2240
msgid "Grant"
msgstr "Dovoli"

#: server_privileges.php:1771
msgid "Remove selected users"
msgstr "Izbriši izbrane uporabnike"

#: server_privileges.php:1774
msgid "Revoke all active privileges from the users and delete them afterwards."
msgstr "Odvzemi uporabnikom aktivne privilegije in jih potem izbriši."

#: server_privileges.php:1775 server_privileges.php:1776
#: server_privileges.php:1777
msgid "Drop the databases that have the same names as the users."
msgstr "Izbriši zbirke podatkov, ki imajo enako ime kot uporabniki."

#: server_privileges.php:1798
#, php-format
msgid ""
"Note: phpMyAdmin gets the users' privileges directly from MySQL's privilege "
"tables. The content of these tables may differ from the privileges the "
"server uses, if they have been changed manually. In this case, you should "
"%sreload the privileges%s before you continue."
msgstr ""
"Obvestilo: phpMyAdmin dobi podatke o uporabnikovih privilegijih iz tabel "
"privilegijev MySQL. Vsebina teh tabel se lahko razlikuje od privilegijev, ki "
"jih uporablja strežnik, če so bile tabele ročno spremenjene. V tem primeru "
"morate pred nadaljevanjem %sosvežiti privilegije%s."

#: server_privileges.php:1851
msgid "The selected user was not found in the privilege table."
msgstr "Izbranega uporabnika v tabelah privilegijev nisem našel."

#: server_privileges.php:1891
msgid "Column-specific privileges"
msgstr "Privilegiji tipični za stolpec"

#: server_privileges.php:2092
msgid "Add privileges on the following database"
msgstr "Dodaj privilegije na naslednji podatkovni zbirki"

#: server_privileges.php:2110
msgid "Wildcards % and _ should be escaped with a \\ to use them literally"
msgstr ""
"Pred nadomestna znaka % in _ je potrebno postaviti \\, če ju želite "
"uporabiti dobesedno"

#: server_privileges.php:2113
msgid "Add privileges on the following table"
msgstr "Dodaj privilegije na naslednji tabeli"

#: server_privileges.php:2170
msgid "Change Login Information / Copy User"
msgstr "Spremeni prijavne informacije / Kopiraj uporabnika"

#: server_privileges.php:2173
msgid "Create a new user with the same privileges and ..."
msgstr "Ustvari novega uporabnika z enakimi pravicami in ..."

#: server_privileges.php:2175
msgid "... keep the old one."
msgstr "... obdrži starega."

#: server_privileges.php:2176
msgid "... delete the old one from the user tables."
msgstr "... izbriši starega s seznama uporabnikov."

#: server_privileges.php:2177
msgid ""
"... revoke all active privileges from the old one and delete it afterwards."
msgstr "... prekliči vse aktivne pravice starega uporabnika ter jih izbriši."

#: server_privileges.php:2178
msgid ""
"... delete the old one from the user tables and reload the privileges "
"afterwards."
msgstr ""
" ... izbriši starega uporabnika s seznama uporabnikov ter ponovno naloži "
"njegove pravice."

#: server_privileges.php:2201
msgid "Database for user"
msgstr "Podatkovna zbirka za uporabnika"

#: server_privileges.php:2205
msgctxt "Create none database for user"
msgid "None"
msgstr "Nobena"

#: server_privileges.php:2206
msgid "Create database with same name and grant all privileges"
msgstr "Ustvari zbirko podatkov z enakim imenom in dodeli vse privilegije"

#: server_privileges.php:2207
msgid "Grant all privileges on wildcard name (username\\_%)"
msgstr ""
"Dodeli vse privilegije na imenu z nadomestnim znakom (uporabniskoime\\_%)"

#: server_privileges.php:2210
#, php-format
msgid "Grant all privileges on database &quot;%s&quot;"
msgstr "Dodeli vse privilegije za podatkovno zbirko &quot;%s&quot;"

#: server_privileges.php:2233
#, php-format
msgid "Users having access to &quot;%s&quot;"
msgstr "Uporabniški dostop do &quot;%s&quot;"

#: server_privileges.php:2341
msgid "global"
msgstr "globalno"

#: server_privileges.php:2343
msgid "database-specific"
msgstr "glede na zbirko podatkov"

#: server_privileges.php:2345
msgid "wildcard"
msgstr "nadomestni znak"

#: server_privileges.php:2382
msgid "User has been added."
msgstr "Uporabnik je dodan."

#: server_replication.php:49
msgid "Unknown error"
msgstr "Neznana napaka"

#: server_replication.php:56
#, php-format
msgid "Unable to connect to master %s."
msgstr "Ne morem se povezati z glavnim strežnikom %s."

#: server_replication.php:63
msgid ""
"Unable to read master log position. Possible privilege problem on master."
msgstr ""
"Ne morem prebrati položaja dnevnika glavnega strežnika. Možne težave s "
"privilegiji na glavnem strežniku."

#: server_replication.php:69
msgid "Unable to change master"
msgstr "Ne morem spremeniti glavnega strežnika"

#: server_replication.php:72
#, php-format
msgid "Master server changed successfully to %s"
msgstr "Glavni strežnik je uspešno spremenjen v %s"

#: server_replication.php:180
msgid "This server is configured as master in a replication process."
msgstr ""
"Ta strežnik je konfiguriran kot glavni strežnik v postopku podvojevanja."

#: server_replication.php:182 server_status.php:567
msgid "Show master status"
msgstr "Pokaži stanje glavnega strežnika"

#: server_replication.php:185
msgid "Show connected slaves"
msgstr "Pokaži povezane podrejence"

#: server_replication.php:208
#, php-format
msgid ""
"This server is not configured as master in a replication process. Would you "
"like to <a href=\"%s\">configure</a> it?"
msgstr ""
"Ta strežnik ni konfiguriran kot glavni strežnik v postopku podvojevanja. Ali "
"ga želite <a href=\"%s\">konfigurirati</a>?"

#: server_replication.php:215
msgid "Master configuration"
msgstr "Konfiguracija glavnega strežnika"

#: server_replication.php:216
msgid ""
"This server is not configured as master server in a replication process. You "
"can choose from either replicating all databases and ignoring certain "
"(useful if you want to replicate majority of databases) or you can choose to "
"ignore all databases by default and allow only certain databases to be "
"replicated. Please select the mode:"
msgstr ""
"Ta strežnik ni konfiguriran kot glavni strežnik v postopku podvojevanja. "
"Izbirate lahko med ali podvojevanjem vseh zbirk podatkov in prezrtjem "
"nekaterih (uporabno, če želite podvojiti večino zbirk podatkov) ali "
"prezrtjem vseh zbirk podatkov po privzetem in podvojitvijo samo določenih "
"zbirk podatkov. Prosimo, izberite način:"

#: server_replication.php:219
msgid "Replicate all databases; Ignore:"
msgstr "Podvoji vse zbirke podatkov; prezri:"

#: server_replication.php:220
msgid "Ignore all databases; Replicate:"
msgstr "Prezri vse zbirke podatkov; podvoji:"

#: server_replication.php:223
msgid "Please select databases:"
msgstr "Prosimo, izberite zbirke podatkov:"

#: server_replication.php:226
msgid ""
"Now, add the following lines at the end of [mysqld] section in your my.cnf "
"and please restart the MySQL server afterwards."
msgstr ""
"Sedaj dodajte naslednje vrstice na konec razdelka [mysqld] v vašem my.cnf in "
"nato, prosimo, ponovno zaženite strežnik MySQL."

#: server_replication.php:228
msgid ""
"Once you restarted MySQL server, please click on Go button. Afterwards, you "
"should see a message informing you, that this server <b>is</b> configured as "
"master"
msgstr ""
"Ko enkrat ponovno zažetene strežnik MySQL, prosimo, kliknite na gumb Pojdi. "
"Nato bi morali videti sporočilo, ki vam sporoča, da ta strežnik <b>je</b> "
"konfiguriran kot glavni strežnik"

#: server_replication.php:291
msgid "Slave SQL Thread not running!"
msgstr "Podrejenčeva nit SQL ni zagnana!"

#: server_replication.php:294
msgid "Slave IO Thread not running!"
msgstr "Podrejenčeva nit IO ni zagnana!"

#: server_replication.php:303
msgid ""
"Server is configured as slave in a replication process. Would you like to:"
msgstr ""
"Strežnik je konfiguriran kot podrejenec v postopku podvojevanja. Ali želite:"

#: server_replication.php:306
msgid "See slave status table"
msgstr "Oglej si tabelo stanj podrejencev"

#: server_replication.php:309
msgid "Synchronize databases with master"
msgstr "Sinhroniziraj zbirke podatkov z glavnim strežnikom"

#: server_replication.php:320
msgid "Control slave:"
msgstr "Upravljaj podrejenca:"

#: server_replication.php:323
msgid "Full start"
msgstr "Polni začetek"

#: server_replication.php:323
msgid "Full stop"
msgstr "Polni konec"

#: server_replication.php:324
msgid "Reset slave"
msgstr "Ponovno zaženi podrejenca"

#: server_replication.php:326
msgid "Start SQL Thread only"
msgstr "Zaženi samo nit SQL"

#: server_replication.php:328
msgid "Stop SQL Thread only"
msgstr "Ustavi samo nit SQL"

#: server_replication.php:331
msgid "Start IO Thread only"
msgstr "Zaženi samo nit IO"

#: server_replication.php:333
msgid "Stop IO Thread only"
msgstr "Ustavi samo nit IO"

#: server_replication.php:338
msgid "Error management:"
msgstr "Upravljanje napak:"

#: server_replication.php:340
msgid "Skipping errors might lead into unsynchronized master and slave!"
msgstr ""
"Preskakovanje napak lahko vodi v nesinhroniziran glavni strežnik in "
"podrejenec!"

#: server_replication.php:342
msgid "Skip current error"
msgstr "Preskoči trenutno napako"

#: server_replication.php:343
msgid "Skip next"
msgstr "Preskoči naslednjo"

#: server_replication.php:346
msgid "errors."
msgstr "napak."

#: server_replication.php:361
#, php-format
msgid ""
"This server is not configured as slave in a replication process. Would you "
"like to <a href=\"%s\">configure</a> it?"
msgstr ""
"Ta strežnik ni konfiguriran kot podrejenec v postopku podvojevanja. Ali ga "
"želite <a href=\"%s\">konfigurirati</a>?"

#: server_status.php:412
#, php-format
msgid "Thread %s was successfully killed."
msgstr "Nit %s je bila prekinjena."

#: server_status.php:414
#, php-format
msgid ""
"phpMyAdmin was unable to kill thread %s. It probably has already been closed."
msgstr "phpMyAdmin ni uspel prekiniti teme %s. Verjetno je že prekinjena."

#: server_status.php:535
msgid "Handler"
msgstr "Upravljavec"

#: server_status.php:536
msgid "Query cache"
msgstr "Predpomnilnik poizvedb"

#: server_status.php:537
msgid "Threads"
msgstr "Niti"

#: server_status.php:539
msgid "Temporary data"
msgstr "Začasni podatki"

#: server_status.php:540
msgid "Delayed inserts"
msgstr "Zakasnjena vstavljanja"

#: server_status.php:541
msgid "Key cache"
msgstr "Predpomnilnik ključev"

#: server_status.php:542
msgid "Joins"
msgstr "Stiki"

#: server_status.php:544
msgid "Sorting"
msgstr "Razvrščanje"

#: server_status.php:546
msgid "Transaction coordinator"
msgstr "Koordinator transakcij"

#: server_status.php:557
msgid "Flush (close) all tables"
msgstr "Izplakni (zapri) vse tabele"

#: server_status.php:559
msgid "Show open tables"
msgstr "Pokaži odprte tabele"

#: server_status.php:564
msgid "Show slave hosts"
msgstr "Prikaži gostitelje podrejencev"

#: server_status.php:570
msgid "Show slave status"
msgstr "Prikaži stanje podrejencev"

#: server_status.php:575
msgid "Flush query cache"
msgstr "Izplakni predpomnilnik poizvedb"

#: server_status.php:681
msgid "Runtime Information"
msgstr "Podatki o izvajanju"

#: server_status.php:688
msgid "All status variables"
msgstr "Vse spremenljivke stanja"

#: server_status.php:689
msgid "Monitor"
msgstr "Nadziranje"

#: server_status.php:690
msgid "Advisor"
msgstr "Svetovalec"

#: server_status.php:700 server_status.php:722
msgid "Refresh rate: "
msgstr "Hitrost osveževanja: "

#: server_status.php:743
msgid "Containing the word:"
msgstr "Vsebuje besedo:"

#: server_status.php:748
msgid "Show only alert values"
msgstr "Prikaži samo opozorilne vrednosti"

#: server_status.php:752
msgid "Filter by category..."
msgstr "Filtriraj po kategoriji ..."

#: server_status.php:765
msgid "Show unformatted values"
msgstr "Prikaži neoblikovane vrednosti"

#: server_status.php:769
msgid "Related links:"
msgstr "Sorodne povezave:"

#: server_status.php:800
msgid "Run analyzer"
msgstr "Zaženi analitik"

#: server_status.php:801
msgid "Instructions"
msgstr "Navodila"

#: server_status.php:808
msgid ""
"The Advisor system can provide recommendations on server variables by "
"analyzing the server status variables."
msgstr ""

#: server_status.php:810
msgid ""
"Do note however that this system provides recommendations based on simple "
"calculations and by rule of thumb which may not necessarily apply to your "
"system."
msgstr ""

#: server_status.php:812
msgid ""
"Prior to changing any of the configuration, be sure to know what you are "
"changing (by reading the documentation) and how to undo the change. Wrong "
"tuning can have a very negative effect on performance."
msgstr ""

#: server_status.php:814
msgid ""
"The best way to tune your system would be to change only one setting at a "
"time, observe or benchmark your database, and undo the change if there was "
"no clearly measurable improvement."
msgstr ""

#. l10n: Questions is the name of a MySQL Status variable
#: server_status.php:836
#, php-format
msgid "Questions since startup: %s"
msgstr "Vprašanja od zagona: %s"

#: server_status.php:842 server_status.php:878 server_status.php:996
#: server_status.php:1041
msgid "per hour"
msgstr "na uro"

#: server_status.php:846
msgid "per minute"
msgstr "na minuto"

#: server_status.php:851
msgid "per second"
msgstr "na sekundo"

#: server_status.php:872 tbl_printview.php:333 tbl_structure.php:827
msgid "Statements"
msgstr "Izjave"

#. l10n: # = Amount of queries
#: server_status.php:875
msgid "#"
msgstr "Št."

#: server_status.php:944
#, php-format
msgid "Network traffic since startup: %s"
msgstr "Promet omrežja od zagona: %s"

#: server_status.php:952
#, php-format
msgid "This MySQL server has been running for %1$s. It started up on %2$s."
msgstr "Strežnik MySQL deluje že %1$s. Zagnal se je %2$s."

#: server_status.php:962
msgid ""
"This MySQL server works as <b>master</b> and <b>slave</b> in <b>replication</"
"b> process."
msgstr ""
"Strežnik MySQL deluje kot <b>glavni strežnik</b> in <b>podrejenec</b> v "
"postopku <b>podvojevanja</b>."

#: server_status.php:964
msgid "This MySQL server works as <b>master</b> in <b>replication</b> process."
msgstr ""
"Strežnik MySQL deluje kot <b>glavni strežnik</b> v postopku <b>podvojevanja</"
"b>."

#: server_status.php:966
msgid "This MySQL server works as <b>slave</b> in <b>replication</b> process."
msgstr ""
"Strežnik MySQL deluje kot <b>podrejenec</b> v postopku <b>podvojevanja</b>."

#: server_status.php:969
msgid ""
"For further information about replication status on the server, please visit "
"the <a href=\"#replication\">replication section</a>."
msgstr ""
"Za več informacij o stanju podvojevanja na tem strežniku, prosimo obiščite "
"<a href=\"#replication\">razdelek o podvojevanju</a>."

#: server_status.php:979
msgid "Replication status"
msgstr "Stanje podvojevanja"

#: server_status.php:995
msgid ""
"On a busy server, the byte counters may overrun, so those statistics as "
"reported by the MySQL server may be incorrect."
msgstr ""
"Na zaposlenem strežniku lahko števci bajtov naštejejo preveč, zato je ta "
"statistika, kot jo poroča strežnik MySQL, morda napačna."

#: server_status.php:1001
msgid "Received"
msgstr "Prejeto"

#: server_status.php:1011
msgid "Sent"
msgstr "Poslano"

#: server_status.php:1047
msgid "max. concurrent connections"
msgstr "Največ sočasnih povezav"

#: server_status.php:1054
msgid "Failed attempts"
msgstr "Neuspeli poizkusi"

#: server_status.php:1068
msgid "Aborted"
msgstr "Prekinjeno"

#: server_status.php:1115
msgid "ID"
msgstr "ID"

#: server_status.php:1119
msgid "Command"
msgstr "Ukaz"

#: server_status.php:1189
msgid ""
"The number of connections that were aborted because the client died without "
"closing the connection properly."
msgstr ""
"Število prekinjenih povezav zaradi izgube odjemalca, ki ni primerno prekinil "
"povezave."

#: server_status.php:1190
msgid "The number of failed attempts to connect to the MySQL server."
msgstr "Število spodletelih poskusov povezave s strežnikom MySQL."

#: server_status.php:1191
msgid ""
"The number of transactions that used the temporary binary log cache but that "
"exceeded the value of binlog_cache_size and used a temporary file to store "
"statements from the transaction."
msgstr ""
"Število transakcij, ki so uporabile začasni predpomnilnik dvojiškega "
"dnevnika, vendar je ta presegel vrednost binlog_cache_size, zato so bile za "
"shranitev izjav iz transakcije uporabljene začasne datoteke."

#: server_status.php:1192
msgid "The number of transactions that used the temporary binary log cache."
msgstr ""
"Število transakcij, ki so uporabile začasni predpomnilnik dvojiškega "
"dnevnika."

#: server_status.php:1193
msgid ""
"The number of connection attempts (successful or not) to the MySQL server."
msgstr "Število poskusov povezave (uspešnih ali ne) na strežnik MySQL."

#: server_status.php:1194
msgid ""
"The number of temporary tables on disk created automatically by the server "
"while executing statements. If Created_tmp_disk_tables is big, you may want "
"to increase the tmp_table_size  value to cause temporary tables to be memory-"
"based instead of disk-based."
msgstr ""
"Število začasnih tabel na disku, ki jih je strežnik samodejno ustvaril med "
"izvajanjem izjav. Če je Created_tmp_disk_tables velika, boste morda želeli "
"povečati vrednost tmp_table_size, zaradi česar bodo začasne tabele temeljile "
"na pomnilniku namesto na disku."

#: server_status.php:1195
msgid "How many temporary files mysqld has created."
msgstr "Koliko začasnih datotek je ustvaril mysqld."

#: server_status.php:1196
msgid ""
"The number of in-memory temporary tables created automatically by the server "
"while executing statements."
msgstr ""
"Število začasnih tabel v-pomnilniku, ki jih je strežnik samodejno ustvaril "
"med izvajanjem stavkov."

#: server_status.php:1197
msgid ""
"The number of rows written with INSERT DELAYED for which some error occurred "
"(probably duplicate key)."
msgstr ""
"Število vrstic zapisanih z INSERT DELAYED, pri katerih je prišlo do neke "
"napake (najverjetneje podvojen ključ)."

#: server_status.php:1198
msgid ""
"The number of INSERT DELAYED handler threads in use. Every different table "
"on which one uses INSERT DELAYED gets its own thread."
msgstr ""
"Število upravljalnih niti INSERT DELAYED v uporabi. Vsaka različna tabela, "
"na kateri se uporabi INSERT DELAYED, dobi svojo lastno nit."

#: server_status.php:1199
msgid "The number of INSERT DELAYED rows written."
msgstr "Število zapisanih vrstic INSERT DELAYED."

#: server_status.php:1200
msgid "The number of executed FLUSH statements."
msgstr "Število izvedenih izjav FLUSH."

#: server_status.php:1201
msgid "The number of internal COMMIT statements."
msgstr "Število notranjih izjav COMMIT."

#: server_status.php:1202
msgid "The number of times a row was deleted from a table."
msgstr "Število izbrisov vrstice iz tabele."

#: server_status.php:1203
msgid ""
"The MySQL server can ask the NDB Cluster storage engine if it knows about a "
"table with a given name. This is called discovery. Handler_discover "
"indicates the number of time tables have been discovered."
msgstr ""
"Strežnik MySQL lahko vpraša skladiščni pogon NDB Cluster, če ve za tabelo z "
"navedenim imenom. Temu se reče odkritje. Handler_discover kaže koliko krat "
"so bile tabele odkrite."

#: server_status.php:1204
msgid ""
"The number of times the first entry was read from an index. If this is high, "
"it suggests that the server is doing a lot of full index scans; for example, "
"SELECT col1 FROM foo, assuming that col1 is indexed."
msgstr ""
"Koliko krat je bil prvi vnos prebran iz indeksa. Če je vrednost visoka, "
"kaže, da strežnik izvaja mnogo pregledov indeksa; na primer: SELECT col1 "
"FROM foo, pri čemer se predpostavlja, da je col1 indeksiran."

#: server_status.php:1205
msgid ""
"The number of requests to read a row based on a key. If this is high, it is "
"a good indication that your queries and tables are properly indexed."
msgstr ""
"Število zahtev za branje vrstice temelječih na ključu. Če je ta vrednost "
"visoka, je to dober znak, da so vaše poizvedbe in tabele primerno "
"indeksirane."

#: server_status.php:1206
msgid ""
"The number of requests to read the next row in key order. This is "
"incremented if you are querying an index column with a range constraint or "
"if you are doing an index scan."
msgstr ""
"Število zahtev za branje naslednje vrstice v zaporedju ključa. To je "
"povečano, če poizvedujete po indeksnem stolpcu z omejitvijo obsega ali če "
"pregledujete indeks."

#: server_status.php:1207
msgid ""
"The number of requests to read the previous row in key order. This read "
"method is mainly used to optimize ORDER BY ... DESC."
msgstr ""
"Število poizvedb za branje prejšnje vrstice v zaporedju ključa. Ta postopek "
"branja se uporablja predvsem za optimizacijo ORDER BY ... DESC."

#: server_status.php:1208
msgid ""
"The number of requests to read a row based on a fixed position. This is high "
"if you are doing a lot of queries that require sorting of the result. You "
"probably have a lot of queries that require MySQL to scan whole tables or "
"you have joins that don't use keys properly."
msgstr ""
"Število zahtev za branje vrstice temelječih na ustaljenem položaju. To je "
"visoko, če izvajate veliko poizvedb, ki potrebujejo razvrščanje rezultata. "
"Najverjetneje imate veliko poizvedb, ki od MySQL zahtevajo pregled celotnih "
"tabel, ali stike, ki ne uporabljajo ključev pravilno."

#: server_status.php:1209
msgid ""
"The number of requests to read the next row in the data file. This is high "
"if you are doing a lot of table scans. Generally this suggests that your "
"tables are not properly indexed or that your queries are not written to take "
"advantage of the indexes you have."
msgstr ""
"Število zahtev za branje naslednje vrstice v podatkovni datoteki. To je "
"visoko, če izvajate veliko pregledov tabel. Na splošno to kaže, da vaše "
"tabele niso primerno indeksirane ali da vaše poizvedbe ne izkoristijo "
"prednosti indeksov, ki jih imate."

#: server_status.php:1210
msgid "The number of internal ROLLBACK statements."
msgstr "Število notranjih izjav ROLLBACK."

#: server_status.php:1211
msgid "The number of requests to update a row in a table."
msgstr "Število zahtev za posodobitev vrstice v tabeli."

#: server_status.php:1212
msgid "The number of requests to insert a row in a table."
msgstr "Število zahtev za vstavitev vrstice v tabelo."

#: server_status.php:1213
msgid "The number of pages containing data (dirty or clean)."
msgstr "Število strani, ki vsebujejo podatke (umazane ali čiste)."

#: server_status.php:1214
msgid "The number of pages currently dirty."
msgstr "Število trenutno umazanih strani."

#: server_status.php:1215
msgid "The number of buffer pool pages that have been requested to be flushed."
msgstr ""
"Število strani zaloge medpomnilnika, za katere je bila zaprošena izplaknitev."

#: server_status.php:1216
msgid "The number of free pages."
msgstr "Število prostih strani."

#: server_status.php:1217
msgid ""
"The number of latched pages in InnoDB buffer pool. These are pages currently "
"being read or written or that can't be flushed or removed for some other "
"reason."
msgstr ""
"Število zapahnjenih strani v zalogi medpomnilnika InnoDB. Te strani so "
"trenutno v postopku branja ali pisanja ali pa zaradi nekega drugega razloga "
"ne morejo biti izplaknjene ali odstranjene."

#: server_status.php:1218
msgid ""
"The number of pages busy because they have been allocated for administrative "
"overhead such as row locks or the adaptive hash index. This value can also "
"be calculated as Innodb_buffer_pool_pages_total - "
"Innodb_buffer_pool_pages_free - Innodb_buffer_pool_pages_data."
msgstr ""
"Število zasedenih strani, ker so bile dodeljene upravljalni skupni uporabi, "
"kot je zaklepanje vrstic ali prilagodljiv zgoščevalni indeks. Vrednost se "
"lahko izračuna tudi kot Innodb_buffer_pool_pages_total - "
"Innodb_buffer_pool_pages_free - Innodb_buffer_pool_pages_data."

#: server_status.php:1219
msgid "Total size of buffer pool, in pages."
msgstr "Skupna velikost zaloge medpomnilnika, v straneh."

#: server_status.php:1220
msgid ""
"The number of \"random\" read-aheads InnoDB initiated. This happens when a "
"query is to scan a large portion of a table but in random order."
msgstr ""
"Število začetih \"naključnih\" vnaprejšnjih branj InnoDB. To se zgodi, ko "
"poizvedba zahteva pregled večjega dela tabele, vendar v naključnem redu."

#: server_status.php:1221
msgid ""
"The number of sequential read-aheads InnoDB initiated. This happens when "
"InnoDB does a sequential full table scan."
msgstr ""
"Število začetih zaporednih vnaprejšnjih branj InnoDB. To se zgodi, ko InnoDB "
"izvaja zaporedno pregledovanje celotne tabele."

#: server_status.php:1222
msgid "The number of logical read requests InnoDB has done."
msgstr "Število logičnih bralnih zahtev, ki jih je izvedel InnoDB."

#: server_status.php:1223
msgid ""
"The number of logical reads that InnoDB could not satisfy from buffer pool "
"and had to do a single-page read."
msgstr ""
"Število logičnih bralnih zahtev, katerih InnoDB ni mogel izpolniti iz zaloge "
"medpomnilnika in je moral izvesti enostransko branje."

#: server_status.php:1224
msgid ""
"Normally, writes to the InnoDB buffer pool happen in the background. "
"However, if it's necessary to read or create a page and no clean pages are "
"available, it's necessary to wait for pages to be flushed first. This "
"counter counts instances of these waits. If the buffer pool size was set "
"properly, this value should be small."
msgstr ""
"Po navadi pisanje v zalogo medpomnilnika InnoDB poteka v ozadju. Če pa je "
"potrebno brati ali ustvariti stran in na voljo ni nobene čiste strani, je "
"potrebno počakati, da se strani najprej izplaknejo. Ta števec šteje primere "
"teh čakanj. Če je bila velikost zaloge medpomnilnika primerno nastavljena, "
"bi morala biti ta vrednost majhna."

#: server_status.php:1225
msgid "The number writes done to the InnoDB buffer pool."
msgstr "Število zapisov storjenih v zalogi medpomnilnika InnoDB."

#: server_status.php:1226
msgid "The number of fsync() operations so far."
msgstr "Število dozdajšnjih posegov fsync()."

#: server_status.php:1227
msgid "The current number of pending fsync() operations."
msgstr "Trenutno število čakajočih posegov fsync()."

#: server_status.php:1228
msgid "The current number of pending reads."
msgstr "Trenutno število čakajočih branj."

#: server_status.php:1229
msgid "The current number of pending writes."
msgstr "Trenutno število čakajočih pisanj."

#: server_status.php:1230
msgid "The amount of data read so far, in bytes."
msgstr "Količina do zdaj prebranih podatkov, v bajtih."

#: server_status.php:1231
msgid "The total number of data reads."
msgstr "Skupno število branj podatkov."

#: server_status.php:1232
msgid "The total number of data writes."
msgstr "Skupno število zapisovanj podatkov."

#: server_status.php:1233
msgid "The amount of data written so far, in bytes."
msgstr "Količina do zdaj zapisanih podatkov, v bajtih."

#: server_status.php:1234
msgid "The number of pages that have been written for doublewrite operations."
msgstr ""
"Število strani, ki so bile zapisane za posege dvojnega pisanja (doublewrite)."

#: server_status.php:1235
msgid "The number of doublewrite operations that have been performed."
msgstr "Število posegov dvojnega pisanja (doublewrite), ki so bili izvedeni."

#: server_status.php:1236
msgid ""
"The number of waits we had because log buffer was too small and we had to "
"wait for it to be flushed before continuing."
msgstr ""
"Število čakanj, ki smo jih imeli, ker je bil medpomnilnik dnevnika premajhen "
"in je bilo potrebno počakati, da se pred nadaljevanjem izplakne."

#: server_status.php:1237
msgid "The number of log write requests."
msgstr "Število zahtev pisanja v dnevnik."

#: server_status.php:1238
msgid "The number of physical writes to the log file."
msgstr "Število fizičnih pisanj v dnevniško datoteko."

#: server_status.php:1239
msgid "The number of fsync() writes done to the log file."
msgstr "Število pisanj fsync() storjenih v dnevniško datoteko."

#: server_status.php:1240
msgid "The number of pending log file fsyncs."
msgstr "Število čakajoče dnevniške datoteke fsyncs."

#: server_status.php:1241
msgid "Pending log file writes."
msgstr "Čakajoča pisanja v dnevniško datoteko."

#: server_status.php:1242
msgid "The number of bytes written to the log file."
msgstr "Število bajtov zapisanih v dnevniško datoteko."

#: server_status.php:1243
msgid "The number of pages created."
msgstr "Število ustvarjenih strani."

#: server_status.php:1244
msgid ""
"The compiled-in InnoDB page size (default 16KB). Many values are counted in "
"pages; the page size allows them to be easily converted to bytes."
msgstr ""
"Vgrajena velikost strani InnoDB (privzeto 16 KB). Veliko vrednosti je štetih "
"v straneh; velikost strani omogoča preprosto pretvorbo v bajte."

#: server_status.php:1245
msgid "The number of pages read."
msgstr "Število prebranih strani."

#: server_status.php:1246
msgid "The number of pages written."
msgstr "Število zapisanih strani."

#: server_status.php:1247
msgid "The number of row locks currently being waited for."
msgstr "Število zaklepov vrstic, na katere se trenutno čaka."

#: server_status.php:1248
msgid "The average time to acquire a row lock, in milliseconds."
msgstr "Povprečni čas zagotovitve zaklepa vrstice, v milisekundah."

#: server_status.php:1249
msgid "The total time spent in acquiring row locks, in milliseconds."
msgstr "Skupni čas zagotavljanja zaklepov vrstic, v milisekundah."

#: server_status.php:1250
msgid "The maximum time to acquire a row lock, in milliseconds."
msgstr "Najdaljši čas zagotavljanja zaklepa vrstice, v milisekundah."

#: server_status.php:1251
msgid "The number of times a row lock had to be waited for."
msgstr "Število čakanj na zaklepe vrstic."

#: server_status.php:1252
msgid "The number of rows deleted from InnoDB tables."
msgstr "Število vrstic izbrisanih iz tabel InnoDB."

#: server_status.php:1253
msgid "The number of rows inserted in InnoDB tables."
msgstr "Število vrstic vstavljenih v tabele InnoDB."

#: server_status.php:1254
msgid "The number of rows read from InnoDB tables."
msgstr "Število vrstic prebranih iz tabel InnoDB."

#: server_status.php:1255
msgid "The number of rows updated in InnoDB tables."
msgstr "Število vrstic posodobljenih v tabelah InnoDB."

#: server_status.php:1256
msgid ""
"The number of key blocks in the key cache that have changed but haven't yet "
"been flushed to disk. It used to be known as Not_flushed_key_blocks."
msgstr ""
"Število blokov ključev v predpommnilniku ključev, ki so se spremenili, "
"vendar niso bili izplaknjeni na disk. Včasih je bilo znano kot "
"Not_flushed_key_blocks."

#: server_status.php:1257
msgid ""
"The number of unused blocks in the key cache. You can use this value to "
"determine how much of the key cache is in use."
msgstr ""
"Število neuporabljenih blokov v predpomnilniku ključev. To vrednost lahko "
"uporabite, da ugotovite, koliko predpomnilnika ključev je v uporabi."

#: server_status.php:1258
msgid ""
"The number of used blocks in the key cache. This value is a high-water mark "
"that indicates the maximum number of blocks that have ever been in use at "
"one time."
msgstr ""
"Število uporabljenih blokov v predpomnilniku ključev. To je najvišja "
"dosežena vrednost, ki kaže največje število blokov, ki so bili kadar koli "
"naenkrat v uporabi."

#: server_status.php:1259
msgid "The number of requests to read a key block from the cache."
msgstr "Število zahtev za branje bloka ključev iz predpomnilnika."

#: server_status.php:1260
msgid ""
"The number of physical reads of a key block from disk. If Key_reads is big, "
"then your key_buffer_size value is probably too small. The cache miss rate "
"can be calculated as Key_reads/Key_read_requests."
msgstr ""
"Število fizičnih branj bloka ključev z diska. Če je Key_reads velik, potem "
"je vaša vrednost key_buffer_size najverjetneje premajhna. Razmerje "
"pogrešitev predpomnilnika se lahko izračuna kot Key_reads/Key_read_requests."

#: server_status.php:1261
msgid "The number of requests to write a key block to the cache."
msgstr "Število zahtev za pisanje bloka ključev v predpomnilnik."

#: server_status.php:1262
msgid "The number of physical writes of a key block to disk."
msgstr "Število fizičnih pisanj bloka ključev na disk."

#: server_status.php:1263
msgid ""
"The total cost of the last compiled query as computed by the query "
"optimizer. Useful for comparing the cost of different query plans for the "
"same query. The default value of 0 means that no query has been compiled yet."
msgstr ""
"Skupni izdatek zadnje prevedene poizvedbe, kot ga je izračunal optimizator "
"poizvedb. Uporabno za primerjanje izdatkov različnih načrtov poizvedb za "
"enake poizvedbe. Privzeta vrednost 0 pomeni, da še ni bila prevedena nobena "
"poizvedba."

#: server_status.php:1264
msgid ""
"The maximum number of connections that have been in use simultaneously since "
"the server started."
msgstr "Največje število sočasno uporabljenih povezav od zagona strežnika."

#: server_status.php:1265
msgid "The number of rows waiting to be written in INSERT DELAYED queues."
msgstr "Število vrstic, ki čakajo na zapis v vrsti INSERT DELAYED."

#: server_status.php:1266
msgid ""
"The number of tables that have been opened. If opened tables is big, your "
"table cache value is probably too small."
msgstr ""
"Število odprtih tabel. Če je vrednost velika, je vaš predpomnilnik tabel "
"najverjetneje premajhen."

#: server_status.php:1267
msgid "The number of files that are open."
msgstr "Število odprtih datotek."

#: server_status.php:1268
msgid "The number of streams that are open (used mainly for logging)."
msgstr "Število odprtih tokov (uporabljenih v glavnem za beleženje)."

#: server_status.php:1269
msgid "The number of tables that are open."
msgstr "Število odprtih tabel."

#: server_status.php:1270
msgid ""
"The number of free memory blocks in query cache. High numbers can indicate "
"fragmentation issues, which may be solved by issuing a FLUSH QUERY CACHE "
"statement."
msgstr ""
"Število prostih pomnilniških blokov v predpomnilniku poizvedb. Visoko "
"število lahko kaže na težave z razdrobljenostjo, kar lahko odpravite z "
"izvedbo stavka FLUSH QUERY CACHE."

#: server_status.php:1271
msgid "The amount of free memory for query cache."
msgstr "Količina prostega spomina za predpomnilnik poizvedb."

#: server_status.php:1272
msgid "The number of cache hits."
msgstr "Število zadetkov predpomnilnika."

#: server_status.php:1273
msgid "The number of queries added to the cache."
msgstr "Število poizvedb dodanih v predpomnilnik."

#: server_status.php:1274
msgid ""
"The number of queries that have been removed from the cache to free up "
"memory for caching new queries. This information can help you tune the query "
"cache size. The query cache uses a least recently used (LRU) strategy to "
"decide which queries to remove from the cache."
msgstr ""
"Število poizvedb, ki so bile izbrisane iz predpomnilnika, da se sprosti "
"spomin za predpomnenje novih poizvedb. Ta informacija lahko pomaga pri "
"uravnavanju velikosti predpomnilnika poizvedb. Predpomnilnik poizvedb "
"uporablja strategijo nedavno najmanj uporabljanih (LRU), da odloči, katere "
"poizvedbe naj odstrani iz predpomnilnika."

#: server_status.php:1275
msgid ""
"The number of non-cached queries (not cachable, or not cached due to the "
"query_cache_type setting)."
msgstr ""
"Število nepredpomnjenih poizvedb (ne predpomnljive ali ne predpomnjene "
"zaradi nastavitve query_cache_type)."

#: server_status.php:1276
msgid "The number of queries registered in the cache."
msgstr "Število zabeleženih poizvedb v predpomnilniku."

#: server_status.php:1277
msgid "The total number of blocks in the query cache."
msgstr "Skupno število blokov v predpomnilniku poizvedb."

#: server_status.php:1278
msgid "The status of failsafe replication (not yet implemented)."
msgstr "Stanje podvajanja odpovedne varnosti (ni še vključeno)."

#: server_status.php:1279
msgid ""
"The number of joins that do not use indexes. If this value is not 0, you "
"should carefully check the indexes of your tables."
msgstr ""
"Število stikov, ki ne uporabljajo indeksov. Če ta vrednost ni 0, skrbno "
"preverite indekse vaših tabel."

#: server_status.php:1280
msgid "The number of joins that used a range search on a reference table."
msgstr "Število stikov, ki so uporabili iskanje območja na referenčni tabeli."

#: server_status.php:1281
msgid ""
"The number of joins without keys that check for key usage after each row. "
"(If this is not 0, you should carefully check the indexes of your tables.)"
msgstr ""
"Število stikov brez ključev, ki preverjajo uporabo ključev po vsaki vrstici. "
"(Če to ni 0, previdno preverite indekse vaših tabel.)"

#: server_status.php:1282
msgid ""
"The number of joins that used ranges on the first table. (It's normally not "
"critical even if this is big.)"
msgstr ""
"Število stikov, ki so uporabili območja na prvi tabeli. (Po navadi ni "
"kritično, četudi je veliko.)"

#: server_status.php:1283
msgid "The number of joins that did a full scan of the first table."
msgstr "Število stikov, ki so izvedli celotni pregled na prvi tabeli."

#: server_status.php:1284
msgid "The number of temporary tables currently open by the slave SQL thread."
msgstr ""
"Število začasnih tabel, ki so trenutno odprte s strani niti SQL podrejencev."

#: server_status.php:1285
msgid ""
"Total (since startup) number of times the replication slave SQL thread has "
"retried transactions."
msgstr ""
"Skupno (od zagona) število ponovnih poskusov transakcij podvojevalne niti "
"SQL podrejenca."

#: server_status.php:1286
msgid "This is ON if this server is a slave that is connected to a master."
msgstr "To je ON, če je strežnik podrejenec, povezan z glavnim strežnikom."

#: server_status.php:1287
msgid ""
"The number of threads that have taken more than slow_launch_time seconds to "
"create."
msgstr ""
"Število niti, ki so za svoje ustvarjanje porabile več kot slow_launch_time "
"sekund."

#: server_status.php:1288
msgid ""
"The number of queries that have taken more than long_query_time seconds."
msgstr "Število poizvedb, ki so porabile več kot long_query_time sekund."

#: server_status.php:1289
msgid ""
"The number of merge passes the sort algorithm has had to do. If this value "
"is large, you should consider increasing the value of the sort_buffer_size "
"system variable."
msgstr ""
"Število prehodov spajanja, ki jih je moral opraviti algoritem razvrščanja. "
"Če je ta vrednost velika, razmislite o povečanju sistemske spremenljivke "
"sort_buffer_size."

#: server_status.php:1290
msgid "The number of sorts that were done with ranges."
msgstr "Število razvrščanj, ki so bila storjena z razponi."

#: server_status.php:1291
msgid "The number of sorted rows."
msgstr "Število razvrščenih vrstic."

#: server_status.php:1292
msgid "The number of sorts that were done by scanning the table."
msgstr "Število razvrščanj, ki so bila storjena s pregledovanjem tabele."

#: server_status.php:1293
msgid "The number of times that a table lock was acquired immediately."
msgstr "Koliko krat je bil zaklep tabele pridobljen takoj."

#: server_status.php:1294
msgid ""
"The number of times that a table lock could not be acquired immediately and "
"a wait was needed. If this is high, and you have performance problems, you "
"should first optimize your queries, and then either split your table or "
"tables or use replication."
msgstr ""
"Koliko krat zaklepa tabele ni bilo mogoče pridobiti takoj in je bilo "
"potrebno počakati. Če je to visoko in imate težave z zmogljivostjo, najprej "
"optimizirajte vaše poizvedbe, nato pa ali razdelite vašo tabelo oz. tabele "
"ali uporabite podvojevanje."

#: server_status.php:1295
msgid ""
"The number of threads in the thread cache. The cache hit rate can be "
"calculated as Threads_created/Connections. If this value is red you should "
"raise your thread_cache_size."
msgstr ""
"Število niti v predpomnilniku niti. Delež zadetkov predpomnilnika se lahko "
"izračuna kot Threads_created/Connections. Če je ta vrednost rdeča, povečajte "
"vaš thread_cache_size."

#: server_status.php:1296
msgid "The number of currently open connections."
msgstr "Število trenutno odprtih povezav."

#: server_status.php:1297
msgid ""
"The number of threads created to handle connections. If Threads_created is "
"big, you may want to increase the thread_cache_size value. (Normally this "
"doesn't give a notable performance improvement if you have a good thread "
"implementation.)"
msgstr ""
"Število niti ustvarjenih za ravnanje s povezavami. Če je Threads_created "
"velik, boste morda želeli povečati vrednost thread_cache_size. (Po navadi to "
"ne izboljša zmogljivosti v veliki meri, če imate dobro izvedbo niti.)"

#: server_status.php:1298
msgid "The number of threads that are not sleeping."
msgstr "Število niti, ki ne spijo."

#: server_status.php:1438
msgid "Start Monitor"
msgstr "Začni nadziranje"

#: server_status.php:1446
msgid "Instructions/Setup"
msgstr "Navodila/Namestitev"

#: server_status.php:1450
msgid "Done rearranging/editing charts"
msgstr "Preurejanje/urejanje grafikonov je končano"

#: server_status.php:1457
msgid "Add chart"
msgstr "Dodaj grafikon"

#: server_status.php:1459
msgid "Rearrange/edit charts"
msgstr "Preuredi/uredi grafikone"

#: server_status.php:1463
msgid "Refresh rate"
msgstr "Hitrost osveževanja"

#: server_status.php:1468
msgid "Chart columns"
msgstr "Stolpci grafikona"

<<<<<<< HEAD
#: server_status.php:1484
#, fuzzy
=======
#: server_status.php:1483
>>>>>>> ad4b3828
#| msgid "Error management:"
msgid "Chart arrangement"
msgstr "Razvrstitev grafikonov"

#: server_status.php:1484
msgid ""
"The arrangement of the charts is stored to the browsers local storage. You "
"may want to export it if you have a complicated set up."
msgstr ""
"Razvrstitev grafikonov je shranjena v lokalni shrambi brskalnika. Če imate "
"zapleteno nastavitev, jo boste morda želeli izvoziti."

<<<<<<< HEAD
#: server_status.php:1485
#, fuzzy
=======
#: server_status.php:1484
>>>>>>> ad4b3828
#| msgid "Restore default value"
msgid "Reset to default"
msgstr "Povrni na privzeto"

#: server_status.php:1489
msgid "Monitor Instructions"
msgstr "Navodila nadziranja"

<<<<<<< HEAD
#: server_status.php:1490
#, fuzzy
=======
#: server_status.php:1489
>>>>>>> ad4b3828
#| msgid ""
#| "The phpMyAdmin Monitor can assist you in optimizing the server "
#| "configuration and track down time intensive\n"
#| "        queries. For the latter you will need to set log_output to "
#| "'TABLE' and have either the slow_query_log or general_log enabled. Note "
#| "however, that the\n"
#| "        general_log produces a lot of data and increases server load by "
#| "up to 15%"
msgid ""
"The phpMyAdmin Monitor can assist you in optimizing the server configuration "
"and track down time intensive queries. For the latter you will need to set "
"log_output to 'TABLE' and have either the slow_query_log or general_log "
"enabled. Note however, that the general_log produces a lot of data and "
"increases server load by up to 15%"
msgstr ""
"Nadziranje phpMyAdmin vam lahko pomaga pri optimiziranju konfiguracije "
"strežnika in izsleditvi časovno zahtevnih poizvedb. Za slednje morate "
"nastaviti log_output na 'TABLE' in imeti omogočeno ali slow_query_log ali "
"general_log. Vendar pomnite, da general_log ustvari ogromno podatkov in "
"poveča obremenitev strežnika do 15 %."

#: server_status.php:1495
msgid ""
"Unfortunately your Database server does not support logging to table, which "
"is a requirement for analyzing the database logs with phpMyAdmin. Logging to "
"table is supported by MySQL 5.1.6 and onwards. You may still use the server "
"charting features however."
msgstr ""

<<<<<<< HEAD
#: server_status.php:1508
#, fuzzy
=======
#: server_status.php:1507
>>>>>>> ad4b3828
#| msgid "Pause monitor"
msgid "Using the monitor:"
msgstr "Uporaba monitorja:"

<<<<<<< HEAD
#: server_status.php:1510
#, fuzzy
=======
#: server_status.php:1509
>>>>>>> ad4b3828
#| msgid ""
#| "<b>Using the monitor:</b><br/>\n"
#| "        Ok, you are good to go! Once you click 'Start monitor' your "
#| "browser will refresh all displayed charts\n"
#| "        in a regular interval. You may add charts and change the refresh "
#| "rate under 'Settings', or remove any chart\n"
#| "        using the cog icon on each respective chart.\n"
#| "        <p>When you get to see a sudden spike in activity, select the "
#| "relevant time span on any chart by holding down the\n"
#| "        left mouse button and panning over the chart. This will load "
#| "statistics from the logs helping you find what caused the\n"
#| "        activity spike.</p>"
msgid ""
"Ok, you are good to go! Once you click 'Start monitor' your browser will "
"refresh all displayed charts in a regular interval. You may add charts and "
"change the refresh rate under 'Settings', or remove any chart using the cog "
"icon on each respective chart."
msgstr ""
"V redu, pripravljeni ste! Ko kliknete 'Začni nadziranje', se bo vaš "
"brskalnik osvežil in prikazal grafikone v rednih razmikih. Dodajate lahko "
"grafikone in spremenite pogostost osveževanja pod 'Nastavitve' ali pa "
"odstranite kateri koli grafikon s klikom na ikono zobnika ob ustreznem "
"grafikonu."

<<<<<<< HEAD
#: server_status.php:1512
#, fuzzy
=======
#: server_status.php:1511
>>>>>>> ad4b3828
#| msgid ""
#| "<b>Using the monitor:</b><br/>\n"
#| "        Ok, you are good to go! Once you click 'Start monitor' your "
#| "browser will refresh all displayed charts\n"
#| "        in a regular interval. You may add charts and change the refresh "
#| "rate under 'Settings', or remove any chart\n"
#| "        using the cog icon on each respective chart.\n"
#| "        <p>When you get to see a sudden spike in activity, select the "
#| "relevant time span on any chart by holding down the\n"
#| "        left mouse button and panning over the chart. This will load "
#| "statistics from the logs helping you find what caused the\n"
#| "        activity spike.</p>"
msgid ""
"To display queries from the logs, select the relevant time span on any chart "
"by holding down the left mouse button and panning over the chart. Once "
"confirmed, this will load a table of grouped queries, there you may click on "
"any occuring SELECT statements to further analyze them."
msgstr ""
"Za prikaz poizvedb iz dnevnikov izberite ustrezno časovno obdobje na katerem "
"koli grafikonu tako, da pridržite levi miškin gumb in kazalec povlečete čez "
"grafikon. Ko potrdite, bo to naložilo tabelo združenih poizvedb, kjer lahko "
"kliknete na katere koli ponavljajoče stavke SELECT in jih naprej "
"analizirate."

#: server_status.php:1519
msgid "Please note:"
msgstr "Prosimo, pomnite:"

<<<<<<< HEAD
#: server_status.php:1521
#, fuzzy
=======
#: server_status.php:1520
>>>>>>> ad4b3828
#| msgid ""
#| "<b>Please note:</b>\n"
#| "        Enabling the general_log may increase the server load by 5-15%. "
#| "Also be aware that generating statistics from the logs is a\n"
#| "        load intensive task, so it is advisable to select only a small "
#| "time span and to disable the general_log and empty its table once "
#| "monitoring is not required any more.\n"
#| "        "
msgid ""
"Enabling the general_log may increase the server load by 5-15%. Also be "
"aware that generating statistics from the logs is a load intensive task, so "
"it is advisable to select only a small time span and to disable the "
"general_log and empty its table once monitoring is not required any more."
msgstr ""
"Omogočitev general_log lahko poveča obremenitev strežnika za 5–15 %. "
"Zavedajte se tudi, da je ustvarjanje statistik iz dnevnikov zelo "
"obremenjujoče opravilo, zato je priporočljivo, da izberete samo majhen "
"časovni razpon ter onemogočite general_log in počistite njene tabele, ko "
"nadziranja ne potrebujete več.        "

#: server_status.php:1533
#| msgid "Remove chart"
msgid "Preset chart"
msgstr "Prednastavljeni grafikon"

#: server_status.php:1537
msgid "Status variable(s)"
msgstr "Spremenljivke stanja"

#: server_status.php:1539
msgid "Select series:"
msgstr "Izberite serije:"

#: server_status.php:1541
msgid "Commonly monitored"
msgstr "Pogosto nadzirano"

#: server_status.php:1556
msgid "or type variable name:"
msgstr "ali vnesite ime spremenljivke:"

#: server_status.php:1560
msgid "Display as differential value"
msgstr "Prikaži kot vrednost razlike"

#: server_status.php:1562
msgid "Apply a divisor"
msgstr "Uporabi delitelja"

#: server_status.php:1569
msgid "Append unit to data values"
msgstr "Pripni enoto k vrednostim podatkov"

#: server_status.php:1575
msgid "Add this series"
msgstr "Dodaj serijo"

#: server_status.php:1577
msgid "Clear series"
msgstr "Počisti serije"

#: server_status.php:1580
msgid "Series in Chart:"
msgstr "Serije v grafikonu:"

#: server_status.php:1592
msgid "Log statistics"
msgstr "Statistika dnevnikov"

#: server_status.php:1593
msgid "Selected time range:"
msgstr "Izbrano časovno območje:"

#: server_status.php:1598
msgid "Only retrieve SELECT,INSERT,UPDATE and DELETE Statements"
msgstr "Pridobi samo stavke SELECT, INSERT, UPDATE in DELETE"

#: server_status.php:1603
msgid "Remove variable data in INSERT statements for better grouping"
msgstr "Odstrani spremenljive podatke v stavkih INSERT za boljše združevanje"

#: server_status.php:1608
#| msgid ""
#| "<p>Choose from which log you want the statistics to be generated from.</"
#| "p> Results are grouped by query text."
msgid "Choose from which log you want the statistics to be generated from."
msgstr "Izberite dnevnike, iz katerih želite ustvariti statistiko."

#: server_status.php:1610
msgid "Results are grouped by query text."
msgstr "Rezultati so združeni po besedilu poizvedbe."

#: server_status.php:1615
#| msgid "Query type"
msgid "Query analyzer"
msgstr "Analitik poizvedb"

#: server_status.php:1652
#, php-format
msgid "%d second"
msgid_plural "%d seconds"
msgstr[0] "%d sekunda"
msgstr[1] "%d sekundi"
msgstr[2] "%d sekunde"
msgstr[3] "%d sekund"

#: server_status.php:1654
#, php-format
msgid "%d minute"
msgid_plural "%d minutes"
msgstr[0] "%d minuta"
msgstr[1] "%d minuti"
msgstr[2] "%d minute"
msgstr[3] "%d minut"

#: server_synchronize.php:92
msgid "Could not connect to the source"
msgstr "Ne morem se povezati z virom"

#: server_synchronize.php:95
msgid "Could not connect to the target"
msgstr "Ne morem se povezati s ciljem"

#: server_synchronize.php:120 server_synchronize.php:123 tbl_create.php:50
#: tbl_get_field.php:19
#, php-format
msgid "'%s' database does not exist."
msgstr "Podatkovna zbirka '%s' ne obstaja."

#: server_synchronize.php:262
msgid "Structure Synchronization"
msgstr "Sinhronizacija strukture"

#: server_synchronize.php:266
msgid "Data Synchronization"
msgstr "Sinhronizacija podatkov"

#: server_synchronize.php:366 server_synchronize.php:772
msgid "not present"
msgstr "ni prisotno"

#: server_synchronize.php:400 server_synchronize.php:827
msgid "Structure Difference"
msgstr "Razlika zgradbe"

#: server_synchronize.php:401 server_synchronize.php:828
msgid "Data Difference"
msgstr "Razlika podatkov"

#: server_synchronize.php:406 server_synchronize.php:833
msgid "Add column(s)"
msgstr "Dodaj stolpec(-ce)"

#: server_synchronize.php:407 server_synchronize.php:834
msgid "Remove column(s)"
msgstr "Odstrani stolpec(-ce)"

#: server_synchronize.php:408 server_synchronize.php:835
msgid "Alter column(s)"
msgstr "Spremeni stolpec(-ce)"

#: server_synchronize.php:409 server_synchronize.php:836
msgid "Remove index(s)"
msgstr "Odstrani indeks(e)"

#: server_synchronize.php:410 server_synchronize.php:837
msgid "Apply index(s)"
msgstr "Uveljavi indeks(e)"

#: server_synchronize.php:411 server_synchronize.php:838
msgid "Update row(s)"
msgstr "Posodobi vrstico(-e)"

#: server_synchronize.php:412 server_synchronize.php:839
msgid "Insert row(s)"
msgstr "Vstavi vrstico(-e)"

#: server_synchronize.php:422 server_synchronize.php:850
msgid "Would you like to delete all the previous rows from target tables?"
msgstr "Ali želite izbrisati vse prejšnje vrstice iz ciljnih tabel?"

#: server_synchronize.php:425 server_synchronize.php:854
msgid "Apply Selected Changes"
msgstr "Uporabi izbrane spremembe"

#: server_synchronize.php:427 server_synchronize.php:856
msgid "Synchronize Databases"
msgstr "Sinhroniziraj zbirke podatkov"

#: server_synchronize.php:440
msgid "Selected target tables have been synchronized with source tables."
msgstr "Izbrane ciljne tabele so bile sinhronizirane z izvornimi tabelami."

#: server_synchronize.php:902
msgid "Target database has been synchronized with source database"
msgstr ""
"Ciljna zbirka podatkov je bila sinhronizirana z izvorno zbirko podatkov"

#: server_synchronize.php:951
#| msgid "Issued queries"
msgid "Executed queries"
msgstr "Izvedene poizvedbe"

#: server_synchronize.php:1076
msgid "Enter manually"
msgstr "Vnesite ročno"

#: server_synchronize.php:1084
msgid "Current connection"
msgstr "Trenutna povezava"

#: server_synchronize.php:1113
#, php-format
msgid "Configuration: %s"
msgstr "Konfiguracija: %s"

#: server_synchronize.php:1128
msgid "Socket"
msgstr "Vtičnica"

#: server_synchronize.php:1174
msgid ""
"Target database will be completely synchronized with source database. Source "
"database will remain unchanged."
msgstr ""
"Ciljna podatkovna zbirka bo popolnoma sinhronizirana z izvorno podatkovno "
"zbirko. Izvorna podatkovna zbirka bo ostala nespremenjena."

#: server_variables.php:65
msgid "Setting variable failed"
msgstr "Nastavljanje spremenljivke je spodletelo"

#: server_variables.php:84
msgid "Server variables and settings"
msgstr "Spremenljivke in nastavitve strežnika"

#: server_variables.php:111 server_variables.php:137
msgid "Session value"
msgstr "Vrednost seje"

#: server_variables.php:111
msgid "Global value"
msgstr "Skupna vrednost"

#: setup/frames/config.inc.php:38 setup/frames/index.inc.php:226
msgid "Download"
msgstr "Prenesi"

#: setup/frames/index.inc.php:49
msgid "Cannot load or save configuration"
msgstr "Ne morem naložiti ali shraniti konfiguracije"

#: setup/frames/index.inc.php:50
msgid ""
"Please create web server writable folder [em]config[/em] in phpMyAdmin top "
"level directory as described in [a@Documentation.html#setup_script]"
"documentation[/a]. Otherwise you will be only able to download or display it."
msgstr ""
"Prosimo, na spletnem strežniku ustvarite zapisljivo mapo [em]config[/em] v "
"najvišjem nivoju mape phpMyAdmina, kot opisuje [a@Documentation."
"html#setup_script]dokumentacija[/a]. V naprotnem primeru jo boste lahko samo "
"prenesli ali jo prikazali."

#: setup/frames/index.inc.php:57
msgid ""
"You are not using a secure connection; all data (including potentially "
"sensitive information, like passwords) is transferred unencrypted!"
msgstr ""
"Ne uporabljate varne povezave; vsi podatki (vključno z morebitnimi "
"občutljivimi informacijami, kot so gesla) se prenašajo nešifrirani!"

#: setup/frames/index.inc.php:61
#, php-format
msgid ""
"If your server is also configured to accept HTTPS requests follow [a@%s]this "
"link[/a] to use a secure connection."
msgstr ""
"Če je vaš strežnik nastavljen za sprejemanje zahtev HTTPS, sledite [a@%s]tej "
"povezavi[/a] za uporabo varne povezave."

#: setup/frames/index.inc.php:65
msgid "Insecure connection"
msgstr "Nezavarovana povezava"

#: setup/frames/index.inc.php:93
msgid "Configuration saved."
msgstr "Konfiguracija je shranjena."

#: setup/frames/index.inc.php:94
msgid ""
"Configuration saved to file config/config.inc.php in phpMyAdmin top level "
"directory, copy it to top level one and delete directory config to use it."
msgstr ""
"Konfiguracija je shranjena v datoteko config/config.inc.php v vrhnji mapi "
"phpMyAdmin; skopirajte jo v vrhnjo mapo in izbrišite mapo config, če jo "
"želite uporabiti."

#: setup/frames/index.inc.php:101 setup/frames/menu.inc.php:15
msgid "Overview"
msgstr "Pregled"

#: setup/frames/index.inc.php:109
msgid "Show hidden messages (#MSG_COUNT)"
msgstr "Prikaži skrita sporočila (#MSG_COUNT)"

#: setup/frames/index.inc.php:149
msgid "There are no configured servers"
msgstr "Ni konfiguriranih strežnikov"

#: setup/frames/index.inc.php:157
msgid "New server"
msgstr "Nov strežnik"

#: setup/frames/index.inc.php:186
msgid "Default language"
msgstr "Privzet jezik"

#: setup/frames/index.inc.php:196
msgid "let the user choose"
msgstr "naj uporabnik izbere"

#: setup/frames/index.inc.php:207
msgid "- none -"
msgstr "- noben -"

#: setup/frames/index.inc.php:210
msgid "Default server"
msgstr "Privzet strežnik"

#: setup/frames/index.inc.php:220
msgid "End of line"
msgstr "Konec vrstice"

#: setup/frames/index.inc.php:225
msgid "Display"
msgstr "Prikaži"

#: setup/frames/index.inc.php:229
msgid "Load"
msgstr "Naloži"

#: setup/frames/index.inc.php:240
msgid "phpMyAdmin homepage"
msgstr "Domača stran phpMyAdmin"

#: setup/frames/index.inc.php:241
msgid "Donate"
msgstr "Daruj"

#: setup/frames/servers.inc.php:28
msgid "Edit server"
msgstr "Uredi strežnik"

#: setup/frames/servers.inc.php:37
msgid "Add a new server"
msgstr "Dodaj nov strežnik"

#: setup/lib/form_processing.lib.php:43
msgid "Warning"
msgstr "Opozorilo"

#: setup/lib/form_processing.lib.php:44
msgid "Submitted form contains errors"
msgstr "Poslan obrazec vsebuje napake"

#: setup/lib/form_processing.lib.php:45
msgid "Try to revert erroneous fields to their default values"
msgstr "Poskusi povrniti zmotna polja na njihove privzete vrednosti"

#: setup/lib/form_processing.lib.php:48
msgid "Ignore errors"
msgstr "Prezri napake"

#: setup/lib/form_processing.lib.php:50
msgid "Show form"
msgstr "Pokaži obrazec"

#: setup/lib/index.lib.php:122
msgid ""
"Neither URL wrapper nor CURL is available. Version check is not possible."
msgstr "Na voljo ni ne vmesnik URL ne CURL. Preverjanje različice ni mogoče."

#: setup/lib/index.lib.php:132
msgid ""
"Reading of version failed. Maybe you're offline or the upgrade server does "
"not respond."
msgstr ""
"Branje različice je spodletelo. Morda niste povezani v internet ali pa se "
"posodobitveni strežnik ne odziva."

#: setup/lib/index.lib.php:152
msgid "Got invalid version string from server"
msgstr "Od strežnika sem dobil neveljavno besedilo različice"

#: setup/lib/index.lib.php:162
msgid "Unparsable version string"
msgstr "Nerazčlenljivo besedilo različice"

#: setup/lib/index.lib.php:180
#, php-format
msgid ""
"You are using Git version, run [kbd]git pull[/kbd] :-)[br]The latest stable "
"version is %s, released on %s."
msgstr ""
"Uporabljate nadležno različico, zaženite [kbd]tecnoba odstrani[/kbd] :-)[br]"
"Najnovejša stabilna različica je %s, izdana %s."

#: setup/lib/index.lib.php:186
msgid "No newer stable version is available"
msgstr "Na voljo ni novejše stabilne različice"

#: setup/lib/index.lib.php:274
#, php-format
msgid ""
"This %soption%s should be disabled as it allows attackers to bruteforce "
"login to any MySQL server. If you feel this is necessary, use %strusted "
"proxies list%s. However, IP-based protection may not be reliable if your IP "
"belongs to an ISP where thousands of users, including you, are connected to."
msgstr ""
"Ta %smožnost%s naj bo onemogočena, saj omogoča napadalcem, da se z načinom "
"bruteforce prijavijo v kateri koli strežnik MySQL. Če menite, da je to "
"potrebno, uporabite %sseznam zaupanih proxyjev%s. Kakor koli, zaščita "
"temelječa na IP ni zanesljiva, če vaš IP pripada ISP-ju, na katerega je "
"povezanih tisoče uporabnikov, vključno z vami."

#: setup/lib/index.lib.php:276
msgid ""
"You didn't have blowfish secret set and have enabled cookie authentication, "
"so a key was automatically generated for you. It is used to encrypt cookies; "
"you don't need to remember it."
msgstr ""
"Ker niste določili skrivnega gesla (blowfish) in imate omogočeno overovitev "
"s piškotki, je bil ključ za vas samodejno ustvarjen. Uporablja se pri "
"šifriranju piškotkov; ne rabite si ga zapomniti."

#: setup/lib/index.lib.php:277
#, php-format
msgid ""
"%sBzip2 compression and decompression%s requires functions (%s) which are "
"unavailable on this system."
msgstr ""
"%sStiskanje in razširjanje Bzip2%s potrebuje funkcije (%s), ki na tem "
"sistemu niso na voljo."

#: setup/lib/index.lib.php:279
msgid ""
"This value should be double checked to ensure that this directory is neither "
"world accessible nor readable or writable by other users on your server."
msgstr ""
"Ta vrednost naj bo ponovno preverjena, za zagotovitev, da ta mapa ni "
"dostopna ne svetu ne na voljo za branje ali pisanje drugim uporabnikom na "
"vašem strežniku."

#: setup/lib/index.lib.php:280
#, php-format
msgid "This %soption%s should be enabled if your web server supports it."
msgstr "Ta %smožnost%s naj bo omogočena, če jo vaš spletni strežnik podpira."

#: setup/lib/index.lib.php:282
#, php-format
msgid ""
"%sGZip compression and decompression%s requires functions (%s) which are "
"unavailable on this system."
msgstr ""
"%sStiskanje in razširjanje GZip%s zahteva funkcije (%s), ki na tem sistemu "
"niso na voljo."

#: setup/lib/index.lib.php:284
#, php-format
msgid ""
"%sLogin cookie validity%s greater than 1440 seconds may cause random session "
"invalidation if %ssession.gc_maxlifetime%s is lower than its value "
"(currently %d)."
msgstr ""
"%sVeljavnost prijavnega piškotka%s večja od 1440 sekund lahko povzroči "
"naključno razvrednotenje seje, če je %ssession.gc_maxlifetime%s nižji od "
"njegove vrednosti (trenutno %d)."

#: setup/lib/index.lib.php:286
#, php-format
msgid ""
"%sLogin cookie validity%s should be set to 1800 seconds (30 minutes) at "
"most. Values larger than 1800 may pose a security risk such as impersonation."
msgstr ""
"%sVeljavnost prijavnega piškotka%s naj bo nastavljena na največ 1800 sekund "
"(30 minut). Vrednosti večje od 1800 lahko predstavljajo varnostno tveganje, "
"kot je pretvarjanje za drugo osebo."

#: setup/lib/index.lib.php:288
#, php-format
msgid ""
"If using cookie authentication and %sLogin cookie store%s is not 0, %sLogin "
"cookie validity%s must be set to a value less or equal to it."
msgstr ""
"Če uporabljate overovitev piškotkov in %sShranjevanje prijavnih piškotkov%s "
"ni 0, mora biti %sVeljavnost prijavnega piškotka%s določena na manjšo ali "
"enako vrednost."

#: setup/lib/index.lib.php:290
#, php-format
msgid ""
"If you feel this is necessary, use additional protection settings - %shost "
"authentication%s settings and %strusted proxies list%s. However, IP-based "
"protection may not be reliable if your IP belongs to an ISP where thousands "
"of users, including you, are connected to."
msgstr ""
"Če menite, da je to potrebno, uporabite dodatne nastavitve zaščite – "
"nastavitve %soverovitve gostitelja%s in %sseznam zaupanih proxyjev%s. Kakor "
"koli, zaščita temelječa na IP ni zanesljiva, če vaš IP pripada ISP-ju, na "
"katerega je povezanih tisoče uporabnikov, vključno z vami."

#: setup/lib/index.lib.php:292
#, php-format
msgid ""
"You set the [kbd]config[/kbd] authentication type and included username and "
"password for auto-login, which is not a desirable option for live hosts. "
"Anyone who knows or guesses your phpMyAdmin URL can directly access your "
"phpMyAdmin panel. Set %sauthentication type%s to [kbd]cookie[/kbd] or [kbd]"
"http[/kbd]."
msgstr ""
"Nastavili ste vrsto overovitve [kbd]config[/kbd] in vključili uporabniško "
"ime in geslo za samodejno prijavo, kar ni zaželena možnost za gostitelje "
"aktivnih strani. Vsakdo, ki ve ali ugane vaš URL phpMyAdmina, lahko "
"neposredno dostopa do vaše plošče phpMyAdmin. Nastavite %svrsto overovitve%s "
"na [kbd]cookie[/kbd] ali [kbd]http[/kbd]."

#: setup/lib/index.lib.php:294
#, php-format
msgid ""
"%sZip compression%s requires functions (%s) which are unavailable on this "
"system."
msgstr ""
"%sStiskanje Zip%s zahteva funkcije (%s), ki na tem sistemu niso na voljo."

#: setup/lib/index.lib.php:296
#, php-format
msgid ""
"%sZip decompression%s requires functions (%s) which are unavailable on this "
"system."
msgstr ""
"%sRazširjanje Zip%s zahteva funkcije (%s), ki na tem sistemu niso na voljo."

#: setup/lib/index.lib.php:323
msgid "You should use SSL connections if your web server supports it."
msgstr "Uporabite povezave SSL, če jih vaš spletni strežnik podpira."

#: setup/lib/index.lib.php:336
msgid "You should use mysqli for performance reasons."
msgstr "Zaradi zmogljivostnih razlogov uporabljajte mysqli."

#: setup/lib/index.lib.php:367
msgid "You allow for connecting to the server without a password."
msgstr "Dovoljujete povezavo s strežnikom brez gesla."

#: setup/lib/index.lib.php:389
msgid "Key is too short, it should have at least 8 characters."
msgstr "Ključ je prekratek, ima naj vsaj 8 znakov."

#: setup/lib/index.lib.php:396
msgid "Key should contain letters, numbers [em]and[/em] special characters."
msgstr "Ključ naj vsebuje črke, številke [em]in[/em] posebne znake."

#: sql.php:203
#, php-format
msgid "Using bookmark \"%s\" as default browse query."
msgstr "Uporaba zaznamka \"%s\" kot privzeto poizvedbo med brskanjem."

#: sql.php:675 tbl_replace.php:369
#, php-format
msgid "Inserted row id: %1$d"
msgstr "Id vstavljene vrstice: %1$d"

#: sql.php:692
msgid "Showing as PHP code"
msgstr "Prikazovanje kot koda PHP"

#: sql.php:695 tbl_replace.php:343
msgid "Showing SQL query"
msgstr "Prikazovanje poizvedbe SQL"

#: sql.php:697
msgid "Validated SQL"
msgstr "Preverjen SQL"

#: sql.php:918
#, php-format
msgid "Problems with indexes of table `%s`"
msgstr "Težave z indeksi tabele `%s`"

#: sql.php:949
msgid "Label"
msgstr "Oznaka"

#: tbl_addfield.php:185 tbl_alter.php:99 tbl_indexes.php:98
#, php-format
msgid "Table %1$s has been altered successfully"
msgstr "Tabela %1$s je bila uspešno spremenjena"

#: tbl_change.php:683
msgid "Because of its length,<br /> this column might not be editable"
msgstr "Zaradi njegove dolžine<br /> stolpca morda ne bo mogoče urejati "

#: tbl_change.php:800
msgid "Remove BLOB Repository Reference"
msgstr "Odstrani sklic shrambe BLOB"

#: tbl_change.php:806
msgid "Binary - do not edit"
msgstr "Dvojiško - ne urejaj"

#: tbl_change.php:854
msgid "Upload to BLOB repository"
msgstr "Naloži v shrambo BLOB"

#: tbl_change.php:983
msgid "Insert as new row"
msgstr "Vstavi kot novo vrstico"

#: tbl_change.php:984
msgid "Insert as new row and ignore errors"
msgstr "Vstavi kot novo vrstico in presliši napake"

#: tbl_change.php:985
msgid "Show insert query"
msgstr "Prikaži poizvedbo insert"

#: tbl_change.php:996
msgid "and then"
msgstr "in potem"

#: tbl_change.php:1000
msgid "Go back to previous page"
msgstr "Nazaj na prejšnjo stran"

#: tbl_change.php:1001
msgid "Insert another new row"
msgstr "Vstavi še eno novo vrstico"

#: tbl_change.php:1005
msgid "Go back to this page"
msgstr "Pojdi nazaj na stran"

#: tbl_change.php:1013
msgid "Edit next row"
msgstr "Uredi naslednjo vrstico"

#: tbl_change.php:1024
msgid ""
"Use TAB key to move from value to value, or CTRL+arrows to move anywhere"
msgstr ""
"Uporabite tipko TAB za premik od vrednosti do vrednosti ali CTRL+puščice za "
"premik kamor koli"

#: tbl_change.php:1062
#, php-format
msgid "Continue insertion with %s rows"
msgstr "Nadaljuj vstavljanje z %s vrsticami"

#: tbl_chart.php:88
msgid "Bar"
msgstr "Stolpični"

#: tbl_chart.php:90
msgid "Line"
msgstr "Črtni"

#: tbl_chart.php:91
msgid "Spline"
msgstr "Zlepek"

#: tbl_chart.php:92
msgid "Pie"
msgstr "Tortni"

#: tbl_chart.php:94
msgid "Stacked"
msgstr "Zloženi"

#: tbl_chart.php:97
msgid "Chart title"
msgstr "Naslov grafikona"

#: tbl_chart.php:103
msgid "X-Axis:"
msgstr "Os x:"

#: tbl_chart.php:117
msgid "Series:"
msgstr "Serije:"

#: tbl_chart.php:119
msgid "The remaining columns"
msgstr "Preostali stolpci"

#: tbl_chart.php:132
msgid "X-Axis label:"
msgstr "Oznaka osi x:"

#: tbl_chart.php:133
msgid "X Values"
msgstr "Vrednosti x"

#: tbl_chart.php:134
msgid "Y-Axis label:"
msgstr "Oznaka osi y:"

#: tbl_chart.php:134
msgid "Y Values"
msgstr "Vrednosti y"

#: tbl_create.php:30
#, php-format
msgid "Table %s already exists!"
msgstr "Tabela %s že obstaja!"

#: tbl_create.php:216
#, php-format
msgid "Table %1$s has been created."
msgstr "Tabela %1$s je ustvarjena."

#: tbl_export.php:24
msgid "View dump (schema) of table"
msgstr "Preglej povzetek stanja tabele"

#: tbl_gis_visualization.php:111
msgid "Display GIS Visualization"
msgstr "Prikaži predstavitev GIS"

#: tbl_gis_visualization.php:157
msgid "Width"
msgstr "Širina"

#: tbl_gis_visualization.php:161
msgid "Height"
msgstr "Višina"

#: tbl_gis_visualization.php:165
msgid "Label column"
msgstr "Stolpec oznak"

#: tbl_gis_visualization.php:167
msgid "-- None --"
msgstr "-- Noben --"

#: tbl_gis_visualization.php:180
msgid "Spatial column"
msgstr "Prostorski stolpec"

#: tbl_gis_visualization.php:201
msgid "Use OpenStreetMaps as Base Layer"
msgstr "Uporabi OpenStreetMaps kot osnovni sloj"

#: tbl_gis_visualization.php:204
msgid "Redraw"
msgstr "Ponovno nariši"

#: tbl_gis_visualization.php:206
msgid "Save to file"
msgstr "Shrani kot datoteko"

#: tbl_gis_visualization.php:207
msgid "File name"
msgstr "Ime datoteke"

#: tbl_indexes.php:66
msgid "The name of the primary key must be \"PRIMARY\"!"
msgstr "Ime primarnega ključa mora biti \"PRIMARY\"!"

#: tbl_indexes.php:75
msgid "Can't rename index to PRIMARY!"
msgstr "Indeksa ni mogoče preimenovati v PRIMARY!"

#: tbl_indexes.php:91
msgid "No index parts defined!"
msgstr "Ni definiranega dela indeksa!"

#: tbl_indexes.php:169
msgid "Create a new index"
msgstr "Ustvari nov indeks"

#: tbl_indexes.php:171
msgid "Modify an index"
msgstr "Spremeni indeks"

#: tbl_indexes.php:176
msgid ""
"(\"PRIMARY\" <b>must</b> be the name of and <b>only of</b> a primary key!)"
msgstr "(\"PRIMARY\" <b>mora</b> biti ime <b>samo</b> primarnega ključa!)"

#: tbl_indexes.php:179
msgid "Index name:"
msgstr "Ime indeksa:"

#: tbl_indexes.php:185
msgid "Index type:"
msgstr "Vrsta indeksa:"

#: tbl_indexes.php:265
#, php-format
msgid "Add to index &nbsp;%s&nbsp;column(s)"
msgstr "Dodaj indeksu &nbsp;%s&nbsp;stolpec(ce)"

#: tbl_indexes.php:270 tbl_structure.php:696
msgid "Column count has to be larger than zero."
msgstr "Število stolpcev mora biti večje od nič."

#: tbl_move_copy.php:44
msgid "Can't move table to same one!"
msgstr "Tabele ni mogoče premakniti same vase!"

#: tbl_move_copy.php:46
msgid "Can't copy table to same one!"
msgstr "Tabele ni mogoče kopirati same vase!"

#: tbl_move_copy.php:54
#, php-format
msgid "Table %s has been moved to %s."
msgstr "Tabela %s je bila premaknjena v %s."

#: tbl_move_copy.php:56
#, php-format
msgid "Table %s has been copied to %s."
msgstr "Tabela %s je skopirana v %s."

#: tbl_move_copy.php:81
msgid "The table name is empty!"
msgstr "Ime tabele je prazno!"

#: tbl_operations.php:268
msgid "Alter table order by"
msgstr "Spremeni vrstni red prikaza tabele za"

#: tbl_operations.php:277
msgid "(singly)"
msgstr "(posamezno)"

#: tbl_operations.php:297
msgid "Move table to (database<b>.</b>table):"
msgstr "Premakni tabelo v (podatkovna_zbirka<b>.</b>tabela):"

#: tbl_operations.php:355
msgid "Table options"
msgstr "Možnosti tabele"

#: tbl_operations.php:359
msgid "Rename table to"
msgstr "Preimenuj tabelo v"

#: tbl_operations.php:535
msgid "Copy table to (database<b>.</b>table):"
msgstr "Kopiraj tabelo v (podatkovna_zbirka<b>.</b>tabela):"

#: tbl_operations.php:582
msgid "Switch to copied table"
msgstr "Preklopi na kopirano tabelo"

#: tbl_operations.php:594
msgid "Table maintenance"
msgstr "Vzdrževanje tabele"

#: tbl_operations.php:618
msgid "Defragment table"
msgstr "Defragmentiraj tabelo"

#: tbl_operations.php:666
#, php-format
msgid "Table %s has been flushed"
msgstr "Tabela %s je osvežena"

#: tbl_operations.php:672
msgid "Flush the table (FLUSH)"
msgstr "Počisti tabelo (FLUSH)"

#: tbl_operations.php:681
msgid "Delete data or table"
msgstr "Izbriši podatke ali tabelo"

#: tbl_operations.php:696
msgid "Empty the table (TRUNCATE)"
msgstr "Izprazni tabelo (TRUNCATE)"

#: tbl_operations.php:716
msgid "Delete the table (DROP)"
msgstr "Izbriši tabelo (DROP)"

#: tbl_operations.php:737
msgid "Partition maintenance"
msgstr "Vzdrževanje particij"

#: tbl_operations.php:745
#, php-format
msgid "Partition %s"
msgstr "Particija %s"

#: tbl_operations.php:748
msgid "Analyze"
msgstr "Analiziraj"

#: tbl_operations.php:749
msgid "Check"
msgstr "Označi"

#: tbl_operations.php:750
msgid "Optimize"
msgstr "Optimiraj"

#: tbl_operations.php:751
msgid "Rebuild"
msgstr "Ponovno sestavi"

#: tbl_operations.php:752
msgid "Repair"
msgstr "Popravi"

#: tbl_operations.php:764
msgid "Remove partitioning"
msgstr "Odstrani particioniranje"

#: tbl_operations.php:790
msgid "Check referential integrity:"
msgstr "Preveri referenčno integriteto:"

#: tbl_printview.php:72
msgid "Show tables"
msgstr "Pokaži tabele"

#: tbl_printview.php:274 tbl_structure.php:758
msgid "Space usage"
msgstr "Poraba prostora"

#: tbl_printview.php:278 tbl_structure.php:762
msgid "Usage"
msgstr "Uporaba"

#: tbl_printview.php:305 tbl_structure.php:789
msgid "Effective"
msgstr "Učinkovito"

#: tbl_printview.php:330 tbl_structure.php:824
msgid "Row Statistics"
msgstr "Statistika vrstic"

#: tbl_printview.php:344 tbl_structure.php:839
msgid "static"
msgstr "statično"

#: tbl_printview.php:346 tbl_structure.php:841
msgid "dynamic"
msgstr "dinamično"

#: tbl_printview.php:368 tbl_structure.php:884
msgid "Row length"
msgstr "Dolžina vrstice"

#: tbl_printview.php:378 tbl_structure.php:892
msgid "Row size"
msgstr "Velikost vrstice"

#: tbl_printview.php:388 tbl_structure.php:900
msgid "Next autoindex"
msgstr "Naslednji samodejni indeks"

#: tbl_relation.php:276
#, php-format
msgid "Error creating foreign key on %1$s (check data types)"
msgstr ""
"Napaka pri ustvarjanju tujega ključa na %1$s (preverite podatkovne vrste)"

#: tbl_relation.php:402
msgid "Internal relation"
msgstr "Notranja relacija"

#: tbl_relation.php:404
msgid ""
"An internal relation is not necessary when a corresponding FOREIGN KEY "
"relation exists."
msgstr "Notranja relacija ni nujna, ko obstaja ustrezna relacija FOREIGN KEY."

#: tbl_relation.php:410
msgid "Foreign key constraint"
msgstr "Omejitev tujih ključev"

#: tbl_select.php:83
msgid "Do a \"query by example\" (wildcard: \"%\")"
msgstr "Izvedi \"query by example\" (nadomestni znak: \"%\")"

#: tbl_select.php:155
msgid "Select columns (at least one):"
msgstr "Izberite stolpce (vsaj enega):"

#: tbl_select.php:173
msgid "Add search conditions (body of the \"where\" clause):"
msgstr "Dodaj iskalne pogoje (telo \"where\" stavka):"

#: tbl_select.php:180
msgid "Number of rows per page"
msgstr "Število vrstic na stran"

#: tbl_select.php:186
msgid "Display order:"
msgstr "Vrstni red prikaza:"

#: tbl_structure.php:156 tbl_structure.php:161 tbl_structure.php:578
msgid "Spatial"
msgstr "Prostorsko"

#: tbl_structure.php:163 tbl_structure.php:167
msgid "Browse distinct values"
msgstr "Prebrskaj različne vrednosti"

#: tbl_structure.php:168 tbl_structure.php:169
msgid "Add primary key"
msgstr "Dodaj primarni ključ"

#: tbl_structure.php:170 tbl_structure.php:171
msgid "Add index"
msgstr "Dodaj indeks"

#: tbl_structure.php:172 tbl_structure.php:173
msgid "Add unique index"
msgstr "Dodaj izvirno vrednost"

#: tbl_structure.php:174 tbl_structure.php:175
msgid "Add SPATIAL index"
msgstr "Dodaj indeks SPATIAL"

#: tbl_structure.php:176 tbl_structure.php:177
msgid "Add FULLTEXT index"
msgstr "Dodaj indeks FULLTEXT"

#: tbl_structure.php:358
msgctxt "None for default"
msgid "None"
msgstr "Brez"

#: tbl_structure.php:371
#, php-format
msgid "Column %s has been dropped"
msgstr "Stolpec %s je zavržen"

#: tbl_structure.php:382 tbl_structure.php:476
#, php-format
msgid "A primary key has been added on %s"
msgstr "Na %s je dodan primarni ključ"

#: tbl_structure.php:397 tbl_structure.php:412 tbl_structure.php:432
#: tbl_structure.php:447 tbl_structure.php:489 tbl_structure.php:502
#: tbl_structure.php:515 tbl_structure.php:528
#, php-format
msgid "An index has been added on %s"
msgstr "Na %s je dodan indeks"

#: tbl_structure.php:464
msgid "Show more actions"
msgstr "Prikaži več dejanj"

#: tbl_structure.php:603
#| msgid "Print view"
msgid "Edit view"
msgstr "Urejevalni pogled"

#: tbl_structure.php:620
msgid "Relation view"
msgstr "Pogled relacij"

#: tbl_structure.php:626
msgid "Propose table structure"
msgstr "Predlagaj strukturo tabele"

#: tbl_structure.php:645
msgid "Add column"
msgstr "Dodaj stolpec"

#: tbl_structure.php:659
msgid "At End of Table"
msgstr "Na koncu tabele"

#: tbl_structure.php:660
msgid "At Beginning of Table"
msgstr "Na začetku tabele"

#: tbl_structure.php:661
#, php-format
msgid "After %s"
msgstr "Po %s"

#: tbl_structure.php:701
#, php-format
msgid "Create an index on &nbsp;%s&nbsp;columns"
msgstr "Ustvari indeks na &nbsp;%s&nbsp;stolpcih"

#: tbl_structure.php:855
msgid "partitioned"
msgstr "po particijah"

#: tbl_tracking.php:109
#, php-format
msgid "Tracking report for table `%s`"
msgstr "Poročilo sledenja za tabelo `%s`"

#: tbl_tracking.php:173
#, php-format
msgid "Version %s is created, tracking for %s.%s is activated."
msgstr "Različica %s je ustvarjena, sledenje %s.%s je aktivirano."

#: tbl_tracking.php:181
#, php-format
msgid "Tracking for %s.%s , version %s is deactivated."
msgstr "Sledenje %s.%s, različice %s je dezaktivirano."

#: tbl_tracking.php:189
#, php-format
msgid "Tracking for %s.%s , version %s is activated."
msgstr "Sledenje %s.%s, različice %s je aktivirano."

#: tbl_tracking.php:199
msgid "SQL statements executed."
msgstr "Stavki SQL so izvedeni."

#: tbl_tracking.php:205
msgid ""
"You can execute the dump by creating and using a temporary database. Please "
"ensure that you have the privileges to do so."
msgstr ""
"Odložene podatke lahko izvedete z ustvarjanjem in uporabo začasne zbirke "
"podatkov. Prosimo, prepričajte se, da imate privilegije za ta dejanja."

#: tbl_tracking.php:206
msgid "Comment out these two lines if you do not need them."
msgstr "Če teh dveh vrstic ne potrebujete, ju dajte v komentar."

#: tbl_tracking.php:215
msgid "SQL statements exported. Please copy the dump or execute it."
msgstr ""
"Stavki SQL so bili izvoženi. Prosimo, skopirajte odložene podatke ali jih "
"izvršite."

#: tbl_tracking.php:246
#, php-format
msgid "Version %s snapshot (SQL code)"
msgstr "Različica posnetka %s (koda SQL)"

#: tbl_tracking.php:373
msgid "Tracking data definition successfully deleted"
msgstr "Opredelitev sledenja podatkom je uspešno izbrisana"

#: tbl_tracking.php:375 tbl_tracking.php:392
msgid "Query error"
msgstr "Napaka poizvedbe"

#: tbl_tracking.php:390
msgid "Tracking data manipulation successfully deleted"
msgstr "Stavek upravljanja s podatki je uspešno izbrisan"

#: tbl_tracking.php:402
msgid "Tracking statements"
msgstr "Sledenje stavkom"

#: tbl_tracking.php:418 tbl_tracking.php:546
#, php-format
msgid "Show %s with dates from %s to %s by user %s %s"
msgstr "Prikaži %s z datumi od %s do %s uporabnika %s %s"

#: tbl_tracking.php:423
msgid "Delete tracking data row from report"
msgstr "Izbriši vrstico podatkov sledenja iz poročila"

#: tbl_tracking.php:434
msgid "No data"
msgstr "Brez podatkov"

#: tbl_tracking.php:444 tbl_tracking.php:501
msgid "Date"
msgstr "Datum"

#: tbl_tracking.php:446
msgid "Data definition statement"
msgstr "Stavek opredeljevanja podatkov"

#: tbl_tracking.php:503
msgid "Data manipulation statement"
msgstr "Stavek upravljanja s podatki"

#: tbl_tracking.php:549
msgid "SQL dump (file download)"
msgstr "Odložen SQL (prenos datoteke)"

#: tbl_tracking.php:550
msgid "SQL dump"
msgstr "Odložen SQL"

#: tbl_tracking.php:551
msgid "This option will replace your table and contained data."
msgstr "Ta možnost bo zamenjala vašo tabelo in vsebovane podatke."

#: tbl_tracking.php:551
msgid "SQL execution"
msgstr "Izvršitev SQL"

#: tbl_tracking.php:563
#, php-format
msgid "Export as %s"
msgstr "Izvozi kot %s"

#: tbl_tracking.php:603
msgid "Show versions"
msgstr "Prikaži različice"

#: tbl_tracking.php:635
msgid "Version"
msgstr "Različica"

#: tbl_tracking.php:683
#, php-format
msgid "Deactivate tracking for %s.%s"
msgstr "Dezaktiviraj sledenje za %s.%s"

#: tbl_tracking.php:685
msgid "Deactivate now"
msgstr "Dezaktiviraj zdaj"

#: tbl_tracking.php:696
#, php-format
msgid "Activate tracking for %s.%s"
msgstr "Aktiviraj sledenje %s.%s"

#: tbl_tracking.php:698
msgid "Activate now"
msgstr "Aktiviraj zdaj"

#: tbl_tracking.php:711
#, php-format
msgid "Create version %s of %s.%s"
msgstr "Ustvari različico %s tabele %s.%s"

#: tbl_tracking.php:715
msgid "Track these data definition statements:"
msgstr "Sledi tem stavkom opredeljevanja podatkov:"

#: tbl_tracking.php:723
msgid "Track these data manipulation statements:"
msgstr "Sledi tem stavkom upravljanja s podatki:"

#: tbl_tracking.php:731
msgid "Create version"
msgstr "Ustvari različico"

#: tbl_zoom_select.php:140
#| msgid "Do a \"query by example\" (wildcard: \"%\")"
msgid "Do a \"query by example\" (wildcard: \"%\") for two different columns"
msgstr ""
"Izvedi \"query by example\" (nadomestni znak: \"%\") za dva različna stolpca"

#: tbl_zoom_select.php:151
#| msgid "Hide search criteria"
msgid "Additional search criteria"
msgstr "Dodatni iskalni pogoji"

#: tbl_zoom_select.php:281
#| msgid "Label"
msgid "Data Label"
msgstr "Podatkovna oznaka"

#: tbl_zoom_select.php:297
#| msgid "Maximum number of rows to display"
msgid "Maximum rows to plot"
msgstr "Največje število vrstic za izris"

#: tbl_zoom_select.php:388
msgid "Browse/Edit the points"
msgstr "Prebrskaj/Uredi točke"

#: tbl_zoom_select.php:394
#| msgid "Control user"
msgid "How to use"
msgstr "Kako uporabljati"

#: themes.php:28
msgid "Get more themes!"
msgstr "Dobi več preoblek!"

#: transformation_overview.php:24
msgid "Available MIME types"
msgstr "Razpoložljive vrste MIME"

#: transformation_overview.php:37
msgid ""
"MIME types printed in italics do not have a separate transformation function"
msgstr "Vrste MIME, ki so napisane ležeče, nimajo lastne pretvorbene funkcije"

#: transformation_overview.php:42
msgid "Available transformations"
msgstr "Razpoložljive pretvorbe"

#: transformation_overview.php:47
msgctxt "for MIME transformation"
msgid "Description"
msgstr "Opis"

#: user_password.php:34
msgid "You don't have sufficient privileges to be here right now!"
msgstr "Nimate dovolj pravic, da bi bili sedaj tukaj!"

#: user_password.php:96
msgid "The profile has been updated."
msgstr "Profil je posodobljen."

#: view_create.php:141
msgid "VIEW name"
msgstr "Ime VIEW"

#: view_operations.php:91
msgid "Rename view to"
msgstr "Preimenuj pogled v"

#: po/advisory_rules.php:5
msgid "Uptime below one day"
msgstr "Neprekinjeno delovanje krajše od enega dneva"

#: po/advisory_rules.php:6
msgid "Uptime is less than 1 day, performance tuning may not be accurate."
msgstr ""

#: po/advisory_rules.php:7
msgid ""
"To have more accurate averages it is recommended to let the server run for "
"longer than a day before running this analyzer"
msgstr ""

#: po/advisory_rules.php:8
#, php-format
msgid "The uptime is only %s"
msgstr "Neprekinjeno delovanje je samo %s"

#: po/advisory_rules.php:10
#| msgid "Questions"
msgid "Questions below 1,000"
msgstr "Vprašanja pod 1.000"

#: po/advisory_rules.php:11
msgid ""
"Fewer than 1,000 questions have been run against this server. The "
"recommendations may not be accurate."
msgstr ""

#: po/advisory_rules.php:12
msgid ""
"Let the server run for a longer time until it has executed a greater amount "
"of queries."
msgstr ""

#: po/advisory_rules.php:13
#, php-format
#| msgid "Current connection"
msgid "Current amount of Questions: %s"
msgstr "Trenutno število vprašanj: %s"

#: po/advisory_rules.php:15
#| msgid "Show SQL queries"
msgid "Percentage of slow queries"
msgstr "Odstotek počasnih poizvedb"

#: po/advisory_rules.php:16
msgid ""
"There is a lot of slow queries compared to the overall amount of Queries."
msgstr "V primerjavi s skupnim številom poizvedb je počasnih poizvedb veliko."

#: po/advisory_rules.php:17 po/advisory_rules.php:22
msgid ""
"You might want to increase {long_query_time} or optimize the queries listed "
"in the slow query log"
msgstr ""
"Morda boste želeli povečati {long_query_time} ali optimizirati poizvedbe, "
"navedene v dnevniku počasnih poizvedb"

#: po/advisory_rules.php:18
#, php-format
msgid "The slow query rate should be below 5%%, your value is %s%%."
msgstr "Delež počasnih poizvedb bi moral biti pod 5 %%; vaša vrednost je %s %%."

#: po/advisory_rules.php:20
#| msgid "Flush query cache"
msgid "Slow query rate"
msgstr "Delež počasnih poizvedb"

#: po/advisory_rules.php:21
msgid ""
"There is a high percentage of slow queries compared to the server uptime."
msgstr ""

#: po/advisory_rules.php:23
#, php-format
msgid ""
"You have a slow query rate of %s per hour, you should have less than 1%% per "
"hour."
msgstr ""

#: po/advisory_rules.php:25
#| msgid "SQL queries"
msgid "Long query time"
msgstr "Čas dolgih poizvedb"

#: po/advisory_rules.php:26
msgid ""
"long_query_time is set to 10 seconds or more, thus only slow queries that "
"take above 10 seconds are logged."
msgstr ""

#: po/advisory_rules.php:27
msgid ""
"It is suggested to set {long_query_time} to a lower value, depending on your "
"environment. Usually a value of 1-5 seconds is suggested."
msgstr ""

#: po/advisory_rules.php:28
#, php-format
#| msgid "long_query_time is set to %d second(s)."
msgid "long_query_time is currently set to %ds."
msgstr "long_query_time je trenutno nastavljen na %d s."

#: po/advisory_rules.php:30
#| msgid "Show query box"
msgid "Slow query logging"
msgstr "Beleženje počasnih poizvedb"

#: po/advisory_rules.php:31
#| msgid "slow_query_log is enabled."
msgid "The slow query log is disabled."
msgstr "Dnevnik počasnih poizvedb je onemogočen."

#: po/advisory_rules.php:32
msgid ""
"Enable slow query logging by setting {log_slow_queries} to 'ON'. This will "
"help troubleshooting badly performing queries."
msgstr ""

#: po/advisory_rules.php:33
msgid "log_slow_queries is set to 'OFF'"
msgstr "log_slow_queries je nastavljen na 'OFF'"

#: po/advisory_rules.php:35
#, fuzzy
#| msgid "Clear series"
msgid "Release Series"
msgstr "Počisti serije"

#: po/advisory_rules.php:36
msgid "The MySQL server version less then 5.1."
msgstr "Strežnik MySQL različice nižje od 5.1."

#: po/advisory_rules.php:37
msgid ""
"You should upgrade, as MySQL 5.1 has improved performance, and MySQL 5.5 "
"even more so."
msgstr ""
"Morali bi posodobiti, saj ima MySQL 5.1 izboljšano učinkovitost, MySQL 5.5 "
"pa še bolj."

#: po/advisory_rules.php:38 po/advisory_rules.php:43 po/advisory_rules.php:48
#, php-format
#| msgid "Create version"
msgid "Current version: %s"
msgstr "Trenutna različica: %s"

#: po/advisory_rules.php:40 po/advisory_rules.php:45
#| msgid "Version"
msgid "Minor Version"
msgstr "Manjša različica"

#: po/advisory_rules.php:41
msgid "Version less than 5.1.30 (the first GA release of 5.1)."
msgstr "Različica nižja od 5.1.30 (prvi izid GA 5.1)."

#: po/advisory_rules.php:42
msgid ""
"You should upgrade, as recent versions of MySQL 5.1 have improved "
"performance and MySQL 5.5 even more so."
msgstr ""
"Morali bi posodobiti, saj imajo najnovejše različice MySQL 5.1 izboljšano "
"učinkovitost, MySQL 5.5 pa še bolj."

#: po/advisory_rules.php:46
msgid "Version less than 5.5.8 (the first GA release of 5.5)."
msgstr "Različica nižja od 5.5.8 (prvi izid GA 5.5)."

#: po/advisory_rules.php:47
#| msgid "You should upgrade to %s %s or later."
msgid "You should upgrade, to a stable version of MySQL 5.5"
msgstr "Morali bi nadgraditi, na ustaljeno različico MySQL 5.5"

#: po/advisory_rules.php:50 po/advisory_rules.php:55
#| msgid "Description"
msgid "Distribution"
msgstr "Distribucija"

#: po/advisory_rules.php:51
msgid "Version is compiled from source, not a MySQL official binary."
msgstr "Različica je prevedena iz izvorne kode, in ni uradna izdaja MySQL."

#: po/advisory_rules.php:52
msgid ""
"If you did not compile from source, you may be using a package modified by a "
"distribution. The MySQL manual only is accurate for official MySQL binaries, "
"not any package distributions (such as RedHat, Debian/Ubuntu etc)."
msgstr ""

#: po/advisory_rules.php:53
msgid "'source' found in version_comment"
msgstr "našel sem 'source' v version_comment"

#: po/advisory_rules.php:56
msgid "The MySQL manual only is accurate for official MySQL binaries."
msgstr "Priročnik MySQL je točen samo za uradne izdaje MySQL."

#: po/advisory_rules.php:57
msgid "Percona documentation is at http://www.percona.com/docs/wiki/"
msgstr "Dokumentacija Percona se nahaja na http://www.percona.com/docs/wiki/"

#: po/advisory_rules.php:58
msgid "'percona' found in version_comment"
msgstr "našel sem 'percona' v version_comment"

#: po/advisory_rules.php:60
#| msgid "MySQL charset"
msgid "MySQL Architecture"
msgstr "Arhitektura MySQL"

#: po/advisory_rules.php:61
msgid "MySQL is not compiled as a 64-bit package."
msgstr "MySQL ni preveden kot 64-bitni paket."

#: po/advisory_rules.php:62
msgid ""
"Your memory capacity is above 3 GiB (assuming the Server is on localhost), "
"so MySQL might not be able to access all of your memory. You might want to "
"consider installing the 64-bit version of MySQL."
msgstr ""

#: po/advisory_rules.php:63
#, php-format
msgid "Available memory on this host: %s"
msgstr "Razpoložljiv pomnilnik na tem gostitelju: %s"

#: po/advisory_rules.php:65
#| msgid "Query cache"
msgid "Query cache disabled"
msgstr "Predpomnjenje poizvedb je onemogočeno"

#: po/advisory_rules.php:66
#| msgid "The server is not responding"
msgid "The query cache is not enabled."
msgstr "Predpomnjenje poizvedb ni omogočeno."

#: po/advisory_rules.php:67
msgid ""
"The query cache is known to greatly improve performance if configured "
"correctly. Enable it by setting {query_cache_size} to a 2 digit MiB value "
"and setting {query_cache_type} to 'ON'. <b>Note:</b> If you are using "
"memcached, ignore this recommendation."
msgstr ""

#: po/advisory_rules.php:68
msgid "query_cache_size is set to 0 or query_cache_type is set to 'OFF'"
msgstr ""

#: po/advisory_rules.php:71
msgid "Suboptimal caching method."
msgstr ""

#: po/advisory_rules.php:72
msgid ""
"You are using the MySQL Query cache with a fairly high traffic database. It "
"might be worth considering to use <a href=\\\"http://dev.mysql.com/doc/"
"refman/5.1/en/ha-memcached.html\\\">memcached</a> instead of the MySQL Query "
"cache, especially if you have multiple slaves."
msgstr ""

#: po/advisory_rules.php:73
#, php-format
msgid ""
"The query cache is enabled and the server receives %d queries per second. "
"This rule fires if there is more than 100 queries per second."
msgstr ""

#: po/advisory_rules.php:75
msgid "Query cache efficiency (%)"
msgstr ""

#: po/advisory_rules.php:76
msgid "Query cache not running efficiently, it has a low hit rate."
msgstr ""

#: po/advisory_rules.php:77
msgid "Consider increasing {query_cache_limit}."
msgstr "Razmislite o povečanju {query_cache_limit}."

#: po/advisory_rules.php:78
#, php-format
msgid "The current query cache hit rate of %s%% is below 20%%"
msgstr ""

#: po/advisory_rules.php:80
#| msgid "Query cache"
msgid "Query Cache usage"
msgstr "Uporaba predpomnilnika poizvedb"

#: po/advisory_rules.php:81
#, php-format
msgid "Less than 80%% of the query cache is being utilized."
msgstr ""

#: po/advisory_rules.php:82
msgid ""
"This might be caused by {query_cache_limit} being too low. Flushing the "
"query cache might help as well."
msgstr ""

#: po/advisory_rules.php:83
#, php-format
msgid ""
"The current ratio of free query cache memory to total query cache size is %s"
"%%. It should be above 80%%"
msgstr ""

#: po/advisory_rules.php:85
#| msgid "Query cache"
msgid "Query cache fragmentation"
msgstr "Razdrobljenost predpomnilnika poizvedb"

#: po/advisory_rules.php:86
msgid "The query cache is considerably fragmented."
msgstr ""

#: po/advisory_rules.php:87
msgid ""
"Severe fragmentation is likely to (further) increase Qcache_lowmem_prunes. "
"This might be caused by many Query cache low memory prunes due to "
"{query_cache_size} being too small. For a immediate but short lived fix you "
"can flush the query cache (might lock the query cache for a long time). "
"Carefully adjusting {query_cache_min_res_unit} to a lower value might help "
"too, e.g. you can set it to the average size of your queries in the cache "
"using this formula: (query_cache_size - qcache_free_memory) / "
"qcache_queries_in_cache"
msgstr ""

#: po/advisory_rules.php:88
#, php-format
msgid ""
"The cache is currently fragmented by %s%% , with 100%% fragmentation meaning "
"that the query cache is an alternating pattern of free and used blocks. This "
"value should be below 20%%."
msgstr ""

#: po/advisory_rules.php:90
msgid "Query cache low memory prunes"
msgstr ""

#: po/advisory_rules.php:91
#, fuzzy
#| msgid "The amount of free memory for query cache."
msgid ""
"Cached queries are removed due to low query cache memory from the query "
"cache."
msgstr "Količina prostega spomina za predpomnilnik poizvedb."

#: po/advisory_rules.php:92
msgid ""
"You might want to increase {query_cache_size}, however keep in mind that the "
"overhead of maintaining the cache is likely to increase with its size, so do "
"this in small increments and monitor the results."
msgstr ""

#: po/advisory_rules.php:93
msgid ""
"The ratio of removed queries to inserted queries is %s%%. The lower this "
"value is, the better (This rules firing limit: 0.1%)"
msgstr ""

#: po/advisory_rules.php:95
#| msgid "Query cache"
msgid "Query cache max size"
msgstr "Največja velikost predpomnilnika poizvedb"

#: po/advisory_rules.php:96
msgid ""
"The query cache size is above 128 MiB. Big query caches may cause "
"significant overhead that is required to maintain the cache."
msgstr ""

#: po/advisory_rules.php:97
msgid ""
"Depending on your environment, it might be performance increasing to reduce "
"this value."
msgstr ""

#: po/advisory_rules.php:98
#, php-format
msgid "Current query cache size: %s"
msgstr "Trenutna velikost predpomnilnika poizvedb: %s"

#: po/advisory_rules.php:100
#| msgid "Query results"
msgid "Query cache min result size"
msgstr "Velikost najmanjšega rezultata predpomnilnika poizvedb"

#: po/advisory_rules.php:101
msgid ""
"The max size of the result set in the query cache is the default of 1 MiB."
msgstr ""

#: po/advisory_rules.php:102
msgid ""
"Changing {query_cache_limit} (usually by increasing) may increase "
"efficiency. This variable determines the maximum size a query result may "
"have to be inserted into the query cache. If there are many query results "
"above 1 MiB that are well cacheable (many reads, little writes) then "
"increasing {query_cache_limit} will increase efficiency. Whereas in the case "
"of many query results being above 1 MiB that are not very well cacheable "
"(often invalidated due to table updates) increasing {query_cache_limit} "
"might reduce efficiency."
msgstr ""

#: po/advisory_rules.php:103
msgid "query_cache_limit is set to 1 MiB"
msgstr "query_cache_limit je nastavljen na 1 MiB"

#: po/advisory_rules.php:105
#| msgid "Allows creating temporary tables."
msgid "Percentage of sorts that cause temporary tables"
msgstr "Odstotek razvrščanj, ki so povzročila začasne tabele"

#: po/advisory_rules.php:106 po/advisory_rules.php:111
#| msgid "Allows creating temporary tables."
msgid "Too many sorts are causing temporary tables."
msgstr "Preveč razvrščanj povzroča začasne tabele."

#: po/advisory_rules.php:107 po/advisory_rules.php:112
msgid ""
"Consider increasing sort_buffer_size and/or read_rnd_buffer_size, depending "
"on your system memory limits"
msgstr ""
"Razmislite o povečanju sort_buffer_size in/ali read_rnd_buffer_size, odvisno "
"od omejitev vašega sistemskega pomnilnika"

#: po/advisory_rules.php:108
#, php-format
msgid ""
"%s%% of all sorts cause temporary tables, this value should be lower than "
"10%%."
msgstr ""
"%s %% vseh razvrščanj povzroča začasne tabele; ta vrednost bi morala biti "
"nižja od 10 %%."

#: po/advisory_rules.php:110
#| msgid "Allows creating temporary tables."
msgid "Rate of sorts that cause temporary tables"
msgstr "Delež razvrščanj, ki povzroča začasne tabele"

#: po/advisory_rules.php:113
#, php-format
msgid ""
"Temporary tables average: %s, this value should be less than 1 per hour."
msgstr ""
"Povprečje začasnih tabel: %s; ta vrednost bi morala biti manj kot 1 na uro."

#: po/advisory_rules.php:115
#| msgid "Start row"
msgid "Sort rows"
msgstr "Razvrščanje vrstic"

#: po/advisory_rules.php:116
msgid "There are lots of rows being sorted."
msgstr "Veliko vrstic je razvrščanih."

#: po/advisory_rules.php:117
msgid ""
"While there is nothing wrong with a high amount of row sorting, you might "
"want to make sure that the queries which require a lot of sorting use "
"indexed fields in the ORDER BY clause, as this will result in much faster "
"sorting"
msgstr ""

#: po/advisory_rules.php:118
#, php-format
msgid "Sorted rows average: %s"
msgstr "Povprečje razvrščenih vrstic: %s"

#: po/advisory_rules.php:120
#| msgid "There are no routines to display."
msgid "Rate of joins without indexes"
msgstr "Delež stikov brez indeksov"

#: po/advisory_rules.php:121
#| msgid "There are no routines to display."
msgid "There are too many joins without indexes."
msgstr "Obstaja preveč stikov brez indeksov."

#: po/advisory_rules.php:122
msgid ""
"This means that joins are doing full table scans. Adding indexes for the "
"fields being used in the join conditions will greatly speed up table joins"
msgstr ""

#: po/advisory_rules.php:123
#, php-format
msgid "Table joins average: %s, this value should be less than 1 per hour"
msgstr ""
"Povprečje stikov tabel: %s; ta vrednost bi morala biti manj kot 1 na uro"

#: po/advisory_rules.php:125
msgid "Rate of reading first index entry"
msgstr ""

#: po/advisory_rules.php:126
msgid "The rate of reading the first index entry is high."
msgstr ""

#: po/advisory_rules.php:127
msgid ""
"This usually indicates frequent full index scans. Full index scans are "
"faster than table scans but require lots of CPU cycles in big tables, if "
"those tables that have or had high volumes of UPDATEs and DELETEs, running "
"'OPTIMIZE TABLE' might reduce the amount of and/or speed up full index "
"scans. Other than that full index scans can only be reduced by rewriting "
"queries."
msgstr ""

#: po/advisory_rules.php:128
#, php-format
msgid "Index scans average: %s, this value should be less than 1 per hour"
msgstr ""

#: po/advisory_rules.php:130
msgid "Rate of reading fixed position"
msgstr ""

#: po/advisory_rules.php:131
msgid "The rate of reading data from a fixed position is high."
msgstr ""

#: po/advisory_rules.php:132
msgid ""
"This indicates that many queries need to sort results and/or do a full table "
"scan, including join queries that do not use indexes. Add indexes where "
"applicable."
msgstr ""

#: po/advisory_rules.php:133
#, php-format
msgid ""
"Rate of reading fixed position average: %s, this value should be less than 1 "
"per hour"
msgstr ""

#: po/advisory_rules.php:135
#| msgid "Where to show the table row links"
msgid "Rate of reading next table row"
msgstr "Delež branja naslednje vrstice v tabeli"

#: po/advisory_rules.php:136
#| msgid "Where to show the table row links"
msgid "The rate of reading the next table row is high."
msgstr "Delež branja naslednje vrstice v tabeli je visok."

#: po/advisory_rules.php:137
msgid ""
"This indicates that many queries are doing full table scans. Add indexes "
"where applicable."
msgstr ""

#: po/advisory_rules.php:138
#, php-format
msgid ""
"Rate of reading next table row: %s, this value should be less than 1 per hour"
msgstr ""

#: po/advisory_rules.php:140
msgid "tmp_table_size vs. max_heap_table_size"
msgstr "tmp_table_size proti max_heap_table_size"

#: po/advisory_rules.php:141
msgid "tmp_table_size and max_heap_table_size are not the same."
msgstr "tmp_table_size in max_heap_table_size nista enaki."

#: po/advisory_rules.php:142
msgid ""
"If you have deliberately changed one of either: The server uses the lower "
"value of either to determine the maximum size of in-memory tables. So if you "
"wish to increase the in-memory table limit you will have to increase the "
"other value as well."
msgstr ""

#: po/advisory_rules.php:143
#, php-format
msgid "Current values are tmp_table_size: %s, max_heap_table_size: %s"
msgstr "Trenutni vrednosti sta tmp_table_size: %s, max_heap_table_size: %s"

#: po/advisory_rules.php:145
#| msgid "Where to show the table row links"
msgid "Percentage of temp tables on disk"
msgstr "Odstotek začasnih tabel na disku"

#: po/advisory_rules.php:146 po/advisory_rules.php:151
msgid ""
"Many temporary tables are being written to disk instead of being kept in "
"memory."
msgstr ""
"Veliko začasnih tabel je zapisanih na disk, namesto shranjenih v pomnilniku."

#: po/advisory_rules.php:147
msgid ""
"Increasing {max_heap_table_size} and {tmp_table_size} might help. However "
"some temporary tables are always being written to disk, independent of the "
"value of these variables. To eliminate these you will have to rewrite your "
"queries to avoid those conditions (Within a temporary table: Presence of a "
"BLOB or TEXT column or presence of a column bigger than 512 bytes) as "
"mentioned in the beginning of an <a href=\\\"http://www.facebook.com/note."
"php?note_id=10150111255065841&comments\\\">Article by the Pythian Group</a>"
msgstr ""

#: po/advisory_rules.php:148
#, php-format
msgid ""
"%s%% of all temporary tables are being written to disk, this value should be "
"below 25%%"
msgstr ""
"%s %% vseh začasnih tabel je zapisanih na disk; ta vrednost bi morala biti "
"pod 25 %%"

#: po/advisory_rules.php:150
#| msgid "%s table"
#| msgid_plural "%s tables"
msgid "Temp disk rate"
msgstr "Delež začasnih tabel na disku"

#: po/advisory_rules.php:152
msgid ""
"Increasing {max_heap_table_size} and {tmp_table_size} might help. However "
"some temporary tables are always being written to disk, independent of the "
"value of these variables. To eliminate these you will have to rewrite your "
"queries to avoid those conditions (Within a temprorary table: Presence of a "
"BLOB or TEXT column or presence of a column bigger than 512 bytes) as "
"mentioned in in the <a href=\\\"http://dev.mysql.com/doc/refman/5.0/en/"
"internal-temporary-tables.html\\\">MySQL Documentation</a>"
msgstr ""

#: po/advisory_rules.php:153
#, php-format
msgid ""
"Rate of temporay tables being written to disk: %s, this value should be less "
"than 1 per hour"
msgstr ""

#: po/advisory_rules.php:155
#| msgid "Sort buffer size"
msgid "MyISAM key buffer size"
msgstr "Velikost medpomnilnika ključev MyISAM"

#: po/advisory_rules.php:156
msgid "Key buffer is not initialized. No MyISAM indexes will be cached."
msgstr ""

#: po/advisory_rules.php:157
msgid ""
"Set {key_buffer_size} depending on the size of your MyISAM indexes. 64M is a "
"good start."
msgstr ""

#: po/advisory_rules.php:158
msgid "key_buffer_size is 0"
msgstr "key_buffer_size je 0"

#: po/advisory_rules.php:160
#, php-format
#| msgid "Sort buffer size"
msgid "Max %% MyISAM key buffer ever used"
msgstr "Največji %% medpomnilnika ključev MyISAM kadar koli uporabljen"

#: po/advisory_rules.php:161 po/advisory_rules.php:166
#, php-format
#| msgid "Sort buffer size"
msgid "MyISAM key buffer (index cache) %% used is low."
msgstr ""
"%% uporabljenega medpomnilnika ključev MyISAM (predpomnilnika indeksov) je "
"nizek."

#: po/advisory_rules.php:162 po/advisory_rules.php:167
msgid ""
"You may need to decrease the size of {key_buffer_size}, re-examine your "
"tables to see if indexes have been removed, or examine queries and "
"expectations about what indexes are being used."
msgstr ""

#: po/advisory_rules.php:163
#, php-format
msgid "max %% MyISAM key buffer ever used: %s, this value should be above 95%%"
msgstr ""

#: po/advisory_rules.php:165
#| msgid "Sort buffer size"
msgid "Percentage of MyISAM key buffer used"
msgstr "Odstotek uporabljenega medpomnilnika ključev MyISAM"

#: po/advisory_rules.php:168
#, php-format
msgid "%% MyISAM key buffer used: %s, this value should be above 95%%"
msgstr ""
"%% uporabljenega medpomnilnika ključev MyISAM: %s; ta vrednost bi morala "
"biti nad 95 %%"

#: po/advisory_rules.php:170
msgid "Percentage of index reads from memory"
msgstr "Odstotek branj indeksov iz pomnilnika"

#: po/advisory_rules.php:171
#, php-format
msgid "The %% of indexes that use the MyISAM key buffer is low."
msgstr ""

#: po/advisory_rules.php:172
msgid "You may need to increase {key_buffer_size}."
msgstr ""

#: po/advisory_rules.php:173
#, php-format
msgid "Index reads from memory: %s%%, this value should be above 95%%"
msgstr ""

#: po/advisory_rules.php:175
#| msgid "Create table"
msgid "Rate of table open"
msgstr "Delež odpiranj tabel"

#: po/advisory_rules.php:176
#| msgid "The current number of pending writes."
msgid "The rate of opening tables is high."
msgstr "Delež odpiranj tabel je visok."

#: po/advisory_rules.php:177
msgid ""
"Opening tables requires disk I/O which is costly. Increasing "
"{table_open_cache} might avoid this."
msgstr ""
"Odpiranje tabel zahteva branje/pisanje na disk, kar je potrošno. Povečanje "
"{table_open_cache} se bo temu morda izognilo."

#: po/advisory_rules.php:178
#, php-format
msgid "Opened table rate: %s, this value should be less than 10 per hour"
msgstr ""

#: po/advisory_rules.php:180
#, fuzzy
#| msgid "Format of imported file"
msgid "Percentage of used open files limit"
msgstr "Oblika uvožene datoteke"

#: po/advisory_rules.php:181
msgid ""
"The number of open files is approaching the max number of open files.  You "
"may get a \\\"Too many open files\\\" error."
msgstr ""

#: po/advisory_rules.php:182 po/advisory_rules.php:187
msgid ""
"Consider increasing {open_files_limit}, and check the error log when "
"restarting after changing open_files_limit."
msgstr ""

#: po/advisory_rules.php:183
#, php-format
msgid ""
"The number of opened files is at %s%% of the limit. It should be below 85%%"
msgstr ""

#: po/advisory_rules.php:185
#| msgid "Format of imported file"
msgid "Rate of open files"
msgstr "Delež odprtih datotek"

#: po/advisory_rules.php:186
#| msgid "The number of pending log file fsyncs."
msgid "The rate of opening files is high."
msgstr "Delež odprtih datotek je visok."

#: po/advisory_rules.php:188
#, php-format
msgid "Opened files rate: %s, this value should be less than 5 per hour"
msgstr ""

#: po/advisory_rules.php:190
#, php-format
#| msgid "Create table on database %s"
msgid "Immediate table locks %%"
msgstr "%% takojšnjih zaklepov tabel"

#: po/advisory_rules.php:191 po/advisory_rules.php:196
#| msgid "The number of times that a table lock was acquired immediately."
msgid "Too many table locks were not granted immediately."
msgstr "Preveč zaklepov tabel ni bilo dodeljenih nenudoma."

#: po/advisory_rules.php:192 po/advisory_rules.php:197
msgid "Optimize queries and/or use InnoDB to reduce lock wait."
msgstr ""

#: po/advisory_rules.php:193
#, php-format
msgid "Immediate table locks: %s%%, this value should be above 95%%"
msgstr ""

#: po/advisory_rules.php:195
msgid "Table lock wait rate"
msgstr ""

#: po/advisory_rules.php:198
#, php-format
msgid "Table lock wait rate: %s, this value should be less than 1 per hour"
msgstr ""

#: po/advisory_rules.php:200
#| msgid "Key cache"
msgid "Thread cache"
msgstr "Predpomnilnik niti"

#: po/advisory_rules.php:201
msgid ""
"Thread cache is disabled, resulting in more overhead from new connections to "
"MySQL."
msgstr ""

#: po/advisory_rules.php:202
msgid "Enable the thread cache by setting {thread_cache_size} > 0."
msgstr ""

#: po/advisory_rules.php:203
msgid "The thread cache is set to 0"
msgstr ""

#: po/advisory_rules.php:205
#, fuzzy, php-format
#| msgid "Tracking is not active."
msgid "Thread cache hit rate %%"
msgstr "Sledenje ni aktivno."

#: po/advisory_rules.php:206
#| msgid "Tracking is not active."
msgid "Thread cache is not efficient."
msgstr "Predpomnjenje niti ni učinkovito."

#: po/advisory_rules.php:207
msgid "Increase {thread_cache_size}."
msgstr "Povečajte {thread_cache_size}."

#: po/advisory_rules.php:208
#, php-format
msgid "Thread cache hitrate: %s%%, this value should be above 80%%"
msgstr ""

#: po/advisory_rules.php:210
msgid "Threads that are slow to launch"
msgstr "Niti, ki se zaganjajo počasi"

#: po/advisory_rules.php:211
#| msgid "The number of threads that are not sleeping."
msgid "There are too many threads that are slow to launch."
msgstr "Obstaja preveč niti, ki se zaganjajo počasi."

#: po/advisory_rules.php:212
msgid ""
"This generally happens in case of general system overload as it is pretty "
"simple operations. You might want to monitor your system load carefully."
msgstr ""

#: po/advisory_rules.php:213
#, php-format
msgid "%s thread(s) took longer than %s seconds to start, it should be 0"
msgstr ""

#: po/advisory_rules.php:215
msgid "Slow launch time"
msgstr ""

#: po/advisory_rules.php:216
msgid "Slow_launch_threads is above 2s"
msgstr ""

#: po/advisory_rules.php:217
msgid ""
"Set slow_launch_time to 1s or 2s to correctly count threads that are slow to "
"launch"
msgstr ""

#: po/advisory_rules.php:218
#, php-format
#| msgid "long_query_time is set to %d second(s)."
msgid "slow_launch_time is set to %s"
msgstr "slow_launch_time je nastavljen na %s"

#: po/advisory_rules.php:220
#| msgid "Persistent connections"
msgid "Percentage of used connections"
msgstr "Odstotek uporabljenih povezav"

#: po/advisory_rules.php:221
msgid ""
"The maximum amount of used connections is getting close to the value of "
"max_connections."
msgstr ""

#: po/advisory_rules.php:222
msgid ""
"Increase max_connections, or decrease wait_timeout so that connections that "
"do not close database handlers properly get killed sooner. Make sure the "
"code closes database handlers properly."
msgstr ""

#: po/advisory_rules.php:223
#, php-format
msgid ""
"Max_used_connections is at %s%% of max_connections, it should be below 80%%"
msgstr ""

#: po/advisory_rules.php:225
#| msgid "Persistent connections"
msgid "Percentage of aborted connections"
msgstr "Odstotek prekinjenih povezav"

#: po/advisory_rules.php:226
msgid "Too many connections are aborted."
msgstr ""

#: po/advisory_rules.php:227 po/advisory_rules.php:232
msgid ""
"Connections are usually aborted when they cannot be authorized. <a href=\\"
"\"http://www.mysqlperformanceblog.com/2008/08/23/how-to-track-down-the-"
"source-of-aborted_connects/\\\">This article</a> might help you track down "
"the source."
msgstr ""

#: po/advisory_rules.php:228
#, php-format
msgid "%s%% of all connections are aborted. This value should be below 1%%"
msgstr ""

#: po/advisory_rules.php:230
#| msgid "Persistent connections"
msgid "Rate of aborted connections"
msgstr "Delež prekinjenih povezav"

#: po/advisory_rules.php:231
msgid "Too many connections are aborted"
msgstr "Preveč povezav je prekinjenih"

#: po/advisory_rules.php:233
#, php-format
msgid ""
"Aborted connections rate is at %s, this value should be less than 1 per hour"
msgstr ""
"Delež prekinjenih povezav je %s; ta vrednost bi morala biti manj kot 1 na "
"uro"

#: po/advisory_rules.php:235
#| msgid "Format of imported file"
msgid "Percentage of aborted clients"
msgstr "Odstotek prekinjenih odjemalcev"

#: po/advisory_rules.php:236 po/advisory_rules.php:241
msgid "Too many clients are aborted."
msgstr "Preveč odjemalcev je prekinjenih."

#: po/advisory_rules.php:237 po/advisory_rules.php:242
msgid ""
"Clients are usually aborted when they did not close their connection to "
"MySQL properly. This can be due to network issues or code not closing a "
"database handler properly. Check your network and code."
msgstr ""

#: po/advisory_rules.php:238
#, php-format
msgid "%s%% of all clients are aborted. This value should be below 2%%"
msgstr ""
"%s %% vseh odjemalcev je prekinjenih. Ta vrednost bi morala biti pod 2 %%"

#: po/advisory_rules.php:240
#| msgid "Format of imported file"
msgid "Rate of aborted clients"
msgstr "Delež prekinjenih objemalcev"

#: po/advisory_rules.php:243
#, php-format
msgid "Aborted client rate is at %s, this value should be less than 1 per hour"
msgstr ""
"Delež prekinjenih objemalcev je %s; ta vrednost bit morala biti manj kot 1 "
"na uro"

#: po/advisory_rules.php:245
msgid "Is InnoDB disabled?"
msgstr "Je InnoDB onemogočen?"

#: po/advisory_rules.php:246
#| msgid "Could not save recent table"
msgid "You do not have InnoDB enabled."
msgstr "Nimate omogočenega InnoDB."

#: po/advisory_rules.php:247
msgid "InnoDB is usually the better choice for table engines."
msgstr "InnoDB je po navadi boljša izbira za pogone tabel."

#: po/advisory_rules.php:248
msgid "have_innodb is set to 'value'"
msgstr "have_innodb je nastavljeno na 'value'"

#: po/advisory_rules.php:250
#| msgid "Buffer pool size"
msgid "InnoDB log size"
msgstr "Velikost dnevnika InnoDB"

#: po/advisory_rules.php:251
#, fuzzy
#| msgid "The number writes done to the InnoDB buffer pool."
msgid ""
"The InnoDB log file size is not an appropriate size, in relation to the "
"InnoDB buffer pool."
msgstr "Število zapisov storjenih v zalogi medpomnilnika InnoDB."

#: po/advisory_rules.php:252
#, php-format
msgid ""
"Especially one a system with a lot of writes to InnoDB tables you should set "
"innodb_log_file_size to 25%% of {innodb_buffer_pool_size}. However the "
"bigger this value, the longer the recovery time will be when database "
"crashes, so this value should not be set much higher than 256 MiB. Please "
"note however that you cannot simply change the value of this variable. You "
"need to shutdown the server, remove the InnoDB log files, set the new value "
"in my.cnf, start the server, then check the error logs if everything went "
"fine. See also <a href=\\\"http://mysqldatabaseadministration.blogspot."
"com/2007/01/increase-innodblogfilesize-proper-way.html\\\">this blog entry</"
"a>"
msgstr ""

#: po/advisory_rules.php:253
#, php-format
msgid ""
"Your InnoDB log size is at %s%% in relation to the InnoDB buffer pool size, "
"it should not be below 20%%"
msgstr ""

#: po/advisory_rules.php:255
msgid "Max InnoDB log size"
msgstr ""

#: po/advisory_rules.php:256
msgid "The InnoDB log file size is inadequately large."
msgstr ""

#: po/advisory_rules.php:257
#, php-format
msgid ""
"It is usually sufficient to set innodb_log_file_size to 25%% of the size of "
"{innodb_buffer_pool_size}. A very innodb_log_file_size slows down the "
"recovery time after a database crash considerably. See also <a href=\\"
"\"http://www.mysqlperformanceblog.com/2006/07/03/choosing-proper-"
"innodb_log_file_size/\\\">this Article</a>. You need to shutdown the server, "
"remove the InnoDB log files, set the new value in my.cnf, start the server, "
"then check the error logs if everything went fine. See also <a href=\\"
"\"http://mysqldatabaseadministration.blogspot.com/2007/01/increase-"
"innodblogfilesize-proper-way.html\\\">this blog entry</a>"
msgstr ""

#: po/advisory_rules.php:258
#, php-format
msgid "Your absolute InnoD log size is %s MiB"
msgstr ""

#: po/advisory_rules.php:260
#, fuzzy
#| msgid "Buffer pool size"
msgid "InnoDB buffer pool size"
msgstr "Velikost zaloge medpomnilnika"

#: po/advisory_rules.php:261
msgid "Your InnoDB buffer pool is fairly small."
msgstr ""

#: po/advisory_rules.php:262
#, php-format
msgid ""
"The InnoDB buffer pool has a profound impact on performance for InnoDB "
"tables. Assign all your remaining memory to this buffer. For database "
"servers that use solely InnoDB as storage engine and have no other services "
"(e.g. a web server) running, you may set this as high as 80%% of your "
"available memory. If that is not the case, you need to carefully assess the "
"memory consumption of your other services and non-InnoDB-Tables and set this "
"variable accordingly. If it is set too high, your system will start "
"swapping, which decreases performance significantly. See also <a href=\\"
"\"http://www.mysqlperformanceblog.com/2007/11/03/choosing-"
"innodb_buffer_pool_size/\\\">this article</a>"
msgstr ""

#: po/advisory_rules.php:263
#, php-format
msgid ""
"You are currently using %s%% of your memory for the InnoDB buffer pool. This "
"rule fires if you are assigning less than 60%%, however this might be "
"perfectly adequate for your system if you don't have much InnoDB tables or "
"other services running on the same machine."
msgstr ""

#: po/advisory_rules.php:265
#, fuzzy
#| msgid "max. concurrent connections"
msgid "MyISAM concurrent inserts"
msgstr "Največ sočasnih povezav"

#: po/advisory_rules.php:266
msgid "Enable concurrent_insert by setting it to 1"
msgstr ""

#: po/advisory_rules.php:267
msgid ""
"Setting {concurrent_insert} to 1 reduces contention between readers and "
"writers for a given table. See also <a href=\\\"http://dev.mysql.com/doc/"
"refman/5.0/en/concurrent-inserts.html\\\">MySQL Documentation</a>"
msgstr ""

#: po/advisory_rules.php:268
msgid "concurrent_insert is set to 0"
msgstr ""

#, fuzzy
#~ msgid "memcached usage"
#~ msgstr "Poraba prostora"

#, fuzzy
#~ msgid "% open files"
#~ msgstr "Pokaži odprte tabele"

#, fuzzy
#~ msgid "% connections used"
#~ msgstr "Povezave"

#, fuzzy
#~ msgid "% aborted connections"
#~ msgstr "Stisni povezavo"

#~ msgid "CPU Usage"
#~ msgstr "Uporaba CPU"

#~ msgid "Memory Usage"
#~ msgstr "Uporaba pomnilnika"

#~ msgid "Swap Usage"
#~ msgstr "Uporaba izmenjevanja"

#~ msgid "Excel 97-2003 XLS Workbook"
#~ msgstr "Excelov delovni zvezek 97-2003 XLS"

#~ msgid "Excel 2007 XLSX Workbook"
#~ msgstr "Excelov delovni zvezek 2007 XLSX"

#, fuzzy
#~ msgctxt "PDF"
#~ msgid "page"
#~ msgstr "strani"

#~ msgid "Inline Edit"
#~ msgstr "Urejanje v vrstici"

#~ msgid "Begin"
#~ msgstr "Začetek"

#~ msgid "Previous"
#~ msgstr "Prejšnji"

#~ msgid "Next"
#~ msgstr "Naslednji"

#~ msgid "Create event"
#~ msgstr "Ustvari dogodek"

#~ msgid "Create routine"
#~ msgstr "Ustvari rutino"

#~ msgid "Create trigger"
#~ msgstr "Ustvari sprožilec"

#~ msgid ""
#~ "No themes support; please check your configuration and/or your themes in "
#~ "directory %s."
#~ msgstr ""
#~ "Podprta ni nobena tema; prosimo, preverite vašo konfiguracijo in/ali "
#~ "dodajte teme v mapo %s."

#~ msgid "The following queries have been executed:"
#~ msgstr "Izvedene so bile naslednje poizvedbe:"

#~ msgid "Switch to"
#~ msgstr "Preklopi na"

#~ msgid "settings"
#~ msgstr "nastavitve"

#~ msgid "Refresh rate:"
#~ msgstr "Hitrost osveževanja:"

#~ msgid "Clear monitor config"
#~ msgstr "Počisti konfiguracijo nadziranja"

#~ msgid "Group together INSERTs into same table"
#~ msgstr "Združi INSERT-e skupaj v eno tabelo"

#~ msgid "Server traffic"
#~ msgstr "Promet strežnika"

#~ msgid "Issued queries since last refresh"
#~ msgstr "Izdane poizvedbe od zadnje osvežitve"

#~ msgid "Value too long in the form!"
#~ msgstr "Vrednost je predolga v obrazcu!"

#~ msgid "Export of event \"%s\""
#~ msgstr "Izvoz dogodka \"%s\""

#~ msgid "The event scheduler is disabled"
#~ msgstr "Razporejevalnik dogodkov je onemogočen"

#~ msgid "Turn it on"
#~ msgstr "Vklopi ga"

#~ msgid "Turn it off"
#~ msgstr "Izklopi ga"

#~ msgid "Export of trigger \"%s\""
#~ msgstr "Izvoz sprožilca \"%s\""

#~ msgid "No trigger with name %s found"
#~ msgstr "Najti ni mogoče nobenega sprožilca z imenom %s"

#~ msgid "rows"
#~ msgstr "vrstic"

#~ msgid "row(s) starting from row #"
#~ msgstr "vrstic naprej od vrstice #"

#~ msgid "in %s mode and repeat headers after %s cells"
#~ msgstr "v %s načinu in ponovi glavo po %s celicah"

#~ msgid ""
#~ "phpMyAdmin was unable to read your configuration file!<br />This might "
#~ "happen if PHP finds a parse error in it or PHP cannot find the file.<br /"
#~ ">Please call the configuration file directly using the link below and "
#~ "read the PHP error message(s) that you receive. In most cases a quote or "
#~ "a semicolon is missing somewhere.<br />If you receive a blank page, "
#~ "everything is fine."
#~ msgstr ""
#~ "phpMyAdmin ni mogel prebrati konfiguracijske datoteke!<br />To se lahko "
#~ "zgodi, če PHP pri prevajanju konfiguracijske datoteke najde napako ali pa "
#~ "ne najde datoteke.<br />Prosimo, odprite konfiguracijsko datoteko s "
#~ "povezavo, ki je navedena spodaj in preberite dobljeno sporočilo PHP-ja o "
#~ "napaki. V večini primerov gre za manjkajoči narekovaj ali podpičje.<br /"
#~ ">Če dobite prazno stran, je vse v redu."

#~ msgid "Dropping Event"
#~ msgstr "Brisanje dogodka"

#~ msgid "Dropping Procedure"
#~ msgstr "Brisanje procedure"

#~ msgid "Theme / Style"
#~ msgstr "Tema / Slog"

#~ msgid "seconds"
#~ msgstr "sekund"

#~ msgid "Query execution time comparison (in microseconds)"
#~ msgstr "Primerjava trajanj izvajanja poizvedb (v mikrosekundah)"

#~ msgid "GD extension is needed for charts."
#~ msgstr "Za grafikone je potrebna razširitev GD."

#~ msgid "JSON encoder is needed for chart tooltips."
#~ msgstr "Za zaslonske namige grafikonov je potreben kodirnik JSON."

#~ msgid "The number of free memory blocks in query cache."
#~ msgstr "Število prostih spominskih blokov v predpomnilniku poizvedb."

#~ msgctxt "$strShowStatusReset"
#~ msgid "Reset"
#~ msgstr "Ponastavi"

#~ msgid "Show processes"
#~ msgstr "Pokaži procese"

#~ msgctxt "for Show status"
#~ msgid "Reset"
#~ msgstr "Ponastavi"

#~ msgid ""
#~ "<b>Server traffic</b>: These tables show the network traffic statistics "
#~ "of this MySQL server since its startup."
#~ msgstr ""
#~ "<b>Promet na strežniku</b>: V teh tabelah je prikazana statistika "
#~ "obremenitve omrežja za ta strežnik MySQL, odkar je bil zagnan."

#~ msgid ""
#~ "<b>Query statistics</b>: Since its startup, %s queries have been sent to "
#~ "the server."
#~ msgstr ""
#~ "<b>Statistika poizvedbe</b>: Od zagona je bilo strežniku poslanih %s "
#~ "poizvedb."

#~ msgid "Note: Generating the query chart can take a long time."
#~ msgstr "Opomba: Ustvarjanje grafa poizvedbe lahko traja dolgo časa."

#~ msgid "Chart generated successfully."
#~ msgstr "Grafikon je uspešno ustvarjen."

#~ msgid ""
#~ "The result of this query can't be used for a chart. See [a@./"
#~ "Documentation.html#faq6_29@Documentation]FAQ 6.29[/a]"
#~ msgstr ""
#~ "Rezultata te poizvedbe ni mogoče uporabiti za grafikon. Oglejte si [a@./"
#~ "Documentation.html#faq6_29@Documentation]FAQ 6.29[/a]"

#~ msgid "Title"
#~ msgstr "Naslov"

#~ msgid "Area margins"
#~ msgstr "Robovi področja"

#~ msgid "Legend margins"
#~ msgstr "Robovi legende"

#~ msgid "Radar"
#~ msgstr "Polarni"

#~ msgid "Bar type"
#~ msgstr "Vrsta stolpcev"

#~ msgid "Multi"
#~ msgstr "Več skupaj"

#~ msgid "Continuous image"
#~ msgstr "Neprekinjena slika"

#~ msgid ""
#~ "For compatibility reasons the chart image is segmented by default, select "
#~ "this to draw the whole chart in one image."
#~ msgstr ""
#~ "Zaradi združljivostnih razlogov so slike grafikonov po privzetem "
#~ "razčlenjene; izberite to, če želite celotni grafikon narisati kot eno "
#~ "sliko."

#~ msgid ""
#~ "When drawing a radar chart all values are normalized to a range [0..10]."
#~ msgstr ""
#~ "Pri risanju polarnega grafikona so vse vrednosti normalizirane v območju "
#~ "[0..10]."

#~ msgid ""
#~ "Note that not every result table can be put to the chart. See <a href=\"./"
#~ "Documentation.html#faq6_29\" target=\"Documentation\">FAQ 6.29</a>"
#~ msgstr ""
#~ "Pomnite, da vseh tabel rezultatov ni mogoče uporabiti v grafikonu. "
#~ "Oglejte si <a href=\"./Documentation.html#faq6_29\" target=\"Documentation"
#~ "\">FAQ 6.29</a>"

#~ msgid "Add a New User"
#~ msgstr "Dodaj novega uporabnika"

#~ msgid "Create User"
#~ msgstr "Ustvari uporabnika"

#~ msgid "Add a new User"
#~ msgstr "Dodaj novega uporabnika"

#~ msgid "Show table row links on left side"
#~ msgstr "Prikaži povezave do vrstic tabele na levi strani"

#~ msgid "Show table row links on right side"
#~ msgstr "Prikaži povezave do vrstic tabele na desni strani"

#~ msgid "Background color"
#~ msgstr "Barva ozadja"

#~ msgid "Choose..."
#~ msgstr "Izberite ..."<|MERGE_RESOLUTION|>--- conflicted
+++ resolved
@@ -3,13 +3,8 @@
 msgstr ""
 "Project-Id-Version: phpMyAdmin 3.5.0-dev\n"
 "Report-Msgid-Bugs-To: phpmyadmin-devel@lists.sourceforge.net\n"
-<<<<<<< HEAD
 "POT-Creation-Date: 2011-08-16 19:11+0200\n"
-"PO-Revision-Date: 2011-08-11 18:40+0200\n"
-=======
-"POT-Creation-Date: 2011-08-15 10:09+0200\n"
 "PO-Revision-Date: 2011-08-16 22:58+0200\n"
->>>>>>> ad4b3828
 "Last-Translator: Domen <dbc334@gmail.com>\n"
 "Language-Team: slovenian <sl@li.org>\n"
 "Language: sl\n"
@@ -1134,14 +1129,8 @@
 msgstr "Statistika poizvedb"
 
 #: js/messages.php:93
-#| msgid "Failed to read configuration file"
-<<<<<<< HEAD
 msgid "Local monitor configuration incompatible"
-msgstr "Ne morem prebrati konfiguracijske datoteke"
-=======
-msgid "Local monitor configuration icompatible"
 msgstr "Konfiguracija lokalnega nadziranja ni združljiva"
->>>>>>> ad4b3828
 
 #: js/messages.php:94
 msgid ""
@@ -10193,12 +10182,7 @@
 msgid "Chart columns"
 msgstr "Stolpci grafikona"
 
-<<<<<<< HEAD
 #: server_status.php:1484
-#, fuzzy
-=======
-#: server_status.php:1483
->>>>>>> ad4b3828
 #| msgid "Error management:"
 msgid "Chart arrangement"
 msgstr "Razvrstitev grafikonov"
@@ -10211,12 +10195,7 @@
 "Razvrstitev grafikonov je shranjena v lokalni shrambi brskalnika. Če imate "
 "zapleteno nastavitev, jo boste morda želeli izvoziti."
 
-<<<<<<< HEAD
 #: server_status.php:1485
-#, fuzzy
-=======
-#: server_status.php:1484
->>>>>>> ad4b3828
 #| msgid "Restore default value"
 msgid "Reset to default"
 msgstr "Povrni na privzeto"
@@ -10225,12 +10204,7 @@
 msgid "Monitor Instructions"
 msgstr "Navodila nadziranja"
 
-<<<<<<< HEAD
 #: server_status.php:1490
-#, fuzzy
-=======
-#: server_status.php:1489
->>>>>>> ad4b3828
 #| msgid ""
 #| "The phpMyAdmin Monitor can assist you in optimizing the server "
 #| "configuration and track down time intensive\n"
@@ -10260,22 +10234,12 @@
 "charting features however."
 msgstr ""
 
-<<<<<<< HEAD
 #: server_status.php:1508
-#, fuzzy
-=======
-#: server_status.php:1507
->>>>>>> ad4b3828
 #| msgid "Pause monitor"
 msgid "Using the monitor:"
 msgstr "Uporaba monitorja:"
 
-<<<<<<< HEAD
 #: server_status.php:1510
-#, fuzzy
-=======
-#: server_status.php:1509
->>>>>>> ad4b3828
 #| msgid ""
 #| "<b>Using the monitor:</b><br/>\n"
 #| "        Ok, you are good to go! Once you click 'Start monitor' your "
@@ -10300,12 +10264,7 @@
 "odstranite kateri koli grafikon s klikom na ikono zobnika ob ustreznem "
 "grafikonu."
 
-<<<<<<< HEAD
 #: server_status.php:1512
-#, fuzzy
-=======
-#: server_status.php:1511
->>>>>>> ad4b3828
 #| msgid ""
 #| "<b>Using the monitor:</b><br/>\n"
 #| "        Ok, you are good to go! Once you click 'Start monitor' your "
@@ -10334,12 +10293,7 @@
 msgid "Please note:"
 msgstr "Prosimo, pomnite:"
 
-<<<<<<< HEAD
 #: server_status.php:1521
-#, fuzzy
-=======
-#: server_status.php:1520
->>>>>>> ad4b3828
 #| msgid ""
 #| "<b>Please note:</b>\n"
 #| "        Enabling the general_log may increase the server load by 5-15%. "
