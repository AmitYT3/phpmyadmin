#
msgid ""
msgstr ""
"Project-Id-Version: phpMyAdmin 3.5.0-dev\n"
"Report-Msgid-Bugs-To: phpmyadmin-devel@lists.sourceforge.net\n"
<<<<<<< HEAD
"POT-Creation-Date: 2011-07-14 09:21-0400\n"
"PO-Revision-Date: 2011-07-11 15:49+0200\n"
=======
"POT-Creation-Date: 2011-07-13 14:48+0200\n"
"PO-Revision-Date: 2011-07-14 08:33+0200\n"
>>>>>>> 8754b9d2
"Last-Translator:  <jacobkamphansen@gmail.com>\n"
"Language-Team: danish <da@li.org>\n"
"MIME-Version: 1.0\n"
"Content-Type: text/plain; charset=UTF-8\n"
"Content-Transfer-Encoding: 8bit\n"
"Language: da\n"
"Plural-Forms: nplurals=2; plural=(n != 1);\n"
"X-Generator: Pootle 2.0.5\n"

#: browse_foreigners.php:35 browse_foreigners.php:53
#: libraries/display_tbl.lib.php:354 libraries/display_tbl.lib.php:421
#: server_privileges.php:1583
msgid "Show all"
msgstr "Vis alle"

#: browse_foreigners.php:70 libraries/common.lib.php:2173
#: libraries/export/pdf.php:135
#: libraries/schema/Pdf_Relation_Schema.class.php:240
#: libraries/schema/Pdf_Relation_Schema.class.php:1089
#: libraries/schema/Pdf_Relation_Schema.class.php:1105
#: libraries/schema/User_Schema.class.php:356
msgid "Page number:"
msgstr "Side nummer:"

#: browse_foreigners.php:133
msgid ""
"The target browser window could not be updated. Maybe you have closed the "
"parent window, or your browser's security settings are configured to block "
"cross-window updates."
msgstr ""
"Det angivne browservindue kunne ikke opdateres. Måske har du lukket det "
"overliggende vindue eller din browser blokerer for tvær-vindue opdateringer "
"i sikkerhedsindstillingerne"

#: browse_foreigners.php:151 libraries/common.lib.php:2720
#: libraries/common.lib.php:2727 libraries/common.lib.php:2908
#: libraries/common.lib.php:2909 libraries/db_links.inc.php:60
#: libraries/tbl_links.inc.php:68
msgid "Search"
msgstr "Søg"

#: browse_foreigners.php:154 db_operations.php:369 db_operations.php:421
#: db_operations.php:531 db_operations.php:559 db_search.php:335
#: db_structure.php:529 enum_editor.php:63 js/messages.php:90
#: libraries/Config.class.php:1186 libraries/Theme_Manager.class.php:300
#: libraries/auth/cookie.auth.lib.php:245 libraries/common.lib.php:1257
#: libraries/common.lib.php:2150 libraries/core.lib.php:504
#: libraries/display_change_password.lib.php:72
#: libraries/display_create_table.lib.php:61
#: libraries/display_export.lib.php:347 libraries/display_import.lib.php:267
#: libraries/display_tbl.lib.php:566 libraries/display_tbl.lib.php:661
#: libraries/replication_gui.lib.php:75 libraries/replication_gui.lib.php:370
#: libraries/rte/rte_events.lib.php:517
#: libraries/rte/rte_routines.lib.php:1019
#: libraries/rte/rte_routines.lib.php:1502
#: libraries/rte/rte_triggers.lib.php:391
#: libraries/schema/User_Schema.class.php:120
#: libraries/schema/User_Schema.class.php:172
#: libraries/schema/User_Schema.class.php:406
#: libraries/schema/User_Schema.class.php:445
#: libraries/select_server.lib.php:94 libraries/sql_query_form.lib.php:350
#: libraries/sql_query_form.lib.php:414 libraries/sql_query_form.lib.php:466
#: libraries/tbl_properties.inc.php:610 libraries/tbl_properties.inc.php:780
#: main.php:109 navigation.php:172 navigation.php:210 pmd_pdf.php:124
#: prefs_manage.php:265 prefs_manage.php:316 server_binlog.php:109
#: server_privileges.php:646 server_privileges.php:1694
#: server_privileges.php:2051 server_privileges.php:2098
#: server_privileges.php:2138 server_replication.php:233
#: server_replication.php:316 server_replication.php:347
#: server_synchronize.php:1220 tbl_change.php:335 tbl_change.php:1027
#: tbl_change.php:1064 tbl_indexes.php:268 tbl_operations.php:280
#: tbl_operations.php:317 tbl_operations.php:519 tbl_operations.php:581
#: tbl_operations.php:763 tbl_select.php:317 tbl_structure.php:698
#: tbl_structure.php:735 tbl_tracking.php:425 tbl_tracking.php:563
#: view_create.php:181 view_operations.php:99
msgid "Go"
msgstr "Udfør"

#: browse_foreigners.php:169 browse_foreigners.php:173
#: libraries/Index.class.php:432 tbl_tracking.php:313
msgid "Keyname"
msgstr "Nøglenavn"

#: browse_foreigners.php:170 browse_foreigners.php:172
#: server_collations.php:54 server_collations.php:66 server_engines.php:57
#: server_status.php:1030
msgid "Description"
msgstr "Beskrivelse"

#: browse_foreigners.php:248 browse_foreigners.php:257
#: browse_foreigners.php:269 browse_foreigners.php:277
msgid "Use this value"
msgstr "Brug denne værdi"

#: bs_disp_as_mime_type.php:29 bs_play_media.php:35
#: libraries/blobstreaming.lib.php:326
msgid "No blob streaming server configured!"
msgstr "Ingen blob streaming server konfigureret!"

#: bs_disp_as_mime_type.php:35
msgid "Failed to fetch headers"
msgstr "Fejl ved hentning af sidehoved"

#: bs_disp_as_mime_type.php:41
msgid "Failed to open remote URL"
msgstr "Fejl ved åbning af ekstern URL"

#: changelog.php:32 license.php:28
#, php-format
msgid ""
"The %s file is not available on this system, please visit www.phpmyadmin.net "
"for more information."
msgstr ""
"Filen %s er ikke tilgængelig, besøg www.phpmyadmin.net for mere information."

#: db_create.php:58
#, php-format
msgid "Database %1$s has been created."
msgstr "Database %1$s er oprettet,"

#: db_datadict.php:48 db_operations.php:362
msgid "Database comment: "
msgstr "Databasekommentar: "

#: db_datadict.php:157 libraries/schema/Pdf_Relation_Schema.class.php:1204
#: libraries/tbl_properties.inc.php:717 tbl_operations.php:362
#: tbl_printview.php:127
msgid "Table comments"
msgstr "Tabel kommentarer"

#: db_datadict.php:166 db_qbe.php:196 libraries/Index.class.php:436
#: libraries/export/htmlword.php:254 libraries/export/latex.php:364
#: libraries/export/odt.php:291 libraries/export/texytext.php:233
#: libraries/schema/Pdf_Relation_Schema.class.php:1230
#: libraries/schema/Pdf_Relation_Schema.class.php:1251
#: libraries/tbl_properties.inc.php:277 tbl_change.php:313 tbl_chart.php:86
#: tbl_indexes.php:196 tbl_printview.php:139 tbl_relation.php:399
#: tbl_select.php:113 tbl_tracking.php:266 tbl_tracking.php:317
msgid "Column"
msgstr "Kolonnenavn"

#: db_datadict.php:167 db_printview.php:104 libraries/Index.class.php:433
#: libraries/db_structure.lib.php:46 libraries/export/htmlword.php:255
#: libraries/export/latex.php:364 libraries/export/odt.php:294
#: libraries/export/texytext.php:234 libraries/rte/rte_list.lib.php:51
#: libraries/rte/rte_list.lib.php:65 libraries/rte/rte_routines.lib.php:885
#: libraries/rte/rte_routines.lib.php:910
#: libraries/rte/rte_routines.lib.php:1420
#: libraries/schema/Pdf_Relation_Schema.class.php:1231
#: libraries/schema/Pdf_Relation_Schema.class.php:1252
#: libraries/tbl_properties.inc.php:103 server_privileges.php:2151
#: tbl_change.php:292 tbl_change.php:319 tbl_printview.php:140
#: tbl_printview.php:310 tbl_select.php:114 tbl_structure.php:205
#: tbl_structure.php:792 tbl_tracking.php:267 tbl_tracking.php:314
msgid "Type"
msgstr "Datatype"

#: db_datadict.php:169 libraries/Index.class.php:439
#: libraries/export/htmlword.php:256 libraries/export/latex.php:364
#: libraries/export/odt.php:297 libraries/export/texytext.php:235
#: libraries/schema/Pdf_Relation_Schema.class.php:1233
#: libraries/schema/Pdf_Relation_Schema.class.php:1254
#: libraries/tbl_properties.inc.php:112 tbl_change.php:328
#: tbl_printview.php:142 tbl_structure.php:208 tbl_tracking.php:269
#: tbl_tracking.php:320
msgid "Null"
msgstr "Nulværdi"

#: db_datadict.php:170 db_structure.php:454 libraries/export/htmlword.php:257
#: libraries/export/latex.php:364 libraries/export/odt.php:300
#: libraries/export/texytext.php:236
#: libraries/schema/Pdf_Relation_Schema.class.php:1234
#: libraries/schema/Pdf_Relation_Schema.class.php:1255
#: libraries/tbl_properties.inc.php:109 tbl_printview.php:143
#: tbl_structure.php:209 tbl_tracking.php:270
msgid "Default"
msgstr "Standardværdi"

#: db_datadict.php:174 libraries/export/htmlword.php:259
#: libraries/export/latex.php:366 libraries/export/odt.php:304
#: libraries/export/texytext.php:238
#: libraries/schema/Pdf_Relation_Schema.class.php:1236
#: libraries/schema/Pdf_Relation_Schema.class.php:1257 tbl_printview.php:147
msgid "Links to"
msgstr "Linker til"

#: db_datadict.php:176 db_printview.php:110
#: libraries/config/messages.inc.php:94 libraries/config/messages.inc.php:109
#: libraries/config/messages.inc.php:131 libraries/export/htmlword.php:262
#: libraries/export/latex.php:369 libraries/export/odt.php:309
#: libraries/export/texytext.php:241
#: libraries/schema/Pdf_Relation_Schema.class.php:1247
#: libraries/schema/Pdf_Relation_Schema.class.php:1258
#: libraries/tbl_properties.inc.php:132 tbl_printview.php:149
msgid "Comments"
msgstr "Kommentarer"

#: db_datadict.php:259 js/messages.php:109 libraries/Index.class.php:349
#: libraries/Index.class.php:376 libraries/Index.class.php:674
#: libraries/config.values.php:45 libraries/config.values.php:51
#: libraries/config/FormDisplay.tpl.php:198 libraries/export/htmlword.php:330
#: libraries/export/latex.php:434 libraries/export/odt.php:365
#: libraries/export/texytext.php:311 libraries/mult_submits.inc.php:287
#: libraries/schema/Pdf_Relation_Schema.class.php:1312
#: libraries/user_preferences.lib.php:270 prefs_manage.php:130
#: server_privileges.php:1381 server_privileges.php:1392
#: server_privileges.php:1638 server_privileges.php:1649
#: server_privileges.php:1969 server_privileges.php:1974
#: server_privileges.php:2268 sql.php:264 sql.php:325 tbl_printview.php:226
#: tbl_structure.php:380 tbl_tracking.php:330 tbl_tracking.php:335
msgid "No"
msgstr "Nej"

#: db_datadict.php:259 js/messages.php:108 libraries/Index.class.php:350
#: libraries/Index.class.php:375 libraries/Index.class.php:674
#: libraries/config.values.php:45 libraries/config.values.php:51
#: libraries/config/FormDisplay.tpl.php:198 libraries/export/htmlword.php:330
#: libraries/export/latex.php:434 libraries/export/odt.php:365
#: libraries/export/texytext.php:311 libraries/mult_submits.inc.php:46
#: libraries/mult_submits.inc.php:78 libraries/mult_submits.inc.php:87
#: libraries/mult_submits.inc.php:92 libraries/mult_submits.inc.php:97
#: libraries/mult_submits.inc.php:102 libraries/mult_submits.inc.php:262
#: libraries/mult_submits.inc.php:276 libraries/mult_submits.inc.php:286
#: libraries/mult_submits.inc.php:299
#: libraries/schema/Pdf_Relation_Schema.class.php:1312
#: libraries/user_preferences.lib.php:270 prefs_manage.php:129
#: server_databases.php:76 server_privileges.php:1378
#: server_privileges.php:1389 server_privileges.php:1635
#: server_privileges.php:1649 server_privileges.php:1969
#: server_privileges.php:1972 server_privileges.php:2268 sql.php:324
#: tbl_printview.php:226 tbl_structure.php:41 tbl_structure.php:380
#: tbl_tracking.php:328 tbl_tracking.php:333
msgid "Yes"
msgstr "Ja"

#: db_datadict.php:314 db_printview.php:264 tbl_printview.php:495
msgid "Print"
msgstr "Print"

#: db_export.php:26
msgid "View dump (schema) of database"
msgstr "Vis dump (skema) af database"

#: db_export.php:30 db_printview.php:94 db_qbe.php:101 db_tracking.php:48
#: export.php:370 navigation.php:299
msgid "No tables found in database."
msgstr "Ingen tabeller fundet i databasen."

#: db_export.php:40 db_search.php:317 server_export.php:26
msgid "Select All"
msgstr "Vælg alle"

#: db_export.php:42 db_search.php:320 server_export.php:28
msgid "Unselect All"
msgstr "Fravælg alle"

#: db_operations.php:41 tbl_create.php:22
msgid "The database name is empty!"
msgstr "Databasenavnet er tomt!"

#: db_operations.php:272
#, php-format
msgid "Database %s has been renamed to %s"
msgstr "Database %s er blevet omdøbt til %s"

#: db_operations.php:276
#, php-format
msgid "Database %s has been copied to %s"
msgstr "Database %s er blevet kopieret til %s"

#: db_operations.php:404
msgid "Rename database to"
msgstr "Omdøb database til"

#: db_operations.php:409 server_status.php:799
msgid "Command"
msgstr "Kommando"

#: db_operations.php:440
msgid "Remove database"
msgstr "Fjern database"

#: db_operations.php:452
#, php-format
msgid "Database %s has been dropped."
msgstr "Database %s er slettet."

#: db_operations.php:457
msgid "Drop the database (DROP)"
msgstr "Drop databasen (DROP)"

#: db_operations.php:487
msgid "Copy database to"
msgstr "Kopiér database til"

#: db_operations.php:494 tbl_operations.php:548 tbl_tracking.php:418
msgid "Structure only"
msgstr "Kun strukturen"

#: db_operations.php:495 tbl_operations.php:549 tbl_tracking.php:420
msgid "Structure and data"
msgstr "Struktur og data"

#: db_operations.php:496 tbl_operations.php:550 tbl_tracking.php:419
msgid "Data only"
msgstr "Kun data"

#: db_operations.php:504
msgid "CREATE DATABASE before copying"
msgstr "CREATE DATABASE før kopiering"

#: db_operations.php:507 libraries/config/messages.inc.php:126
#: libraries/config/messages.inc.php:127 libraries/config/messages.inc.php:129
#: libraries/config/messages.inc.php:135 tbl_operations.php:556
#, php-format
msgid "Add %s"
msgstr "Tilføj %s"

#: db_operations.php:511 libraries/config/messages.inc.php:119
#: tbl_operations.php:314 tbl_operations.php:558
msgid "Add AUTO_INCREMENT value"
msgstr "Tilføj AUTO_INCREMENT værdi"

#: db_operations.php:515 tbl_operations.php:565
msgid "Add constraints"
msgstr "Tilføj begrænsninger"

#: db_operations.php:528
msgid "Switch to copied database"
msgstr "Skift til den kopierede database"

#: db_operations.php:552 libraries/Index.class.php:438
#: libraries/build_html_for_db.lib.php:19 libraries/db_structure.lib.php:48
#: libraries/mysql_charsets.lib.php:110 libraries/tbl_properties.inc.php:110
#: libraries/tbl_properties.inc.php:723 server_collations.php:53
#: server_collations.php:65 tbl_operations.php:378 tbl_select.php:115
#: tbl_structure.php:206 tbl_structure.php:900 tbl_tracking.php:268
#: tbl_tracking.php:319
msgid "Collation"
msgstr "Kollation (Collation)"

#: db_operations.php:565
#, php-format
msgid ""
"The phpMyAdmin configuration storage has been deactivated. To find out why "
"click %shere%s."
msgstr ""
"phpMyAdmin er ikke sat op til at gemme tabel-relationer. Se her %shvorfor%s."

#: db_operations.php:600
msgid "Edit or export relational schema"
msgstr "Editer eller eksporter relations skema"

#: db_printview.php:102 db_tracking.php:85 db_tracking.php:186
#: libraries/config/messages.inc.php:499 libraries/db_structure.lib.php:32
#: libraries/export/pdf.php:102 libraries/export/xml.php:313
#: libraries/header.inc.php:152 libraries/rte/rte_list.lib.php:56
#: libraries/rte/rte_triggers.lib.php:330
#: libraries/schema/User_Schema.class.php:233 server_privileges.php:1745
#: server_privileges.php:1801 server_privileges.php:2065
#: server_synchronize.php:418 server_synchronize.php:861 tbl_tracking.php:643
msgid "Table"
msgstr "Tabel"

#: db_printview.php:103 libraries/build_html_for_db.lib.php:30
#: libraries/db_structure.lib.php:42 libraries/header_printview.inc.php:62
#: libraries/import.lib.php:146 navigation.php:593 navigation.php:615
#: tbl_printview.php:391 tbl_structure.php:395 tbl_structure.php:501
#: tbl_structure.php:910
msgid "Rows"
msgstr "Rækker"

#: db_printview.php:107 libraries/db_structure.lib.php:53 tbl_indexes.php:197
msgid "Size"
msgstr "Størrelse"

#: db_printview.php:160 db_structure.php:410 libraries/export/sql.php:743
#: libraries/export/sql.php:1058
msgid "in use"
msgstr "i brug"

#: db_printview.php:185 libraries/db_info.inc.php:61
#: libraries/export/sql.php:698
#: libraries/schema/Pdf_Relation_Schema.class.php:1209 tbl_printview.php:431
#: tbl_structure.php:942
msgid "Creation"
msgstr "Oprettelse"

#: db_printview.php:194 libraries/db_info.inc.php:66
#: libraries/export/sql.php:703
#: libraries/schema/Pdf_Relation_Schema.class.php:1214 tbl_printview.php:441
#: tbl_structure.php:950
msgid "Last update"
msgstr "Sidste opdatering"

#: db_printview.php:203 libraries/db_info.inc.php:71
#: libraries/export/sql.php:708
#: libraries/schema/Pdf_Relation_Schema.class.php:1219 tbl_printview.php:451
#: tbl_structure.php:958
msgid "Last check"
msgstr "Sidste check"

#: db_printview.php:220 db_structure.php:433
#, php-format
msgid "%s table"
msgid_plural "%s tables"
msgstr[0] "%s tabel"
msgstr[1] "%s tabeller"

#: db_qbe.php:41
msgid "You have to choose at least one column to display"
msgstr "Du skal vælge mindst en kolonne der skal vises"

#: db_qbe.php:186
msgid "Switch to"
msgstr "Skift til"

#: db_qbe.php:186
msgid "visual builder"
msgstr "Visuel Konstruktør"

#: db_qbe.php:222 libraries/db_structure.lib.php:90
#: libraries/display_tbl.lib.php:937
msgid "Sort"
msgstr "Sortér"

#: db_qbe.php:231 db_qbe.php:265 libraries/db_structure.lib.php:97
#: libraries/display_tbl.lib.php:557 libraries/display_tbl.lib.php:898
#: server_databases.php:158 server_databases.php:175 tbl_operations.php:275
#: tbl_select.php:304
msgid "Ascending"
msgstr "Stigende"

#: db_qbe.php:232 db_qbe.php:273 libraries/db_structure.lib.php:105
#: libraries/display_tbl.lib.php:562 libraries/display_tbl.lib.php:895
#: server_databases.php:158 server_databases.php:175 tbl_operations.php:276
#: tbl_select.php:305
msgid "Descending"
msgstr "Faldende"

#: db_qbe.php:286 db_tracking.php:91 libraries/display_tbl.lib.php:435
#: tbl_change.php:282 tbl_tracking.php:648
msgid "Show"
msgstr "Vis"

#: db_qbe.php:322
msgid "Criteria"
msgstr "Kriterier"

#: db_qbe.php:375 db_qbe.php:457 db_qbe.php:549 db_qbe.php:580
msgid "Ins"
msgstr "Ins (Indsæt)"

#: db_qbe.php:379 db_qbe.php:461 db_qbe.php:546 db_qbe.php:577
msgid "And"
msgstr "Og"

#: db_qbe.php:388 db_qbe.php:469 db_qbe.php:551 db_qbe.php:582
msgid "Del"
msgstr "Del (Slet)"

#: db_qbe.php:392 db_qbe.php:473 db_qbe.php:544 db_qbe.php:575
#: server_privileges.php:307 tbl_change.php:890 tbl_indexes.php:264
#: tbl_select.php:278
msgid "Or"
msgstr "Eller"

#: db_qbe.php:529
msgid "Modify"
msgstr "Ret"

#: db_qbe.php:606
msgid "Add/Delete criteria rows"
msgstr "Tilføj/Slet kriterie-række"

#: db_qbe.php:618
msgid "Add/Delete columns"
msgstr "Tilføj/Slet kolonner"

#: db_qbe.php:631 db_qbe.php:656
msgid "Update Query"
msgstr "Opdater forespørgsel"

#: db_qbe.php:639
msgid "Use Tables"
msgstr "Benyt tabeller"

#: db_qbe.php:662
#, php-format
msgid "SQL query on database <b>%s</b>:"
msgstr "SQL-forespørgsel til database <b>%s</b>:"

#: db_qbe.php:955 libraries/common.lib.php:1116
msgid "Submit Query"
msgstr "Send forespørgsel"

#: db_search.php:30 libraries/auth/config.auth.lib.php:83
#: libraries/auth/config.auth.lib.php:102
#: libraries/auth/cookie.auth.lib.php:566 libraries/auth/http.auth.lib.php:51
#: libraries/auth/signon.auth.lib.php:236
msgid "Access denied"
msgstr "Adgang nægtet"

#: db_search.php:42 db_search.php:284
msgid "at least one of the words"
msgstr "mindst ét ​​af ordene"

#: db_search.php:43 db_search.php:285
msgid "all words"
msgstr "alle ord"

#: db_search.php:44 db_search.php:286
msgid "the exact phrase"
msgstr "den nøjagtige sætning"

#: db_search.php:45 db_search.php:287
msgid "as regular expression"
msgstr "som regulært udtryk"

#: db_search.php:206
#, php-format
msgid "Search results for \"<i>%s</i>\" %s:"
msgstr "Søgeresultater for \"<i>%s</i>\" %s:"

#: db_search.php:224
#, php-format
msgid "%s match inside table <i>%s</i>"
msgid_plural "%s matches inside table <i>%s</i>"
msgstr[0] "%s sammenfald i tabel <i>%s</i>"
msgstr[1] "%s sammenfald i tabel <i>%s</i>"

#: db_search.php:231 libraries/common.lib.php:2722
#: libraries/common.lib.php:2906 libraries/common.lib.php:2907
#: libraries/tbl_links.inc.php:55 tbl_structure.php:599
msgid "Browse"
msgstr "Vis"

#: db_search.php:236
#, php-format
msgid "Delete the matches for the %s table?"
msgstr "Slet sammenfald for %s tabellen?"

#: db_search.php:236 libraries/display_tbl.lib.php:1338
#: libraries/display_tbl.lib.php:2314
#: libraries/schema/User_Schema.class.php:165
#: libraries/schema/User_Schema.class.php:234
#: libraries/schema/User_Schema.class.php:269
#: libraries/schema/User_Schema.class.php:299
#: libraries/sql_query_form.lib.php:407 pmd_general.php:423
#: setup/frames/index.inc.php:138 setup/frames/index.inc.php:229
#: tbl_tracking.php:435 tbl_tracking.php:456 tbl_tracking.php:513
msgid "Delete"
msgstr "Slet"

#: db_search.php:249
#, php-format
msgid "<b>Total:</b> <i>%s</i> match"
msgid_plural "<b>Total:</b> <i>%s</i> matches"
msgstr[0] "<b>I alt:</b> <i>%s</i> sammenfald"
msgstr[1] "<b>I alt</b> <i>%s</i> sammenfald"

#: db_search.php:272
msgid "Search in database"
msgstr "Søg i databasen"

#: db_search.php:275
msgid "Words or values to search for (wildcard: \"%\"):"
msgstr "Ord eller værdier til at søge efter (jokertegn: \"%\"):"

#: db_search.php:280
msgid "Find:"
msgstr "Find:"

#: db_search.php:284 db_search.php:285
msgid "Words are separated by a space character (\" \")."
msgstr "Ord adskilles af mellemrums-karakter (\" \")."

#: db_search.php:298
msgid "Inside tables:"
msgstr "Indeni tabel(ler):"

#: db_search.php:328
msgid "Inside column:"
msgstr "Indeni kolonne:"

#: db_structure.php:61
msgid "No tables found in database"
msgstr "Ingen tabeller fundet i databasen"

#: db_structure.php:271 tbl_operations.php:688
#, php-format
msgid "Table %s has been emptied"
msgstr "Tabel %s blev tømt"

#: db_structure.php:280 tbl_operations.php:705
#, php-format
msgid "View %s has been dropped"
msgstr "Visning %s er blevet slettet"

#: db_structure.php:280 tbl_operations.php:705
#, php-format
msgid "Table %s has been dropped"
msgstr "Tabel %s blev slettet"

#: db_structure.php:287 tbl_create.php:269
msgid "Tracking is active."
msgstr "Sporing er aktiv."

#: db_structure.php:289 tbl_create.php:271
msgid "Tracking is not active."
msgstr "Sporing er ikke aktiv."

#: db_structure.php:373 libraries/display_tbl.lib.php:2198
#, php-format
msgid ""
"This view has at least this number of rows. Please refer to %sdocumentation%"
"s."
msgstr "Viewet har mindst dette antal rækker. Se venligst %sdokumentationen%s."

#: db_structure.php:387 db_structure.php:401 libraries/header.inc.php:152
#: libraries/tbl_info.inc.php:60 tbl_structure.php:212
msgid "View"
msgstr "Visning"

#: db_structure.php:438 libraries/db_structure.lib.php:35
#: libraries/server_links.inc.php:90 server_replication.php:31
#: server_replication.php:162 server_status.php:271
msgid "Replication"
msgstr "Replikering"

#: db_structure.php:442
msgid "Sum"
msgstr "Sum"

#: db_structure.php:449 libraries/StorageEngine.class.php:313
#, php-format
msgid "%s is the default storage engine on this MySQL server."
msgstr "%s er standard datalageret på denne MySQL-server."

#: db_structure.php:477 db_structure.php:494 db_structure.php:495
#: libraries/display_tbl.lib.php:2339 libraries/display_tbl.lib.php:2344
#: libraries/mult_submits.inc.php:15 server_databases.php:260
#: server_databases.php:265 server_privileges.php:1666 tbl_structure.php:587
#: tbl_structure.php:596
msgid "With selected:"
msgstr "Med det markerede:"

#: db_structure.php:480 libraries/display_tbl.lib.php:2334
#: server_databases.php:262 server_privileges.php:583
#: server_privileges.php:1669 tbl_structure.php:590
msgid "Check All"
msgstr "Vælg alle"

#: db_structure.php:484 libraries/display_tbl.lib.php:2335
#: libraries/replication_gui.lib.php:35 server_databases.php:264
#: server_privileges.php:586 server_privileges.php:1673 tbl_structure.php:594
msgid "Uncheck All"
msgstr "Fravælg alle"

#: db_structure.php:489
msgid "Check tables having overhead"
msgstr "Check tabeller der har overhead"

#: db_structure.php:497 libraries/common.lib.php:2919
#: libraries/common.lib.php:2920 libraries/config/messages.inc.php:164
#: libraries/db_links.inc.php:56 libraries/display_tbl.lib.php:2352
#: libraries/display_tbl.lib.php:2488 libraries/server_links.inc.php:65
#: libraries/tbl_links.inc.php:80 prefs_manage.php:288
#: server_privileges.php:1354 setup/frames/menu.inc.php:21
msgid "Export"
msgstr "Eksportér"

#: db_structure.php:499 db_structure.php:554
#: libraries/display_tbl.lib.php:2439 tbl_structure.php:628
#: tbl_structure.php:630
msgid "Print view"
msgstr "Vis (udskriftvenlig)"

# By "Empty", if this is an action, it should translate to "Tøm" but if it's a state it should translate to "Tom".
<<<<<<< HEAD
#: db_structure.php:503 libraries/common.lib.php:2915
#: libraries/common.lib.php:2916
#, fuzzy
=======
#: db_structure.php:503 libraries/common.lib.php:2924
#: libraries/common.lib.php:2925
>>>>>>> 8754b9d2
msgid "Empty"
msgstr "Tøm"

#: db_structure.php:505 db_tracking.php:104 libraries/Index.class.php:482
#: libraries/common.lib.php:2913 libraries/common.lib.php:2914
#: server_databases.php:266 tbl_structure.php:153 tbl_structure.php:154
#: tbl_structure.php:603
msgid "Drop"
msgstr "Slet"

#: db_structure.php:507 tbl_operations.php:604
msgid "Check table"
msgstr "Tjek tabel"

#: db_structure.php:509 tbl_operations.php:653 tbl_structure.php:842
#: tbl_structure.php:844
msgid "Optimize table"
msgstr "Optimér tabel"

#: db_structure.php:511 tbl_operations.php:640
msgid "Repair table"
msgstr "Reparér tabel"

#: db_structure.php:513 tbl_operations.php:627
msgid "Analyze table"
msgstr "Analysér tabel"

#: db_structure.php:515
msgid "Add prefix to table"
msgstr "Tilføj præfiks til tabel"

#: db_structure.php:517 libraries/mult_submits.inc.php:251
msgid "Replace table prefix"
msgstr "Erstat tabel præfiks"

#: db_structure.php:519 libraries/mult_submits.inc.php:251
msgid "Copy table with prefix"
msgstr "Kopier tabel med præfiks"

#: db_structure.php:561 libraries/schema/User_Schema.class.php:383
msgid "Data Dictionary"
msgstr "Data Dictionary"

#: db_tracking.php:79
msgid "Tracked tables"
msgstr "Sporede tabeller"

#: db_tracking.php:84 libraries/config/messages.inc.php:493
#: libraries/export/htmlword.php:78 libraries/export/latex.php:151
#: libraries/export/odt.php:109 libraries/export/pdf.php:102
#: libraries/export/sql.php:570 libraries/export/texytext.php:66
#: libraries/export/xml.php:246 libraries/header.inc.php:139
#: libraries/header_printview.inc.php:57 server_databases.php:157
#: server_privileges.php:1740 server_privileges.php:1801
#: server_privileges.php:2059 server_status.php:798
#: server_synchronize.php:1190 server_synchronize.php:1194
#: tbl_tracking.php:642
msgid "Database"
msgstr "Database"

#: db_tracking.php:86
msgid "Last version"
msgstr "Seneste version"

#: db_tracking.php:87 tbl_tracking.php:645
msgid "Created"
msgstr "Oprettet"

#: db_tracking.php:88 tbl_tracking.php:646
msgid "Updated"
msgstr "Opdateret"

#: db_tracking.php:89 libraries/rte/rte_events.lib.php:404
#: libraries/rte/rte_list.lib.php:63 libraries/server_links.inc.php:51
#: server_status.php:801 sql.php:942 tbl_tracking.php:647
msgid "Status"
msgstr "Status"

#: db_tracking.php:90 libraries/Index.class.php:430
#: libraries/db_structure.lib.php:39 libraries/rte/rte_list.lib.php:50
#: libraries/rte/rte_list.lib.php:57 libraries/rte/rte_list.lib.php:64
#: server_databases.php:191 server_privileges.php:1612
#: server_privileges.php:1805 server_privileges.php:2154 tbl_structure.php:214
msgid "Action"
msgstr "Handling"

#: db_tracking.php:101 js/messages.php:34
msgid "Delete tracking data for this table"
msgstr "Sletter sporingsdata for denne tabel."

#: db_tracking.php:119 tbl_tracking.php:599 tbl_tracking.php:657
msgid "active"
msgstr "aktiv"

#: db_tracking.php:121 tbl_tracking.php:601 tbl_tracking.php:659
msgid "not active"
msgstr "ikke aktiv"

#: db_tracking.php:134
msgid "Versions"
msgstr "Versioner"

#: db_tracking.php:135 tbl_tracking.php:409 tbl_tracking.php:676
msgid "Tracking report"
msgstr "Sporingsrapport"

#: db_tracking.php:136 tbl_tracking.php:244 tbl_tracking.php:676
msgid "Structure snapshot"
msgstr "Øjebliksbillede af struktur"

#: db_tracking.php:181
msgid "Untracked tables"
msgstr "Ikke-sporede tabeller"

#: db_tracking.php:201 db_tracking.php:203 tbl_structure.php:664
#: tbl_structure.php:666
msgid "Track table"
msgstr "Spor tabel"

#: db_tracking.php:229
msgid "Database Log"
msgstr "Database log"

#: enum_editor.php:21 libraries/tbl_properties.inc.php:776
#, php-format
msgid "Values for the column \"%s\""
msgstr "Værdier for kolonnen \"%s\""

#: enum_editor.php:22 libraries/tbl_properties.inc.php:777
msgid "Enter each value in a separate field."
msgstr "Indtast hver værdi i et seperat felt."

#: enum_editor.php:57
msgid "+ Restart insertion and add a new value"
msgstr "+ Genstart indsættelse og tilføj ny værdi"

#: enum_editor.php:67
msgid "Output"
msgstr "Output"

#: enum_editor.php:68
msgid "Copy and paste the joined values into the \"Length/Values\" field"
msgstr "Kopiér og indsæt de sammensatte værdier i \"Længde/Værdier\"-feltet"

#: export.php:73
msgid "Selected export type has to be saved in file!"
msgstr "Valgte eksporttype skal gemmes som fil!"

#: export.php:163 export.php:188 export.php:670
#, php-format
msgid "Insufficient space to save the file %s."
msgstr "Utilstrækkelig plads til at gemme filen %s."

#: export.php:306
#, php-format
msgid ""
"File %s already exists on server, change filename or check overwrite option."
msgstr ""
"Filen %s findes allerede på serveren, lav filnavnet om eller tillad at der "
"overskrives."

#: export.php:310 export.php:314
#, php-format
msgid "The web server does not have permission to save the file %s."
msgstr "Webserveren har ikke tilladelse til at gemme filen %s."

#: export.php:672
#, php-format
msgid "Dump has been saved to file %s."
msgstr "Dump er blevet gemt i filen %s."

#: import.php:57
#, php-format
msgid ""
"You probably tried to upload too large file. Please refer to %sdocumentation%"
"s for ways to workaround this limit."
msgstr ""
"Du har sandsynligvis forsøgt at uploade en for stor fil. Se venligst %"
"sdokumentationen%s for måder hvorpå du kan arbejde dig uden om denne "
"begrænsning."

#: import.php:277 import.php:330 libraries/File.class.php:459
#: libraries/File.class.php:543
msgid "File could not be read"
msgstr "Filen kunne ikke læses"

#: import.php:285 import.php:294 import.php:313 import.php:322
#: libraries/File.class.php:613 libraries/File.class.php:621
#: libraries/File.class.php:637 libraries/File.class.php:645
#, php-format
msgid ""
"You attempted to load file with unsupported compression (%s). Either support "
"for it is not implemented or disabled by your configuration."
msgstr ""
"Du forsøgte at indlæse en fil med u-understøttet komprimering (%s). "
"Understøttelse af denne funktion er ikke implementeret eller ikke slået til "
"for din konfiguration."

#: import.php:335
msgid ""
"No data was received to import. Either no file name was submitted, or the "
"file size exceeded the maximum size permitted by your PHP configuration. See "
"[a@./Documentation.html#faq1_16@Documentation]FAQ 1.16[/a]."
msgstr ""
"Der blev ikke modtaget nogen data til import. Enten blev der ikke indsendt "
"et filnavn, eller filstørrelsen kan have overskredet maksimalstørrelsen "
"tilladt af din PHP-konfiguration. Se FAQ 1.16."

#: import.php:370 libraries/display_import.lib.php:23
msgid "Could not load import plugins, please check your installation!"
msgstr "Kunne ikke indlæse importplugins, check venligst din installation!"

#: import.php:395
msgid "The bookmark has been deleted."
msgstr "Bogmærket er fjernet."

#: import.php:399
msgid "Showing bookmark"
msgstr "Viser bogmærke"

#: import.php:401 sql.php:977
#, php-format
msgid "Bookmark %s created"
msgstr "Bogmærke %s oprettet"

#: import.php:407 import.php:413
#, php-format
msgid "Import has been successfully finished, %d queries executed."
msgstr "Importen er korrekt gennemført, %d forespørgsler udført."

#: import.php:422
msgid ""
"Script timeout passed, if you want to finish import, please resubmit same "
"file and import will resume."
msgstr ""
"Script timeout nået, hvis du vil afslutte importen, indsend venligst samme "
"fil igen og importen vil fortsætte hvor den slap."

#: import.php:424
msgid ""
"However on last run no data has been parsed, this usually means phpMyAdmin "
"won't be able to finish this import unless you increase php time limits."
msgstr ""
"Desværre blev der ikke parset nogen data ved sidste kørsel, dette betyder "
"normalt at phpMyAdmin ikke vil være i stand til at gennemføre importen med "
"mindre du forøger PHP-tidsbegrænsningerne."

#: import.php:452 libraries/Message.class.php:175
#: libraries/display_tbl.lib.php:2235 libraries/rte/rte_routines.lib.php:1260
#: libraries/sql_query_form.lib.php:113 tbl_operations.php:228
#: tbl_relation.php:289 tbl_row_action.php:126 view_operations.php:60
msgid "Your SQL query has been executed successfully"
msgstr "Din SQL-forespørgsel blev udført korrekt"

#: import_status.php:30 libraries/common.lib.php:622
#: libraries/schema/Export_Relation_Schema.class.php:203 user_password.php:109
msgid "Back"
msgstr "Tilbage"

#: index.php:164
msgid "phpMyAdmin is more friendly with a <b>frames-capable</b> browser."
msgstr ""
"phpMyAdmin er mere brugervenlig med en browser, der kan klare <b>frames</b>."

#: js/messages.php:25 server_synchronize.php:340 server_synchronize.php:352
#: server_synchronize.php:368 server_synchronize.php:375
#: server_synchronize.php:734 server_synchronize.php:762
#: server_synchronize.php:790 server_synchronize.php:802
msgid "Click to select"
msgstr "Klik for at vælge"

#: js/messages.php:26
msgid "Click to unselect"
msgstr "Klik for at fravælge"

#: js/messages.php:27 libraries/import.lib.php:102 sql.php:221
msgid "\"DROP DATABASE\" statements are disabled."
msgstr "\"DROP DATABASE\" erklæringer kan ikke bruges."

#: js/messages.php:30 libraries/mult_submits.inc.php:282 sql.php:319
msgid "Do you really want to "
msgstr "Er du sikker på at du vil "

#: js/messages.php:31 libraries/mult_submits.inc.php:282 sql.php:304
msgid "You are about to DESTROY a complete database!"
msgstr "Du er ved at DESTRUERE en komplet database!"

#: js/messages.php:32
msgid "You are about to DESTROY a complete table!"
msgstr "Du er ved at DESTRUERE en komplet tabel!"

#: js/messages.php:33
msgid "You are about to TRUNCATE a complete table!"
msgstr "Du er ved at slette en hel tabel!"

#: js/messages.php:35
msgid "Deleting tracking data"
msgstr "Slet sporingsdata"

#: js/messages.php:36
msgid "Dropping Primary Key/Index"
msgstr "Fjerner primærnøgle/indeks"

#: js/messages.php:37
msgid "This operation could take a long time. Proceed anyway?"
msgstr "Denne operation kan tage lang tid. Fortsæt alligevel?"

#: js/messages.php:40
msgid "You are about to DISABLE a BLOB Repository!"
msgstr "Du er ved at deaktivere en BLOB-beholder."

#: js/messages.php:41
#, php-format
msgid "Are you sure you want to disable all BLOB references for database %s?"
msgstr ""
"Er du sikker på at du vil deaktivere alle BLOB-referencer i databasen %s?"

#: js/messages.php:44
msgid "Missing value in the form!"
msgstr "Ingen værdi i formularen !"

#: js/messages.php:45
msgid "This is not a number!"
msgstr "Dette er ikke et tal!"

#. l10n: Default description for the y-Axis of Charts
#: js/messages.php:49
msgid "Total count"
msgstr "Samlet antal"

#: js/messages.php:52
msgid "The host name is empty!"
msgstr "Der er intet værtsnavn!"

#: js/messages.php:53
msgid "The user name is empty!"
msgstr "Intet brugernavn!"

#: js/messages.php:54 server_privileges.php:1221 user_password.php:50
msgid "The password is empty!"
msgstr "Der er ikke angivet noget kodeord!"

#: js/messages.php:55 server_privileges.php:1219 user_password.php:53
msgid "The passwords aren't the same!"
msgstr "De to kodeord er ikke ens!"

#: js/messages.php:56 server_privileges.php:1679 server_privileges.php:1703
#: server_privileges.php:2108 server_privileges.php:2302
msgid "Add user"
msgstr "Opret bruger"

#: js/messages.php:57
msgid "Reloading Privileges"
msgstr "Genindlæser privillegier"

#: js/messages.php:58
msgid "Removing Selected Users"
msgstr "Fjerner valge brugere"

#: js/messages.php:59 libraries/tbl_properties.inc.php:775
#: tbl_tracking.php:244 tbl_tracking.php:409
msgid "Close"
msgstr "Luk"

#: js/messages.php:62 js/messages.php:133 libraries/Index.class.php:460
#: libraries/common.lib.php:566 libraries/common.lib.php:1092
#: libraries/common.lib.php:2917 libraries/common.lib.php:2918
#: libraries/config/messages.inc.php:473 libraries/display_tbl.lib.php:1302
#: libraries/import.lib.php:1085 libraries/import.lib.php:1109
#: libraries/schema/User_Schema.class.php:164 setup/frames/index.inc.php:137
msgid "Edit"
msgstr "Ret"

#: js/messages.php:64 server_status.php:420
msgid "Live traffic chart"
msgstr "Realtids trafikoversigt"

#: js/messages.php:65 server_status.php:423
msgid "Live conn./process chart"
msgstr "Realtids forbind./opgave-oversigt"

#: js/messages.php:66 server_status.php:445
msgid "Live query chart"
msgstr "Realtid forespørgsels-oversigt"

#: js/messages.php:68
msgid "Static data"
msgstr "Statiske data"

#. l10n: Total number of queries
#: js/messages.php:70 libraries/build_html_for_db.lib.php:45
#: libraries/engines/innodb.lib.php:158 server_databases.php:219
#: server_status.php:701 server_status.php:762 tbl_printview.php:348
#: tbl_structure.php:829
msgid "Total"
msgstr "Total"

#. l10n: Other, small valued, queries
#: js/messages.php:72 server_status.php:602
msgid "Other"
msgstr "Andet"

#. l10n: Thousands separator
#: js/messages.php:74 libraries/common.lib.php:1316
msgid ","
msgstr "."

#. l10n: Decimal separator
#: js/messages.php:76 libraries/common.lib.php:1318
msgid "."
msgstr ","

#: js/messages.php:78
msgid "KiB sent since last refresh"
msgstr "KiB sendt siden forrige visning"

#: js/messages.php:79
msgid "KiB received since last refresh"
msgstr "KiB modtaget siden forrige visning"

#: js/messages.php:80
msgid "Server traffic (in KiB)"
msgstr "Server-trafik (i KiB)"

#: js/messages.php:81
msgid "Connections since last refresh"
msgstr "Forbindelser siden sidste visning"

#: js/messages.php:82 server_status.php:794
msgid "Processes"
msgstr "Processer"

#: js/messages.php:83
msgid "Connections / Processes"
msgstr "Forbindelser / Opgaver"

#: js/messages.php:84
msgid "Issued queries since last refresh"
msgstr "Igangsatte forespørgsler siden forrige visning"

#: js/messages.php:85
msgid "Issued queries"
msgstr "Igangsatte forespørgsler"

#: js/messages.php:87 server_status.php:402
msgid "Query statistics"
msgstr "Statistik over forespørgsler"

#: js/messages.php:91 libraries/tbl_properties.inc.php:780 pmd_general.php:388
#: pmd_general.php:425 pmd_general.php:545 pmd_general.php:593
#: pmd_general.php:669 pmd_general.php:723 pmd_general.php:786
msgid "Cancel"
msgstr "Annuller"

#: js/messages.php:94
msgid "Loading"
msgstr "Indlæser"

#: js/messages.php:95
msgid "Processing Request"
msgstr "Udfører forespørgsel"

#: js/messages.php:96 libraries/import/ods.php:80
#: libraries/rte/rte_export.lib.php:39
msgid "Error in Processing Request"
msgstr "Felj i udførsel af forespørgsel"

#: js/messages.php:97
msgid "Dropping Column"
msgstr "Sletter kolonne"

#: js/messages.php:98
msgid "Adding Primary Key"
msgstr "Tilføjer primær nøgle"

#: js/messages.php:99 libraries/relation.lib.php:76 pmd_general.php:386
#: pmd_general.php:543 pmd_general.php:591 pmd_general.php:667
#: pmd_general.php:721 pmd_general.php:784
msgid "OK"
msgstr "OK"

#: js/messages.php:102
msgid "Renaming Databases"
msgstr "Omdøber databaser"

#: js/messages.php:103
msgid "Reload Database"
msgstr "Opfrisk database"

#: js/messages.php:104
msgid "Copying Database"
msgstr "Kopierer database til"

#: js/messages.php:105
msgid "Changing Charset"
msgstr "Ændrer tegnsæt"

#: js/messages.php:106
msgid "Table must have at least one column"
msgstr "Tabellen skal have mindst en kolonne"

#: js/messages.php:107
msgid "Create Table"
msgstr "Opret tabel"

#: js/messages.php:112
msgid "Insert Table"
msgstr "Indsæt tabel"

#: js/messages.php:113
msgid "Hide indexes"
msgstr "Skjul indekser"

#: js/messages.php:114
msgid "Show indexes"
msgstr "Vis indekser"

#: js/messages.php:117
msgid "Searching"
msgstr "Søger"

#: js/messages.php:118
msgid "Hide search results"
msgstr "Slet søgeresultater"

#: js/messages.php:119
msgid "Show search results"
msgstr "Vis søgeresultater"

#: js/messages.php:120
msgid "Browsing"
msgstr "Viser"

#: js/messages.php:121
msgid "Deleting"
msgstr "Sletter"

#: js/messages.php:124
msgid "The definition of a stored function must contain a RETURN statement!"
msgstr ""
"Ifølge definitionen på en stored function, skal denne indeholde et RETURN-"
"udtryk."

#: js/messages.php:127
msgid ""
"Note: If the file contains multiple tables, they will be combined into one"
msgstr ""
"Note: Hvis filen indeholder flere tabeller, vil de blive kombineret til én."

#: js/messages.php:130
msgid "Hide query box"
msgstr "Skjul forespørgeselsboks"

#: js/messages.php:131
msgid "Show query box"
msgstr "Vis forespørgselsbox"

#: js/messages.php:132
msgid "Inline Edit"
msgstr "Åben redigeringslinje"

#: js/messages.php:134 libraries/config/FormDisplay.tpl.php:323
#: libraries/schema/User_Schema.class.php:313
#: libraries/tbl_properties.inc.php:769 setup/frames/config.inc.php:39
#: setup/frames/index.inc.php:227 tbl_change.php:979
#: tbl_gis_visualization.php:222 tbl_indexes.php:261 tbl_relation.php:563
msgid "Save"
msgstr "Gem"

#: js/messages.php:135 libraries/display_tbl.lib.php:645 pmd_general.php:158
#: tbl_change.php:319 tbl_change.php:325
msgid "Hide"
msgstr "Skjul"

#: js/messages.php:136 tbl_row_action.php:28
msgid "No rows selected"
msgstr "Ingen rækker valgt"

#: js/messages.php:137 libraries/common.lib.php:2440
#: libraries/display_tbl.lib.php:2347 querywindow.php:90 querywindow.php:94
#: querywindow.php:97 tbl_structure.php:152 tbl_structure.php:602
msgid "Change"
msgstr "Ændre"

#: js/messages.php:140
msgid "Hide search criteria"
msgstr "Skjul søgekriterie"

#: js/messages.php:141
msgid "Show search criteria"
msgstr "Vis søgekriterie"

#: js/messages.php:144 tbl_change.php:307 tbl_indexes.php:211
#: tbl_indexes.php:238
msgid "Ignore"
msgstr "Ignorer"

#: js/messages.php:147
msgid "Select referenced key"
msgstr "Vælg refereret nøgle"

#: js/messages.php:148
msgid "Select Foreign Key"
msgstr "Vælg fremmednøgle"

#: js/messages.php:149
msgid "Please select the primary key or a unique key"
msgstr "Vælg venligst den primære nøgle eller en unik nøgle"

#: js/messages.php:150 pmd_general.php:87 tbl_relation.php:545
msgid "Choose column to display"
msgstr "Vælg kolonne til visning"

#: js/messages.php:151
msgid ""
"You haven't saved the changes in the layout. They will be lost if you don't "
"save them.Do you want to continue?"
msgstr ""
"Du har ikke gemt ændringerne i layoutet. De vil bleve slettet hvis du ikke "
"gemmer dem. Vil du fortsætte?"

#: js/messages.php:154
msgid "Add an option for column "
msgstr "Tilføj mulighed for kolonne"

#: js/messages.php:157
msgid "Generate password"
msgstr "Generér adgangskode"

#: js/messages.php:158 libraries/replication_gui.lib.php:364
msgid "Generate"
msgstr "Generér"

#: js/messages.php:159
msgid "Change Password"
msgstr "Ændre adgangskode"

#: js/messages.php:162 tbl_structure.php:497
msgid "More"
msgstr "Mere"

#: js/messages.php:165 setup/lib/index.lib.php:158
#, php-format
msgid ""
"A newer version of phpMyAdmin is available and you should consider "
"upgrading. The newest version is %s, released on %s."
msgstr ""
"En nyere version af phpMyAdmin er tilgængelig og du bør overveje at "
"opgradere. Den nyeste version er %s, udgivet den %s."

#. l10n: Latest available phpMyAdmin version
#: js/messages.php:167
msgid ", latest stable version:"
msgstr ", seneste stabile version:"

#: js/messages.php:168
msgid "up to date"
msgstr "up-to-date"

#. l10n: Display text for calendar close link
#: js/messages.php:186
msgid "Done"
msgstr "Færdig"

#. l10n: Display text for previous month link in calendar
#: js/messages.php:188
msgid "Prev"
msgstr "Forrige"

#. l10n: Display text for next month link in calendar
#: js/messages.php:190 libraries/common.lib.php:2212
#: libraries/common.lib.php:2215 libraries/display_tbl.lib.php:366
#: server_binlog.php:170 server_binlog.php:172 tbl_printview.php:421
#: tbl_structure.php:934
msgid "Next"
msgstr "Næste"

#. l10n: Display text for current month link in calendar
#: js/messages.php:192
msgid "Today"
msgstr "I dag"

#: js/messages.php:195
msgid "January"
msgstr "januar"

#: js/messages.php:196
msgid "February"
msgstr "februar"

#: js/messages.php:197
msgid "March"
msgstr "marts"

#: js/messages.php:198
msgid "April"
msgstr "april"

#: js/messages.php:199
msgid "May"
msgstr "maj"

#: js/messages.php:200
msgid "June"
msgstr "juni"

#: js/messages.php:201
msgid "July"
msgstr "juli"

#: js/messages.php:202
msgid "August"
msgstr "august"

#: js/messages.php:203
msgid "September"
msgstr "september"

#: js/messages.php:204
msgid "October"
msgstr "oktober"

#: js/messages.php:205
msgid "November"
msgstr "november"

#: js/messages.php:206
msgid "December"
msgstr "december"

#. l10n: Short month name
#: js/messages.php:210 libraries/common.lib.php:1450
msgid "Jan"
msgstr "jan"

#. l10n: Short month name
#: js/messages.php:212 libraries/common.lib.php:1452
msgid "Feb"
msgstr "feb"

#. l10n: Short month name
#: js/messages.php:214 libraries/common.lib.php:1454
msgid "Mar"
msgstr "mar"

#. l10n: Short month name
#: js/messages.php:216 libraries/common.lib.php:1456
msgid "Apr"
msgstr "apr"

#. l10n: Short month name
#: js/messages.php:218 libraries/common.lib.php:1458
msgctxt "Short month name"
msgid "May"
msgstr "maj"

#. l10n: Short month name
#: js/messages.php:220 libraries/common.lib.php:1460
msgid "Jun"
msgstr "jun"

#. l10n: Short month name
#: js/messages.php:222 libraries/common.lib.php:1462
msgid "Jul"
msgstr "jul"

#. l10n: Short month name
#: js/messages.php:224 libraries/common.lib.php:1464
msgid "Aug"
msgstr "aug"

#. l10n: Short month name
#: js/messages.php:226 libraries/common.lib.php:1466
msgid "Sep"
msgstr "sep"

#. l10n: Short month name
#: js/messages.php:228 libraries/common.lib.php:1468
msgid "Oct"
msgstr "okt"

#. l10n: Short month name
#: js/messages.php:230 libraries/common.lib.php:1470
msgid "Nov"
msgstr "nov"

#. l10n: Short month name
#: js/messages.php:232 libraries/common.lib.php:1472
msgid "Dec"
msgstr "dec"

#: js/messages.php:235
msgid "Sunday"
msgstr "Søndag"

#: js/messages.php:236
msgid "Monday"
msgstr "mandag"

#: js/messages.php:237
msgid "Tuesday"
msgstr "tirsdag"

#: js/messages.php:238
msgid "Wednesday"
msgstr "Onsdag"

#: js/messages.php:239
msgid "Thursday"
msgstr "Torsdag"

#: js/messages.php:240
msgid "Friday"
msgstr "Fredag"

#: js/messages.php:241
msgid "Saturday"
msgstr "Lørdag"

#. l10n: Short week day name
#: js/messages.php:245 libraries/common.lib.php:1475
msgid "Sun"
msgstr "søn"

#. l10n: Short week day name
#: js/messages.php:247 libraries/common.lib.php:1477
msgid "Mon"
msgstr "man"

#. l10n: Short week day name
#: js/messages.php:249 libraries/common.lib.php:1479
msgid "Tue"
msgstr "tir"

#. l10n: Short week day name
#: js/messages.php:251 libraries/common.lib.php:1481
msgid "Wed"
msgstr "ons"

#. l10n: Short week day name
#: js/messages.php:253 libraries/common.lib.php:1483
msgid "Thu"
msgstr "tor"

#. l10n: Short week day name
#: js/messages.php:255 libraries/common.lib.php:1485
msgid "Fri"
msgstr "fre"

#. l10n: Short week day name
#: js/messages.php:257 libraries/common.lib.php:1487
msgid "Sat"
msgstr "lør"

#. l10n: Minimal week day name
#: js/messages.php:261
msgid "Su"
msgstr "sø"

#. l10n: Minimal week day name
#: js/messages.php:263
msgid "Mo"
msgstr "ma"

#. l10n: Minimal week day name
#: js/messages.php:265
msgid "Tu"
msgstr "ti"

#. l10n: Minimal week day name
#: js/messages.php:267
msgid "We"
msgstr "on"

#. l10n: Minimal week day name
#: js/messages.php:269
msgid "Th"
msgstr "to"

#. l10n: Minimal week day name
#: js/messages.php:271
msgid "Fr"
msgstr "fr"

#. l10n: Minimal week day name
#: js/messages.php:273
msgid "Sa"
msgstr "lø"

#. l10n: Column header for week of the year in calendar
#: js/messages.php:275
msgid "Wk"
msgstr "uge"

#: js/messages.php:277
msgid "Hour"
msgstr "Time"

#: js/messages.php:278
msgid "Minute"
msgstr "Minut"

#: js/messages.php:279
msgid "Second"
msgstr "Sekund"

#: libraries/Config.class.php:1158
msgid "Font size"
msgstr "Skriftstørrelse"

#: libraries/File.class.php:279
msgid "The uploaded file exceeds the upload_max_filesize directive in php.ini."
msgstr "Den uploadede fil overstiger upload_max_filesize direktivet i php.ini."

#: libraries/File.class.php:282
msgid ""
"The uploaded file exceeds the MAX_FILE_SIZE directive that was specified in "
"the HTML form."
msgstr ""
"Den uploadede fil overstiger MAX_FILE_SIZE direktivet som angivet i HTML-"
"formularen."

#: libraries/File.class.php:285
msgid "The uploaded file was only partially uploaded."
msgstr "Den uploadede fil blev kun delvist uploaded."

#: libraries/File.class.php:288
msgid "Missing a temporary folder."
msgstr "Mangler en midlertidig mappe."

#: libraries/File.class.php:291
msgid "Failed to write file to disk."
msgstr "Kunne ikke skrive fil til disk."

#: libraries/File.class.php:294
msgid "File upload stopped by extension."
msgstr "Filupload stoppet af udvidelse."

#: libraries/File.class.php:297
msgid "Unknown error in file upload."
msgstr "Ukendt fejl i filupload."

#: libraries/File.class.php:499
msgid ""
"Error moving the uploaded file, see [a@./Documentation."
"html#faq1_11@Documentation]FAQ 1.11[/a]"
msgstr "Fejl ved flytning af den uploadede fil, se FAQ 1.11"

#: libraries/Index.class.php:418 tbl_relation.php:526
msgid "No index defined!"
msgstr "Intet indeks defineret!"

#: libraries/Index.class.php:423 libraries/build_html_for_db.lib.php:40
#: tbl_tracking.php:309
msgid "Indexes"
msgstr "Indeks"

#: libraries/Index.class.php:434 libraries/tbl_properties.inc.php:506
#: tbl_structure.php:157 tbl_structure.php:162 tbl_structure.php:606
#: tbl_tracking.php:315
msgid "Unique"
msgstr "Unik"

#: libraries/Index.class.php:435 tbl_tracking.php:316
msgid "Packed"
msgstr "Pakket"

#: libraries/Index.class.php:437 tbl_tracking.php:318
msgid "Cardinality"
msgstr "Kardinalitet"

#: libraries/Index.class.php:440 libraries/rte/rte_events.lib.php:504
#: libraries/rte/rte_routines.lib.php:1006 tbl_tracking.php:272
#: tbl_tracking.php:321
msgid "Comment"
msgstr "Kommentar"

#: libraries/Index.class.php:466
msgid "The primary key has been dropped"
msgstr "Primærnøglen er slettet"

#: libraries/Index.class.php:470
#, php-format
msgid "Index %s has been dropped"
msgstr "Indeks %s er blevet slettet"

#: libraries/Index.class.php:568
#, php-format
msgid ""
"The indexes %1$s and %2$s seem to be equal and one of them could possibly be "
"removed."
msgstr ""
"Indeks %1$s ser ud til at være identisk med indeks %2$s, så et af dem kan "
"sikkert fjernes"

#: libraries/List_Database.class.php:381 libraries/config/messages.inc.php:177
#: libraries/server_links.inc.php:43 server_databases.php:100
#: server_privileges.php:1740
msgid "Databases"
msgstr "Databaser"

#: libraries/Message.class.php:193 libraries/blobstreaming.lib.php:303
#: libraries/blobstreaming.lib.php:309 libraries/common.lib.php:533
#: libraries/core.lib.php:210 libraries/import.lib.php:135 tbl_change.php:886
#: tbl_operations.php:228 tbl_relation.php:287 view_operations.php:60
msgid "Error"
msgstr "Fejl"

#: libraries/Message.class.php:241
#, php-format
msgid "%1$d row affected."
msgid_plural "%1$d rows affected."
msgstr[0] "%1$d række påvirket"
msgstr[1] "%1$d rækker påvirket"

#: libraries/Message.class.php:257
#, php-format
msgid "%1$d row deleted."
msgid_plural "%1$d rows deleted."
msgstr[0] "%1$d række slettet"
msgstr[1] "%1$d rækker slettet"

#: libraries/Message.class.php:273
#, php-format
msgid "%1$d row inserted."
msgid_plural "%1$d rows inserted."
msgstr[0] "%1$d række sat ind"
msgstr[1] "%1$d rækker sat ind"

#: libraries/RecentTable.class.php:107
msgid "Could not save recent table"
msgstr "Kunne ikke gemme seneste tabel"

#: libraries/RecentTable.class.php:142
msgid "Recent tables"
msgstr "Seneste tabeller"

#: libraries/RecentTable.class.php:148
msgid "There are no recent tables"
msgstr "Der er ingen nye tabeller"

#: libraries/StorageEngine.class.php:180
msgid ""
"There is no detailed status information available for this storage engine."
msgstr ""
"Der er ingen detaljerede statusinformationer tilgængelige for dette "
"datalager."

#: libraries/StorageEngine.class.php:316
#, php-format
msgid "%s is available on this MySQL server."
msgstr "%s er tilgængelig på denne MySQL-server."

#: libraries/StorageEngine.class.php:319
#, php-format
msgid "%s has been disabled for this MySQL server."
msgstr "%s er slået fra på denne MySQL-server."

#: libraries/StorageEngine.class.php:323
#, php-format
msgid "This MySQL server does not support the %s storage engine."
msgstr "Denne MySQL-server understøtter ikke %s datalager."

#: libraries/Table.class.php:1034
msgid "Invalid database"
msgstr "Ugyldig database"

#: libraries/Table.class.php:1048 tbl_get_field.php:25
msgid "Invalid table name"
msgstr "Ugyldigt tabelnavn"

#: libraries/Table.class.php:1063
#, php-format
msgid "Error renaming table %1$s to %2$s"
msgstr "Fejl ved omdøbning af tabel  %1$s til %2$s"

#: libraries/Table.class.php:1146
#, php-format
msgid "Table %s has been renamed to %s"
msgstr "Tabellen %s er nu omdøbt til %s"

#: libraries/Table.class.php:1274
msgid "Could not save table UI preferences"
msgstr "Kunne ikke gemme brugerindstillinger for tabel"

#: libraries/Theme.class.php:143
#, php-format
msgid "No valid image path for theme %s found!"
msgstr "Ingen gyldig billedsti for tema %s fundet!"

#: libraries/Theme.class.php:336
msgid "No preview available."
msgstr "Intet billede til rådighed."

#: libraries/Theme.class.php:339
msgid "take it"
msgstr "Vælg dette"

#: libraries/Theme_Manager.class.php:109
#, php-format
msgid "Default theme %s not found!"
msgstr "Standardtema %s ikke fundet!"

#: libraries/Theme_Manager.class.php:147
#, php-format
msgid "Theme %s not found!"
msgstr "Tema %s ikke fundet!"

#: libraries/Theme_Manager.class.php:210
#, php-format
msgid "Theme path not found for theme %s!"
msgstr "Sti til tema ikke fundet for tema %s!"

#: libraries/Theme_Manager.class.php:286 themes.php:20 themes.php:40
msgid "Theme"
msgstr "Tema"

#: libraries/auth/config.auth.lib.php:76
msgid "Cannot connect: invalid settings."
msgstr "Kan ikke forbinde: ugyldige indstillinger."

#: libraries/auth/config.auth.lib.php:91
#: libraries/auth/cookie.auth.lib.php:172 libraries/auth/http.auth.lib.php:64
#, php-format
msgid "Welcome to %s"
msgstr "Velkommen til %s"

#: libraries/auth/config.auth.lib.php:106
#, php-format
msgid ""
"You probably did not create a configuration file. You might want to use the %"
"1$ssetup script%2$s to create one."
msgstr ""
"Sandsynlig årsag til dette er at du ikke har oprettet en konfigurationsfil. "
"Du kan bruge %1$sopsætningsscriptet%2$s til at oprette en."

#: libraries/auth/config.auth.lib.php:115
msgid ""
"phpMyAdmin tried to connect to the MySQL server, and the server rejected the "
"connection. You should check the host, username and password in your "
"configuration and make sure that they correspond to the information given by "
"the administrator of the MySQL server."
msgstr ""
"phpMyAdmin forsøgte at forbinde til MySQL-serveren, og serveren afviste "
"forbindelsen. Du bør tjekke host, brugernavn og kodeord i config.inc.php og "
"sikre dig at de svarer til den information du har fået af administratoren af "
"MySQL-serveren."

#: libraries/auth/cookie.auth.lib.php:197
msgid "Log in"
msgstr "Login"

#: libraries/auth/cookie.auth.lib.php:199
#: libraries/auth/cookie.auth.lib.php:201
#: libraries/navigation_header.inc.php:95
#: libraries/navigation_header.inc.php:99
msgid "phpMyAdmin documentation"
msgstr "phpMyAdmin dokumentation"

#: libraries/auth/cookie.auth.lib.php:211
#: libraries/auth/cookie.auth.lib.php:212
msgid "You can enter hostname/IP address and port separated by space."
msgstr ""
"Du kan angive værtsnavn/IP adresse og port ved at adskille dem med et "
"mellemrum"

#: libraries/auth/cookie.auth.lib.php:211
msgid "Server:"
msgstr "Server"

#: libraries/auth/cookie.auth.lib.php:216
msgid "Username:"
msgstr "Brugernavn:"

#: libraries/auth/cookie.auth.lib.php:220
msgid "Password:"
msgstr "Kodeord:"

#: libraries/auth/cookie.auth.lib.php:227
msgid "Server Choice"
msgstr "Server valg"

#: libraries/auth/cookie.auth.lib.php:273 libraries/header.inc.php:86
msgid "Cookies must be enabled past this point."
msgstr "Herefter skal cookies være slået til."

#: libraries/auth/cookie.auth.lib.php:564
#: libraries/auth/signon.auth.lib.php:234
msgid ""
"Login without a password is forbidden by configuration (see AllowNoPassword)"
msgstr ""
"Det er ifølge konfigurationen ikke tilladt at logge ind uden en adgangskkode "
"(se AllowNoPassword)"

#: libraries/auth/cookie.auth.lib.php:568
#: libraries/auth/signon.auth.lib.php:238
#, php-format
msgid "No activity within %s seconds; please log in again"
msgstr ""
"Ingen aktivitet i de seneste %s sekunder eller mere, log venligst ind igen"

#: libraries/auth/cookie.auth.lib.php:578
#: libraries/auth/cookie.auth.lib.php:580
#: libraries/auth/signon.auth.lib.php:244
msgid "Cannot log in to the MySQL server"
msgstr "Kan ikke logge ind på MySQL-serveren"

#: libraries/auth/http.auth.lib.php:69
msgid "Wrong username/password. Access denied."
msgstr "Forkert brugernavn/kodeord. Adgang nægtet."

#: libraries/auth/signon.auth.lib.php:87
msgid "Can not find signon authentication script:"
msgstr "Kunne ikke finde skriptet til godkendelse af log ind"

#: libraries/auth/swekey/swekey.auth.lib.php:118
#, php-format
msgid "File %s does not contain any key id"
msgstr "Filen %s indeholder ikke noget nøgle-id"

#: libraries/auth/swekey/swekey.auth.lib.php:157
#: libraries/auth/swekey/swekey.auth.lib.php:180
msgid "Hardware authentication failed"
msgstr "Godkendelse af hardware mislykkedes"

#: libraries/auth/swekey/swekey.auth.lib.php:166
msgid "No valid authentication key plugged"
msgstr "Ingen gyldig autorisations-nøgle indkoblet"

#: libraries/auth/swekey/swekey.auth.lib.php:202
msgid "Authenticating..."
msgstr "Godkender..."

#: libraries/blobstreaming.lib.php:236
msgid "PBMS error"
msgstr "PBMS-fejl"

#: libraries/blobstreaming.lib.php:262
msgid "PBMS connection failed:"
msgstr "Det lykkedes ikke at oprette forbindelse til PBMS"

#: libraries/blobstreaming.lib.php:307
msgid "PBMS get BLOB info failed:"
msgstr "PBMS hent BLOB info mislykkedes"

#: libraries/blobstreaming.lib.php:315
msgid "get BLOB Content-Type failed"
msgstr "hent BLOB Content-Type mislykkedes"

#: libraries/blobstreaming.lib.php:341
msgid "View image"
msgstr "Se billede"

#: libraries/blobstreaming.lib.php:345
msgid "Play audio"
msgstr "Afspil lyd"

#: libraries/blobstreaming.lib.php:350
msgid "View video"
msgstr "Se video"

#: libraries/blobstreaming.lib.php:354
msgid "Download file"
msgstr "Download fil"

#: libraries/blobstreaming.lib.php:415
#, php-format
msgid "Could not open file: %s"
msgstr "Kunne ikke åbne filen %s"

#: libraries/bookmark.lib.php:73
msgid "shared"
msgstr "delt"

#: libraries/build_html_for_db.lib.php:25
#: libraries/config/messages.inc.php:183 libraries/export/xml.php:36
#: server_status.php:273
msgid "Tables"
msgstr "Tabeller"

#: libraries/build_html_for_db.lib.php:35 libraries/config/setup.forms.php:305
#: libraries/config/setup.forms.php:341 libraries/config/setup.forms.php:372
#: libraries/config/setup.forms.php:377
#: libraries/config/user_preferences.forms.php:205
#: libraries/config/user_preferences.forms.php:241
#: libraries/config/user_preferences.forms.php:272
#: libraries/config/user_preferences.forms.php:277
#: libraries/export/latex.php:201 libraries/export/sql.php:1039
#: server_privileges.php:513 server_replication.php:314 tbl_printview.php:314
#: tbl_structure.php:798
msgid "Data"
msgstr "Data"

#: libraries/build_html_for_db.lib.php:50 libraries/db_structure.lib.php:55
#: tbl_printview.php:333 tbl_structure.php:815
msgid "Overhead"
msgstr "Overhead"

#: libraries/build_html_for_db.lib.php:93
msgid "Jump to database"
msgstr "Gå til database"

#: libraries/build_html_for_db.lib.php:130
msgid "Not replicated"
msgstr "Ikke gentaget"

#: libraries/build_html_for_db.lib.php:136
msgid "Replicated"
msgstr "Gentaget"

#: libraries/build_html_for_db.lib.php:150
#, php-format
msgid "Check privileges for database &quot;%s&quot;."
msgstr "Check privilegier for database &quot;%s&quot;."

#: libraries/build_html_for_db.lib.php:153
msgid "Check Privileges"
msgstr "Check Privilegier"

#: libraries/common.inc.php:588
#| msgid "Could not load default configuration from: \"%1$s\""
msgid "Failed to read configuration file"
msgstr "Kunne ikke indlæse konfigurationsfilen"

#: libraries/common.inc.php:589
msgid ""
"This usually means there is a syntax error in it, please check any errors "
"shown below."
msgstr ""
"Dette betyder ofte at der er en eller flere syntaks-mæssige fejl i den, "
"kontrollér venligst for fejlen(e) vist herunder."

#: libraries/common.inc.php:596
#, php-format
msgid "Could not load default configuration from: %1$s"
msgstr "Kunne ikke indlæse standardkonfiguration fra: %1$s"

#: libraries/common.inc.php:601
msgid ""
"The <tt>$cfg['PmaAbsoluteUri']</tt> directive MUST be set in your "
"configuration file!"
msgstr ""
"<tt>$cfg['PmaAbsoluteUri']</tt> direktivet SKAL være sat i din "
"konfigurationsfil!"

#: libraries/common.inc.php:631
#, php-format
msgid "Invalid server index: %s"
msgstr "Server indekset %s er ugyldigt"

#: libraries/common.inc.php:638
#, php-format
msgid "Invalid hostname for server %1$s. Please review your configuration."
msgstr ""
"Ugyldigt hostnavn for server %1$s. Gennemgå venligst din konfiguration."

#: libraries/common.inc.php:647 libraries/config/messages.inc.php:497
#: libraries/header.inc.php:129 main.php:161 server_synchronize.php:1170
msgid "Server"
msgstr "Server"

#: libraries/common.inc.php:826
msgid "Invalid authentication method set in configuration:"
msgstr "Ugyldig autorisationsmetode sat i konfiguration:"

#: libraries/common.inc.php:929
#, php-format
msgid "You should upgrade to %s %s or later."
msgstr "Du burde opdatere til %s %s eller senere."

#: libraries/common.lib.php:131
#, php-format
msgid "Max: %s%s"
msgstr "Maksimum størrelse: %s%s"

#. l10n: Language to use for MySQL 5.5 documentation, please use only languages which do exist in official documentation.
#: libraries/common.lib.php:375
msgctxt "MySQL 5.5 documentation language"
msgid "en"
msgstr "en"

#. l10n: Language to use for MySQL 5.1 documentation, please use only languages which do exist in official documentation.
#: libraries/common.lib.php:379
msgctxt "MySQL 5.1 documentation language"
msgid "en"
msgstr "en"

#. l10n: Language to use for MySQL 5.0 documentation, please use only languages which do exist in official documentation.
#: libraries/common.lib.php:383
msgctxt "MySQL 5.0 documentation language"
msgid "en"
msgstr "en"

#: libraries/common.lib.php:396 libraries/common.lib.php:398
#: libraries/common.lib.php:400 libraries/common.lib.php:415
#: libraries/common.lib.php:417 libraries/common.lib.php:433
#: libraries/common.lib.php:435 libraries/config/FormDisplay.tpl.php:162
#: libraries/display_export.lib.php:232 libraries/engines/pbms.lib.php:71
#: libraries/engines/pbxt.lib.php:106 libraries/relation.lib.php:74
#: libraries/sql_query_form.lib.php:388 libraries/sql_query_form.lib.php:391
#: main.php:212 server_variables.php:114
msgid "Documentation"
msgstr "Dokumentation"

#: libraries/common.lib.php:545 libraries/header_printview.inc.php:60
#: server_status.php:260 server_status.php:803
msgid "SQL query"
msgstr "SQL-forespørgsel"

#: libraries/common.lib.php:581 libraries/rte/rte_events.lib.php:127
#: libraries/rte/rte_events.lib.php:132 libraries/rte/rte_events.lib.php:142
#: libraries/rte/rte_events.lib.php:155 libraries/rte/rte_routines.lib.php:280
#: libraries/rte/rte_routines.lib.php:285
#: libraries/rte/rte_routines.lib.php:295
#: libraries/rte/rte_routines.lib.php:309
#: libraries/rte/rte_routines.lib.php:1310
#: libraries/rte/rte_triggers.lib.php:100
#: libraries/rte/rte_triggers.lib.php:105
#: libraries/rte/rte_triggers.lib.php:115
#: libraries/rte/rte_triggers.lib.php:128
msgid "MySQL said: "
msgstr "MySQL returnerede: "

#: libraries/common.lib.php:1026
msgid "Failed to connect to SQL validator!"
msgstr "Kunne ikke oprette forbindelse til SQL validator!"

#: libraries/common.lib.php:1067 libraries/config/messages.inc.php:474
msgid "Explain SQL"
msgstr "Forklar SQL"

#: libraries/common.lib.php:1071
msgid "Skip Explain SQL"
msgstr "Spring over Forklar SQL"

#: libraries/common.lib.php:1105
msgid "Without PHP Code"
msgstr "uden PHP-kode"

#: libraries/common.lib.php:1108 libraries/config/messages.inc.php:476
msgid "Create PHP Code"
msgstr "Fremstil PHP-kode"

#: libraries/common.lib.php:1126 libraries/config/messages.inc.php:475
#: server_status.php:410 server_status.php:436 server_status.php:457
msgid "Refresh"
msgstr "Opdatér"

#: libraries/common.lib.php:1135
msgid "Skip Validate SQL"
msgstr "Spring over Validér SQL"

#: libraries/common.lib.php:1138 libraries/config/messages.inc.php:478
msgid "Validate SQL"
msgstr "Validér SQL"

#: libraries/common.lib.php:1193
msgid "Inline edit of this query"
msgstr "Åben linje til redigering af forespørgslen"

#: libraries/common.lib.php:1195
msgid "Inline"
msgstr "I linje"

#: libraries/common.lib.php:1256 sql.php:938
msgid "Profiling"
msgstr "Skitsering"

#. l10n: shortcuts for Byte, Kilo, Mega, Giga, Tera, Peta, Exa+
#: libraries/common.lib.php:1276
msgid "B"
msgstr "B"

#: libraries/common.lib.php:1276
msgid "KiB"
msgstr "KiB"

#: libraries/common.lib.php:1276
msgid "MiB"
msgstr "MiB"

#: libraries/common.lib.php:1276
msgid "GiB"
msgstr "GiB"

#: libraries/common.lib.php:1276
msgid "TiB"
msgstr "TiB"

#: libraries/common.lib.php:1276
msgid "PiB"
msgstr "PiB"

#: libraries/common.lib.php:1276
msgid "EiB"
msgstr "EiB"

#. l10n: See http://www.php.net/manual/en/function.strftime.php to define the format string
#: libraries/common.lib.php:1491
#: libraries/transformations/text_plain__dateformat.inc.php:33
msgid "%B %d, %Y at %I:%M %p"
msgstr "%d. %m %Y kl. %H:%M:%S"

#: libraries/common.lib.php:1789
#, php-format
msgid "%s days, %s hours, %s minutes and %s seconds"
msgstr "%s dage, %s timer, %s minutter og %s sekunder"

#: libraries/common.lib.php:2182 libraries/common.lib.php:2185
#: libraries/display_tbl.lib.php:302
msgid "Begin"
msgstr "Start"

#: libraries/common.lib.php:2183 libraries/common.lib.php:2186
#: libraries/display_tbl.lib.php:303 server_binlog.php:135
#: server_binlog.php:137
msgid "Previous"
msgstr "Forrige"

#: libraries/common.lib.php:2213 libraries/common.lib.php:2216
#: libraries/display_tbl.lib.php:381 libraries/rte/rte_events.lib.php:481
msgid "End"
msgstr "Slut"

#: libraries/common.lib.php:2278
#, php-format
msgid "Jump to database &quot;%s&quot;."
msgstr "Hop til database &quot;%s&quot;."

#: libraries/common.lib.php:2294
#, php-format
msgid "The %s functionality is affected by a known bug, see %s"
msgstr "Funktionaliteten af %s er påvirket af en kendt fejl, se %s"

<<<<<<< HEAD
#: libraries/common.lib.php:2447
#, fuzzy
=======
#: libraries/common.lib.php:2456
>>>>>>> 8754b9d2
#| msgid "Click to select"
msgid "Click to toggle"
msgstr "Klik for at skifte"

#: libraries/common.lib.php:2718 libraries/common.lib.php:2725
#: libraries/common.lib.php:2912 libraries/config/setup.forms.php:296
#: libraries/config/setup.forms.php:333 libraries/config/setup.forms.php:367
#: libraries/config/user_preferences.forms.php:196
#: libraries/config/user_preferences.forms.php:233
#: libraries/config/user_preferences.forms.php:267
#: libraries/db_links.inc.php:48 libraries/export/latex.php:341
#: libraries/import.lib.php:1102 libraries/tbl_links.inc.php:61
#: libraries/tbl_properties.inc.php:626 pmd_general.php:151
#: server_privileges.php:513 server_replication.php:313 tbl_tracking.php:262
msgid "Structure"
msgstr "Struktur"

#: libraries/common.lib.php:2719 libraries/common.lib.php:2726
#: libraries/config/messages.inc.php:214 libraries/db_links.inc.php:53
#: libraries/export/sql.php:25 libraries/import/sql.php:18
#: libraries/server_links.inc.php:47 libraries/tbl_links.inc.php:65
#: querywindow.php:64
msgid "SQL"
msgstr "SQL"

#: libraries/common.lib.php:2721 libraries/common.lib.php:2910
#: libraries/common.lib.php:2911 libraries/sql_query_form.lib.php:284
#: libraries/sql_query_form.lib.php:287 libraries/tbl_links.inc.php:74
msgid "Insert"
msgstr "Indsæt"

#: libraries/common.lib.php:2728 libraries/db_links.inc.php:86
#: libraries/tbl_links.inc.php:93 libraries/tbl_links.inc.php:114
#: view_operations.php:87
msgid "Operations"
msgstr "Operationer"

#: libraries/common.lib.php:2858
msgid "Browse your computer:"
msgstr "Gennemse din computer"

#: libraries/common.lib.php:2874
#, php-format
msgid "Select from the web server upload directory <b>%s</b>:"
msgstr "Vælg fra <b>%s</b> - webserverens upload-mappe"

#: libraries/common.lib.php:2886 libraries/sql_query_form.lib.php:447
#: tbl_change.php:887
msgid "The directory you set for upload work cannot be reached"
msgstr "Mappen du har sat til upload-arbejde kan ikke findes"

#: libraries/common.lib.php:2894
msgid "There are no files to upload"
msgstr "Der er ikke nogen filer at uploade"

#: libraries/common.lib.php:2921 libraries/common.lib.php:2922
msgid "Execute"
msgstr "Udfør"

#: libraries/config.values.php:45 libraries/config.values.php:47
#: libraries/config.values.php:51
msgid "Both"
msgstr "Begge"

#: libraries/config.values.php:47
msgid "Nowhere"
msgstr "Ingen steder"

#: libraries/config.values.php:47
msgid "Left"
msgstr "Venstre"

#: libraries/config.values.php:47
msgid "Right"
msgstr "Højre"

#: libraries/config.values.php:75
msgid "Open"
msgstr "Åben"

#: libraries/config.values.php:75
msgid "Closed"
msgstr "Lukket"

#: libraries/config.values.php:96 libraries/export/htmlword.php:25
#: libraries/export/latex.php:42 libraries/export/odt.php:34
#: libraries/export/sql.php:122 libraries/export/texytext.php:24
#: libraries/import.lib.php:1107
msgid "structure"
msgstr "struktur"

#: libraries/config.values.php:97 libraries/export/htmlword.php:25
#: libraries/export/latex.php:42 libraries/export/odt.php:34
#: libraries/export/sql.php:123 libraries/export/texytext.php:24
msgid "data"
msgstr "data"

#: libraries/config.values.php:98 libraries/export/htmlword.php:25
#: libraries/export/latex.php:42 libraries/export/odt.php:34
#: libraries/export/sql.php:124 libraries/export/texytext.php:24
msgid "structure and data"
msgstr "Struktur og data"

#: libraries/config.values.php:100
msgid "Quick - display only the minimal options to configure"
msgstr "Hurtig - vis kun de mest nødvendige konfigurationsmuligheder"

#: libraries/config.values.php:101
msgid "Custom - display all possible options to configure"
msgstr "Brugerdefineret - vis alle valgmuligheder for konfigurering"

#: libraries/config.values.php:102
msgid "Custom - like above, but without the quick/custom choice"
msgstr ""
"Brugerdefineret - som ovenfor, men uden valgmuligheder for hurtig/"
"brugerdefineret"

#: libraries/config.values.php:120
msgid "complete inserts"
msgstr "Komplette indsættelser"

#: libraries/config.values.php:121
msgid "extended inserts"
msgstr "Udvidede indsættelser"

#: libraries/config.values.php:122
msgid "both of the above"
msgstr "Begge de ovenfor anførte"

#: libraries/config.values.php:123
msgid "neither of the above"
msgstr "Ingen af de ovenfor anførte"

#: libraries/config/FormDisplay.class.php:83
#: libraries/config/validate.lib.php:412
msgid "Not a positive number"
msgstr "Ikke et positivt tal"

#: libraries/config/FormDisplay.class.php:84
#: libraries/config/validate.lib.php:424
msgid "Not a non-negative number"
msgstr "Ikke et ikke-negativt tal"

#: libraries/config/FormDisplay.class.php:85
#: libraries/config/validate.lib.php:400
msgid "Not a valid port number"
msgstr "Ikke et gyldigt port-nummer"

#: libraries/config/FormDisplay.class.php:86
#: libraries/config/FormDisplay.class.php:535
#: libraries/config/validate.lib.php:352 libraries/config/validate.lib.php:439
msgid "Incorrect value"
msgstr "Ukorrekt værdi"

#: libraries/config/FormDisplay.class.php:87
#: libraries/config/validate.lib.php:453
#, php-format
msgid "Value must be equal or lower than %s"
msgstr "Værdien skal være mindre end eller lig med %s"

#: libraries/config/FormDisplay.class.php:499
#, php-format
msgid "Missing data for %s"
msgstr "Manglende data for %s"

#: libraries/config/FormDisplay.class.php:696
#: libraries/config/FormDisplay.class.php:700
msgid "unavailable"
msgstr "ikke tilgængelig"

#: libraries/config/FormDisplay.class.php:697
#: libraries/config/FormDisplay.class.php:701
#, php-format
msgid "\"%s\" requires %s extension"
msgstr "\"%s\" er afhængig af udvidelsen %s"

#: libraries/config/FormDisplay.class.php:715
#, php-format
msgid "import will not work, missing function (%s)"
msgstr "importeringen kommer ikke til at fungere, funktionen (%s) mangler"

#: libraries/config/FormDisplay.class.php:719
#, php-format
msgid "export will not work, missing function (%s)"
msgstr "eksporten kommer ikke til at fungere, funktionen (%s) mangler"

#: libraries/config/FormDisplay.class.php:726
msgid "SQL Validator is disabled"
msgstr "SQL Validator er deaktiveret"

#: libraries/config/FormDisplay.class.php:733
msgid "SOAP extension not found"
msgstr "SOAP-udvidelse ikke fundet"

#: libraries/config/FormDisplay.class.php:741
#, php-format
msgid "maximum %s"
msgstr "maksimum %s"

#: libraries/config/FormDisplay.tpl.php:167
msgid "This setting is disabled, it will not be applied to your configuration"
msgstr ""
"Denne indstilling er deaktiveret og din konfiguration vil ikke anvende den"

#: libraries/config/FormDisplay.tpl.php:167 libraries/relation.lib.php:78
#: libraries/relation.lib.php:85 pmd_relation_new.php:68
msgid "Disabled"
msgstr "Slået fra"

#: libraries/config/FormDisplay.tpl.php:242
#, php-format
msgid "Set value: %s"
msgstr "Indstil værdien %s"

#: libraries/config/FormDisplay.tpl.php:247
#: libraries/config/messages.inc.php:356
msgid "Restore default value"
msgstr "Gendan standardværdi"

#: libraries/config/FormDisplay.tpl.php:263
msgid "Allow users to customize this value"
msgstr "Tillad brugerdefinerede indstillinger for værdien"

#: libraries/config/FormDisplay.tpl.php:324
#: libraries/schema/User_Schema.class.php:466 prefs_manage.php:320
#: prefs_manage.php:325 tbl_change.php:1028
msgid "Reset"
msgstr "Nulstil"

#: libraries/config/messages.inc.php:17
msgid "Improves efficiency of screen refresh"
msgstr "Forbedrer ydeevnen for skærmopdatering"

#: libraries/config/messages.inc.php:18
msgid "Enable Ajax"
msgstr "Aktivér Ajax"

#: libraries/config/messages.inc.php:19
msgid ""
"If enabled user can enter any MySQL server in login form for cookie auth"
msgstr ""
"Aktivering medfører, at brugeren kan tilgå en hvilken som helst MySQL-server "
"fra log ind-siden ved cookie-godkendelse"

#: libraries/config/messages.inc.php:20
msgid "Allow login to any MySQL server"
msgstr "Tillad log ind til en hvilken som helst MySQL-server"

#: libraries/config/messages.inc.php:21
msgid ""
"Enabling this allows a page located on a different domain to call phpMyAdmin "
"inside a frame, and is a potential [strong]security hole[/strong] allowing "
"cross-frame scripting attacks"
msgstr ""
"Aktivering indebærer, at en side, som ligger på et andet domæne, har adgang "
"til at kalde phpMyAdmin fra en frame. Det er en potentiel sikkerhedsrisiko, "
"fordi det åbner op for cross-frame skripting angreb"

#: libraries/config/messages.inc.php:22
msgid "Allow third party framing"
msgstr "Tillad rammeværk fra tredjepart"

#: libraries/config/messages.inc.php:23
msgid "Show &quot;Drop database&quot; link to normal users"
msgstr "Vis linket &quot;Drop database&quot; til almindelige brugere"

#: libraries/config/messages.inc.php:24
msgid ""
"Secret passphrase used for encrypting cookies in [kbd]cookie[/kbd] "
"authentication"
msgstr ""
"Hemmeligt kodeordsudtryk til kryptering af cookies ved [kbd]cookie[/kbd] "
"godkendelse"

#: libraries/config/messages.inc.php:25
msgid "Blowfish secret"
msgstr "Blowfish hemmelighed"

#: libraries/config/messages.inc.php:26
msgid "Highlight selected rows"
msgstr "Fremhæv valgte rækker"

#: libraries/config/messages.inc.php:27
msgid "Row marker"
msgstr "Rækkemarkør"

#: libraries/config/messages.inc.php:28
msgid "Highlight row pointed by the mouse cursor"
msgstr "Fremhæv den række, som musemarkøren peger på"

#: libraries/config/messages.inc.php:29
msgid "Highlight pointer"
msgstr "Fremhæv pointer"

#: libraries/config/messages.inc.php:30
msgid ""
"Enable [a@http://en.wikipedia.org/wiki/Bzip2]bzip2[/a] compression for "
"import and export operations"
msgstr ""
"Aktivér komprimering af [a@http://en.wikipedia.org/wiki/Bzip2]bzip2[/a] ved "
"import -og eksport arbejdsgange"

#: libraries/config/messages.inc.php:31
msgid "Bzip2"
msgstr "Bzip2"

#: libraries/config/messages.inc.php:32
msgid ""
"Defines which type of editing controls should be used for CHAR and VARCHAR "
"columns; [kbd]input[/kbd] - allows limiting of input length, [kbd]textarea[/"
"kbd] - allows newlines in columns"
msgstr ""
"Definerer typen af redigeringskontroller som skal anvendes i CHAR -og "
"VARCHAR-kolonner. [kbd]input[/kbd] - tillader begrænsning i længden af "
"input, [kbd]textarea[/kbd] - tillader linjeskift i kolonner"

#: libraries/config/messages.inc.php:33
msgid "CHAR columns editing"
msgstr "Redigering af CHAR-kolonner"

#: libraries/config/messages.inc.php:34
msgid "Number of columns for CHAR/VARCHAR textareas"
msgstr "Bredde på CHAR/VARCHAR tekstbokse"

#: libraries/config/messages.inc.php:35
msgid "CHAR textarea columns"
msgstr "Bredde på tekstbokse"

#: libraries/config/messages.inc.php:36
msgid "Number of rows for CHAR/VARCHAR textareas"
msgstr "Højde på CHAR/VARCHAR-tekstbokse"

#: libraries/config/messages.inc.php:37
msgid "CHAR textarea rows"
msgstr "Højde på CHAR-tekstbokse"

#: libraries/config/messages.inc.php:38
msgid "Check config file permissions"
msgstr "Tjek tilladelser på konfigurationsfil"

#: libraries/config/messages.inc.php:39
msgid ""
"Compress gzip/bzip2 exports on the fly without the need for much memory; if "
"you encounter problems with created gzip/bzip2 files disable this feature"
msgstr ""
"Pak gzip/bzip2-eksporter under eksporten uden behov for ret meget "
"hukommelse. Hvis du får problemer med de dannede gzip/bzip2-filer, så "
"deaktivér denne funktion"

#: libraries/config/messages.inc.php:40
msgid "Compress on the fly"
msgstr "Komprimér undervejs"

#: libraries/config/messages.inc.php:41 setup/frames/config.inc.php:25
#: setup/frames/index.inc.php:165
msgid "Configuration file"
msgstr "Konfigurationsfil"

#: libraries/config/messages.inc.php:42
msgid ""
"Whether a warning (&quot;Are your really sure...&quot;) should be displayed "
"when you're about to lose data"
msgstr ""
"Hvorvidt der skal vises en advarsel (&quot;Er du helt sikker...&quot;) , når "
"du er ved at miste data"

#: libraries/config/messages.inc.php:43
msgid "Confirm DROP queries"
msgstr "Bekræft DROP-forespørgsler"

#: libraries/config/messages.inc.php:44
msgid "Debug SQL"
msgstr "Ret fejl i SQL"

#: libraries/config/messages.inc.php:45
msgid "Default display direction"
msgstr "Standardretning for visning"

#: libraries/config/messages.inc.php:46
msgid ""
"[kbd]horizontal[/kbd], [kbd]vertical[/kbd] or a number that indicates "
"maximum number for which vertical model is used"
msgstr ""
"[kbd]horisontal[/kbd], [kbd]vertikal[/kbd] eller et tal, som angiver "
"maksimum for den anvendte vertikale model"

#: libraries/config/messages.inc.php:47
msgid "Display direction for altering/creating columns"
msgstr "Vis retning for kolonner, som redigeres/oprettes"

#: libraries/config/messages.inc.php:48
msgid "Tab that is displayed when entering a database"
msgstr "Fane der skal vises, når man går ind i en database"

#: libraries/config/messages.inc.php:49
msgid "Default database tab"
msgstr "Standard database-fane"

#: libraries/config/messages.inc.php:50
msgid "Tab that is displayed when entering a server"
msgstr "Fane, som skal vises, når man går ind på en server"

#: libraries/config/messages.inc.php:51
msgid "Default server tab"
msgstr "Standard server-fane"

#: libraries/config/messages.inc.php:52
msgid "Tab that is displayed when entering a table"
msgstr "Fane som skal vises, når man går ind i en tabel"

#: libraries/config/messages.inc.php:53
msgid "Default table tab"
msgstr "Standard tabel-fane"

#: libraries/config/messages.inc.php:54
msgid "Show binary contents as HEX by default"
msgstr "Som standard vises binært indhold som HEX"

#: libraries/config/messages.inc.php:55 libraries/display_tbl.lib.php:637
msgid "Show binary contents as HEX"
msgstr "Vis binært indhold som HEX"

#: libraries/config/messages.inc.php:56
msgid "Show database listing as a list instead of a drop down"
msgstr "Vis databaser på en liste i stedet for i en valgboks"

#: libraries/config/messages.inc.php:57
msgid "Display databases as a list"
msgstr "Vis databaser på en liste"

#: libraries/config/messages.inc.php:58
msgid "Show server listing as a list instead of a drop down"
msgstr "Vis servere på en liste i stedet for i en valgboks"

#: libraries/config/messages.inc.php:59
msgid "Display servers as a list"
msgstr "Vis servere på en liste"

#: libraries/config/messages.inc.php:60
msgid ""
"Disable the table maintenance mass operations, like optimizing or repairing "
"the selected tables of a database."
msgstr ""
"Deaktivér masseoperationer for tabelvedligeholdelse såsom optimering eller "
"reperation af tabllerne i en database"

#: libraries/config/messages.inc.php:61
msgid "Disable multi table maintenance"
msgstr "Deaktivér vedligeholdelse af flere tabeller"

#: libraries/config/messages.inc.php:62
msgid "Edit SQL queries in popup window"
msgstr "Redigér SQL-forespørgsler i et popup vindue"

#: libraries/config/messages.inc.php:63
msgid "Edit in window"
msgstr "Redigér i et vindue"

#: libraries/config/messages.inc.php:64
msgid "Display errors"
msgstr "Vis fejl"

#: libraries/config/messages.inc.php:65
msgid "Gather errors"
msgstr "Indsaml fejl"

#: libraries/config/messages.inc.php:66
msgid "Show icons for warning, error and information messages"
msgstr "Vis ikoner i advarsels-, fejl-, og informationsmeddelelser"

#: libraries/config/messages.inc.php:67
msgid "Iconic errors"
msgstr "Ikon-fejl"

#: libraries/config/messages.inc.php:68
msgid ""
"Set the number of seconds a script is allowed to run ([kbd]0[/kbd] for no "
"limit)"
msgstr ""
"Bestem antallet af sekunder, som et skript må være om at køre ([kbd]0[/kbd] "
"er lig med ingen tidsgrænse"

#: libraries/config/messages.inc.php:69
msgid "Maximum execution time"
msgstr "Maksimal ekspeditionstid"

#: libraries/config/messages.inc.php:70 prefs_manage.php:299
msgid "Save as file"
msgstr "Send (download)"

#: libraries/config/messages.inc.php:71 libraries/config/messages.inc.php:239
msgid "Character set of the file"
msgstr "Filens tegnsæt"

#: libraries/config/messages.inc.php:72 libraries/config/messages.inc.php:88
#: tbl_gis_visualization.php:210 tbl_printview.php:373 tbl_structure.php:870
msgid "Format"
msgstr "Format"

#: libraries/config/messages.inc.php:73
msgid "Compression"
msgstr "Komprimering"

#: libraries/config/messages.inc.php:74 libraries/config/messages.inc.php:81
#: libraries/config/messages.inc.php:89 libraries/config/messages.inc.php:93
#: libraries/config/messages.inc.php:106 libraries/config/messages.inc.php:108
#: libraries/config/messages.inc.php:141 libraries/config/messages.inc.php:144
#: libraries/config/messages.inc.php:146 libraries/export/csv.php:30
#: libraries/export/excel.php:25 libraries/export/htmlword.php:30
#: libraries/export/latex.php:72 libraries/export/ods.php:25
#: libraries/export/odt.php:58 libraries/export/texytext.php:28
#: libraries/export/xls.php:25 libraries/export/xlsx.php:25
msgid "Put columns names in the first row"
msgstr "Indsæt feltnavne i første række"

#: libraries/config/messages.inc.php:75 libraries/config/messages.inc.php:241
#: libraries/config/messages.inc.php:248 libraries/import/csv.php:76
#: libraries/import/ldi.php:42
msgid "Columns enclosed by"
msgstr "Felter skal adskilles med"

#: libraries/config/messages.inc.php:76 libraries/config/messages.inc.php:242
#: libraries/config/messages.inc.php:249 libraries/import/csv.php:81
#: libraries/import/ldi.php:43
msgid "Columns escaped by"
msgstr "Kolonner escapes med"

#: libraries/config/messages.inc.php:77 libraries/config/messages.inc.php:83
#: libraries/config/messages.inc.php:90 libraries/config/messages.inc.php:99
#: libraries/config/messages.inc.php:107 libraries/config/messages.inc.php:111
#: libraries/config/messages.inc.php:142 libraries/config/messages.inc.php:145
#: libraries/config/messages.inc.php:147 libraries/export/texytext.php:27
msgid "Replace NULL by"
msgstr "Erstat NULL med"

#: libraries/config/messages.inc.php:78 libraries/config/messages.inc.php:84
msgid "Remove CRLF characters within columns"
msgstr "Fjern CRLF-karakterer i kolonnerne"

#: libraries/config/messages.inc.php:79 libraries/config/messages.inc.php:245
#: libraries/config/messages.inc.php:253 libraries/import/csv.php:63
#: libraries/import/ldi.php:41
msgid "Columns terminated by"
msgstr "Kolonner afsluttes med"

#: libraries/config/messages.inc.php:80 libraries/config/messages.inc.php:240
#: libraries/import/csv.php:86 libraries/import/ldi.php:44
msgid "Lines terminated by"
msgstr "Linjer afsluttes med"

#: libraries/config/messages.inc.php:82
msgid "Excel edition"
msgstr "Excel-udgave"

#: libraries/config/messages.inc.php:85
msgid "Database name template"
msgstr "Skabelon for databasenavn"

#: libraries/config/messages.inc.php:86
msgid "Server name template"
msgstr "Skabelon for servernavn"

#: libraries/config/messages.inc.php:87
msgid "Table name template"
msgstr "Skabelon for tabelnavn"

#: libraries/config/messages.inc.php:91 libraries/config/messages.inc.php:104
#: libraries/config/messages.inc.php:113 libraries/config/messages.inc.php:137
#: libraries/config/messages.inc.php:143 libraries/export/htmlword.php:24
#: libraries/export/latex.php:40 libraries/export/odt.php:32
#: libraries/export/sql.php:116 libraries/export/texytext.php:23
msgid "Dump table"
msgstr "Dump tabel"

#: libraries/config/messages.inc.php:92 libraries/export/latex.php:32
msgid "Include table caption"
msgstr "Inkludér tabeloverskrift"

#: libraries/config/messages.inc.php:95 libraries/config/messages.inc.php:101
#: libraries/export/latex.php:50 libraries/export/latex.php:74
msgid "Table caption"
msgstr "Tabeloverskrift"

#: libraries/config/messages.inc.php:96 libraries/config/messages.inc.php:102
msgid "Continued table caption"
msgstr "Fortsat tabeloverskrift"

#: libraries/config/messages.inc.php:97 libraries/config/messages.inc.php:103
#: libraries/export/latex.php:54 libraries/export/latex.php:78
msgid "Label key"
msgstr "Mærke nøgle"

#: libraries/config/messages.inc.php:98 libraries/config/messages.inc.php:110
#: libraries/config/messages.inc.php:134 libraries/export/odt.php:315
#: libraries/tbl_properties.inc.php:145
msgid "MIME type"
msgstr "MIME-type"

#: libraries/config/messages.inc.php:100 libraries/config/messages.inc.php:112
#: libraries/config/messages.inc.php:136 tbl_relation.php:396
msgid "Relations"
msgstr "Relationer"

#: libraries/config/messages.inc.php:105
msgid "Export method"
msgstr "Eksport-type"

#: libraries/config/messages.inc.php:114 libraries/config/messages.inc.php:116
msgid "Save on server"
msgstr "Gem på server"

#: libraries/config/messages.inc.php:115 libraries/config/messages.inc.php:117
#: libraries/display_export.lib.php:188 libraries/display_export.lib.php:214
msgid "Overwrite existing file(s)"
msgstr "Overskriv eksisterende fil(er)"

#: libraries/config/messages.inc.php:118
msgid "Remember file name template"
msgstr "Husk skabelon for filnavn"

#: libraries/config/messages.inc.php:120
msgid "Enclose table and column names with backquotes"
msgstr "Brug \"backquotes\" omkring tabel -og feltnavne"

#: libraries/config/messages.inc.php:121 libraries/config/messages.inc.php:260
#: libraries/display_export.lib.php:346
msgid "SQL compatibility mode"
msgstr "SQL-kompatibilitets-tilstand"

#: libraries/config/messages.inc.php:122 libraries/export/sql.php:176
msgid "<code>CREATE TABLE</code> options:"
msgstr "Indstillinger til <code>CREATE TABLE</code>:"

#: libraries/config/messages.inc.php:123
msgid "Creation/Update/Check dates"
msgstr "Oprettet/Opdateret/Check datoer"

#: libraries/config/messages.inc.php:124
msgid "Use delayed inserts"
msgstr "Brug forsinkede indsættelser"

#: libraries/config/messages.inc.php:125 libraries/export/sql.php:79
msgid "Disable foreign key checks"
msgstr "Slå fremmednøgle-checks fra"

#: libraries/config/messages.inc.php:128
msgid "Use hexadecimal for BLOB"
msgstr "Brug heksadecimal for BLOB"

#: libraries/config/messages.inc.php:130
msgid "Use ignore inserts"
msgstr "Brug ignorér inserts"

#: libraries/config/messages.inc.php:132
msgid "Syntax to use when inserting data"
msgstr "Syntaks der bruges, når der indsættes data"

#: libraries/config/messages.inc.php:133 libraries/export/sql.php:268
msgid "Maximal length of created query"
msgstr "Maksimal længde på oprettet forespørgsel"

#: libraries/config/messages.inc.php:138
msgid "Export type"
msgstr "Eksporttype"

#: libraries/config/messages.inc.php:139 libraries/export/sql.php:71
msgid "Enclose export in a transaction"
msgstr "Inkludér eksport i en transaktion"

#: libraries/config/messages.inc.php:140
msgid "Export time in UTC"
msgstr "Angiv eksporteringstidspunktet i UTC (Universal Time Coordinated)"

#: libraries/config/messages.inc.php:148
msgid "Force secured connection while using phpMyAdmin"
msgstr "Gennemtving sikker forbindelse mens phpMyAdmin bruges"

#: libraries/config/messages.inc.php:149
msgid "Force SSL connection"
msgstr "Gennemtving SSL-forbindelse"

#: libraries/config/messages.inc.php:150
msgid ""
"Sort order for items in a foreign-key dropdown box; [kbd]content[/kbd] is "
"the referenced data, [kbd]id[/kbd] is the key value"
msgstr ""
"Sorteringsrækkefølge for elementer i valgboks med fremmede nøgler; [kbd]"
"content[/kbd] er de refererede data, [kbd]id[/kbd] er nøglens værdi"

#: libraries/config/messages.inc.php:151
msgid "Foreign key dropdown order"
msgstr "Sortér fremmede nøgler i valgboks"

#: libraries/config/messages.inc.php:152
msgid "A dropdown will be used if fewer items are present"
msgstr "Der vil blive brugt en valgboks, hvis der er få elementer til stede"

#: libraries/config/messages.inc.php:153
msgid "Foreign key limit"
msgstr "Øvre grænse for fremmed nøgle"

#: libraries/config/messages.inc.php:154
msgid "Browse mode"
msgstr "Gennemsynstilstand"

#: libraries/config/messages.inc.php:155
msgid "Customize browse mode"
msgstr "Brugerindstilling for gennemsynstilstand"

#: libraries/config/messages.inc.php:157 libraries/config/messages.inc.php:159
#: libraries/config/messages.inc.php:176 libraries/config/messages.inc.php:187
#: libraries/config/messages.inc.php:189 libraries/config/messages.inc.php:217
#: libraries/config/messages.inc.php:229
msgid "Customize default options"
msgstr "Tilpas standardindstillinger"

#: libraries/config/messages.inc.php:158 libraries/config/setup.forms.php:237
#: libraries/config/setup.forms.php:316
#: libraries/config/user_preferences.forms.php:139
#: libraries/config/user_preferences.forms.php:216 libraries/export/csv.php:19
#: libraries/import/csv.php:22
msgid "CSV"
msgstr "CSV (kommasepareret)"

#: libraries/config/messages.inc.php:160
msgid "Developer"
msgstr "Udvikler"

#: libraries/config/messages.inc.php:161
msgid "Settings for phpMyAdmin developers"
msgstr "Indstillinger for phpMyAdmin udviklere"

#: libraries/config/messages.inc.php:162
msgid "Edit mode"
msgstr "Redigeringstilstand"

#: libraries/config/messages.inc.php:163
msgid "Customize edit mode"
msgstr "Tilpas redigeringstilstand"

#: libraries/config/messages.inc.php:165
msgid "Export defaults"
msgstr "Standardindstillinger for eksport"

#: libraries/config/messages.inc.php:166
msgid "Customize default export options"
msgstr "Tilpas standardindstillinger for eksport"

#: libraries/config/messages.inc.php:167 libraries/config/messages.inc.php:209
#: setup/frames/menu.inc.php:16
msgid "Features"
msgstr "Karakteristika"

#: libraries/config/messages.inc.php:168
msgid "General"
msgstr "Generelt"

#: libraries/config/messages.inc.php:169
msgid "Set some commonly used options"
msgstr "Bestem indstillinger for nogle af de mest anvendte valgmuligheder"

#: libraries/config/messages.inc.php:170 libraries/db_links.inc.php:83
#: libraries/server_links.inc.php:69 libraries/tbl_links.inc.php:89
#: prefs_manage.php:231 setup/frames/menu.inc.php:20
msgid "Import"
msgstr "Importér"

#: libraries/config/messages.inc.php:171
msgid "Import defaults"
msgstr "Standarder for import"

#: libraries/config/messages.inc.php:172
msgid "Customize default common import options"
msgstr "Tilpas standardindstillinger for import"

#: libraries/config/messages.inc.php:173
msgid "Import / export"
msgstr "Import / eksport"

#: libraries/config/messages.inc.php:174
msgid "Set import and export directories and compression options"
msgstr ""
"Bestem indstillinger for importerings- og eksporteringsmapper samt "
"komprimering"

#: libraries/config/messages.inc.php:175 libraries/export/latex.php:27
msgid "LaTeX"
msgstr "LaTeX"

#: libraries/config/messages.inc.php:178
msgid "Databases display options"
msgstr "Indstillinger for visning af databaser"

#: libraries/config/messages.inc.php:179 setup/frames/menu.inc.php:18
msgid "Navigation frame"
msgstr "Navigationsramme"

#: libraries/config/messages.inc.php:180
msgid "Customize appearance of the navigation frame"
msgstr "Tilpas navigationsrammens udseende"

#: libraries/config/messages.inc.php:181 libraries/select_server.lib.php:36
#: setup/frames/index.inc.php:110
msgid "Servers"
msgstr "Servere"

#: libraries/config/messages.inc.php:182
msgid "Servers display options"
msgstr "Indstillinger for visning af servere"

#: libraries/config/messages.inc.php:184
msgid "Tables display options"
msgstr "Indstillinger for visning af tabeller"

#: libraries/config/messages.inc.php:185 setup/frames/menu.inc.php:19
msgid "Main frame"
msgstr "Hovedramme"

#: libraries/config/messages.inc.php:186
msgid "Microsoft Office"
msgstr "Microsoft Office"

#: libraries/config/messages.inc.php:188
msgid "Open Document"
msgstr "Open Document"

#: libraries/config/messages.inc.php:190
msgid "Other core settings"
msgstr "Andre kerneindstillinger"

#: libraries/config/messages.inc.php:191
msgid "Settings that didn't fit enywhere else"
msgstr "Indstillinger som ikke passer ind andre steder"

#: libraries/config/messages.inc.php:192
msgid "Page titles"
msgstr "Sidetitler"

#: libraries/config/messages.inc.php:193
msgid ""
"Specify browser's title bar text. Refer to [a@Documentation."
"html#cfg_TitleTable]documentation[/a] for magic strings that can be used to "
"get special values."
msgstr ""
"Angiv browserens tekst i titelbaren. Se [a@Documentation.html#cfg_TitleTable]"
"dokumentationen[/a] for tekststrenge der indeholder særlige værdier."

#: libraries/config/messages.inc.php:194
#: libraries/navigation_header.inc.php:83
#: libraries/navigation_header.inc.php:86
#: libraries/navigation_header.inc.php:89
msgid "Query window"
msgstr "Forespørgselsvindue"

#: libraries/config/messages.inc.php:195
msgid "Customize query window options"
msgstr "Tilpas indstillinger for forespørgselsvindue"

#: libraries/config/messages.inc.php:196
msgid "Security"
msgstr "Sikkerhed"

#: libraries/config/messages.inc.php:197
msgid ""
"Please note that phpMyAdmin is just a user interface and its features do not "
"limit MySQL"
msgstr ""
"Bemærk venligst at phpMyAdmin blot er en brugerflade og at den ikke "
"begrænser mulighederne i MySQL"

#: libraries/config/messages.inc.php:198
msgid "Basic settings"
msgstr "Grundlæggende indstillinger"

#: libraries/config/messages.inc.php:199
msgid "Authentication"
msgstr "Godkendelse"

#: libraries/config/messages.inc.php:200
msgid "Authentication settings"
msgstr "Indstillinger for godkendelse"

#: libraries/config/messages.inc.php:201
msgid "Server configuration"
msgstr "Serverkonfiguration"

#: libraries/config/messages.inc.php:202
msgid ""
"Advanced server configuration, do not change these options unless you know "
"what they are for"
msgstr ""
"Avanceret serverkonfiguration. Lad være med at ændre disse indstillinger med "
"mindre du ved hvad de betyder"

#: libraries/config/messages.inc.php:203
msgid "Enter server connection parameters"
msgstr "Indtast parametre for tilslutning til server"

#: libraries/config/messages.inc.php:204
msgid "Configuration storage"
msgstr "Lagring af konfiguration"

#: libraries/config/messages.inc.php:205
msgid ""
"Configure phpMyAdmin configuration storage to gain access to additional "
"features, see [a@Documentation.html#linked-tables]phpMyAdmin configuration "
"storage[/a] in documentation"
msgstr ""
"Konfigurér phpMyAdmin configuration storage for at få adgang til flere "
"funktioner. Se dokumentationen for [a@Documentation.html#linked-tables]"
"phpMyAdmin configuration storage[/a]."

#: libraries/config/messages.inc.php:206
msgid "Changes tracking"
msgstr "Ændrer sporing"

#: libraries/config/messages.inc.php:207
msgid ""
"Tracking of changes made in database. Requires the phpMyAdmin configuration "
"storage."
msgstr ""
"Sporing af ændringer i databasen er udført. phpMyAdmin configuration storage "
"er krævet."

#: libraries/config/messages.inc.php:208
msgid "Customize export options"
msgstr "Tilpas eksport-indstillinger"

#: libraries/config/messages.inc.php:210
msgid "Customize import defaults"
msgstr "Tilpas import-indstillinger"

#: libraries/config/messages.inc.php:211
msgid "Customize navigation frame"
msgstr "Tilpas navigations-rammen"

#: libraries/config/messages.inc.php:212
msgid "Customize main frame"
msgstr "Tilpas hoved-rammen"

#: libraries/config/messages.inc.php:213 libraries/config/messages.inc.php:218
#: setup/frames/menu.inc.php:17
msgid "SQL queries"
msgstr "SQL-forespørgsler"

#: libraries/config/messages.inc.php:215
msgid "SQL Query box"
msgstr "SQL Query-boks"

#: libraries/config/messages.inc.php:216
msgid "Customize links shown in SQL Query boxes"
msgstr "Tilpas links vist i SQL Query-boksen"

#: libraries/config/messages.inc.php:219
#| msgid "Server variables and settings"
msgid "SQL queries settings"
msgstr "Indstillinger til SQL-forespørgsler"

#: libraries/config/messages.inc.php:220
#| msgid "SQL history"
msgid "SQL Validator"
msgstr "SQL Validator"

#: libraries/config/messages.inc.php:221
msgid ""
"If you wish to use the SQL Validator service, you should be aware that "
"[strong]all SQL statements are stored anonymously for statistical purposes[/"
"strong].[br][em][a@http://sqlvalidator.mimer.com/]Mimer SQL Validator[/a], "
"Copyright 2002 Upright Database Technology. All rights reserved.[/em]"
msgstr ""

#: libraries/config/messages.inc.php:222
msgid "Startup"
msgstr "Opstart"

#: libraries/config/messages.inc.php:223
msgid "Customize startup page"
msgstr "Tilpas opstart-side"

#: libraries/config/messages.inc.php:224
msgid "Tabs"
msgstr "Faner"

#: libraries/config/messages.inc.php:225
msgid "Choose how you want tabs to work"
msgstr "Vælg hvordan du ønsker at fanerne skal fungere"

#: libraries/config/messages.inc.php:226
#| msgid "Use text field"
msgid "Text fields"
msgstr "Tekstfelter"

#: libraries/config/messages.inc.php:227
#| msgid "Use text field"
msgid "Customize text input fields"
msgstr "Tilpas tekstfelter"

#: libraries/config/messages.inc.php:228 libraries/export/texytext.php:18
msgid "Texy! text"
msgstr "Texy! tekst"

#: libraries/config/messages.inc.php:230
msgid "Warnings"
msgstr "Advarsler"

#: libraries/config/messages.inc.php:231
msgid "Disable some of the warnings shown by phpMyAdmin"
msgstr "Deaktivér nogle af advarslerne som phpMyAdmin viser"

#: libraries/config/messages.inc.php:232
msgid ""
"Enable [a@http://en.wikipedia.org/wiki/Gzip]gzip[/a] compression for import "
"and export operations"
msgstr ""
"Aktivér [a@http://en.wikipedia.org/wiki/Gzip]gzip[/a] komprimering for "
"import og eksport-funktionerne"

#: libraries/config/messages.inc.php:233
msgid "GZip"
msgstr "GZip"

#: libraries/config/messages.inc.php:234
msgid "Extra parameters for iconv"
msgstr "Yderligere parametre til iconv"

#: libraries/config/messages.inc.php:235
msgid ""
"If enabled, phpMyAdmin continues computing multiple-statement queries even "
"if one of the queries failed"
msgstr ""
"Hvis aktiveret, vil phpMyAdmin fortsætte med at udføre efterfølgende SQL-"
"forespørgsler selvom et eller flere af dem fejler"

#: libraries/config/messages.inc.php:236
msgid "Ignore multiple statement errors"
msgstr "Ignorér flere efterfølgende fejl i udtryk"

#: libraries/config/messages.inc.php:237
msgid ""
"Allow interrupt of import in case script detects it is close to time limit. "
"This might be good way to import large files, however it can break "
"transactions."
msgstr ""
"Tillad afbrydelse af import hvis script opdager at timeout-tiden snart "
"udløber. Dette kan være godt ved store import-filer, men kan afbryde "
"transaktioner."

#: libraries/config/messages.inc.php:238
msgid "Partial import: allow interrupt"
msgstr "Delvis import: Tillad afbrydelse"

#: libraries/config/messages.inc.php:243 libraries/config/messages.inc.php:250
#: libraries/import/csv.php:27 libraries/import/ldi.php:40
msgid "Do not abort on INSERT error"
msgstr "Afbryd ikke ved fejl i INSERT"

#: libraries/config/messages.inc.php:244 libraries/config/messages.inc.php:252
#: libraries/import/csv.php:26 libraries/import/ldi.php:39
msgid "Replace table data with file"
msgstr "Erstat data i tabellen med filens data"

#: libraries/config/messages.inc.php:246
msgid ""
"Default format; be aware that this list depends on location (database, "
"table) and only SQL is always available"
msgstr ""

#: libraries/config/messages.inc.php:247
msgid "Format of imported file"
msgstr "Format på importeret fil"

#: libraries/config/messages.inc.php:251 libraries/import/ldi.php:46
msgid "Use LOCAL keyword"
msgstr "Brug LOCAL nøgleord"

#: libraries/config/messages.inc.php:254 libraries/config/messages.inc.php:262
#: libraries/config/messages.inc.php:263
#| msgid "Put fields names in the first row"
msgid "Column names in first row"
msgstr "Indsæt feltnavne i første række"

#: libraries/config/messages.inc.php:255 libraries/import/ods.php:27
msgid "Do not import empty rows"
msgstr "Importér ikke tomme rækker"

#: libraries/config/messages.inc.php:256
msgid "Import currencies ($5.00 to 5.00)"
msgstr "Importér valutaer ($5.00 til 5.00)"

#: libraries/config/messages.inc.php:257
msgid "Import percentages as proper decimals (12.00% to .12)"
msgstr "Importér procenter med korrekte decimaler (12.00% bliver til .12)"

#: libraries/config/messages.inc.php:258
#| msgid "Number of records (queries) to skip from start"
msgid "Number of queries to skip from start"
msgstr "Antal SQL-forespørgsler der skal springes over fra start"

#: libraries/config/messages.inc.php:259
msgid "Partial import: skip queries"
msgstr "Delvis import: Spring over forespørgsler"

# zero = null?
#: libraries/config/messages.inc.php:261
#| msgid "Add AUTO_INCREMENT value"
msgid "Do not use AUTO_INCREMENT for zero values"
msgstr "Brug ikke AUTO_INCREMENT for 0-værdier"

#: libraries/config/messages.inc.php:264
msgid "Initial state for sliders"
msgstr "Skydernes udgangspunkt"

#: libraries/config/messages.inc.php:265
msgid "How many rows can be inserted at one time"
msgstr "Hvor mange rækker kan der indsættes på een gang"

#: libraries/config/messages.inc.php:266
msgid "Number of inserted rows"
msgstr "Antal indsatte rækker"

#: libraries/config/messages.inc.php:267
msgid "Target for quick access icon"
msgstr ""

#: libraries/config/messages.inc.php:268
msgid "Show logo in left frame"
msgstr "Vis logoet i venstre ramme"

#: libraries/config/messages.inc.php:269
msgid "Display logo"
msgstr "Vis logo"

#: libraries/config/messages.inc.php:270
msgid "Display server choice at the top of the left frame"
msgstr "Vis servervalg øverst i venstre ramme"

#: libraries/config/messages.inc.php:271
msgid "Display servers selection"
msgstr "Vis servervalg"

#: libraries/config/messages.inc.php:272
#| msgid "The number of tables that are open."
msgid "Minimum number of tables to display the table filter box"
msgstr "Mindste antal tabeller der skal vises i tabel-filterboksen"

#: libraries/config/messages.inc.php:273
msgid "String that separates databases into different tree levels"
msgstr "Streng der inddeler databaser i træ"

#: libraries/config/messages.inc.php:274
msgid "Database tree separator"
msgstr "Separator til database-inddeling"

#: libraries/config/messages.inc.php:275
msgid ""
"Only light version; display databases in a tree (determined by the separator "
"defined below)"
msgstr "Kun i lille version; vis databaser i træ (afgjort vha. separator)"

#: libraries/config/messages.inc.php:276
msgid "Display databases in a tree"
msgstr "Vis databaser i træ"

#: libraries/config/messages.inc.php:277
msgid "Disable this if you want to see all databases at once"
msgstr "Deaktivér dette hvis du ønsker at se alle databaser på een gang"

#: libraries/config/messages.inc.php:278
msgid "Use light version"
msgstr "Brug lille version"

#: libraries/config/messages.inc.php:279
msgid "Maximum table tree depth"
msgstr "Maksimal dybde på database-træ"

#: libraries/config/messages.inc.php:280
msgid "String that separates tables into different tree levels"
msgstr "Streng der inddeler tabeller i træ"

#: libraries/config/messages.inc.php:281
msgid "Table tree separator"
msgstr "Separator til tabel-inddeling"

#: libraries/config/messages.inc.php:282
msgid "URL where logo in the navigation frame will point to"
msgstr "URL som logoet i navigations-rammen vil pege på"

#: libraries/config/messages.inc.php:283
msgid "Logo link URL"
msgstr "Logo link-URL"

#: libraries/config/messages.inc.php:284
msgid ""
"Open the linked page in the main window ([kbd]main[/kbd]) or in a new one "
"([kbd]new[/kbd])"
msgstr ""
"Åbn den linkede side i hovedvinduet ([kbd]main[/kbd]) eller i et nyt "
"([kbd]new[/kbd])"

#: libraries/config/messages.inc.php:285
msgid "Logo link target"
msgstr "Logo link target"

#: libraries/config/messages.inc.php:286
msgid "Highlight server under the mouse cursor"
msgstr "Fremhæv server under musepil"

#: libraries/config/messages.inc.php:287
msgid "Enable highlighting"
msgstr "Aktivér fremhævning"

#: libraries/config/messages.inc.php:288
msgid "Maximum number of recently used tables; set 0 to disable"
msgstr ""
"Højeste antal af tidligere anvendte tabeller; sæt til 0 for at deaktivere"

#: libraries/config/messages.inc.php:289
#| msgid "Analyze table"
msgid "Recently used tables"
msgstr "Tidligere anvendte tabeller"

#: libraries/config/messages.inc.php:290
msgid "Use less graphically intense tabs"
msgstr "Brug faner med mindre grafik"

#: libraries/config/messages.inc.php:291
msgid "Light tabs"
msgstr ""

#: libraries/config/messages.inc.php:292
msgid ""
"Maximum number of characters shown in any non-numeric column on browse view"
msgstr ""

#: libraries/config/messages.inc.php:293
msgid "Limit column characters"
msgstr "Begræns antal karakterer i kolonne"

#: libraries/config/messages.inc.php:294
msgid ""
"If TRUE, logout deletes cookies for all servers; when set to FALSE, logout "
"only occurs for the current server. Setting this to FALSE makes it easy to "
"forget to log out from other servers when connected to multiple servers."
msgstr ""

#: libraries/config/messages.inc.php:295
msgid "Delete all cookies on logout"
msgstr "Slet alle cookies når der logges ud"

#: libraries/config/messages.inc.php:296
msgid ""
"Define whether the previous login should be recalled or not in cookie "
"authentication mode"
msgstr ""

#: libraries/config/messages.inc.php:297
msgid "Recall user name"
msgstr ""

#: libraries/config/messages.inc.php:298
msgid ""
"Defines how long (in seconds) a login cookie should be stored in browser. "
"The default of 0 means that it will be kept for the existing session only, "
"and will be deleted as soon as you close the browser window. This is "
"recommended for non-trusted environments."
msgstr ""

#: libraries/config/messages.inc.php:299
msgid "Login cookie store"
msgstr ""

#: libraries/config/messages.inc.php:300
msgid "Define how long (in seconds) a login cookie is valid"
msgstr ""

#: libraries/config/messages.inc.php:301
msgid "Login cookie validity"
msgstr ""

#: libraries/config/messages.inc.php:302
msgid "Double size of textarea for LONGTEXT columns"
msgstr ""

#: libraries/config/messages.inc.php:303
msgid "Bigger textarea for LONGTEXT"
msgstr ""

#: libraries/config/messages.inc.php:304
msgid "Use icons on main page"
msgstr ""

#: libraries/config/messages.inc.php:305
msgid "Maximum number of characters used when a SQL query is displayed"
msgstr ""

#: libraries/config/messages.inc.php:306
msgid "Maximum displayed SQL length"
msgstr ""

#: libraries/config/messages.inc.php:307 libraries/config/messages.inc.php:312
#: libraries/config/messages.inc.php:339
msgid "Users cannot set a higher value"
msgstr ""

#: libraries/config/messages.inc.php:308
msgid "Maximum number of databases displayed in left frame and database list"
msgstr ""

#: libraries/config/messages.inc.php:309
msgid "Maximum databases"
msgstr ""

#: libraries/config/messages.inc.php:310
msgid ""
"Number of rows displayed when browsing a result set. If the result set "
"contains more rows, &quot;Previous&quot; and &quot;Next&quot; links will be "
"shown."
msgstr ""

#: libraries/config/messages.inc.php:311
msgid "Maximum number of rows to display"
msgstr ""

#: libraries/config/messages.inc.php:313
msgid "Maximum number of tables displayed in table list"
msgstr ""

#: libraries/config/messages.inc.php:314
msgid "Maximum tables"
msgstr ""

#: libraries/config/messages.inc.php:315
msgid ""
"Disable the default warning that is displayed if mcrypt is missing for "
"cookie authentication"
msgstr ""

#: libraries/config/messages.inc.php:316
msgid "mcrypt warning"
msgstr ""

#: libraries/config/messages.inc.php:317
msgid ""
"The number of bytes a script is allowed to allocate, eg. [kbd]32M[/kbd] "
"([kbd]0[/kbd] for no limit)"
msgstr ""

#: libraries/config/messages.inc.php:318
msgid "Memory limit"
msgstr ""

#: libraries/config/messages.inc.php:319
msgid "These are Edit, Inline edit, Copy and Delete links"
msgstr ""

#: libraries/config/messages.inc.php:320
msgid "Where to show the table row links"
msgstr ""

#: libraries/config/messages.inc.php:321
msgid "Use natural order for sorting table and database names"
msgstr ""

#: libraries/config/messages.inc.php:322
#, fuzzy
#| msgid "Alter table order by"
msgid "Natural order"
msgstr "Arrangér tabelrækkefølge efter"

#: libraries/config/messages.inc.php:323 libraries/config/messages.inc.php:333
msgid "Use only icons, only text or both"
msgstr ""

#: libraries/config/messages.inc.php:324
msgid "Iconic navigation bar"
msgstr ""

#: libraries/config/messages.inc.php:325
msgid "use GZip output buffering for increased speed in HTTP transfers"
msgstr ""

#: libraries/config/messages.inc.php:326
msgid "GZip output buffering"
msgstr ""

#: libraries/config/messages.inc.php:327
msgid ""
"[kbd]SMART[/kbd] - i.e. descending order for columns of type TIME, DATE, "
"DATETIME and TIMESTAMP, ascending order otherwise"
msgstr ""

#: libraries/config/messages.inc.php:328
msgid "Default sorting order"
msgstr ""

#: libraries/config/messages.inc.php:329
msgid "Use persistent connections to MySQL databases"
msgstr ""

#: libraries/config/messages.inc.php:330
msgid "Persistent connections"
msgstr ""

#: libraries/config/messages.inc.php:331
msgid ""
"Disable the default warning that is displayed on the database details "
"Structure page if any of the required tables for the phpMyAdmin "
"configuration storage could not be found"
msgstr ""

#: libraries/config/messages.inc.php:332
msgid "Missing phpMyAdmin configuration storage tables"
msgstr ""

#: libraries/config/messages.inc.php:334
msgid "Iconic table operations"
msgstr ""

#: libraries/config/messages.inc.php:335
msgid "Disallow BLOB and BINARY columns from editing"
msgstr ""

#: libraries/config/messages.inc.php:336
msgid "Protect binary columns"
msgstr ""

#: libraries/config/messages.inc.php:337
msgid ""
"Enable if you want DB-based query history (requires phpMyAdmin configuration "
"storage). If disabled, this utilizes JS-routines to display query history "
"(lost by window close)."
msgstr ""

#: libraries/config/messages.inc.php:338
msgid "Permanent query history"
msgstr ""

#: libraries/config/messages.inc.php:340
msgid "How many queries are kept in history"
msgstr ""

#: libraries/config/messages.inc.php:341
msgid "Query history length"
msgstr ""

#: libraries/config/messages.inc.php:342
msgid "Tab displayed when opening a new query window"
msgstr ""

#: libraries/config/messages.inc.php:343
msgid "Default query window tab"
msgstr ""

#: libraries/config/messages.inc.php:344
msgid "Query window height (in pixels)"
msgstr ""

#: libraries/config/messages.inc.php:345
#, fuzzy
#| msgid "Query window"
msgid "Query window height"
msgstr "Foresp. vindue"

#: libraries/config/messages.inc.php:346
#, fuzzy
#| msgid "Query window"
msgid "Query window width (in pixels)"
msgstr "Foresp. vindue"

#: libraries/config/messages.inc.php:347
#, fuzzy
#| msgid "Query window"
msgid "Query window width"
msgstr "Foresp. vindue"

#: libraries/config/messages.inc.php:348
msgid "Select which functions will be used for character set conversion"
msgstr ""

#: libraries/config/messages.inc.php:349
msgid "Recoding engine"
msgstr ""

#: libraries/config/messages.inc.php:350
msgid "When browsing tables, the sorting of each table is remembered"
msgstr ""

#: libraries/config/messages.inc.php:351
#, fuzzy
#| msgid "Rename table to"
msgid "Remember table's sorting"
msgstr "Omdøb tabel til"

#: libraries/config/messages.inc.php:352
msgid "Repeat the headers every X cells, [kbd]0[/kbd] deactivates this feature"
msgstr ""

#: libraries/config/messages.inc.php:353
#, fuzzy
#| msgid "Repair threads"
msgid "Repeat headers"
msgstr "Reparér tråde"

#: libraries/config/messages.inc.php:354
msgid "Show help button instead of Documentation text"
msgstr ""

#: libraries/config/messages.inc.php:355
msgid "Show help button"
msgstr ""

#: libraries/config/messages.inc.php:357
msgid "Directory where exports can be saved on server"
msgstr ""

#: libraries/config/messages.inc.php:358
msgid "Save directory"
msgstr ""

#: libraries/config/messages.inc.php:359
msgid "Leave blank if not used"
msgstr ""

#: libraries/config/messages.inc.php:360
msgid "Host authorization order"
msgstr ""

#: libraries/config/messages.inc.php:361
msgid "Leave blank for defaults"
msgstr ""

#: libraries/config/messages.inc.php:362
msgid "Host authorization rules"
msgstr ""

#: libraries/config/messages.inc.php:363
msgid "Allow logins without a password"
msgstr ""

#: libraries/config/messages.inc.php:364
msgid "Allow root login"
msgstr ""

#: libraries/config/messages.inc.php:365
msgid "HTTP Basic Auth Realm name to display when doing HTTP Auth"
msgstr ""

#: libraries/config/messages.inc.php:366
msgid "HTTP Realm"
msgstr ""

#: libraries/config/messages.inc.php:367
msgid ""
"The path for the config file for [a@http://swekey.com]SweKey hardware "
"authentication[/a] (not located in your document root; suggested: /etc/"
"swekey.conf)"
msgstr ""

#: libraries/config/messages.inc.php:368
msgid "SweKey config file"
msgstr ""

#: libraries/config/messages.inc.php:369
msgid "Authentication method to use"
msgstr ""

#: libraries/config/messages.inc.php:370 setup/frames/index.inc.php:126
msgid "Authentication type"
msgstr ""

#: libraries/config/messages.inc.php:371
msgid ""
"Leave blank for no [a@http://wiki.phpmyadmin.net/pma/bookmark]bookmark[/a] "
"support, suggested: [kbd]pma_bookmark[/kbd]"
msgstr ""

#: libraries/config/messages.inc.php:372
msgid "Bookmark table"
msgstr ""

#: libraries/config/messages.inc.php:373
msgid ""
"Leave blank for no column comments/mime types, suggested: [kbd]"
"pma_column_info[/kbd]"
msgstr ""

#: libraries/config/messages.inc.php:374
msgid "Column information table"
msgstr ""

#: libraries/config/messages.inc.php:375
msgid "Compress connection to MySQL server"
msgstr ""

#: libraries/config/messages.inc.php:376
msgid "Compress connection"
msgstr ""

#: libraries/config/messages.inc.php:377
msgid "How to connect to server, keep [kbd]tcp[/kbd] if unsure"
msgstr ""

#: libraries/config/messages.inc.php:378
msgid "Connection type"
msgstr ""

#: libraries/config/messages.inc.php:379
msgid "Control user password"
msgstr ""

#: libraries/config/messages.inc.php:380
msgid ""
"A special MySQL user configured with limited permissions, more information "
"available on [a@http://wiki.phpmyadmin.net/pma/controluser]wiki[/a]"
msgstr ""

#: libraries/config/messages.inc.php:381
msgid "Control user"
msgstr ""

#: libraries/config/messages.inc.php:382
msgid "Count tables when showing database list"
msgstr ""

#: libraries/config/messages.inc.php:383
msgid "Count tables"
msgstr ""

#: libraries/config/messages.inc.php:384
msgid ""
"Leave blank for no Designer support, suggested: [kbd]pma_designer_coords[/"
"kbd]"
msgstr ""

#: libraries/config/messages.inc.php:385
msgid "Designer table"
msgstr ""

#: libraries/config/messages.inc.php:386
msgid ""
"More information on [a@http://sf.net/support/tracker.php?aid=1849494]PMA bug "
"tracker[/a] and [a@http://bugs.mysql.com/19588]MySQL Bugs[/a]"
msgstr ""

#: libraries/config/messages.inc.php:387
msgid "Disable use of INFORMATION_SCHEMA"
msgstr ""

#: libraries/config/messages.inc.php:388
msgid "What PHP extension to use; you should use mysqli if supported"
msgstr ""

#: libraries/config/messages.inc.php:389
msgid "PHP extension to use"
msgstr ""

#: libraries/config/messages.inc.php:390
msgid "Hide databases matching regular expression (PCRE)"
msgstr ""

#: libraries/config/messages.inc.php:391
msgid "Hide databases"
msgstr ""

#: libraries/config/messages.inc.php:392
msgid ""
"Leave blank for no SQL query history support, suggested: [kbd]pma_history[/"
"kbd]"
msgstr ""

#: libraries/config/messages.inc.php:393
msgid "SQL query history table"
msgstr ""

#: libraries/config/messages.inc.php:394
msgid "Hostname where MySQL server is running"
msgstr ""

#: libraries/config/messages.inc.php:395
msgid "Server hostname"
msgstr ""

#: libraries/config/messages.inc.php:396
msgid "Logout URL"
msgstr ""

#: libraries/config/messages.inc.php:397
msgid "Try to connect without password"
msgstr ""

#: libraries/config/messages.inc.php:398
msgid "Connect without password"
msgstr ""

#: libraries/config/messages.inc.php:399
msgid ""
"You can use MySQL wildcard characters (% and _), escape them if you want to "
"use their literal instances, i.e. use [kbd]'my\\_db'[/kbd] and not "
"[kbd]'my_db'[/kbd]. Using this option you can sort database list, just enter "
"their names in order and use [kbd]*[/kbd] at the end to show the rest in "
"alphabetical order."
msgstr ""

#: libraries/config/messages.inc.php:400
msgid "Show only listed databases"
msgstr ""

#: libraries/config/messages.inc.php:401 libraries/config/messages.inc.php:442
msgid "Leave empty if not using config auth"
msgstr ""

#: libraries/config/messages.inc.php:402
msgid "Password for config auth"
msgstr ""

#: libraries/config/messages.inc.php:403
msgid ""
"Leave blank for no PDF schema support, suggested: [kbd]pma_pdf_pages[/kbd]"
msgstr ""

#: libraries/config/messages.inc.php:404
msgid "PDF schema: pages table"
msgstr ""

#: libraries/config/messages.inc.php:405
msgid ""
"Database used for relations, bookmarks, and PDF features. See [a@http://wiki."
"phpmyadmin.net/pma/pmadb]pmadb[/a] for complete information. Leave blank for "
"no support. Suggested: [kbd]phpmyadmin[/kbd]"
msgstr ""

#: libraries/config/messages.inc.php:406
#, fuzzy
#| msgid "database name"
msgid "Database name"
msgstr "databasenavn"

#: libraries/config/messages.inc.php:407
msgid "Port on which MySQL server is listening, leave empty for default"
msgstr ""

#: libraries/config/messages.inc.php:408
msgid "Server port"
msgstr ""

#: libraries/config/messages.inc.php:409
msgid ""
"Leave blank for no \"persistent\" recently used tables across sessions, "
"suggested: [kbd]pma_recent[/kbd]"
msgstr ""

#: libraries/config/messages.inc.php:410
#, fuzzy
#| msgid "Analyze table"
msgid "Recently used table"
msgstr "Analysér tabel"

#: libraries/config/messages.inc.php:411
msgid ""
"Leave blank for no [a@http://wiki.phpmyadmin.net/pma/relation]relation-links"
"[/a] support, suggested: [kbd]pma_relation[/kbd]"
msgstr ""

#: libraries/config/messages.inc.php:412
msgid "Relation table"
msgstr ""

#: libraries/config/messages.inc.php:413
msgid "SQL command to fetch available databases"
msgstr ""

#: libraries/config/messages.inc.php:414
msgid "SHOW DATABASES command"
msgstr ""

#: libraries/config/messages.inc.php:415
msgid ""
"See [a@http://wiki.phpmyadmin.net/pma/auth_types#signon]authentication types"
"[/a] for an example"
msgstr ""

#: libraries/config/messages.inc.php:416
msgid "Signon session name"
msgstr ""

#: libraries/config/messages.inc.php:417
msgid "Signon URL"
msgstr ""

#: libraries/config/messages.inc.php:418
msgid "Socket on which MySQL server is listening, leave empty for default"
msgstr ""

#: libraries/config/messages.inc.php:419
msgid "Server socket"
msgstr ""

#: libraries/config/messages.inc.php:420
msgid "Enable SSL for connection to MySQL server"
msgstr ""

#: libraries/config/messages.inc.php:421
msgid "Use SSL"
msgstr ""

#: libraries/config/messages.inc.php:422
msgid ""
"Leave blank for no PDF schema support, suggested: [kbd]pma_table_coords[/kbd]"
msgstr ""

#: libraries/config/messages.inc.php:423
msgid "PDF schema: table coordinates"
msgstr ""

#: libraries/config/messages.inc.php:424
msgid ""
"Table to describe the display columns, leave blank for no support; "
"suggested: [kbd]pma_table_info[/kbd]"
msgstr ""

#: libraries/config/messages.inc.php:425
#, fuzzy
#| msgid "Displaying Column Comments"
msgid "Display columns table"
msgstr "Viser kolonne-kommentarer"

#: libraries/config/messages.inc.php:426
msgid ""
"Leave blank for no \"persistent\" tables'UI preferences across sessions, "
"suggested: [kbd]pma_table_uiprefs[/kbd]"
msgstr ""

#: libraries/config/messages.inc.php:427
#, fuzzy
#| msgid "Defragment table"
msgid "UI preferences table"
msgstr "Defragmentér tabel"

#: libraries/config/messages.inc.php:428
msgid ""
"Whether a DROP DATABASE IF EXISTS statement will be added as first line to "
"the log when creating a database."
msgstr ""

#: libraries/config/messages.inc.php:429
msgid "Add DROP DATABASE"
msgstr ""

#: libraries/config/messages.inc.php:430
msgid ""
"Whether a DROP TABLE IF EXISTS statement will be added as first line to the "
"log when creating a table."
msgstr ""

#: libraries/config/messages.inc.php:431
msgid "Add DROP TABLE"
msgstr ""

#: libraries/config/messages.inc.php:432
msgid ""
"Whether a DROP VIEW IF EXISTS statement will be added as first line to the "
"log when creating a view."
msgstr ""

#: libraries/config/messages.inc.php:433
msgid "Add DROP VIEW"
msgstr ""

#: libraries/config/messages.inc.php:434
msgid "Defines the list of statements the auto-creation uses for new versions."
msgstr ""

#: libraries/config/messages.inc.php:435
#, fuzzy
#| msgid "Statements"
msgid "Statements to track"
msgstr "Erklæringer"

#: libraries/config/messages.inc.php:436
msgid ""
"Leave blank for no SQL query tracking support, suggested: [kbd]pma_tracking[/"
"kbd]"
msgstr ""

#: libraries/config/messages.inc.php:437
msgid "SQL query tracking table"
msgstr ""

#: libraries/config/messages.inc.php:438
msgid ""
"Whether the tracking mechanism creates versions for tables and views "
"automatically."
msgstr ""

#: libraries/config/messages.inc.php:439
#, fuzzy
#| msgid "Automatic recovery mode"
msgid "Automatically create versions"
msgstr "Automatisk genopretnings-modus"

#: libraries/config/messages.inc.php:440
msgid ""
"Leave blank for no user preferences storage in database, suggested: [kbd]"
"pma_config[/kbd]"
msgstr ""

#: libraries/config/messages.inc.php:441
msgid "User preferences storage table"
msgstr ""

#: libraries/config/messages.inc.php:443
msgid "User for config auth"
msgstr ""

#: libraries/config/messages.inc.php:444
msgid ""
"Disable if you know that your pma_* tables are up to date. This prevents "
"compatibility checks and thereby increases performance"
msgstr ""

#: libraries/config/messages.inc.php:445
msgid "Verbose check"
msgstr ""

#: libraries/config/messages.inc.php:446
msgid ""
"A user-friendly description of this server. Leave blank to display the "
"hostname instead."
msgstr ""

#: libraries/config/messages.inc.php:447
msgid "Verbose name of this server"
msgstr ""

#: libraries/config/messages.inc.php:448
msgid "Whether a user should be displayed a &quot;show all (rows)&quot; button"
msgstr ""

#: libraries/config/messages.inc.php:449
msgid "Allow to display all the rows"
msgstr ""

#: libraries/config/messages.inc.php:450
msgid ""
"Please note that enabling this has no effect with [kbd]config[/kbd] "
"authentication mode because the password is hard coded in the configuration "
"file; this does not limit the ability to execute the same command directly"
msgstr ""

#: libraries/config/messages.inc.php:451
msgid "Show password change form"
msgstr ""

#: libraries/config/messages.inc.php:452
msgid "Show create database form"
msgstr ""

#: libraries/config/messages.inc.php:453
msgid ""
"Defines whether or not type display direction option is shown when browsing "
"a table"
msgstr ""

#: libraries/config/messages.inc.php:454
#, fuzzy
#| msgid "Default display direction"
msgid "Show display direction"
msgstr "Standardretning for visning"

#: libraries/config/messages.inc.php:455
msgid ""
"Defines whether or not type fields should be initially displayed in edit/"
"insert mode"
msgstr ""

#: libraries/config/messages.inc.php:456
#, fuzzy
#| msgid "Show open tables"
msgid "Show field types"
msgstr "Vis åbne tabeller"

#: libraries/config/messages.inc.php:457
msgid "Display the function fields in edit/insert mode"
msgstr ""

#: libraries/config/messages.inc.php:458
msgid "Show function fields"
msgstr ""

#: libraries/config/messages.inc.php:459
msgid ""
"Shows link to [a@http://php.net/manual/function.phpinfo.php]phpinfo()[/a] "
"output"
msgstr ""

#: libraries/config/messages.inc.php:460
msgid "Show phpinfo() link"
msgstr ""

#: libraries/config/messages.inc.php:461
msgid "Show detailed MySQL server information"
msgstr ""

#: libraries/config/messages.inc.php:462
msgid "Defines whether SQL queries generated by phpMyAdmin should be displayed"
msgstr ""

#: libraries/config/messages.inc.php:463
msgid "Show SQL queries"
msgstr ""

#: libraries/config/messages.inc.php:464
msgid "Allow to display database and table statistics (eg. space usage)"
msgstr ""

#: libraries/config/messages.inc.php:465
msgid "Show statistics"
msgstr ""

#: libraries/config/messages.inc.php:466
msgid ""
"If tooltips are enabled and a database comment is set, this will flip the "
"comment and the real name"
msgstr ""

#: libraries/config/messages.inc.php:467
msgid "Display database comment instead of its name"
msgstr ""

#: libraries/config/messages.inc.php:468
msgid ""
"When setting this to [kbd]nested[/kbd], the alias of the table name is only "
"used to split/nest the tables according to the $cfg"
"['LeftFrameTableSeparator'] directive, so only the folder is called like the "
"alias, the table name itself stays unchanged"
msgstr ""

#: libraries/config/messages.inc.php:469
msgid "Display table comment instead of its name"
msgstr ""

#: libraries/config/messages.inc.php:470
msgid "Display table comments in tooltips"
msgstr ""

#: libraries/config/messages.inc.php:471
msgid ""
"Mark used tables and make it possible to show databases with locked tables"
msgstr ""

#: libraries/config/messages.inc.php:472
msgid "Skip locked tables"
msgstr ""

#: libraries/config/messages.inc.php:477
msgid "Requires SQL Validator to be enabled"
msgstr ""

#: libraries/config/messages.inc.php:479
#: libraries/display_change_password.lib.php:40
#: libraries/replication_gui.lib.php:61 libraries/replication_gui.lib.php:62
#: libraries/replication_gui.lib.php:336 libraries/replication_gui.lib.php:340
#: libraries/replication_gui.lib.php:350 server_privileges.php:778
#: server_privileges.php:782 server_privileges.php:793
#: server_privileges.php:1608 server_synchronize.php:1186
msgid "Password"
msgstr "Kodeord"

#: libraries/config/messages.inc.php:480
msgid ""
"[strong]Warning:[/strong] requires PHP SOAP extension or PEAR SOAP to be "
"installed"
msgstr ""

#: libraries/config/messages.inc.php:481
msgid "Enable SQL Validator"
msgstr ""

#: libraries/config/messages.inc.php:482
msgid ""
"If you have a custom username, specify it here (defaults to [kbd]anonymous[/"
"kbd])"
msgstr ""

#: libraries/config/messages.inc.php:483 tbl_tracking.php:454
#: tbl_tracking.php:511
msgid "Username"
msgstr ""

#: libraries/config/messages.inc.php:484
msgid ""
"Suggest a database name on the &quot;Create Database&quot; form (if "
"possible) or keep the text field empty"
msgstr ""

#: libraries/config/messages.inc.php:485
msgid "Suggest new database name"
msgstr ""

#: libraries/config/messages.inc.php:486
msgid "A warning is displayed on the main page if Suhosin is detected"
msgstr ""

#: libraries/config/messages.inc.php:487
msgid "Suhosin warning"
msgstr ""

#: libraries/config/messages.inc.php:488
msgid ""
"Textarea size (columns) in edit mode, this value will be emphasized for SQL "
"query textareas (*2) and for query window (*1.25)"
msgstr ""

#: libraries/config/messages.inc.php:489
#, fuzzy
#| msgid "Add/Delete Field Columns"
msgid "Textarea columns"
msgstr "Tilføj/Slet felt-kolonne"

#: libraries/config/messages.inc.php:490
msgid ""
"Textarea size (rows) in edit mode, this value will be emphasized for SQL "
"query textareas (*2) and for query window (*1.25)"
msgstr ""

#: libraries/config/messages.inc.php:491
msgid "Textarea rows"
msgstr ""

#: libraries/config/messages.inc.php:492
msgid "Title of browser window when a database is selected"
msgstr ""

#: libraries/config/messages.inc.php:494
msgid "Title of browser window when nothing is selected"
msgstr ""

#: libraries/config/messages.inc.php:495
#, fuzzy
#| msgid "Default"
msgid "Default title"
msgstr "Standardværdi"

#: libraries/config/messages.inc.php:496
msgid "Title of browser window when a server is selected"
msgstr ""

#: libraries/config/messages.inc.php:498
msgid "Title of browser window when a table is selected"
msgstr ""

#: libraries/config/messages.inc.php:500
msgid ""
"Input proxies as [kbd]IP: trusted HTTP header[/kbd]. The following example "
"specifies that phpMyAdmin should trust a HTTP_X_FORWARDED_FOR (X-Forwarded-"
"For) header coming from the proxy 1.2.3.4:[br][kbd]1.2.3.4: "
"HTTP_X_FORWARDED_FOR[/kbd]"
msgstr ""

#: libraries/config/messages.inc.php:501
msgid "List of trusted proxies for IP allow/deny"
msgstr ""

#: libraries/config/messages.inc.php:502
msgid "Directory on server where you can upload files for import"
msgstr ""

#: libraries/config/messages.inc.php:503
msgid "Upload directory"
msgstr ""

#: libraries/config/messages.inc.php:504
msgid "Allow for searching inside the entire database"
msgstr ""

#: libraries/config/messages.inc.php:505
msgid "Use database search"
msgstr ""

#: libraries/config/messages.inc.php:506
msgid ""
"When disabled, users cannot set any of the options below, regardless of the "
"checkbox on the right"
msgstr ""

#: libraries/config/messages.inc.php:507
msgid "Enable the Developer tab in settings"
msgstr ""

#: libraries/config/messages.inc.php:508
msgid ""
"Show affected rows of each statement on multiple-statement queries. See "
"libraries/import.lib.php for defaults on how many queries a statement may "
"contain."
msgstr ""

#: libraries/config/messages.inc.php:509
msgid "Verbose multiple statements"
msgstr ""

#: libraries/config/messages.inc.php:510 setup/frames/index.inc.php:241
msgid "Check for latest version"
msgstr ""

#: libraries/config/messages.inc.php:511
msgid "Enables check for latest version on main phpMyAdmin page"
msgstr ""

#: libraries/config/messages.inc.php:512 setup/lib/index.lib.php:118
#: setup/lib/index.lib.php:125 setup/lib/index.lib.php:142
#: setup/lib/index.lib.php:149 setup/lib/index.lib.php:157
#: setup/lib/index.lib.php:161 setup/lib/index.lib.php:164
#: setup/lib/index.lib.php:200
msgid "Version check"
msgstr ""

#: libraries/config/messages.inc.php:513
msgid ""
"Enable [a@http://en.wikipedia.org/wiki/ZIP_(file_format)]ZIP[/a] compression "
"for import and export operations"
msgstr ""

#: libraries/config/messages.inc.php:514
msgid "ZIP"
msgstr ""

#: libraries/config/setup.forms.php:41
msgid "Config authentication"
msgstr ""

#: libraries/config/setup.forms.php:45
msgid "Cookie authentication"
msgstr ""

#: libraries/config/setup.forms.php:48
msgid "HTTP authentication"
msgstr ""

#: libraries/config/setup.forms.php:51
msgid "Signon authentication"
msgstr ""

#: libraries/config/setup.forms.php:245
#: libraries/config/user_preferences.forms.php:147 libraries/import/ldi.php:35
msgid "CSV using LOAD DATA"
msgstr "CSV vha. LOAD DATA"

#: libraries/config/setup.forms.php:254 libraries/config/setup.forms.php:348
#: libraries/config/user_preferences.forms.php:155
#: libraries/config/user_preferences.forms.php:248 libraries/export/xls.php:18
#: libraries/import/xls.php:21
msgid "Excel 97-2003 XLS Workbook"
msgstr ""

#: libraries/config/setup.forms.php:257 libraries/config/setup.forms.php:352
#: libraries/config/user_preferences.forms.php:158
#: libraries/config/user_preferences.forms.php:252
#: libraries/export/xlsx.php:18 libraries/import/xlsx.php:21
msgid "Excel 2007 XLSX Workbook"
msgstr ""

#: libraries/config/setup.forms.php:260 libraries/config/setup.forms.php:361
#: libraries/config/user_preferences.forms.php:161
#: libraries/config/user_preferences.forms.php:261 libraries/export/ods.php:18
#: libraries/import/ods.php:22
msgid "Open Document Spreadsheet"
msgstr "Open Document regneark"

#: libraries/config/setup.forms.php:267
#: libraries/config/user_preferences.forms.php:168
msgid "Quick"
msgstr ""

#: libraries/config/setup.forms.php:271
#: libraries/config/user_preferences.forms.php:172
msgid "Custom"
msgstr ""

#: libraries/config/setup.forms.php:292
#: libraries/config/user_preferences.forms.php:192
#, fuzzy
#| msgid "Database export options"
msgid "Database export options"
msgstr "Database eksportindstillinger"

#: libraries/config/setup.forms.php:325
#: libraries/config/user_preferences.forms.php:225
#: libraries/export/excel.php:18
msgid "CSV for MS Excel"
msgstr "CSV til MS Excel-data"

#: libraries/config/setup.forms.php:356
#: libraries/config/user_preferences.forms.php:256
#: libraries/export/htmlword.php:18
msgid "Microsoft Word 2000"
msgstr "Microsoft Word 2000"

#: libraries/config/setup.forms.php:365
#: libraries/config/user_preferences.forms.php:265 libraries/export/odt.php:22
msgid "Open Document Text"
msgstr "Open Document tekst"

#: libraries/config/validate.lib.php:197 libraries/config/validate.lib.php:204
msgid "Could not connect to MySQL server"
msgstr ""

#: libraries/config/validate.lib.php:228
msgid "Empty username while using config authentication method"
msgstr ""

#: libraries/config/validate.lib.php:232
msgid "Empty signon session name while using signon authentication method"
msgstr ""

#: libraries/config/validate.lib.php:236
msgid "Empty signon URL while using signon authentication method"
msgstr ""

#: libraries/config/validate.lib.php:269
msgid "Empty phpMyAdmin control user while using pmadb"
msgstr ""

#: libraries/config/validate.lib.php:273
msgid "Empty phpMyAdmin control user password while using pmadb"
msgstr ""

#: libraries/config/validate.lib.php:359
#, php-format
msgid "Incorrect IP address: %s"
msgstr ""

#. l10n: Language to use for PHP documentation, please use only languages which do exist in official documentation.
#: libraries/core.lib.php:242
msgctxt "PHP documentation language"
msgid "en"
msgstr "en"

#: libraries/core.lib.php:258
#, php-format
msgid "The %s extension is missing. Please check your PHP configuration."
msgstr ""

#: libraries/db_links.inc.php:42 libraries/db_links.inc.php:43
#: libraries/db_links.inc.php:44
msgid "Database seems to be empty!"
msgstr "Database ser ud til at være tom!"

#: libraries/db_links.inc.php:66 libraries/relation.lib.php:140
#: libraries/tbl_links.inc.php:97
msgid "Tracking"
msgstr ""

#: libraries/db_links.inc.php:71
msgid "Query"
msgstr "Foresp. via eks."

#: libraries/db_links.inc.php:76 libraries/relation.lib.php:128
msgid "Designer"
msgstr "Designer"

#: libraries/db_links.inc.php:93 libraries/server_links.inc.php:60
#: server_privileges.php:119 server_privileges.php:1802
#: server_privileges.php:2152
msgid "Privileges"
msgstr "Privilegier"

#: libraries/db_links.inc.php:97 libraries/rte/rte_routines.lib.php:50
msgid "Routines"
msgstr "Rutiner"

#: libraries/db_links.inc.php:101 libraries/export/sql.php:609
#: libraries/rte/rte_events.lib.php:65
msgid "Events"
msgstr ""

#: libraries/db_links.inc.php:105 libraries/export/sql.php:978
#: libraries/export/xml.php:38 libraries/rte/rte_triggers.lib.php:46
#: libraries/tbl_links.inc.php:103
msgid "Triggers"
msgstr ""

#: libraries/db_structure.lib.php:43 libraries/display_tbl.lib.php:2084
msgid ""
"May be approximate. See [a@./Documentation.html#faq3_11@Documentation]FAQ "
"3.11[/a]"
msgstr "Kan være anslået. Se FAQ 3.11"

#: libraries/dbi/mysql.dbi.lib.php:111 libraries/dbi/mysqli.dbi.lib.php:112
msgid "Connection for controluser as defined in your configuration failed."
msgstr ""
"Forbindelse for kontrolbruger som defineret i din konfiguration slog fejl."

#: libraries/dbi/mysql.dbi.lib.php:324 libraries/dbi/mysql.dbi.lib.php:326
#: libraries/dbi/mysqli.dbi.lib.php:351
msgid "The server is not responding"
msgstr "Serveren svarer ikke"

#: libraries/dbi/mysql.dbi.lib.php:324 libraries/dbi/mysqli.dbi.lib.php:351
msgid "(or the local MySQL server's socket is not correctly configured)"
msgstr "(eller den lokale MySQL servers socket er ikke korrekt konfigureret)"

#: libraries/dbi/mysql.dbi.lib.php:333
msgid "Details..."
msgstr ""

#: libraries/display_change_password.lib.php:29 main.php:94
#: user_password.php:105 user_password.php:123
msgid "Change password"
msgstr "Ændre kodeord"

#: libraries/display_change_password.lib.php:34
#: libraries/replication_gui.lib.php:346 server_privileges.php:789
msgid "No Password"
msgstr "Intet kodeord"

#: libraries/display_change_password.lib.php:45
#: libraries/replication_gui.lib.php:354 libraries/replication_gui.lib.php:357
#: server_privileges.php:797 server_privileges.php:800
msgid "Re-type"
msgstr "Skriv igen"

#: libraries/display_change_password.lib.php:51
msgid "Password Hashing"
msgstr "Kodeord Hashing"

#: libraries/display_change_password.lib.php:65
#, fuzzy
#| msgid "MySQL&nbsp;4.0 compatible"
msgid "MySQL 4.0 compatible"
msgstr "MySQL&nbsp;4.0 kompatibel"

#: libraries/display_create_database.lib.php:21
#: libraries/display_create_database.lib.php:39
#, fuzzy
#| msgid "Create new database"
msgid "Create database"
msgstr "Opret ny database"

#: libraries/display_create_database.lib.php:33
msgid "Create"
msgstr "Opret"

#: libraries/display_create_database.lib.php:43 server_privileges.php:121
#: server_privileges.php:1493 server_replication.php:33
msgid "No Privileges"
msgstr "Ingen privilegier"

#: libraries/display_create_table.lib.php:46
#, php-format
msgid "Create table on database %s"
msgstr "Opret ny tabel i database %s"

#: libraries/display_create_table.lib.php:51 libraries/rte/rte_list.lib.php:49
#: libraries/rte/rte_list.lib.php:55 libraries/rte/rte_list.lib.php:62
#: libraries/rte/rte_routines.lib.php:909
#: libraries/rte/rte_routines.lib.php:1419
#: libraries/tbl_properties.inc.php:102 setup/frames/index.inc.php:125
#: tbl_structure.php:204
msgid "Name"
msgstr "Navn"

#: libraries/display_create_table.lib.php:55
#, fuzzy
#| msgid "Number of fields"
msgid "Number of columns"
msgstr "Antal felter"

#: libraries/display_export.lib.php:35
msgid "Could not load export plugins, please check your installation!"
msgstr "Kunne ikke indlæse eksportplugins, check venligst din installation!"

#: libraries/display_export.lib.php:80
#, fuzzy
#| msgid "Allows locking tables for the current thread."
msgid "Exporting databases from the current server"
msgstr "Tillader låsning af tabeller for nuværende tråd."

#: libraries/display_export.lib.php:82
#, fuzzy, php-format
#| msgid "Create table on database %s"
msgid "Exporting tables from \"%s\" database"
msgstr "Opret ny tabel i database %s"

#: libraries/display_export.lib.php:84
#, fuzzy, php-format
#| msgid "Create table on database %s"
msgid "Exporting rows from \"%s\" table"
msgstr "Opret ny tabel i database %s"

#: libraries/display_export.lib.php:90
#, fuzzy
#| msgid "Export type"
msgid "Export Method:"
msgstr "Eksporttype"

#: libraries/display_export.lib.php:106
msgid "Quick - display only the minimal options"
msgstr ""

#: libraries/display_export.lib.php:122
msgid "Custom - display all possible options"
msgstr ""

#: libraries/display_export.lib.php:130
#, fuzzy
#| msgid "Databases"
msgid "Database(s):"
msgstr "Databaser"

#: libraries/display_export.lib.php:132
#, fuzzy
#| msgid "Tables"
msgid "Table(s):"
msgstr "Tabeller"

#: libraries/display_export.lib.php:142
#, fuzzy
#| msgid "Rows"
msgid "Rows:"
msgstr "Rækker"

#: libraries/display_export.lib.php:150
msgid "Dump some row(s)"
msgstr ""

#: libraries/display_export.lib.php:152
#, fuzzy
#| msgid "Number of fields"
msgid "Number of rows:"
msgstr "Antal felter"

#: libraries/display_export.lib.php:155
msgid "Row to begin at:"
msgstr ""

#: libraries/display_export.lib.php:166
msgid "Dump all rows"
msgstr ""

#: libraries/display_export.lib.php:174 libraries/display_export.lib.php:195
msgid "Output:"
msgstr ""

#: libraries/display_export.lib.php:181 libraries/display_export.lib.php:207
#, fuzzy, php-format
#| msgid "Save on server in %s directory"
msgid "Save on server in the directory <b>%s</b>"
msgstr "Gem på serveren i mappen %s "

#: libraries/display_export.lib.php:199
#, fuzzy
#| msgid "Save as file"
msgid "Save output to a file"
msgstr "Send (download)"

#: libraries/display_export.lib.php:220
#, fuzzy
#| msgid "File name template"
msgid "File name template:"
msgstr "Skabelon for filnavn"

#: libraries/display_export.lib.php:222
msgid "@SERVER@ will become the server name"
msgstr ""

#: libraries/display_export.lib.php:224
msgid ", @DATABASE@ will become the database name"
msgstr ""

#: libraries/display_export.lib.php:226
msgid ", @TABLE@ will become the table name"
msgstr ""

#: libraries/display_export.lib.php:230
#, fuzzy, php-format
#| msgid ""
#| "This value is interpreted using %1$sstrftime%2$s, so you can use time "
#| "formatting strings. Additionally the following transformations will "
#| "happen: %3$s. Other text will be kept as is."
msgid ""
"This value is interpreted using %1$sstrftime%2$s, so you can use time "
"formatting strings. Additionally the following transformations will happen: %"
"3$s. Other text will be kept as is. See the %4$sFAQ%5$s for details."
msgstr ""
"Denne værdi fortolkes via %1$sstrftime%2$s, så du kan bruge tidsformatterede "
"strenge. Ydermere vil følgende transformationer foregå: %3$s. Anden tekst "
"vil blive bevaret som det er."

#: libraries/display_export.lib.php:268
msgid "use this for future exports"
msgstr ""

#: libraries/display_export.lib.php:274 libraries/display_import.lib.php:188
#: libraries/display_import.lib.php:201 libraries/sql_query_form.lib.php:463
msgid "Character set of the file:"
msgstr "Tegnsæt for filen:"

#: libraries/display_export.lib.php:304
#, fuzzy
#| msgid "Compression"
msgid "Compression:"
msgstr "Komprimering"

#: libraries/display_export.lib.php:306 libraries/display_tbl.lib.php:564
#: libraries/export/sql.php:1039 libraries/tbl_properties.inc.php:562
#: pmd_general.php:510 server_privileges.php:1955 server_status.php:835
msgid "None"
msgstr "Ingen"

#: libraries/display_export.lib.php:308
#, fuzzy
#| msgid "\"zipped\""
msgid "zipped"
msgstr "\"zippet\""

#: libraries/display_export.lib.php:310
#, fuzzy
#| msgid "\"gzipped\""
msgid "gzipped"
msgstr "\"gzipped\""

#: libraries/display_export.lib.php:312
#, fuzzy
#| msgid "\"bzipped\""
msgid "bzipped"
msgstr "\"bzipped\""

#: libraries/display_export.lib.php:321
#, fuzzy
#| msgid "Save as file"
msgid "View output as text"
msgstr "Send (download)"

#: libraries/display_export.lib.php:326 libraries/display_import.lib.php:244
#: libraries/export/codegen.php:38
#, fuzzy
#| msgid "Format"
msgid "Format:"
msgstr "Format"

#: libraries/display_export.lib.php:331
#, fuzzy
#| msgid "Transformation options"
msgid "Format-specific options:"
msgstr "Transformationsindstillinger"

#: libraries/display_export.lib.php:332
msgid ""
"Scroll down to fill in the options for the selected format and ignore the "
"options for other formats."
msgstr ""

#: libraries/display_export.lib.php:340 libraries/display_import.lib.php:260
msgid "Encoding Conversion:"
msgstr ""

#: libraries/display_import.lib.php:66
msgid ""
"The file being uploaded is probably larger than the maximum allowed size or "
"this is a known bug in webkit based (Safari, Google Chrome, Arora etc.) "
"browsers."
msgstr ""

#: libraries/display_import.lib.php:76
msgid "The file is being processed, please be patient."
msgstr ""

#: libraries/display_import.lib.php:98
msgid ""
"Please be patient, the file is being uploaded. Details about the upload are "
"not available."
msgstr ""

#: libraries/display_import.lib.php:129
#, fuzzy
#| msgid "Cannot log in to the MySQL server"
msgid "Importing into the current server"
msgstr "Kan ikke logge ind på MySQL-serveren"

#: libraries/display_import.lib.php:131
#, fuzzy, php-format
#| msgid "No databases"
msgid "Importing into the database \"%s\""
msgstr "Ingen databaser"

#: libraries/display_import.lib.php:133
#, fuzzy, php-format
#| msgid "No databases"
msgid "Importing into the table \"%s\""
msgstr "Ingen databaser"

#: libraries/display_import.lib.php:139
#, fuzzy
#| msgid "File to import"
msgid "File to Import:"
msgstr "Fil til import"

#: libraries/display_import.lib.php:156
#, php-format
msgid "File may be compressed (%s) or uncompressed."
msgstr ""

#: libraries/display_import.lib.php:158
msgid ""
"A compressed file's name must end in <b>.[format].[compression]</b>. "
"Example: <b>.sql.zip</b>"
msgstr ""

#: libraries/display_import.lib.php:178
msgid "File uploads are not allowed on this server."
msgstr "Fil-uploads er ikke tilladte på denne server."

#: libraries/display_import.lib.php:208
#, fuzzy
#| msgid "Partial import"
msgid "Partial Import:"
msgstr "Delvis import"

#: libraries/display_import.lib.php:214
#, php-format
msgid ""
"Previous import timed out, after resubmitting will continue from position %d."
msgstr ""
"Foregående import timede ud, efter genindsendelse vil fortsætte fra position "
"%d."

#: libraries/display_import.lib.php:221
#, fuzzy
#| msgid ""
#| "Allow the interruption of an import in case the script detects it is "
#| "close to the PHP timeout limit. This might be good way to import large "
#| "files, however it can break transactions."
msgid ""
"Allow the interruption of an import in case the script detects it is close "
"to the PHP timeout limit. <i>(This might be good way to import large files, "
"however it can break transactions.)</i>"
msgstr ""
"Tillad afbrydelse af import hvis scriptet er tæt på tidsgrænsen. Dette kan "
"være en god metode til at importere større filer, men kan knække "
"transaktioner."

#: libraries/display_import.lib.php:228
#, fuzzy
#| msgid "Number of records (queries) to skip from start"
msgid "Number of rows to skip, starting from the first row:"
msgstr "Antal poster (queries) der skal springes over fra start"

#: libraries/display_import.lib.php:250
msgid "Format-Specific Options:"
msgstr ""

#: libraries/display_select_lang.lib.php:44
#: libraries/display_select_lang.lib.php:45 setup/frames/index.inc.php:71
msgid "Language"
msgstr "Sprog"

#: libraries/display_tbl.lib.php:397
#, fuzzy
#| msgid "Add/Delete Field Columns"
msgid "Restore column order"
msgstr "Tilføj/Slet felt-kolonne"

#: libraries/display_tbl.lib.php:417
msgid "Drag to reorder"
msgstr ""

#: libraries/display_tbl.lib.php:418
msgid "Click to sort"
msgstr ""

#: libraries/display_tbl.lib.php:419
msgid "Click to mark/unmark"
msgstr ""

#: libraries/display_tbl.lib.php:420
msgid "Click the drop-down arrow<br />to toggle column's visibility"
msgstr ""

#: libraries/display_tbl.lib.php:431
#, php-format
msgid "%d is not valid row number."
msgstr "%d er ikke et gyldigt rækkenummer."

#: libraries/display_tbl.lib.php:436
msgid "Start row"
msgstr ""

#: libraries/display_tbl.lib.php:438
#, fuzzy
#| msgid "Number of fields"
msgid "Number of rows"
msgstr "Antal felter"

#: libraries/display_tbl.lib.php:443
#, fuzzy
#| msgid "More"
msgid "Mode"
msgstr "Mere"

#: libraries/display_tbl.lib.php:445
msgid "horizontal"
msgstr "vandret"

#: libraries/display_tbl.lib.php:446
msgid "horizontal (rotated headers)"
msgstr "horisontalt (roterede overskrifter)"

#: libraries/display_tbl.lib.php:447
msgid "vertical"
msgstr "lodret"

#: libraries/display_tbl.lib.php:452
#, php-format
msgid "Headers every %s rows"
msgstr ""

#: libraries/display_tbl.lib.php:546
msgid "Sort by key"
msgstr "Sorteringsnøgle"

#: libraries/display_tbl.lib.php:593 libraries/export/codegen.php:41
#: libraries/export/csv.php:34 libraries/export/excel.php:37
#: libraries/export/htmlword.php:33 libraries/export/json.php:29
#: libraries/export/latex.php:35 libraries/export/mediawiki.php:23
#: libraries/export/ods.php:29 libraries/export/odt.php:27
#: libraries/export/pdf.php:29 libraries/export/php_array.php:29
#: libraries/export/sql.php:83 libraries/export/texytext.php:31
#: libraries/export/xls.php:29 libraries/export/xlsx.php:29
#: libraries/export/xml.php:25 libraries/export/yaml.php:30
#: libraries/import.lib.php:1080 libraries/import.lib.php:1102
#: libraries/import/csv.php:33 libraries/import/docsql.php:35
#: libraries/import/ldi.php:49 libraries/import/ods.php:32
#: libraries/import/sql.php:20 libraries/import/xls.php:28
#: libraries/import/xlsx.php:28 libraries/import/xml.php:25
#: libraries/rte/rte_routines.lib.php:912 tbl_select.php:257
#: tbl_structure.php:886
msgid "Options"
msgstr "Indstillinger"

#: libraries/display_tbl.lib.php:598 libraries/display_tbl.lib.php:608
#, fuzzy
#| msgid "Partial Texts"
msgid "Partial texts"
msgstr "Delvise tekster"

#: libraries/display_tbl.lib.php:599 libraries/display_tbl.lib.php:612
#, fuzzy
#| msgid "Full Texts"
msgid "Full texts"
msgstr "Komplette tekster"

#: libraries/display_tbl.lib.php:625
msgid "Relational key"
msgstr ""

#: libraries/display_tbl.lib.php:626
#, fuzzy
#| msgid "Relational schema"
msgid "Relational display column"
msgstr "Relationel skematik"

#: libraries/display_tbl.lib.php:633
msgid "Show binary contents"
msgstr ""

#: libraries/display_tbl.lib.php:635
msgid "Show BLOB contents"
msgstr ""

#: libraries/display_tbl.lib.php:645 libraries/relation.lib.php:112
#: libraries/tbl_properties.inc.php:146 transformation_overview.php:46
msgid "Browser transformation"
msgstr "Browser transformation"

#: libraries/display_tbl.lib.php:650
msgid "Geometry"
msgstr ""

#: libraries/display_tbl.lib.php:651
msgid "Well Known Text"
msgstr ""

#: libraries/display_tbl.lib.php:652
msgid "Well Known Binary"
msgstr ""

#: libraries/display_tbl.lib.php:1303
msgid "Copy"
msgstr ""

#: libraries/display_tbl.lib.php:1318 libraries/display_tbl.lib.php:1330
msgid "The row has been deleted"
msgstr "Rækken er slettet!"

#: libraries/display_tbl.lib.php:1357 libraries/display_tbl.lib.php:2314
#: server_status.php:831
msgid "Kill"
msgstr "Dræb (Kill)"

#: libraries/display_tbl.lib.php:2188
msgid "in query"
msgstr "i forespørgsel"

#: libraries/display_tbl.lib.php:2206
msgid "Showing rows"
msgstr "Viser poster "

#: libraries/display_tbl.lib.php:2216
msgid "total"
msgstr "total"

#: libraries/display_tbl.lib.php:2224 sql.php:689
#, php-format
msgid "Query took %01.4f sec"
msgstr "Forepørgsel tog %01.4f sek"

#: libraries/display_tbl.lib.php:2418
msgid "Query results operations"
msgstr "Forespørgselsresultat operationer"

#: libraries/display_tbl.lib.php:2446
msgid "Print view (with full texts)"
msgstr "Udskrift-visning (med fulde tekster)"

#: libraries/display_tbl.lib.php:2494 tbl_chart.php:83
#, fuzzy
#| msgid "Display PDF schema"
msgid "Display chart"
msgstr "Vis PDF-skematik"

#: libraries/display_tbl.lib.php:2509
msgid "Visualize GIS data"
msgstr ""

#: libraries/display_tbl.lib.php:2529
#, fuzzy
#| msgid "Create"
msgid "Create view"
msgstr "Opret"

#: libraries/display_tbl.lib.php:2629
msgid "Link not found"
msgstr "Link ikke fundet"

#: libraries/engines/bdb.lib.php:20 main.php:211
msgid "Version information"
msgstr "Versionsinformation"

#: libraries/engines/innodb.lib.php:20
msgid "Data home directory"
msgstr "Data hovedmappe"

#: libraries/engines/innodb.lib.php:21
msgid "The common part of the directory path for all InnoDB data files."
msgstr "Den fælles del af stien til mappen med alle InnoDB datafiler."

#: libraries/engines/innodb.lib.php:24
msgid "Data files"
msgstr "Datafiler"

#: libraries/engines/innodb.lib.php:27
msgid "Autoextend increment"
msgstr "Autoextend forøgelse"

#: libraries/engines/innodb.lib.php:28
msgid ""
" The increment size for extending the size of an autoextending tablespace "
"when it becomes full."
msgstr ""
" Størrelsen på den udvidelse der vil forekomme, når pladsen i en "
"autoudvidende tabel udvides fordi den løber fuld."

#: libraries/engines/innodb.lib.php:32
msgid "Buffer pool size"
msgstr "Buffer pool størrelse"

#: libraries/engines/innodb.lib.php:33
msgid ""
"The size of the memory buffer InnoDB uses to cache data and indexes of its "
"tables."
msgstr ""
"Størrelse på memorybufferen InnoDB bruger til at mellemlagre data og indeks "
"på dens tabeller."

#: libraries/engines/innodb.lib.php:130
msgid "Buffer Pool"
msgstr "Buffer Pool"

#: libraries/engines/innodb.lib.php:131 server_status.php:320
msgid "InnoDB Status"
msgstr "InnoDB status"

#: libraries/engines/innodb.lib.php:153
msgid "Buffer Pool Usage"
msgstr "Buffer Pool Forbrug"

#: libraries/engines/innodb.lib.php:161
msgid "pages"
msgstr "sider"

#: libraries/engines/innodb.lib.php:170
msgid "Free pages"
msgstr "Frie sider"

#: libraries/engines/innodb.lib.php:176
msgid "Dirty pages"
msgstr "Beskidte sider"

#: libraries/engines/innodb.lib.php:182
msgid "Pages containing data"
msgstr "Sider der indeholder data"

#: libraries/engines/innodb.lib.php:188
msgid "Pages to be flushed"
msgstr "Sider der står til at blive tømt"

#: libraries/engines/innodb.lib.php:194
msgid "Busy pages"
msgstr "Travle sider"

#: libraries/engines/innodb.lib.php:203
msgid "Latched pages"
msgstr "Eksklusivt låste (latched) sider"

#: libraries/engines/innodb.lib.php:214
msgid "Buffer Pool Activity"
msgstr "Buffer Pool Aktivitet"

#: libraries/engines/innodb.lib.php:218
msgid "Read requests"
msgstr "Read-anmodninger"

#: libraries/engines/innodb.lib.php:224
msgid "Write requests"
msgstr "Write-anmodninger"

#: libraries/engines/innodb.lib.php:230
msgid "Read misses"
msgstr "Read misses"

#: libraries/engines/innodb.lib.php:236
msgid "Write waits"
msgstr "Write waits"

#: libraries/engines/innodb.lib.php:242
msgid "Read misses in %"
msgstr "Read misses i %"

#: libraries/engines/innodb.lib.php:250
msgid "Write waits in %"
msgstr "Write waits i %"

#: libraries/engines/myisam.lib.php:22
msgid "Data pointer size"
msgstr "Data pointer størrelse"

#: libraries/engines/myisam.lib.php:23
msgid ""
"The default pointer size in bytes, to be used by CREATE TABLE for MyISAM "
"tables when no MAX_ROWS option is specified."
msgstr ""
"Standard pointerstørrelse i bytes, til brug ved CREATE TABLE for MyISAM "
"tabeller når der ikke er specificeret nogen MAX_ROWS indstilling."

#: libraries/engines/myisam.lib.php:27
msgid "Automatic recovery mode"
msgstr "Automatisk genopretnings-modus"

#: libraries/engines/myisam.lib.php:28
msgid ""
"The mode for automatic recovery of crashed MyISAM tables, as set via the --"
"myisam-recover server startup option."
msgstr ""
"Modus for automatisk genetablering af crashede MyISAM tabeller, som sat via "
"--myisam-recover server opstartsindstillingen."

#: libraries/engines/myisam.lib.php:31
msgid "Maximum size for temporary sort files"
msgstr "Maksimal størrelse for midlertidige sorteringsfiler"

#: libraries/engines/myisam.lib.php:32
msgid ""
"The maximum size of the temporary file MySQL is allowed to use while re-"
"creating a MyISAM index (during REPAIR TABLE, ALTER TABLE, or LOAD DATA "
"INFILE)."
msgstr ""
"Maksimal størrelse for den midlertidige fil MySQL har lov til at bruge under "
"genetablering af et MyISAM indeks (under REPAIR TABLE, ALTER TABLE, eller "
"LOAD DATA INFILE)."

#: libraries/engines/myisam.lib.php:36
msgid "Maximum size for temporary files on index creation"
msgstr "Maksimal størrelse for midlertidige filer ved oprettelse af indeks"

#: libraries/engines/myisam.lib.php:37
msgid ""
"If the temporary file used for fast MyISAM index creation would be larger "
"than using the key cache by the amount specified here, prefer the key cache "
"method."
msgstr ""
"Hvis den midlertidige fil der bruges til hurtig MyISAM indeks-oprettelse "
"ville være større end ved brug af key cache med størrelsen angivet her, "
"foretræk key cache-metoden."

#: libraries/engines/myisam.lib.php:41
msgid "Repair threads"
msgstr "Reparér tråde"

#: libraries/engines/myisam.lib.php:42
msgid ""
"If this value is greater than 1, MyISAM table indexes are created in "
"parallel (each index in its own thread) during the repair by sorting process."
msgstr ""
"Hvis denne værdi er større end 1, oprettes MyISAM tabel-indeks parallelt "
"(hvert indeks i dets egen tråd) under Reparation ved sortering-processen."

#: libraries/engines/myisam.lib.php:46
msgid "Sort buffer size"
msgstr "Sorterings-bufferstørrelse"

#: libraries/engines/myisam.lib.php:47
msgid ""
"The buffer that is allocated when sorting MyISAM indexes during a REPAIR "
"TABLE or when creating indexes with CREATE INDEX or ALTER TABLE."
msgstr ""
"Bufferen der allokeres ved sortering af MyISAM indeks under en REPAIR TABLE "
"eller når indeks oprettes med CREATE INDEX eller ALTER TABLE."

#: libraries/engines/pbms.lib.php:30
msgid "Garbage Threshold"
msgstr ""

#: libraries/engines/pbms.lib.php:31
msgid "The percentage of garbage in a repository file before it is compacted."
msgstr ""

#: libraries/engines/pbms.lib.php:35 libraries/replication_gui.lib.php:69
#: server_synchronize.php:1174
msgid "Port"
msgstr ""

#: libraries/engines/pbms.lib.php:36
msgid ""
"The port for the PBMS stream-based communications. Setting this value to 0 "
"will disable HTTP communication with the daemon."
msgstr ""

#: libraries/engines/pbms.lib.php:40
msgid "Repository Threshold"
msgstr ""

#: libraries/engines/pbms.lib.php:41
msgid ""
"The maximum size of a BLOB repository file. You may use Kb, MB or GB to "
"indicate the unit of the value. A value in bytes is assumed when no unit is "
"specified."
msgstr ""

#: libraries/engines/pbms.lib.php:45
msgid "Temp Blob Timeout"
msgstr ""

#: libraries/engines/pbms.lib.php:46
msgid ""
"The timeout, in seconds, for temporary BLOBs. Uploaded BLOB data is removed "
"after this time, unless they are referenced by a record in the database."
msgstr ""

#: libraries/engines/pbms.lib.php:50
msgid "Temp Log Threshold"
msgstr ""

#: libraries/engines/pbms.lib.php:51
msgid ""
"The maximum size of a temporary BLOB log file. You may use Kb, MB or GB to "
"indicate the unit of the value. A value in bytes is assumed when no unit is "
"specified."
msgstr ""

#: libraries/engines/pbms.lib.php:55
msgid "Max Keep Alive"
msgstr ""

#: libraries/engines/pbms.lib.php:56
msgid ""
"The timeout for inactive connection with the keep-alive flag set. After this "
"time the connection will be closed. The time-out is in milliseconds (1/1000)."
msgstr ""

#: libraries/engines/pbms.lib.php:60
msgid "Metadata Headers"
msgstr ""

#: libraries/engines/pbms.lib.php:61
msgid ""
"A \":\" delimited list of metadata headers to be used to initialize the "
"pbms_metadata_header table when a database is created."
msgstr ""

#: libraries/engines/pbms.lib.php:94
#, php-format
msgid ""
"Documentation and further information about PBMS can be found on %sThe "
"PrimeBase Media Streaming home page%s."
msgstr ""

#: libraries/engines/pbms.lib.php:96 libraries/engines/pbxt.lib.php:127
#, fuzzy
#| msgid "Relations"
msgid "Related Links"
msgstr "Relationer"

#: libraries/engines/pbms.lib.php:98
msgid "The PrimeBase Media Streaming Blog by Barry Leslie"
msgstr ""

#: libraries/engines/pbms.lib.php:99
msgid "PrimeBase XT Home Page"
msgstr ""

#: libraries/engines/pbxt.lib.php:22
msgid "Index cache size"
msgstr ""

#: libraries/engines/pbxt.lib.php:23
msgid ""
"This is the amount of memory allocated to the index cache. Default value is "
"32MB. The memory allocated here is used only for caching index pages."
msgstr ""

#: libraries/engines/pbxt.lib.php:27
msgid "Record cache size"
msgstr ""

#: libraries/engines/pbxt.lib.php:28
msgid ""
"This is the amount of memory allocated to the record cache used to cache "
"table data. The default value is 32MB. This memory is used to cache changes "
"to the handle data (.xtd) and row pointer (.xtr) files."
msgstr ""

#: libraries/engines/pbxt.lib.php:32
msgid "Log cache size"
msgstr ""

#: libraries/engines/pbxt.lib.php:33
msgid ""
"The amount of memory allocated to the transaction log cache used to cache on "
"transaction log data. The default is 16MB."
msgstr ""

#: libraries/engines/pbxt.lib.php:37
msgid "Log file threshold"
msgstr ""

#: libraries/engines/pbxt.lib.php:38
msgid ""
"The size of a transaction log before rollover, and a new log is created. The "
"default value is 16MB."
msgstr ""

#: libraries/engines/pbxt.lib.php:42
msgid "Transaction buffer size"
msgstr ""

#: libraries/engines/pbxt.lib.php:43
msgid ""
"The size of the global transaction log buffer (the engine allocates 2 "
"buffers of this size). The default is 1MB."
msgstr ""

#: libraries/engines/pbxt.lib.php:47
msgid "Checkpoint frequency"
msgstr ""

#: libraries/engines/pbxt.lib.php:48
msgid ""
"The amount of data written to the transaction log before a checkpoint is "
"performed. The default value is 24MB."
msgstr ""

#: libraries/engines/pbxt.lib.php:52
msgid "Data log threshold"
msgstr ""

#: libraries/engines/pbxt.lib.php:53
msgid ""
"The maximum size of a data log file. The default value is 64MB. PBXT can "
"create a maximum of 32000 data logs, which are used by all tables. So the "
"value of this variable can be increased to increase the total amount of data "
"that can be stored in the database."
msgstr ""

#: libraries/engines/pbxt.lib.php:57
msgid "Garbage threshold"
msgstr ""

#: libraries/engines/pbxt.lib.php:58
msgid ""
"The percentage of garbage in a data log file before it is compacted. This is "
"a value between 1 and 99. The default is 50."
msgstr ""

#: libraries/engines/pbxt.lib.php:62
msgid "Log buffer size"
msgstr ""

#: libraries/engines/pbxt.lib.php:63
msgid ""
"The size of the buffer used when writing a data log. The default is 256MB. "
"The engine allocates one buffer per thread, but only if the thread is "
"required to write a data log."
msgstr ""

#: libraries/engines/pbxt.lib.php:67
msgid "Data file grow size"
msgstr ""

#: libraries/engines/pbxt.lib.php:68
msgid "The grow size of the handle data (.xtd) files."
msgstr ""

#: libraries/engines/pbxt.lib.php:72
msgid "Row file grow size"
msgstr ""

#: libraries/engines/pbxt.lib.php:73
msgid "The grow size of the row pointer (.xtr) files."
msgstr ""

#: libraries/engines/pbxt.lib.php:77
msgid "Log file count"
msgstr ""

#: libraries/engines/pbxt.lib.php:78
msgid ""
"This is the number of transaction log files (pbxt/system/xlog*.xt) the "
"system will maintain. If the number of logs exceeds this value then old logs "
"will be deleted, otherwise they are renamed and given the next highest "
"number."
msgstr ""

#: libraries/engines/pbxt.lib.php:125
#, php-format
msgid ""
"Documentation and further information about PBXT can be found on the %"
"sPrimeBase XT Home Page%s."
msgstr ""

#: libraries/engines/pbxt.lib.php:129
msgid "The PrimeBase XT Blog by Paul McCullagh"
msgstr ""

#: libraries/engines/pbxt.lib.php:130
msgid "The PrimeBase Media Streaming (PBMS) home page"
msgstr ""

#: libraries/export/csv.php:24 libraries/import/csv.php:28
#, fuzzy
#| msgid "Lines terminated by"
msgid "Columns separated with:"
msgstr "Linjer afsluttet med"

#: libraries/export/csv.php:25 libraries/import/csv.php:29
#, fuzzy
#| msgid "Fields enclosed by"
msgid "Columns enclosed with:"
msgstr "Felter indrammet med"

#: libraries/export/csv.php:26 libraries/import/csv.php:30
#, fuzzy
#| msgid "Fields escaped by"
msgid "Columns escaped with:"
msgstr "Felter escaped med"

#: libraries/export/csv.php:27 libraries/import/csv.php:31
#, fuzzy
#| msgid "Lines terminated by"
msgid "Lines terminated with:"
msgstr "Linjer afsluttet med"

#: libraries/export/csv.php:28 libraries/export/excel.php:23
#: libraries/export/htmlword.php:29 libraries/export/latex.php:80
#: libraries/export/ods.php:24 libraries/export/odt.php:60
#: libraries/export/xls.php:24 libraries/export/xlsx.php:24
#, fuzzy
#| msgid "Replace NULL by"
msgid "Replace NULL with:"
msgstr "Erstat NULL med"

#: libraries/export/csv.php:29 libraries/export/excel.php:24
msgid "Remove carriage return/line feed characters within columns"
msgstr ""

#: libraries/export/excel.php:33
#, fuzzy
#| msgid "Excel edition"
msgid "Excel edition:"
msgstr "Excel-udgave"

#: libraries/export/htmlword.php:28 libraries/export/latex.php:70
#: libraries/export/odt.php:56 libraries/export/sql.php:208
#: libraries/export/texytext.php:26 libraries/export/xml.php:45
#, fuzzy
#| msgid "Database export options"
msgid "Data dump options"
msgstr "Database eksportindstillinger"

#: libraries/export/htmlword.php:121 libraries/export/odt.php:161
#: libraries/export/sql.php:1134 libraries/export/texytext.php:109
msgid "Dumping data for table"
msgstr "Data dump for tabellen"

#: libraries/export/htmlword.php:195 libraries/export/odt.php:235
#: libraries/export/sql.php:967 libraries/export/texytext.php:177
msgid "Table structure for table"
msgstr "Struktur-dump for tabellen"

#: libraries/export/latex.php:14
msgid "Content of table @TABLE@"
msgstr "Indhold af tabel @TABLE@"

#: libraries/export/latex.php:15
msgid "(continued)"
msgstr "(fortsættes)"

#: libraries/export/latex.php:16
msgid "Structure of table @TABLE@"
msgstr "Struktur for tabel @TABLE@"

#: libraries/export/latex.php:48 libraries/export/odt.php:40
#: libraries/export/sql.php:135
#, fuzzy
#| msgid "Transformation options"
msgid "Object creation options"
msgstr "Transformationsindstillinger"

#: libraries/export/latex.php:52 libraries/export/latex.php:76
#, fuzzy
#| msgid "Table caption"
msgid "Table caption (continued)"
msgstr "Tabeloverskrift"

#: libraries/export/latex.php:57 libraries/export/odt.php:43
#: libraries/export/sql.php:54
#, fuzzy
#| msgid "Disable foreign key checks"
msgid "Display foreign key relationships"
msgstr "Slå fremmednøgle-checks fra"

#: libraries/export/latex.php:60 libraries/export/odt.php:46
#, fuzzy
#| msgid "Displaying Column Comments"
msgid "Display comments"
msgstr "Viser kolonne-kommentarer"

#: libraries/export/latex.php:63 libraries/export/odt.php:49
#: libraries/export/sql.php:61
#, fuzzy
#| msgid "Available MIME types"
msgid "Display MIME types"
msgstr "Tilgængelige MIME-typer"

#: libraries/export/latex.php:129 libraries/export/sql.php:456
#: libraries/export/xml.php:95 libraries/header_printview.inc.php:56
#: libraries/replication_gui.lib.php:65 libraries/replication_gui.lib.php:176
#: libraries/replication_gui.lib.php:270 libraries/replication_gui.lib.php:273
#: libraries/replication_gui.lib.php:330 server_privileges.php:713
#: server_privileges.php:716 server_privileges.php:772
#: server_privileges.php:1607 server_privileges.php:2150 server_status.php:797
msgid "Host"
msgstr "Vært"

#: libraries/export/latex.php:134 libraries/export/sql.php:461
#: libraries/export/xml.php:100 libraries/header_printview.inc.php:58
msgid "Generation Time"
msgstr "Genereringstid"

#: libraries/export/latex.php:135 libraries/export/sql.php:463
#: libraries/export/xml.php:101 main.php:162
msgid "Server version"
msgstr "Serverversion"

#: libraries/export/latex.php:136 libraries/export/sql.php:464
#: libraries/export/xml.php:102
msgid "PHP Version"
msgstr "PHP-version"

#: libraries/export/mediawiki.php:15
msgid "MediaWiki Table"
msgstr ""

#: libraries/export/pdf.php:18
msgid "PDF"
msgstr "PDF"

#: libraries/export/pdf.php:24
msgid "(Generates a report containing the data of a single table)"
msgstr "(Genererer en rapport indeholdende dataene fra en enkelt tabel)"

#: libraries/export/pdf.php:25
#, fuzzy
#| msgid "Report title"
msgid "Report title:"
msgstr "Rapporttitel"

#: libraries/export/php_array.php:18
msgid "PHP array"
msgstr ""

#: libraries/export/sql.php:38
msgid ""
"Display comments <i>(includes info such as export timestamp, PHP version, "
"and server version)</i>"
msgstr ""

#: libraries/export/sql.php:43
#, fuzzy
#| msgid "Add custom comment into header (\\n splits lines)"
msgid "Additional custom header comment (\\n splits lines):"
msgstr "Tilføj tilpassede kommentarer i headeren (\\n deler linjer)"

#: libraries/export/sql.php:48
msgid ""
"Include a timestamp of when databases were created, last updated, and last "
"checked"
msgstr ""

#: libraries/export/sql.php:95
msgid ""
"Database system or older MySQL server to maximize output compatibility with:"
msgstr ""

#: libraries/export/sql.php:107 libraries/export/sql.php:162
#: libraries/export/sql.php:167
#, fuzzy, php-format
#| msgid "Statements"
msgid "Add %s statement"
msgstr "Erklæringer"

#: libraries/export/sql.php:145
#, fuzzy
#| msgid "Statements"
msgid "Add statements:"
msgstr "Erklæringer"

#: libraries/export/sql.php:197
msgid ""
"Enclose table and field names with backquotes <i>(Protects field and table "
"names formed with special characters or keywords)</i>"
msgstr ""

#: libraries/export/sql.php:217
msgid "Instead of <code>INSERT</code> statements, use:"
msgstr ""

#: libraries/export/sql.php:222
msgid "<code>INSERT DELAYED</code> statements"
msgstr ""

#: libraries/export/sql.php:228
msgid "<code>INSERT IGNORE</code> statements"
msgstr ""

#: libraries/export/sql.php:238
msgid "Function to use when dumping data:"
msgstr ""

#: libraries/export/sql.php:251
msgid "Syntax to use when inserting data:"
msgstr ""

#: libraries/export/sql.php:257
msgid ""
"include column names in every <code>INSERT</code> statement <br /> &nbsp; "
"&nbsp; &nbsp; Example: <code>INSERT INTO tbl_name (col_A,col_B,col_C) VALUES "
"(1,2,3)</code>"
msgstr ""

#: libraries/export/sql.php:258
msgid ""
"insert multiple rows in every <code>INSERT</code> statement<br /> &nbsp; "
"&nbsp; &nbsp; Example: <code>INSERT INTO tbl_name VALUES (1,2,3), (4,5,6), "
"(7,8,9)</code>"
msgstr ""

#: libraries/export/sql.php:259
msgid ""
"both of the above<br /> &nbsp; &nbsp; &nbsp; Example: <code>INSERT INTO "
"tbl_name (col_A,col_B) VALUES (1,2,3), (4,5,6), (7,8,9)</code>"
msgstr ""

#: libraries/export/sql.php:260
msgid ""
"neither of the above<br /> &nbsp; &nbsp; &nbsp; Example: <code>INSERT INTO "
"tbl_name VALUES (1,2,3)</code>"
msgstr ""

#: libraries/export/sql.php:275
msgid ""
"Dump binary columns in hexadecimal notation <i>(for example, \"abc\" becomes "
"0x616263)</i>"
msgstr ""

#: libraries/export/sql.php:282
msgid ""
"Dump TIMESTAMP columns in UTC <i>(enables TIMESTAMP columns to be dumped and "
"reloaded between servers in different time zones)</i>"
msgstr ""

#: libraries/export/sql.php:322 libraries/export/xml.php:34
msgid "Procedures"
msgstr "Procedurer"

#: libraries/export/sql.php:336 libraries/export/xml.php:32
msgid "Functions"
msgstr "Funktioner"

#: libraries/export/sql.php:802
msgid "Constraints for dumped tables"
msgstr "Begrænsninger for dumpede tabeller"

#: libraries/export/sql.php:811
msgid "Constraints for table"
msgstr "Begrænsninger for tabel"

#: libraries/export/sql.php:909
msgid "MIME TYPES FOR TABLE"
msgstr "MIME TYPES FOR TABLE (MIME-typer for tabellen)"

#: libraries/export/sql.php:921
msgid "RELATIONS FOR TABLE"
msgstr "RELATIONS FOR TABLE (Relationer for tabellen)"

#: libraries/export/sql.php:990
msgid "Structure for view"
msgstr "Struktur for visning"

#: libraries/export/sql.php:999
msgid "Stand-in structure for view"
msgstr "Stand-in-struktur for visning"

#: libraries/export/xml.php:17 libraries/import/xml.php:21
msgid "XML"
msgstr "XML"

#: libraries/export/xml.php:30
msgid "Object creation options (all are recommended)"
msgstr ""

#: libraries/export/xml.php:40
#, fuzzy
#| msgid "View"
msgid "Views"
msgstr "Visning"

#: libraries/export/xml.php:47
msgid "Export contents"
msgstr ""

#: libraries/footer.inc.php:163 libraries/footer.inc.php:166
#: libraries/footer.inc.php:169
msgid "Open new phpMyAdmin window"
msgstr "Åbn nyt phpMyAdmin vindue"

#: libraries/gis_visualization.lib.php:129
msgid "No data found for GIS visualization."
msgstr ""

#: libraries/header_printview.inc.php:49 libraries/header_printview.inc.php:54
msgid "SQL result"
msgstr "SQL-resultat"

#: libraries/header_printview.inc.php:59
msgid "Generated by"
msgstr "Genereret af"

#: libraries/import.lib.php:152 libraries/rte/rte_routines.lib.php:1304
#: sql.php:685 tbl_change.php:183 tbl_get_field.php:34
msgid "MySQL returned an empty result set (i.e. zero rows)."
msgstr "MySQL returnerede ingen data (fx ingen rækker)."

#: libraries/import.lib.php:1076
msgid ""
"The following structures have either been created or altered. Here you can:"
msgstr ""

#: libraries/import.lib.php:1077
msgid "View a structure`s contents by clicking on its name"
msgstr ""

#: libraries/import.lib.php:1078
msgid ""
"Change any of its settings by clicking the corresponding \"Options\" link"
msgstr ""

#: libraries/import.lib.php:1079
msgid "Edit its structure by following the \"Structure\" link"
msgstr ""

#: libraries/import.lib.php:1082
msgid "Go to database"
msgstr ""

#: libraries/import.lib.php:1085 libraries/import.lib.php:1109
msgid "settings"
msgstr ""

#: libraries/import.lib.php:1104
msgid "Go to table"
msgstr ""

#: libraries/import.lib.php:1113
msgid "Go to view"
msgstr ""

#: libraries/import/csv.php:38 libraries/import/ods.php:26
#: libraries/import/xls.php:25 libraries/import/xlsx.php:25
msgid ""
"The first line of the file contains the table column names <i>(if this is "
"unchecked, the first line will become part of the data)</i>"
msgstr ""

#: libraries/import/csv.php:40
msgid ""
"If the data in each row of the file is not in the same order as in the "
"database, list the corresponding column names here. Column names must be "
"separated by commas and not enclosed in quotations."
msgstr ""

#: libraries/import/csv.php:42
#, fuzzy
#| msgid "Column names"
msgid "Column names: "
msgstr "Kolonnenavne"

#: libraries/import/csv.php:62 libraries/import/csv.php:75
#: libraries/import/csv.php:80 libraries/import/csv.php:85
#, php-format
msgid "Invalid parameter for CSV import: %s"
msgstr "Ugyldigt parameter for CSV-import: %s"

#: libraries/import/csv.php:132
#, php-format
msgid ""
"Invalid column (%s) specified! Ensure that columns names are spelled "
"correctly, separated by commas, and not enclosed in quotes."
msgstr ""

#: libraries/import/csv.php:190 libraries/import/csv.php:437
#, php-format
msgid "Invalid format of CSV input on line %d."
msgstr "Ugyldigt format for CSV-input på linie %d."

#: libraries/import/csv.php:325
#, fuzzy, php-format
#| msgid "Invalid field count in CSV input on line %d."
msgid "Invalid column count in CSV input on line %d."
msgstr "Ugyldigt feltantal i CSV-input på linie %d."

#: libraries/import/docsql.php:28
msgid "DocSQL"
msgstr "DocSQL"

#: libraries/import/docsql.php:32 libraries/tbl_properties.inc.php:601
#: server_synchronize.php:423 server_synchronize.php:866
msgid "Table name"
msgstr "Tabelnavn"

#: libraries/import/ldi.php:45 libraries/schema/User_Schema.class.php:312
#: view_create.php:147
msgid "Column names"
msgstr "Kolonnenavne"

#: libraries/import/ldi.php:57
msgid "This plugin does not support compressed imports!"
msgstr "Denne plugin understøtter ikke komprimeret import!"

#: libraries/import/ods.php:28
msgid "Import percentages as proper decimals <i>(ex. 12.00% to .12)</i>"
msgstr ""

#: libraries/import/ods.php:29
msgid "Import currencies <i>(ex. $5.00 to 5.00)</i>"
msgstr ""

#: libraries/import/sql.php:33
#, fuzzy
#| msgid "SQL compatibility mode"
msgid "SQL compatibility mode:"
msgstr "SQL-kompatibilitetsmodus"

#: libraries/import/sql.php:43
msgid "Do not use <code>AUTO_INCREMENT</code> for zero values"
msgstr ""

#: libraries/import/xml.php:74 libraries/import/xml.php:130
msgid ""
"The XML file specified was either malformed or incomplete. Please correct "
"the issue and try again."
msgstr ""

#: libraries/kanji-encoding.lib.php:142
#, fuzzy
#| msgid "None"
msgctxt "None encoding conversion"
msgid "None"
msgstr "Ingen"

#. l10n: This is currently used only in Japanese locales
#: libraries/kanji-encoding.lib.php:148
msgid "Convert to Kana"
msgstr ""

#: libraries/mult_submits.inc.php:254
#, fuzzy
#| msgid "Fri"
msgid "From"
msgstr "fre"

#: libraries/mult_submits.inc.php:257
msgid "To"
msgstr ""

#: libraries/mult_submits.inc.php:262 libraries/mult_submits.inc.php:276
#: libraries/sql_query_form.lib.php:399
msgid "Submit"
msgstr "Send"

#: libraries/mult_submits.inc.php:268
msgid "Add table prefix"
msgstr ""

#: libraries/mult_submits.inc.php:271
msgid "Add prefix"
msgstr ""

#: libraries/mult_submits.inc.php:488 tbl_replace.php:313
msgid "No change"
msgstr "Ingen ændring"

#: libraries/mysql_charsets.lib.php:110
msgid "Charset"
msgstr "Tegnsæt"

#: libraries/mysql_charsets.lib.php:198 libraries/mysql_charsets.lib.php:399
#: tbl_change.php:556
msgid "Binary"
msgstr " Binært "

#: libraries/mysql_charsets.lib.php:210
msgid "Bulgarian"
msgstr "Bulgarsk"

#: libraries/mysql_charsets.lib.php:214 libraries/mysql_charsets.lib.php:339
msgid "Simplified Chinese"
msgstr "Simplificeret Kinesisk"

#: libraries/mysql_charsets.lib.php:216 libraries/mysql_charsets.lib.php:359
msgid "Traditional Chinese"
msgstr "Traditionelt Kinesisk"

#: libraries/mysql_charsets.lib.php:220 libraries/mysql_charsets.lib.php:406
msgid "case-insensitive"
msgstr "ingen forskel på store/små bogstaver"

#: libraries/mysql_charsets.lib.php:223 libraries/mysql_charsets.lib.php:408
msgid "case-sensitive"
msgstr "forskel på store/små bogstaver"

#: libraries/mysql_charsets.lib.php:226
msgid "Croatian"
msgstr "Kroatisk"

#: libraries/mysql_charsets.lib.php:229
msgid "Czech"
msgstr "Tjekkisk"

#: libraries/mysql_charsets.lib.php:232
msgid "Danish"
msgstr "Dansk"

#: libraries/mysql_charsets.lib.php:235
msgid "English"
msgstr "Engelsk"

#: libraries/mysql_charsets.lib.php:238
msgid "Esperanto"
msgstr "Esperanto"

#: libraries/mysql_charsets.lib.php:241
msgid "Estonian"
msgstr "Estisk"

#: libraries/mysql_charsets.lib.php:244 libraries/mysql_charsets.lib.php:247
msgid "German"
msgstr "Tysk"

#: libraries/mysql_charsets.lib.php:244
msgid "dictionary"
msgstr "ordbog"

#: libraries/mysql_charsets.lib.php:247
msgid "phone book"
msgstr "telefonbog"

#: libraries/mysql_charsets.lib.php:250
msgid "Hungarian"
msgstr "Ungarsk"

#: libraries/mysql_charsets.lib.php:253
msgid "Icelandic"
msgstr "Islandsk"

#: libraries/mysql_charsets.lib.php:256 libraries/mysql_charsets.lib.php:346
msgid "Japanese"
msgstr "Japansk"

#: libraries/mysql_charsets.lib.php:259
msgid "Latvian"
msgstr "Lettisk"

#: libraries/mysql_charsets.lib.php:262
msgid "Lithuanian"
msgstr "Litauisk"

#: libraries/mysql_charsets.lib.php:265 libraries/mysql_charsets.lib.php:368
msgid "Korean"
msgstr "Koreansk"

#: libraries/mysql_charsets.lib.php:268
msgid "Persian"
msgstr "Persisk"

#: libraries/mysql_charsets.lib.php:271
msgid "Polish"
msgstr "Polsk"

#: libraries/mysql_charsets.lib.php:274 libraries/mysql_charsets.lib.php:322
msgid "West European"
msgstr "Vesteuropæisk"

#: libraries/mysql_charsets.lib.php:277
msgid "Romanian"
msgstr "Rumænsk"

#: libraries/mysql_charsets.lib.php:280
msgid "Slovak"
msgstr "Slovakisk"

#: libraries/mysql_charsets.lib.php:283
msgid "Slovenian"
msgstr "Slovensk"

#: libraries/mysql_charsets.lib.php:286
msgid "Spanish"
msgstr "Spansk"

#: libraries/mysql_charsets.lib.php:289
msgid "Traditional Spanish"
msgstr "Traditionelt Spansk"

#: libraries/mysql_charsets.lib.php:292 libraries/mysql_charsets.lib.php:389
msgid "Swedish"
msgstr "Svensk"

#: libraries/mysql_charsets.lib.php:295 libraries/mysql_charsets.lib.php:392
msgid "Thai"
msgstr "Thai"

#: libraries/mysql_charsets.lib.php:298 libraries/mysql_charsets.lib.php:386
msgid "Turkish"
msgstr "Tyrkisk"

#: libraries/mysql_charsets.lib.php:301 libraries/mysql_charsets.lib.php:383
msgid "Ukrainian"
msgstr "Ukrainsk"

#: libraries/mysql_charsets.lib.php:304 libraries/mysql_charsets.lib.php:313
msgid "Unicode"
msgstr "Unicode"

#: libraries/mysql_charsets.lib.php:304 libraries/mysql_charsets.lib.php:313
#: libraries/mysql_charsets.lib.php:322 libraries/mysql_charsets.lib.php:329
#: libraries/mysql_charsets.lib.php:351 libraries/mysql_charsets.lib.php:362
msgid "multilingual"
msgstr "flersproget"

#: libraries/mysql_charsets.lib.php:329
msgid "Central European"
msgstr "Centraleuropæisk"

#: libraries/mysql_charsets.lib.php:334
msgid "Russian"
msgstr "Russisk"

#: libraries/mysql_charsets.lib.php:351
msgid "Baltic"
msgstr "Baltisk"

#: libraries/mysql_charsets.lib.php:356
msgid "Armenian"
msgstr "Armensk"

#: libraries/mysql_charsets.lib.php:362
msgid "Cyrillic"
msgstr "Kyrillisk"

#: libraries/mysql_charsets.lib.php:365
msgid "Arabic"
msgstr "Arabisk"

#: libraries/mysql_charsets.lib.php:371
msgid "Hebrew"
msgstr "Hebræisk"

#: libraries/mysql_charsets.lib.php:374
msgid "Georgian"
msgstr "Georgisk"

#: libraries/mysql_charsets.lib.php:377
msgid "Greek"
msgstr "Græsk"

#: libraries/mysql_charsets.lib.php:380
msgid "Czech-Slovak"
msgstr "Tjekkisk-Slovakisk"

#: libraries/mysql_charsets.lib.php:395 libraries/mysql_charsets.lib.php:402
msgid "unknown"
msgstr "ukendt"

#: libraries/navigation_header.inc.php:57
#: libraries/navigation_header.inc.php:60
#: libraries/navigation_header.inc.php:61
msgid "Home"
msgstr "Hjem"

#: libraries/navigation_header.inc.php:70
#: libraries/navigation_header.inc.php:73
#: libraries/navigation_header.inc.php:74
msgid "Log out"
msgstr "Log af"

#: libraries/navigation_header.inc.php:111
#: libraries/navigation_header.inc.php:112
#: libraries/navigation_header.inc.php:114
msgid "Reload navigation frame"
msgstr ""

#: libraries/plugin_interface.lib.php:310
#, fuzzy
#| msgid "This format has no options"
msgid "This format has no options"
msgstr "Dette format har ingen indstillinger"

#: libraries/relation.lib.php:72
msgid "not OK"
msgstr "ikke OK"

#: libraries/relation.lib.php:77
msgid "Enabled"
msgstr "Slået til"

#: libraries/relation.lib.php:84 libraries/relation.lib.php:96
#: pmd_relation_new.php:68
msgid "General relation features"
msgstr "Generelle relationsmuligheder"

#: libraries/relation.lib.php:100
msgid "Display Features"
msgstr "Vis muligheder"

#: libraries/relation.lib.php:106
msgid "Creation of PDFs"
msgstr "Oprettelse af PDFer"

#: libraries/relation.lib.php:110
msgid "Displaying Column Comments"
msgstr "Viser kolonne-kommentarer"

#: libraries/relation.lib.php:115
msgid ""
"Please see the documentation on how to update your column_comments table"
msgstr ""
"Se venligst Dokumentationen for oplysninger om hvordan du opdaterer din "
"Column_comments (kolonne-kommentarer) tabel"

#: libraries/relation.lib.php:120 libraries/sql_query_form.lib.php:370
msgid "Bookmarked SQL query"
msgstr "SQL-forespørgsel med bogmærke"

#: libraries/relation.lib.php:124 querywindow.php:74 querywindow.php:181
msgid "SQL history"
msgstr "SQL-historik"

#: libraries/relation.lib.php:132
msgid "Persistent recently used tables"
msgstr ""

#: libraries/relation.lib.php:136
msgid "Persistent tables' UI preferences"
msgstr ""

#: libraries/relation.lib.php:144
msgid "User preferences"
msgstr ""

#: libraries/relation.lib.php:148
msgid "Quick steps to setup advanced features:"
msgstr ""

#: libraries/relation.lib.php:150
msgid ""
"Create the needed tables with the <code>script/create_tables.sql</code>."
msgstr ""

#: libraries/relation.lib.php:151
msgid "Create a pma user and give access to these tables."
msgstr ""

#: libraries/relation.lib.php:152
msgid ""
"Enable advanced features in configuration file (<code>config.inc.php</"
"code>), for example by starting from <code>config.sample.inc.php</code>."
msgstr ""

#: libraries/relation.lib.php:153
msgid "Re-login to phpMyAdmin to load the updated configuration file."
msgstr ""

#: libraries/relation.lib.php:1076
msgid "no description"
msgstr "ingen beskrivelse"

#: libraries/replication_gui.lib.php:53
msgid "Slave configuration"
msgstr ""

#: libraries/replication_gui.lib.php:53 server_replication.php:353
msgid "Change or reconfigure master server"
msgstr ""

#: libraries/replication_gui.lib.php:54
msgid ""
"Make sure, you have unique server-id in your configuration file (my.cnf). If "
"not, please add the following line into [mysqld] section:"
msgstr ""

#: libraries/replication_gui.lib.php:57 libraries/replication_gui.lib.php:58
#: libraries/replication_gui.lib.php:250 libraries/replication_gui.lib.php:253
#: libraries/replication_gui.lib.php:260 server_privileges.php:693
#: server_privileges.php:696 server_privileges.php:703
#: server_synchronize.php:1182
msgid "User name"
msgstr "Brugernavn"

#: libraries/replication_gui.lib.php:105
msgid "Master status"
msgstr ""

#: libraries/replication_gui.lib.php:107
msgid "Slave status"
msgstr ""

#: libraries/replication_gui.lib.php:116 libraries/sql_query_form.lib.php:382
#: server_status.php:1028 server_variables.php:108
msgid "Variable"
msgstr "Variabel"

#: libraries/replication_gui.lib.php:117
#: libraries/rte/rte_routines.lib.php:1424 pmd_general.php:476
#: pmd_general.php:535 pmd_general.php:658 pmd_general.php:775
#: server_status.php:1029 tbl_change.php:329 tbl_printview.php:367
#: tbl_select.php:117 tbl_structure.php:862
msgid "Value"
msgstr "Værdi"

#: libraries/replication_gui.lib.php:175 server_binlog.php:183
msgid "Server ID"
msgstr "Server ID"

#: libraries/replication_gui.lib.php:194
msgid ""
"Only slaves started with the --report-host=host_name option are visible in "
"this list."
msgstr ""

#: libraries/replication_gui.lib.php:241 server_replication.php:192
msgid "Add slave replication user"
msgstr ""

#: libraries/replication_gui.lib.php:255 server_privileges.php:698
msgid "Any user"
msgstr "Enhver bruger"

#: libraries/replication_gui.lib.php:256 libraries/replication_gui.lib.php:324
#: libraries/replication_gui.lib.php:347 server_privileges.php:699
#: server_privileges.php:766 server_privileges.php:790
#: server_privileges.php:2008 server_privileges.php:2038
msgid "Use text field"
msgstr "Brug tekstfelt"

#: libraries/replication_gui.lib.php:303 server_privileges.php:746
msgid "Any host"
msgstr "Enhver vært"

#: libraries/replication_gui.lib.php:307 server_privileges.php:750
msgid "Local"
msgstr "Lokal"

#: libraries/replication_gui.lib.php:313 server_privileges.php:755
msgid "This Host"
msgstr "Denne Host"

#: libraries/replication_gui.lib.php:319 server_privileges.php:761
msgid "Use Host Table"
msgstr "Brug Host Tabel"

#: libraries/replication_gui.lib.php:332 server_privileges.php:774
msgid ""
"When Host table is used, this field is ignored and values stored in Host "
"table are used instead."
msgstr ""

#: libraries/replication_gui.lib.php:361
msgid "Generate Password"
msgstr "Generér Kodeord"

#: libraries/rte/rte_events.lib.php:58
#, fuzzy
#| msgid "Add a new User"
msgid "Add event"
msgstr "Tilføj en ny bruger"

#: libraries/rte/rte_events.lib.php:60
#, fuzzy, php-format
#| msgid "Export/Import to scale"
msgid "Export of event %s"
msgstr "Eksporter/Importer til skala"

#: libraries/rte/rte_events.lib.php:61
msgid "event"
msgstr ""

#: libraries/rte/rte_events.lib.php:62
#, fuzzy
#| msgid "You don't have sufficient privileges to be here right now!"
msgid "You do not have the necessary privileges to create an event"
msgstr "Du har ikke tilstrækkelige rettigheder til at være her!"

#: libraries/rte/rte_events.lib.php:63
#, fuzzy, php-format
#| msgid "No tables found in database"
msgid "No event with name %1$s found in database %2$s"
msgstr "Ingen tabeller fundet i databasen"

#: libraries/rte/rte_events.lib.php:64
#, fuzzy
#| msgid "There are no files to upload"
msgid "There are no events to display."
msgstr "Der er ikke nogen filer at uploade"

#: libraries/rte/rte_events.lib.php:126 libraries/rte/rte_events.lib.php:131
#: libraries/rte/rte_events.lib.php:154 libraries/rte/rte_routines.lib.php:279
#: libraries/rte/rte_routines.lib.php:284
#: libraries/rte/rte_routines.lib.php:308
#: libraries/rte/rte_routines.lib.php:1309
#: libraries/rte/rte_triggers.lib.php:99
#: libraries/rte/rte_triggers.lib.php:104
#: libraries/rte/rte_triggers.lib.php:127
#, php-format
msgid "The following query has failed: \"%s\""
msgstr "Den følgende SQL-forespørgsel fejlede: \"%s\""

#: libraries/rte/rte_events.lib.php:140
#, fuzzy
#| msgid "Sorry, we failed to restore the dropped routine."
msgid "Sorry, we failed to restore the dropped event."
msgstr "Beklager, det lykkedes ikke at genetablere den slettede rutine."

#: libraries/rte/rte_events.lib.php:141 libraries/rte/rte_routines.lib.php:294
#: libraries/rte/rte_triggers.lib.php:114
msgid "The backed up query was:"
msgstr "Den gemte forespørgsel var:"

#: libraries/rte/rte_events.lib.php:145
#, fuzzy, php-format
#| msgid "Routine %1$s has been modified."
msgid "Event %1$s has been modified."
msgstr "Tabel \"%1$s\" er slettet"

#: libraries/rte/rte_events.lib.php:157
#, fuzzy, php-format
#| msgid "Routine %1$s has been created."
msgid "Event %1$s has been created."
msgstr "Rutine %1$s er oprettet,"

#: libraries/rte/rte_events.lib.php:165 libraries/rte/rte_routines.lib.php:319
#: libraries/rte/rte_triggers.lib.php:138
msgid "<b>One or more errors have occured while processing your request:</b>"
msgstr "<b>Der er opstået fejl under behandling af anmodningen:</b>"

#: libraries/rte/rte_events.lib.php:205
#, fuzzy
#| msgid "Create"
msgid "Create event"
msgstr "Opret"

#: libraries/rte/rte_events.lib.php:209
#, fuzzy
#| msgid "Add a new User"
msgid "Edit event"
msgstr "Tilføj en ny bruger"

#: libraries/rte/rte_events.lib.php:236 libraries/rte/rte_routines.lib.php:395
#: libraries/rte/rte_routines.lib.php:1331
#: libraries/rte/rte_routines.lib.php:1367
#: libraries/rte/rte_triggers.lib.php:211
msgid "Error in processing request"
msgstr "Fejl i udførsel af forespørgsel"

#: libraries/rte/rte_events.lib.php:395 libraries/rte/rte_routines.lib.php:877
#: libraries/rte/rte_triggers.lib.php:322
msgid "Details"
msgstr ""

#: libraries/rte/rte_events.lib.php:398
#, fuzzy
#| msgid "Event type"
msgid "Event name"
msgstr "Hændelsestype"

#: libraries/rte/rte_events.lib.php:419 server_binlog.php:182
msgid "Event type"
msgstr "Hændelsestype"

#: libraries/rte/rte_events.lib.php:440 libraries/rte/rte_routines.lib.php:898
#, fuzzy, php-format
#| msgid "Change"
msgid "Change to %s"
msgstr "Ændre"

#: libraries/rte/rte_events.lib.php:446
#, fuzzy
#| msgid "Execute"
msgid "Execute at"
msgstr "Udfør"

#: libraries/rte/rte_events.lib.php:454
#, fuzzy
#| msgid "Execute"
msgid "Execute every"
msgstr "Udfør"

#: libraries/rte/rte_events.lib.php:473
#, fuzzy
#| msgid "Startup"
msgid "Start"
msgstr "Opstart"

#: libraries/rte/rte_events.lib.php:489 libraries/rte/rte_routines.lib.php:972
#: libraries/rte/rte_triggers.lib.php:372
#, fuzzy
#| msgid "Description"
msgid "Definition"
msgstr "Beskrivelse"

#: libraries/rte/rte_events.lib.php:495
#, fuzzy
#| msgid "complete inserts"
msgid "On completion preserve"
msgstr "Komplette indsættelser"

#: libraries/rte/rte_events.lib.php:499 libraries/rte/rte_routines.lib.php:982
#: libraries/rte/rte_triggers.lib.php:378
msgid "Definer"
msgstr ""

#: libraries/rte/rte_events.lib.php:542
#: libraries/rte/rte_routines.lib.php:1044
#: libraries/rte/rte_triggers.lib.php:416
msgid "The definer must be in the \"username@hostname\" format"
msgstr ""

#: libraries/rte/rte_events.lib.php:549
msgid "You must provide an event name"
msgstr ""

#: libraries/rte/rte_events.lib.php:561
msgid "You must provide a valid interval value for the event."
msgstr ""

#: libraries/rte/rte_events.lib.php:573
msgid "You must provide a valid execution time for the event."
msgstr ""

#: libraries/rte/rte_events.lib.php:577
msgid "You must provide a valid type for the event."
msgstr ""

#: libraries/rte/rte_events.lib.php:596
msgid "You must provide an event definition."
msgstr ""

#: libraries/rte/rte_footer.lib.php:29
msgid "New"
msgstr ""

#: libraries/rte/rte_footer.lib.php:91
msgid "OFF"
msgstr ""

#: libraries/rte/rte_footer.lib.php:96
msgid "ON"
msgstr ""

#: libraries/rte/rte_footer.lib.php:108
msgid "Event scheduler status"
msgstr ""

#: libraries/rte/rte_list.lib.php:52
#, fuzzy
#| msgid "Return type"
msgid "Returns"
msgstr "Retur type"

#: libraries/rte/rte_list.lib.php:58 libraries/rte/rte_triggers.lib.php:344
#: server_status.php:800 sql.php:943
msgid "Time"
msgstr "Tid"

#: libraries/rte/rte_list.lib.php:59 libraries/rte/rte_triggers.lib.php:358
msgid "Event"
msgstr ""

#: libraries/rte/rte_routines.lib.php:43
#, fuzzy
#| msgid "Add %s field(s)"
msgid "Add routine"
msgstr "Tilføj %s felt(er)"

#: libraries/rte/rte_routines.lib.php:45
#, php-format
msgid "Export of routine %s"
msgstr "Eksport af rutine %s"

#: libraries/rte/rte_routines.lib.php:46
#, fuzzy
#| msgid "Routines"
msgid "routine"
msgstr "Rutiner"

#: libraries/rte/rte_routines.lib.php:47
#, fuzzy
#| msgid "You don't have sufficient privileges to be here right now!"
msgid "You do not have the necessary privileges to create a routine"
msgstr "Du har ikke tilstrækkelige rettigheder til at være her!"

#: libraries/rte/rte_routines.lib.php:48
#, php-format
msgid "No routine with name %1$s found in database %2$s"
msgstr "Ingen rutine med navnet %1$s fundet i databasen %2$s"

#: libraries/rte/rte_routines.lib.php:49
#, fuzzy
#| msgid "There are no files to upload"
msgid "There are no routines to display."
msgstr "Der er ikke nogen filer at uploade"

#: libraries/rte/rte_routines.lib.php:88
msgid ""
"You are using PHP's deprecated 'mysql' extension, which is not capable of "
"handling multi queries. <b>The execution of some stored routines may fail!</"
"b> Please use the improved 'mysqli' extension to avoid any problems."
msgstr ""
"Du bruger en forældet PHP 'mysql' udvidelse, som ikke er i stand til at "
"håndtere multi forespørgsler. <b> Eksekveringen af ​​nogle lagrede rutiner kan "
"mislykkes! </ b> Brug den forbedrede 'MySQLi \"udvidelse for at undgå "
"eventuelle problemer."

#: libraries/rte/rte_routines.lib.php:272
#: libraries/rte/rte_routines.lib.php:1052
#, php-format
msgid "Invalid routine type: \"%s\""
msgstr "Server-indekset \"%s\" er ugyldigt"

#: libraries/rte/rte_routines.lib.php:293
msgid "Sorry, we failed to restore the dropped routine."
msgstr "Beklager, det lykkedes ikke at genetablere den slettede rutine."

#: libraries/rte/rte_routines.lib.php:298
#, php-format
msgid "Routine %1$s has been modified."
msgstr "Tabel \"%1$s\" er slettet"

#: libraries/rte/rte_routines.lib.php:311
#, php-format
msgid "Routine %1$s has been created."
msgstr "Rutine %1$s er oprettet,"

#: libraries/rte/rte_routines.lib.php:365
msgid "Create routine"
msgstr "Opret rutine"

#: libraries/rte/rte_routines.lib.php:369
msgid "Edit routine"
msgstr "Rediger rutine"

#: libraries/rte/rte_routines.lib.php:880
#, fuzzy
#| msgid "Routines"
msgid "Routine name"
msgstr "Rutiner"

#: libraries/rte/rte_routines.lib.php:903
msgid "Parameters"
msgstr ""

#: libraries/rte/rte_routines.lib.php:908
#, fuzzy
#| msgid "Direct links"
msgid "Direction"
msgstr "Direkte links"

#: libraries/rte/rte_routines.lib.php:911 libraries/tbl_properties.inc.php:108
msgid "Length/Values"
msgstr "Længde/Værdi*"

#: libraries/rte/rte_routines.lib.php:926
msgid "Add parameter"
msgstr ""

#: libraries/rte/rte_routines.lib.php:930
#, fuzzy
#| msgid "Remove database"
msgid "Remove last parameter"
msgstr "Fjern database"

#: libraries/rte/rte_routines.lib.php:935
msgid "Return type"
msgstr "Retur type"

#: libraries/rte/rte_routines.lib.php:941
#, fuzzy
#| msgid "Length/Values"
msgid "Return length/values"
msgstr "Længde/Værdi*"

#: libraries/rte/rte_routines.lib.php:947
#, fuzzy
#| msgid "Table options"
msgid "Return options"
msgstr "Tabel-indstillinger"

#: libraries/rte/rte_routines.lib.php:978
msgid "Is deterministic"
msgstr ""

#: libraries/rte/rte_routines.lib.php:987
#, fuzzy
#| msgid "Security"
msgid "Security type"
msgstr "Sikkerhed"

#: libraries/rte/rte_routines.lib.php:994
msgid "SQL data access"
msgstr ""

#: libraries/rte/rte_routines.lib.php:1057
msgid "You must provide a routine name"
msgstr ""

#: libraries/rte/rte_routines.lib.php:1080
#, php-format
msgid "Invalid direction \"%s\" given for parameter."
msgstr ""

#: libraries/rte/rte_routines.lib.php:1092
#: libraries/rte/rte_routines.lib.php:1136
msgid ""
"You must provide length/values for routine parameters of type ENUM, SET, "
"VARCHAR and VARBINARY."
msgstr ""

#: libraries/rte/rte_routines.lib.php:1116
msgid "You must provide a name and a type for each routine parameter."
msgstr ""

#: libraries/rte/rte_routines.lib.php:1126
msgid "You must provide a valid return type for the routine."
msgstr ""

#: libraries/rte/rte_routines.lib.php:1176
msgid "You must provide a routine definition."
msgstr ""

#: libraries/rte/rte_routines.lib.php:1265
#, php-format
msgid "%d row affected by the last statement inside the procedure"
msgid_plural "%d rows affected by the last statement inside the procedure"
msgstr[0] "%d række påvirket af den sidste SQL-sætning inde i proceduren"
msgstr[1] "%d rækker påvirket af den sidste SQL-sætning inde i proceduren"

#: libraries/rte/rte_routines.lib.php:1281
#, php-format
msgid "Execution results of routine %s"
msgstr "Udførelsesresultater af rutine %s"

#: libraries/rte/rte_routines.lib.php:1355
#: libraries/rte/rte_routines.lib.php:1361
msgid "Execute routine"
msgstr "Udfør rutine"

#: libraries/rte/rte_routines.lib.php:1412
#: libraries/rte/rte_routines.lib.php:1415
#, fuzzy
#| msgid "Routines"
msgid "Routine parameters"
msgstr "Rutiner"

#: libraries/rte/rte_routines.lib.php:1422 tbl_change.php:287
#: tbl_change.php:325
msgid "Function"
msgstr "Funktion"

#: libraries/rte/rte_triggers.lib.php:39
#, fuzzy
#| msgid "Add a new User"
msgid "Add trigger"
msgstr "Tilføj en ny bruger"

#: libraries/rte/rte_triggers.lib.php:41
#, php-format
msgid "Export of trigger %s"
msgstr ""

#: libraries/rte/rte_triggers.lib.php:42
#, fuzzy
#| msgid "Add a new User"
msgid "trigger"
msgstr "Tilføj en ny bruger"

#: libraries/rte/rte_triggers.lib.php:43
#, fuzzy
#| msgid "You don't have sufficient privileges to be here right now!"
msgid "You do not have the necessary privileges to create a trigger"
msgstr "Du har ikke tilstrækkelige rettigheder til at være her!"

#: libraries/rte/rte_triggers.lib.php:44
#, fuzzy, php-format
#| msgid "No routine with name %1$s found in database %2$s"
msgid "No trigger with name %1$s found in database %2$s"
msgstr "Ingen rutine med navnet %1$s fundet i databasen %2$s"

#: libraries/rte/rte_triggers.lib.php:45
#, fuzzy
#| msgid "There are no files to upload"
msgid "There are no triggers to display."
msgstr "Der er ikke nogen filer at uploade"

#: libraries/rte/rte_triggers.lib.php:113
#, fuzzy
#| msgid "Sorry, we failed to restore the dropped routine."
msgid "Sorry, we failed to restore the dropped trigger."
msgstr "Beklager, det lykkedes ikke at genetablere den slettede rutine."

#: libraries/rte/rte_triggers.lib.php:118
#, fuzzy, php-format
#| msgid "Routine %1$s has been modified."
msgid "Trigger %1$s has been modified."
msgstr "Tabel \"%1$s\" er slettet"

#: libraries/rte/rte_triggers.lib.php:130
#, fuzzy, php-format
#| msgid "Routine %1$s has been created."
msgid "Trigger %1$s has been created."
msgstr "Rutine %1$s er oprettet,"

#: libraries/rte/rte_triggers.lib.php:181
#, fuzzy
#| msgid "Create"
msgid "Create trigger"
msgstr "Opret"

#: libraries/rte/rte_triggers.lib.php:185
#, fuzzy
#| msgid "Add a new User"
msgid "Edit trigger"
msgstr "Tilføj en ny bruger"

#: libraries/rte/rte_triggers.lib.php:325
#, fuzzy
#| msgid "User name"
msgid "Trigger name"
msgstr "Brugernavn"

#: libraries/rte/rte_triggers.lib.php:423
msgid "You must provide a trigger name"
msgstr ""

#: libraries/rte/rte_triggers.lib.php:428
msgid "You must provide a valid timing for the trigger"
msgstr ""

#: libraries/rte/rte_triggers.lib.php:433
msgid "You must provide a valid event for the trigger"
msgstr ""

#: libraries/rte/rte_triggers.lib.php:439
#, fuzzy
#| msgid "Invalid table name"
msgid "You must provide a valid table name"
msgstr "Ugyldigt tabelnavn"

#: libraries/rte/rte_triggers.lib.php:445
msgid "You must provide a trigger definition."
msgstr ""

#: libraries/schema/Dia_Relation_Schema.class.php:222
#: libraries/schema/Eps_Relation_Schema.class.php:395
#: libraries/schema/Pdf_Relation_Schema.class.php:484
#: libraries/schema/Svg_Relation_Schema.class.php:364
#: libraries/schema/Visio_Relation_Schema.class.php:210
#, fuzzy, php-format
#| msgid "The \"%s\" table doesn't exist!"
msgid "The %s table doesn't exist!"
msgstr "Tabellen \"%s\" findes ikke!"

#: libraries/schema/Dia_Relation_Schema.class.php:248
#: libraries/schema/Eps_Relation_Schema.class.php:436
#: libraries/schema/Pdf_Relation_Schema.class.php:518
#: libraries/schema/Svg_Relation_Schema.class.php:406
#: libraries/schema/Visio_Relation_Schema.class.php:252
#, php-format
msgid "Please configure the coordinates for table %s"
msgstr "Konfigurér venligst koordinaterne for tabel %s"

#: libraries/schema/Eps_Relation_Schema.class.php:742
#: libraries/schema/Pdf_Relation_Schema.class.php:842
#: libraries/schema/Svg_Relation_Schema.class.php:728
#: libraries/schema/Visio_Relation_Schema.class.php:497
#, fuzzy, php-format
#| msgid "Schema of the \"%s\" database - Page %s"
msgid "Schema of the %s database - Page %s"
msgstr "Skematik for databasen \"%s\" - Side %s"

#: libraries/schema/Export_Relation_Schema.class.php:170
msgid "This page does not contain any tables!"
msgstr ""

#: libraries/schema/Export_Relation_Schema.class.php:195
msgid "SCHEMA ERROR: "
msgstr ""

#: libraries/schema/Pdf_Relation_Schema.class.php:868
#: libraries/schema/Pdf_Relation_Schema.class.php:1107
msgid "Relational schema"
msgstr "Relationel skematik"

#: libraries/schema/Pdf_Relation_Schema.class.php:1082
msgid "Table of contents"
msgstr "Indholdsfortegnelse"

#: libraries/schema/Pdf_Relation_Schema.class.php:1232
#: libraries/schema/Pdf_Relation_Schema.class.php:1253
#: libraries/tbl_properties.inc.php:111 tbl_printview.php:141
#: tbl_structure.php:207
msgid "Attributes"
msgstr "Attributter"

#: libraries/schema/Pdf_Relation_Schema.class.php:1235
#: libraries/schema/Pdf_Relation_Schema.class.php:1256 tbl_printview.php:144
#: tbl_structure.php:210 tbl_tracking.php:271
msgid "Extra"
msgstr "Ekstra"

#: libraries/schema/User_Schema.class.php:89
msgid "Create a page"
msgstr "Opret en ny side"

#: libraries/schema/User_Schema.class.php:95
#, fuzzy
#| msgid "Page number:"
msgid "Page name"
msgstr "Side nummer:"

#: libraries/schema/User_Schema.class.php:99
#, fuzzy
#| msgid "Automatic layout"
msgid "Automatic layout based on"
msgstr "Automatisk layout"

#: libraries/schema/User_Schema.class.php:102
msgid "Internal relations"
msgstr "Interne relationer"

#: libraries/schema/User_Schema.class.php:112
msgid "FOREIGN KEY"
msgstr ""

#: libraries/schema/User_Schema.class.php:144
msgid "Please choose a page to edit"
msgstr "Vælg en side der skal redigeres"

#: libraries/schema/User_Schema.class.php:149
#, fuzzy
#| msgid "Select Tables"
msgid "Select page"
msgstr "Vælg Tabeller"

#: libraries/schema/User_Schema.class.php:207
msgid "Select Tables"
msgstr "Vælg Tabeller"

#: libraries/schema/User_Schema.class.php:342
#, fuzzy
#| msgid "Relational schema"
msgid "Display relational schema"
msgstr "Relationel skematik"

#: libraries/schema/User_Schema.class.php:352
msgid "Select Export Relational Type"
msgstr ""

#: libraries/schema/User_Schema.class.php:373
msgid "Show grid"
msgstr "Vis gitter"

#: libraries/schema/User_Schema.class.php:375
msgid "Show color"
msgstr "Vis farve"

#: libraries/schema/User_Schema.class.php:377
msgid "Show dimension of tables"
msgstr "Vis tabellernes dimensioner"

#: libraries/schema/User_Schema.class.php:380
msgid "Display all tables with the same width"
msgstr "vis alle tabeller med samme bredde?"

#: libraries/schema/User_Schema.class.php:385
msgid "Only show keys"
msgstr ""

#: libraries/schema/User_Schema.class.php:387
msgid "Landscape"
msgstr "Liggende"

#: libraries/schema/User_Schema.class.php:388
msgid "Portrait"
msgstr "Stående"

#: libraries/schema/User_Schema.class.php:390
#, fuzzy
#| msgid "Creation"
msgid "Orientation"
msgstr "Oprettelse"

#: libraries/schema/User_Schema.class.php:403
msgid "Paper size"
msgstr "Papirstørrelse"

#: libraries/schema/User_Schema.class.php:440
msgid ""
"The current page has references to tables that no longer exist. Would you "
"like to delete those references?"
msgstr ""
"Nuværende side har referencer til tabeller der ikke længere eksisterer. Vil "
"du slette disse referencer?"

#: libraries/schema/User_Schema.class.php:465
msgid "Toggle scratchboard"
msgstr "tegnebræt til/fra"

#. l10n: Text direction, use either ltr or rtl
#: libraries/select_lang.lib.php:469
msgid "ltr"
msgstr "ltr"

#: libraries/select_lang.lib.php:474 libraries/select_lang.lib.php:480
#: libraries/select_lang.lib.php:486
#, php-format
msgid "Unknown language: %1$s."
msgstr "Ukendt sprog: %1$s."

#: libraries/select_server.lib.php:32 libraries/select_server.lib.php:38
#, fuzzy
#| msgid "Server"
msgid "Current Server"
msgstr "Server"

#: libraries/server_links.inc.php:73
#, fuzzy
#| msgid "General relation features"
msgid "Settings"
msgstr "Generelle relationsmuligheder"

#: libraries/server_links.inc.php:79 server_synchronize.php:1087
#: server_synchronize.php:1095
msgid "Synchronize"
msgstr ""

#: libraries/server_links.inc.php:84 server_binlog.php:77
#: server_status.php:266
msgid "Binary log"
msgstr "Binær log"

#: libraries/server_links.inc.php:95 server_engines.php:125
#: server_engines.php:129 server_status.php:318
msgid "Variables"
msgstr "Variabler"

#: libraries/server_links.inc.php:99
msgid "Charsets"
msgstr "Tegnsæt"

#: libraries/server_links.inc.php:103
msgid "Engines"
msgstr "Lagre"

#: libraries/server_synchronize.lib.php:1279 server_synchronize.php:1111
msgid "Source database"
msgstr ""

#: libraries/server_synchronize.lib.php:1281
#: libraries/server_synchronize.lib.php:1302
msgid "Current server"
msgstr ""

#: libraries/server_synchronize.lib.php:1283
#: libraries/server_synchronize.lib.php:1304
msgid "Remote server"
msgstr ""

#: libraries/server_synchronize.lib.php:1286
msgid "Difference"
msgstr ""

#: libraries/server_synchronize.lib.php:1300 server_synchronize.php:1113
msgid "Target database"
msgstr ""

#: libraries/sql_query_form.lib.php:189
#, php-format
msgid "Run SQL query/queries on server %s"
msgstr "Kør SQL-forespørgsel/forespørgsler på server %s"

#: libraries/sql_query_form.lib.php:206 libraries/sql_query_form.lib.php:230
#, php-format
msgid "Run SQL query/queries on database %s"
msgstr "Kør SQL-forspørgsel(er) på database %s"

#: libraries/sql_query_form.lib.php:262 navigation.php:272
#: setup/frames/index.inc.php:231
msgid "Clear"
msgstr ""

#: libraries/sql_query_form.lib.php:267
#, fuzzy
#| msgid "Column names"
msgid "Columns"
msgstr "Kolonnenavne"

#: libraries/sql_query_form.lib.php:302 sql.php:1016 sql.php:1017 sql.php:1034
msgid "Bookmark this SQL query"
msgstr "Lav bogmærke til denne SQL-forespørgsel"

#: libraries/sql_query_form.lib.php:309 sql.php:1028
msgid "Let every user access this bookmark"
msgstr "Lad alle brugere bruge dette bogmærke"

#: libraries/sql_query_form.lib.php:315
msgid "Replace existing bookmark of same name"
msgstr "Erstat eksisterende bogmærke af samme navn"

#: libraries/sql_query_form.lib.php:331
msgid "Do not overwrite this query from outside the window"
msgstr "Overskriv ikke denne forespørgsel fra udenfor vinduet"

#: libraries/sql_query_form.lib.php:338
msgid "Delimiter"
msgstr "Adskiller"

#: libraries/sql_query_form.lib.php:346
msgid " Show this query here again "
msgstr " Vis forespørgslen her igen "

#: libraries/sql_query_form.lib.php:403
msgid "View only"
msgstr "Kun oversigt"

#: libraries/sql_query_form.lib.php:438 prefs_manage.php:241
msgid "Location of the text file"
msgstr "Tekstfilens placering"

#: libraries/sql_query_form.lib.php:450 tbl_change.php:890
msgid "web server upload directory"
msgstr "webserver upload-mappe"

#: libraries/sqlparser.lib.php:132
msgid ""
"There seems to be an error in your SQL query. The MySQL server error output "
"below, if there is any, may also help you in diagnosing the problem"
msgstr ""
"Der ser ud til at være en fejl i din SQL-forespørgsel. MySQL-serverens "
"fejlmelding der følger herunder, hvis der er nogen, kan også hjælpe dig med "
"at finde problemet."

#: libraries/sqlparser.lib.php:167
msgid ""
"There is a chance that you may have found a bug in the SQL parser. Please "
"examine your query closely, and check that the quotes are correct and not "
"mis-matched. Other possible failure causes may be that you are uploading a "
"file with binary outside of a quoted text area. You can also try your query "
"on the MySQL command line interface. The MySQL server error output below, if "
"there is any, may also help you in diagnosing the problem. If you still have "
"problems or if the parser fails where the command line interface succeeds, "
"please reduce your SQL query input to the single query that causes problems, "
"and submit a bug report with the data chunk in the CUT section below:"
msgstr ""
"Det er muligt at du har fundet en fejl i SQL-parseren. Undersøg venligst din "
"forespørgsel nøje, og check at anførselstegn er rigtige og ikke giver "
"konflikter. Andre fejlårsager kan være at du uploader en fil med binær "
"udenfor et lukket tekstområde. Du kan også prøve din forespørgsel i MySQL "
"kommandolinje-interfacet. MySQL-serverens fejlmelding der følger herunder, "
"hvis der er nogen, kan også hjælpe dig med at finde problemet. Hvis du "
"stadig har probemer eller hvis parseren fejler hvor kommandolinjeinterfacet "
"lykkes, reducer din SQL-forespørgselsinput til den ene forespørgsel der "
"forårsager problemet, og indsend en fejlrapport med datablokken i KLIP-"
"sektionen herunder:"

#: libraries/sqlparser.lib.php:169
msgid "BEGIN CUT"
msgstr "BEGYND KLIP"

#: libraries/sqlparser.lib.php:171
msgid "END CUT"
msgstr "SLUT KLIP"

#: libraries/sqlparser.lib.php:173
msgid "BEGIN RAW"
msgstr "BEGYND RÅ"

#: libraries/sqlparser.lib.php:177
msgid "END RAW"
msgstr "SLUT RÅ"

#: libraries/sqlparser.lib.php:363
msgid "Automatically appended backtick to the end of query!"
msgstr ""

#: libraries/sqlparser.lib.php:366
msgid "Unclosed quote"
msgstr "Ikke-lukket quote"

#: libraries/sqlparser.lib.php:518
msgid "Invalid Identifer"
msgstr "Ugyldig identifikator"

#: libraries/sqlparser.lib.php:635
msgid "Unknown Punctuation String"
msgstr "Ukendt tegnsætnings-streng"

#: libraries/sqlvalidator.lib.php:67
#, php-format
msgid ""
"The SQL validator could not be initialized. Please check if you have "
"installed the necessary PHP extensions as described in the %sdocumentation%s."
msgstr ""
"SQL-validatoren kunne ikke initialiseres. Check venligst at du har de "
"nødvendige PHP-udvidelser installeret som beskrevet i %sdokumentationen%s."

#: libraries/tbl_links.inc.php:118 libraries/tbl_links.inc.php:119
msgid "Table seems to be empty!"
msgstr "Tabel ser ud til at være tom"

#: libraries/tbl_links.inc.php:127
#, php-format
msgid "Tracking of %s.%s is activated."
msgstr ""

#: libraries/tbl_properties.inc.php:108
#, fuzzy
#| msgid ""
#| "If field type is \"enum\" or \"set\", please enter the values using this "
#| "format: 'a','b','c'...<br />If you ever need to put a backslash (\"\\\") "
#| "or a single quote (\"'\") amongst those values, precede it with a "
#| "backslash (for example '\\\\xyz' or 'a\\'b')."
msgid ""
"If column type is \"enum\" or \"set\", please enter the values using this "
"format: 'a','b','c'...<br />If you ever need to put a backslash (\"\\\") or "
"a single quote (\"'\") amongst those values, precede it with a backslash "
"(for example '\\\\xyz' or 'a\\'b')."
msgstr ""
"Hvis et felt er af typen \"enum\" eller \"set\", skal værdierne angives på "
"formen: 'a','b','c'...<br />Skulle du få brug for en backslash (\"\\\") "
"eller et enkelt anførselstegn (\"'\") blandt disse værdier, så tilføj en "
"ekstra backslash (fx '\\\\xyz' eller 'a\\'b')."

#: libraries/tbl_properties.inc.php:109
msgid ""
"For default values, please enter just a single value, without backslash "
"escaping or quotes, using this format: a"
msgstr ""
"For standardværdier, indtast venligst kun en enkelt værdi, uden backslash "
"escaping eller quotes, ud fra følgende format: a"

#: libraries/tbl_properties.inc.php:119 libraries/tbl_properties.inc.php:512
#: tbl_printview.php:323 tbl_structure.php:156 tbl_structure.php:161
#: tbl_structure.php:607 tbl_structure.php:806
msgid "Index"
msgstr "Indeks"

#: libraries/tbl_properties.inc.php:139
#, php-format
msgid ""
"For a list of available transformation options and their MIME type "
"transformations, click on %stransformation descriptions%s"
msgstr ""
"For en liste over mulige transformationsindstillinger og deres MIME-type "
"transformationer, klik på %stransformationsbeskrivelser%s"

#: libraries/tbl_properties.inc.php:147
msgid "Transformation options"
msgstr "Transformationsindstillinger"

#: libraries/tbl_properties.inc.php:148
msgid ""
"Please enter the values for transformation options using this format: 'a', "
"100, b,'c'...<br />If you ever need to put a backslash (\"\\\") or a single "
"quote (\"'\") amongst those values, precede it with a backslash (for example "
"'\\\\xyz' or 'a\\'b')."
msgstr ""
"Indtast værdier for transformationsindstillinger ud fra følgende format: "
"'a', 100, b,'c'...<br />Skulle du få brug for at indsætte en backslash (\"\\"
"\") eller en apostrof (\"'\") i værdierne, backslash det (for eksempel '\\"
"\\xyz' eller 'a\\'b')."

#: libraries/tbl_properties.inc.php:355
msgid "ENUM or SET data too long?"
msgstr ""

#: libraries/tbl_properties.inc.php:357
msgid "Get more editing space"
msgstr ""

#: libraries/tbl_properties.inc.php:380
#, fuzzy
#| msgid "None"
msgctxt "for default"
msgid "None"
msgstr "Ingen"

#: libraries/tbl_properties.inc.php:381
msgid "As defined:"
msgstr ""

#: libraries/tbl_properties.inc.php:500 tbl_structure.php:155
#: tbl_structure.php:160 tbl_structure.php:605
msgid "Primary"
msgstr "Primær"

#: libraries/tbl_properties.inc.php:518 tbl_structure.php:159
#: tbl_structure.php:164 tbl_structure.php:614
msgid "Fulltext"
msgstr "Fuldtekst"

#: libraries/tbl_properties.inc.php:567 transformation_overview.php:57
#, php-format
msgid ""
"No description is available for this transformation.<br />Please ask the "
"author what %s does."
msgstr ""
"Der er ingen beskrivelse af denne transformation.<br />Spørg venligst "
"forfatteren, hvad %s gør."

#: libraries/tbl_properties.inc.php:609 tbl_structure.php:678
#, fuzzy, php-format
#| msgid "Add %s field(s)"
msgid "Add %s column(s)"
msgstr "Tilføj %s felt(er)"

#: libraries/tbl_properties.inc.php:611 tbl_structure.php:672
#, fuzzy
#| msgid "You have to add at least one field."
msgid "You have to add at least one column."
msgstr "Du skal tilføje mindst ét felt."

#: libraries/tbl_properties.inc.php:719 server_engines.php:56
#: tbl_operations.php:370
msgid "Storage Engine"
msgstr "Datalager"

#: libraries/tbl_properties.inc.php:748
msgid "PARTITION definition"
msgstr ""

#: libraries/tbl_properties.inc.php:779
#, fuzzy
#| msgid "Add a new User"
msgid "+ Add a value"
msgstr "Tilføj en ny bruger"

#: libraries/transformations/application_octetstream__download.inc.php:9
#, fuzzy
#| msgid ""
#| "Displays a link to download the binary data of the field. You can use the "
#| "first option to specify the filename, or use the second option as the "
#| "name of a field which contains the filename. If you use the second "
#| "option, you need to set the first option to the empty string."
msgid ""
"Displays a link to download the binary data of the column. You can use the "
"first option to specify the filename, or use the second option as the name "
"of a column which contains the filename. If you use the second option, you "
"need to set the first option to the empty string."
msgstr ""
"Viser et link til at downloade et felts binære data. Første indstilling er "
"filnavnet på den binære fil. Anden indstilling er et muligt feltnavn fra en "
"tabelrække indeholdende filnavnet. Hvis du bruger anden indstilling, skal "
"feltet i den første indstilling være sat til en tom streng."

#: libraries/transformations/application_octetstream__hex.inc.php:9
msgid ""
"Displays hexadecimal representation of data. Optional first parameter "
"specifies how often space will be added (defaults to 2 nibbles)."
msgstr ""
"Viser hexadecimal udgave af data. Valgfrit førsteparameter angiver hvor "
"meget plads der tilføjes (standard er 2 nibbles)."

#: libraries/transformations/image_jpeg__inline.inc.php:9
#: libraries/transformations/image_png__inline.inc.php:9
msgid ""
"Displays a clickable thumbnail. The options are the maximum width and height "
"in pixels. The original aspect ratio is preserved."
msgstr ""
"Viser et klikbart minibillede; indstillinger: bredde,højde i pixel. Det "
"originale perspektiv bevares."

#: libraries/transformations/image_jpeg__link.inc.php:9
msgid "Displays a link to download this image."
msgstr "Viser et link til dette billede (f.eks. direkte blob-download)."

#: libraries/transformations/text_plain__dateformat.inc.php:9
#, fuzzy
#| msgid ""
#| "Displays a TIME, TIMESTAMP, DATETIME or numeric unix timestamp field as "
#| "formatted date. The first option is the offset (in hours) which will be "
#| "added to the timestamp (Default: 0). Use second option to specify a "
#| "different date/time format string. Third option determines whether you "
#| "want to see local date or UTC one (use \"local\" or \"utc\" strings) for "
#| "that. According to that, date format has different value - for \"local\" "
#| "see the documentation for PHP's strftime() function and for \"utc\" it is "
#| "done using gmdate() function."
msgid ""
"Displays a TIME, TIMESTAMP, DATETIME or numeric unix timestamp column as "
"formatted date. The first option is the offset (in hours) which will be "
"added to the timestamp (Default: 0). Use second option to specify a "
"different date/time format string. Third option determines whether you want "
"to see local date or UTC one (use \"local\" or \"utc\" strings) for that. "
"According to that, date format has different value - for \"local\" see the "
"documentation for PHP's strftime() function and for \"utc\" it is done using "
"gmdate() function."
msgstr ""
"Viser et TIME, TIMESTAMP, DATETIME eller numerisk unix tidsstempel-felt som "
"formatteret dato. Den første indstilling er offset (i timer) som vil blive "
"lagt til tidsstemplet (Standard: 0). Brug anden indstilling til at angive en "
"anderledes dato-/tidsformatstreng. Tredje indstilling fastsætter om du vil "
"se lokal dato eller UTC (brug \"local\" eller \"utc\" strenge) til dette. Ud "
"fra dette har datoformatet forskellig værdi - for \"local\" se "
"dokumentationen for PHP's strftime() funktion og for \"utc\" sker det ved "
"brug af gmdate() funktionen."

#: libraries/transformations/text_plain__external.inc.php:9
#, fuzzy
#| msgid ""
#| "LINUX ONLY: Launches an external application and feeds it the field data "
#| "via standard input. Returns the standard output of the application. The "
#| "default is Tidy, to pretty-print HTML code. For security reasons, you "
#| "have to manually edit the file libraries/transformations/"
#| "text_plain__external.inc.php and list the tools you want to make "
#| "available. The first option is then the number of the program you want to "
#| "use and the second option is the parameters for the program. The third "
#| "option, if set to 1, will convert the output using htmlspecialchars() "
#| "(Default 1). The fourth option, if set to 1, will prevent wrapping and "
#| "ensure that the output appears all on one line (Default 1)."
msgid ""
"LINUX ONLY: Launches an external application and feeds it the column data "
"via standard input. Returns the standard output of the application. The "
"default is Tidy, to pretty-print HTML code. For security reasons, you have "
"to manually edit the file libraries/transformations/text_plain__external.inc."
"php and list the tools you want to make available. The first option is then "
"the number of the program you want to use and the second option is the "
"parameters for the program. The third option, if set to 1, will convert the "
"output using htmlspecialchars() (Default 1). The fourth option, if set to 1, "
"will prevent wrapping and ensure that the output appears all on one line "
"(Default 1)."
msgstr ""
"KUN LINUX: Starter en ekstern applikation og føder feltdata via standard "
"input. Returnerer standardoutputtet for applikationen. Standard er Tidy, for "
"korrekt udskrivning af HTML-kode. Af sikkerhedsårsager er du nødt til "
"manuelt at redigere filen libraries/transformations/text_plain__external.inc."
"php og indsætte de værktøjer du vil tillade kørsel af. Første indstilling er "
"så nummeret på det program du vil bruge og den anden indstilling er "
"parametrene for dette program. Tredie parameter vil, hvis sat til 1, "
"konvertere outputtet vha. htmlspecialchars() (Standard er 1). Et fjerde "
"parameter vil, hvis sat til 1, sætte et NOWRAP om cellens indhold så hele "
"outputtet bliver vist uden omformattering (Standard 1)"

#: libraries/transformations/text_plain__formatted.inc.php:9
#, fuzzy
#| msgid ""
#| "Displays the contents of the field as-is, without running it through "
#| "htmlspecialchars(). That is, the field is assumed to contain valid HTML."
msgid ""
"Displays the contents of the column as-is, without running it through "
"htmlspecialchars(). That is, the column is assumed to contain valid HTML."
msgstr ""
"Bevarer original formattering af feltet. Der laves ikke nogen Escaping."

#: libraries/transformations/text_plain__imagelink.inc.php:9
#, fuzzy
#| msgid ""
#| "Displays an image and a link; the field contains the filename. The first "
#| "option is a URL prefix like \"http://www.example.com/\". The second and "
#| "third options are the width and the height in pixels."
msgid ""
"Displays an image and a link; the column contains the filename. The first "
"option is a URL prefix like \"http://www.example.com/\". The second and "
"third options are the width and the height in pixels."
msgstr ""
"Viser et billede og et link, feltet indeholder filnavnet; første indstilling "
"er et præfiks som \"http://domain.com/\", anden indstilling er bredde i "
"pixel, tredie er højden."

#: libraries/transformations/text_plain__link.inc.php:9
#, fuzzy
#| msgid ""
#| "Displays a link; the field contains the filename. The first option is a "
#| "URL prefix like \"http://www.example.com/\". The second option is a title "
#| "for the link."
msgid ""
"Displays a link; the column contains the filename. The first option is a URL "
"prefix like \"http://www.example.com/\". The second option is a title for "
"the link."
msgstr ""
"Viser et link, feltet indeholder filnavnet; første indstilling er et præfiks "
"som \"http://domain.com/\", anden indstilling er en titel på linket."

#: libraries/transformations/text_plain__longToIpv4.inc.php:9
msgid ""
"Converts an (IPv4) Internet network address into a string in Internet "
"standard dotted format."
msgstr ""

#: libraries/transformations/text_plain__sql.inc.php:9
msgid "Formats text as SQL query with syntax highlighting."
msgstr "Formatterer tekst som SQL-forespørgsel med syntaks farvemarkering."

#: libraries/transformations/text_plain__substr.inc.php:9
msgid ""
"Displays a part of a string. The first option is the number of characters to "
"skip from the beginning of the string (Default 0). The second option is the "
"number of characters to return (Default: until end of string). The third "
"option is the string to append and/or prepend when truncation occurs "
"(Default: \"...\")."
msgstr ""
"Viser en del af en streng. Første parameter er antal tegn der skal springes "
"over fra begyndelsen af en streng (Standard 0). Andet parameter er antal "
"tegn der returneres (Standard indtil enden af strengen). Det tredie "
"parameter definerer hvilke tegn der skal føjes til foran eller efter "
"outputtet når en substring (understreng) returneres (Standard: \"...\") ."

#: libraries/user_preferences.inc.php:32
#, fuzzy
#| msgid "General relation features"
msgid "Manage your settings"
msgstr "Generelle relationsmuligheder"

#: libraries/user_preferences.inc.php:47 prefs_manage.php:291
#, fuzzy
#| msgid "Modifications have been saved"
msgid "Configuration has been saved"
msgstr "Rettelserne er gemt!"

#: libraries/user_preferences.inc.php:68
#, php-format
msgid ""
"Your preferences will be saved for current session only. Storing them "
"permanently requires %sphpMyAdmin configuration storage%s."
msgstr ""

#: libraries/user_preferences.lib.php:112
#, fuzzy
#| msgid "Could not load default configuration from: \"%1$s\""
msgid "Could not save configuration"
msgstr "Kunne ikke indlæse standardkonfiguration fra: \"%1$s\""

#: libraries/user_preferences.lib.php:268
msgid ""
"Your browser has phpMyAdmin configuration for this domain. Would you like to "
"import it for current session?"
msgstr ""

#: libraries/zip_extension.lib.php:25
msgid "No files found inside ZIP archive!"
msgstr "Ingen filer fundet i ZIP arkivet!"

#: libraries/zip_extension.lib.php:48 libraries/zip_extension.lib.php:50
#: libraries/zip_extension.lib.php:65
msgid "Error in ZIP archive:"
msgstr "Fejl i ZIP arkiv:"

#: main.php:65
#, fuzzy
#| msgid "General relation features"
msgid "General Settings"
msgstr "Generelle relationsmuligheder"

#: main.php:103
msgid "MySQL connection collation"
msgstr "MySQL forbindelses-sammenkøring"

#: main.php:119
msgid "Appearance Settings"
msgstr ""

#: main.php:146 prefs_manage.php:274
#, fuzzy
#| msgid "General relation features"
msgid "More settings"
msgstr "Generelle relationsmuligheder"

#: main.php:163
msgid "Protocol version"
msgstr "Protokolversion"

#: main.php:165 server_privileges.php:1452 server_privileges.php:1606
#: server_privileges.php:1730 server_privileges.php:2149 server_status.php:796
msgid "User"
msgstr "Bruger"

#: main.php:169
msgid "MySQL charset"
msgstr "MySQL Tegnsæt"

#: main.php:181
msgid "Web server"
msgstr ""

#: main.php:187
msgid "MySQL client version"
msgstr "MySQL klientversion"

#: main.php:189
msgid "PHP extension"
msgstr ""

#: main.php:195
msgid "Show PHP information"
msgstr "Vis PHP-information"

#: main.php:213
msgid "Wiki"
msgstr ""

#: main.php:216
msgid "Official Homepage"
msgstr "Officiel phpMyAdmin hjemmeside "

#: main.php:217
#, fuzzy
#| msgid "Attributes"
msgid "Contribute"
msgstr "Attributter"

#: main.php:218
msgid "Get support"
msgstr ""

#: main.php:219
#, fuzzy
#| msgid "No change"
msgid "List of changes"
msgstr "Ingen ændring"

#: main.php:243
msgid ""
"Your configuration file contains settings (root with no password) that "
"correspond to the default MySQL privileged account. Your MySQL server is "
"running with this default, is open to intrusion, and you really should fix "
"this security hole by setting a password for user 'root'."
msgstr ""
"Din konfigurationsfil indeholder indstillinger (root og intet kodeord) som "
"svarer til en standard MySQL-priviligeret brugerkonto. Din MySQL server "
"kører med denne standardindstilling, <u>er åben for indtrængen</u>, og du "
"opfordres stærkt til at gøre noget ved dette sikkerhedshul."

#: main.php:251
msgid ""
"You have enabled mbstring.func_overload in your PHP configuration. This "
"option is incompatible with phpMyAdmin and might cause some data to be "
"corrupted!"
msgstr ""
"Du har mbstring.func_overload slået til i din PHP-konfiguration. Denne "
"indstilling er ikke kompatibel med phpMyAdmin og kan forårsage ødelæggelse "
"af nogle data!"

#: main.php:259
msgid ""
"The mbstring PHP extension was not found and you seem to be using a "
"multibyte charset. Without the mbstring extension phpMyAdmin is unable to "
"split strings correctly and it may result in unexpected results."
msgstr ""
"PHP-udvidelsen mbstring blev ikke fundet og du ser ud til at bruge et "
"multibyte tegnsæt. Uden mbstring-udvidelsen er phpMyAdmin ude af stand til "
"at opdele strenge korrekt og dette kan forårsage uventede resultater"

#: main.php:267
msgid ""
"Your PHP parameter [a@http://php.net/manual/en/session.configuration.php#ini."
"session.gc-maxlifetime@]session.gc_maxlifetime[/a] is lower that cookie "
"validity configured in phpMyAdmin, because of this, your login will expire "
"sooner than configured in phpMyAdmin."
msgstr ""

#: main.php:274
msgid ""
"Login cookie store is lower than cookie validity configured in phpMyAdmin, "
"because of this, your login will expire sooner than configured in phpMyAdmin."
msgstr ""

#: main.php:282
msgid "The configuration file now needs a secret passphrase (blowfish_secret)."
msgstr ""
"Konfigurationsfilen skal nu bruge et hemmeligt kodeord (blowfish_secret)."

#: main.php:290
msgid ""
"Directory [code]config[/code], which is used by the setup script, still "
"exists in your phpMyAdmin directory. You should remove it once phpMyAdmin "
"has been configured."
msgstr ""

#: main.php:299
#, fuzzy, php-format
#| msgid ""
#| "The additional features for working with linked tables have been "
#| "deactivated. To find out why click %shere%s."
msgid ""
"The phpMyAdmin configuration storage is not completely configured, some "
"extended features have been deactivated. To find out why click %shere%s."
msgstr ""
"De ekstra features for at arbejde med linkede tabeller er deaktiveret. For "
"at se hvorfor, klik %sher%s."

#: main.php:314
msgid ""
"Javascript support is missing or disabled in your browser, some phpMyAdmin "
"functionality will be missing. For example navigation frame will not refresh "
"automatically."
msgstr ""

#: main.php:329
#, php-format
msgid ""
"Your PHP MySQL library version %s differs from your MySQL server version %s. "
"This may cause unpredictable behavior."
msgstr ""
"Din PHP MySQL-biblioteks version %s afviger fra din MySQL server version %s. "
"Dette kan forårsage uforudsigelige resultater."

#: main.php:341
#, php-format
msgid ""
"Server running with Suhosin. Please refer to %sdocumentation%s for possible "
"issues."
msgstr ""

#: navigation.php:183 server_databases.php:281 server_synchronize.php:1202
msgid "No databases"
msgstr "Ingen databaser"

#: navigation.php:273
msgid "Filter"
msgstr ""

#: navigation.php:273
#, fuzzy
#| msgid "table name"
msgid "filter tables by name"
msgstr "tabelnavn"

#: navigation.php:306 navigation.php:307
#, fuzzy
#| msgid "Create table"
msgctxt "short form"
msgid "Create table"
msgstr "Opret tabel"

#: navigation.php:312 navigation.php:475
msgid "Please select a database"
msgstr "Vælg en database"

#: pmd_general.php:74
msgid "Show/Hide left menu"
msgstr "Vis/skjul venstre menu"

#: pmd_general.php:78
msgid "Save position"
msgstr "Gem position"

#: pmd_general.php:81 server_synchronize.php:424 server_synchronize.php:867
msgid "Create table"
msgstr "Opret tabel"

#: pmd_general.php:84 pmd_general.php:352
msgid "Create relation"
msgstr "Opret relation"

#: pmd_general.php:90
msgid "Reload"
msgstr "Genindlæs"

#: pmd_general.php:93
msgid "Help"
msgstr "Hjælp"

#: pmd_general.php:97
msgid "Angular links"
msgstr "Angulære links"

#: pmd_general.php:97
msgid "Direct links"
msgstr "Direkte links"

#: pmd_general.php:101
msgid "Snap to grid"
msgstr "Snap til gitter"

#: pmd_general.php:105
msgid "Small/Big All"
msgstr "Små/store alle"

#: pmd_general.php:109
msgid "Toggle small/big"
msgstr "Skift mellem små/store"

#: pmd_general.php:114 pmd_pdf.php:80
msgid "Import/Export coordinates for PDF schema"
msgstr "Importer/Eksporter koordinater for PDF-opstilling"

#: pmd_general.php:120
#, fuzzy
#| msgid "Submit Query"
msgid "Build Query"
msgstr "Send forespørgsel"

#: pmd_general.php:125
msgid "Move Menu"
msgstr "Flyt Menu"

#: pmd_general.php:137
msgid "Hide/Show all"
msgstr "Skjul/Vis alle"

#: pmd_general.php:141
msgid "Hide/Show Tables with no relation"
msgstr "Skjul/Vis tabeller uden relation"

#: pmd_general.php:181
msgid "Number of tables"
msgstr "Antal tabeller"

#: pmd_general.php:418
msgid "Delete relation"
msgstr "Slet relation"

#: pmd_general.php:460 pmd_general.php:519
#, fuzzy
#| msgid "Relation deleted"
msgid "Relation operator"
msgstr "Relation slettet"

#: pmd_general.php:470 pmd_general.php:529 pmd_general.php:652
#: pmd_general.php:769
#, fuzzy
#| msgid "Export"
msgid "Except"
msgstr "Eksport"

#: pmd_general.php:476 pmd_general.php:535 pmd_general.php:658
#: pmd_general.php:775
#, fuzzy
#| msgid "in query"
msgid "subquery"
msgstr "i forespørgsel"

#: pmd_general.php:480 pmd_general.php:576
#, fuzzy
#| msgid "Rename table to"
msgid "Rename to"
msgstr "Omdøb tabel til"

#: pmd_general.php:482 pmd_general.php:581
#, fuzzy
#| msgid "User name"
msgid "New name"
msgstr "Brugernavn"

#: pmd_general.php:485 pmd_general.php:700
#, fuzzy
#| msgid "Create"
msgid "Aggregate"
msgstr "Opret"

#: pmd_general.php:487 pmd_general.php:507 pmd_general.php:629
#: pmd_general.php:642 pmd_general.php:705 pmd_general.php:759
#: tbl_select.php:116
msgid "Operator"
msgstr "Operatør"

#: pmd_general.php:810
#, fuzzy
#| msgid "Table options"
msgid "Active options"
msgstr "Tabel-indstillinger"

#: pmd_help.php:22
msgid "To select relation, click :"
msgstr "For at vælge relation, klik :"

#: pmd_help.php:24
#, fuzzy
#| msgid ""
#| "The display field is shown in pink. To set/unset a field as the display "
#| "field, click the \"Choose field to display\" icon, then click on the "
#| "appropriate field name."
msgid ""
"The display column is shown in pink. To set/unset a column as the display "
"column, click the \"Choose column to display\" icon, then click on the "
"appropriate column name."
msgstr ""
"Visningsfeltet er vist som pink. For at sætte/fjerne et felt som "
"visningsfelt, klik på \"Vælg felt der skal vises\" ikonet, og klik derefter "
"på det pågældende feltnavn."

#: pmd_pdf.php:34
msgid "Page has been created"
msgstr ""

#: pmd_pdf.php:37
msgid "Page creation failed"
msgstr ""

#: pmd_pdf.php:89
#, fuzzy
#| msgid "pages"
msgid "Page"
msgstr "sider"

#: pmd_pdf.php:99
#, fuzzy
#| msgid "Import files"
msgid "Import from selected page"
msgstr "Importér filer"

#: pmd_pdf.php:100
#, fuzzy
#| msgid "Export/Import to scale"
msgid "Export to selected page"
msgstr "Eksporter/Importer til skala"

#: pmd_pdf.php:102
#, fuzzy
#| msgid "Create a new index"
msgid "Create a page and export to it"
msgstr "Lav et nyt indeks"

#: pmd_pdf.php:111
#, fuzzy
#| msgid "User name"
msgid "New page name: "
msgstr "Brugernavn"

#: pmd_pdf.php:114
msgid "Export/Import to scale"
msgstr "Eksporter/Importer til skala"

#: pmd_pdf.php:119
msgid "recommended"
msgstr "anbefalet"

#: pmd_relation_new.php:29
msgid "Error: relation already exists."
msgstr "Fejl: Relation findes allerede."

#: pmd_relation_new.php:61 pmd_relation_new.php:86
msgid "Error: Relation not added."
msgstr "Fejl: Relation ikke tilføjet."

#: pmd_relation_new.php:62
msgid "FOREIGN KEY relation added"
msgstr ""

#: pmd_relation_new.php:84
msgid "Internal relation added"
msgstr "Intern relation tilføjet"

#: pmd_relation_upd.php:55
msgid "Relation deleted"
msgstr "Relation slettet"

#: pmd_save_pos.php:44
msgid "Error saving coordinates for Designer."
msgstr "Fejl ved lagring af koordinater for Designer."

#: pmd_save_pos.php:52
msgid "Modifications have been saved"
msgstr "Rettelserne er gemt!"

#: prefs_forms.php:78
msgid "Cannot save settings, submitted form contains errors"
msgstr ""

#: prefs_manage.php:80
#, fuzzy
#| msgid "Could not load default configuration from: \"%1$s\""
msgid "Could not import configuration"
msgstr "Kunne ikke indlæse standardkonfiguration fra: \"%1$s\""

#: prefs_manage.php:112
msgid "Configuration contains incorrect data for some fields."
msgstr ""

#: prefs_manage.php:128
msgid "Do you want to import remaining settings?"
msgstr ""

#: prefs_manage.php:225 prefs_manage.php:251
msgid "Saved on: @DATE@"
msgstr ""

#: prefs_manage.php:239
#, fuzzy
#| msgid "Import files"
msgid "Import from file"
msgstr "Importér filer"

#: prefs_manage.php:245
msgid "Import from browser's storage"
msgstr ""

#: prefs_manage.php:248
msgid "Settings will be imported from your browser's local storage."
msgstr ""

#: prefs_manage.php:254
msgid "You have no saved settings!"
msgstr ""

#: prefs_manage.php:258 prefs_manage.php:312
msgid "This feature is not supported by your web browser"
msgstr ""

#: prefs_manage.php:263
msgid "Merge with current configuration"
msgstr ""

#: prefs_manage.php:277
#, php-format
msgid ""
"You can set more settings by modifying config.inc.php, eg. by using %sSetup "
"script%s."
msgstr ""

#: prefs_manage.php:302
msgid "Save to browser's storage"
msgstr ""

#: prefs_manage.php:306
msgid "Settings will be saved in your browser's local storage."
msgstr ""

#: prefs_manage.php:308
msgid "Existing settings will be overwritten!"
msgstr ""

#: prefs_manage.php:323
msgid "You can reset all your settings and restore them to default values."
msgstr ""

#: querywindow.php:69
msgid "Import files"
msgstr "Importér filer"

#: querywindow.php:80
msgid "All"
msgstr "Alle"

#: schema_edit.php:45 schema_edit.php:51 schema_edit.php:57 schema_edit.php:62
#, php-format
msgid "<b>%s</b> table not found or not set in %s"
msgstr "Tabel <b>%s</b> findes ikke eller er ikke sat i %s"

#: schema_export.php:45
#, fuzzy
#| msgid "The \"%s\" table doesn't exist!"
msgid "File doesn't exist"
msgstr "Tabellen \"%s\" findes ikke!"

#: server_binlog.php:87
msgid "Select binary log to view"
msgstr "Vælg binærlog til gennemsyn"

#: server_binlog.php:103 server_status.php:275
msgid "Files"
msgstr "Filer"

#: server_binlog.php:150 server_binlog.php:152 server_status.php:806
#: server_status.php:808
msgid "Truncate Shown Queries"
msgstr "Trunkér viste forespørgsler"

#: server_binlog.php:158 server_binlog.php:160 server_status.php:806
#: server_status.php:808
msgid "Show Full Queries"
msgstr "Vis fuldstændige forespørgsler"

#: server_binlog.php:180
msgid "Log name"
msgstr "Lognavn"

#: server_binlog.php:181
msgid "Position"
msgstr "Position"

#: server_binlog.php:184
msgid "Original position"
msgstr "Original position"

#: server_binlog.php:185
msgid "Information"
msgstr "Information"

#: server_collations.php:39
msgid "Character Sets and Collations"
msgstr "Tegnsæt og kollationer (Collations)"

#: server_databases.php:64
msgid "No databases selected."
msgstr "Ingen databaser valgt."

#: server_databases.php:75
#, php-format
msgid "%s databases have been dropped successfully."
msgstr "%s databaser er blevet droppet korrekt."

#: server_databases.php:100
msgid "Databases statistics"
msgstr "Databasestatistik"

#: server_databases.php:183 server_replication.php:179
#: server_replication.php:207
msgid "Master replication"
msgstr ""

#: server_databases.php:185 server_replication.php:246
msgid "Slave replication"
msgstr ""

#: server_databases.php:272 server_databases.php:273
msgid "Enable Statistics"
msgstr "Slå Statistikker til"

#: server_databases.php:275
msgid ""
"Note: Enabling the database statistics here might cause heavy traffic "
"between the web server and the MySQL server."
msgstr ""
"Bemærk: Aktivering af databasestatistikkerne hér kan forårsage tung trafik "
"mellem webserveren og MySQL-serveren."

#: server_engines.php:47
msgid "Storage Engines"
msgstr "Datalagre"

#: server_export.php:20
msgid "View dump (schema) of databases"
msgstr "Vis dump (skema) for databaser"

#: server_privileges.php:32 server_privileges.php:276
msgid "Includes all privileges except GRANT."
msgstr "Inkluderer alle privilegier pånær GRANT."

#: server_privileges.php:33 server_privileges.php:202
#: server_privileges.php:529
msgid "Allows altering the structure of existing tables."
msgstr "Tillader ændring af strukturen på eksisterende tabeller."

#: server_privileges.php:34 server_privileges.php:218
#: server_privileges.php:535
msgid "Allows altering and dropping stored routines."
msgstr "Tillader ændring og sletning af gemte rutiner."

#: server_privileges.php:35 server_privileges.php:194
#: server_privileges.php:528
msgid "Allows creating new databases and tables."
msgstr "Tillader oprettelse af nye databaser og tabeller."

#: server_privileges.php:36 server_privileges.php:217
#: server_privileges.php:534
msgid "Allows creating stored routines."
msgstr "Tillader oprettelse af gemte rutiner."

#: server_privileges.php:37 server_privileges.php:528
msgid "Allows creating new tables."
msgstr "Tillader oprettelse af nye tabeller."

#: server_privileges.php:38 server_privileges.php:205
#: server_privileges.php:532
msgid "Allows creating temporary tables."
msgstr "Tillader oprettelse af midlertidige tabeller."

#: server_privileges.php:39 server_privileges.php:219
#: server_privileges.php:568
msgid "Allows creating, dropping and renaming user accounts."
msgstr "Tillader oprettelse, sletning og omdøbning af brugerkonti."

#: server_privileges.php:40 server_privileges.php:209
#: server_privileges.php:213 server_privileges.php:540
#: server_privileges.php:544
msgid "Allows creating new views."
msgstr "Tillader oprettelse af nye Allows creating new views."

#: server_privileges.php:41 server_privileges.php:193
#: server_privileges.php:520
msgid "Allows deleting data."
msgstr "Tillader sletning af data."

#: server_privileges.php:42 server_privileges.php:195
#: server_privileges.php:531
msgid "Allows dropping databases and tables."
msgstr "Tillader at droppe databaser og tabeller."

#: server_privileges.php:43 server_privileges.php:531
msgid "Allows dropping tables."
msgstr "Tillader at droppe tabeller."

#: server_privileges.php:44 server_privileges.php:210
#: server_privileges.php:548
msgid "Allows to set up events for the event scheduler"
msgstr ""

#: server_privileges.php:45 server_privileges.php:220
#: server_privileges.php:536
msgid "Allows executing stored routines."
msgstr "Tillader udførelse af gemte rutiner."

#: server_privileges.php:46 server_privileges.php:199
#: server_privileges.php:523
msgid "Allows importing data from and exporting data into files."
msgstr "Tillader import af data fra og eksport af data til filer."

#: server_privileges.php:47 server_privileges.php:554
msgid ""
"Allows adding users and privileges without reloading the privilege tables."
msgstr ""
"Tillader oprettelse af brugere og privilegier uden at genindlæse privilegie-"
"tabellerne."

#: server_privileges.php:48 server_privileges.php:201
#: server_privileges.php:530
msgid "Allows creating and dropping indexes."
msgstr "Tillader at skabe og droppe indeks."

#: server_privileges.php:49 server_privileges.php:191
#: server_privileges.php:454 server_privileges.php:518
msgid "Allows inserting and replacing data."
msgstr "Tillader indsættelse og erstatning af data."

#: server_privileges.php:50 server_privileges.php:206
#: server_privileges.php:563
msgid "Allows locking tables for the current thread."
msgstr "Tillader låsning af tabeller for nuværende tråd."

#: server_privileges.php:51 server_privileges.php:628
#: server_privileges.php:630
msgid "Limits the number of new connections the user may open per hour."
msgstr "Begrænser antallet af nye forbindelser brugeren må åbne pr. time."

#: server_privileges.php:52 server_privileges.php:616
#: server_privileges.php:618
msgid "Limits the number of queries the user may send to the server per hour."
msgstr ""
"Begrænser antallet af forespørgsler brugeren må sende til serveren pr. time."

#: server_privileges.php:53 server_privileges.php:622
#: server_privileges.php:624
msgid ""
"Limits the number of commands that change any table or database the user may "
"execute per hour."
msgstr ""
"Begrænser antallet af kommandoer som ændrer enhver tabel eller database "
"brugeren må udføre pr. time."

#: server_privileges.php:54 server_privileges.php:634
#: server_privileges.php:636
msgid "Limits the number of simultaneous connections the user may have."
msgstr "Begrænser antallet af samtidige forbindelser brugere må have."

#: server_privileges.php:55 server_privileges.php:198
#: server_privileges.php:558
msgid "Allows viewing processes of all users"
msgstr ""

#: server_privileges.php:56 server_privileges.php:200
#: server_privileges.php:460 server_privileges.php:564
msgid "Has no effect in this MySQL version."
msgstr "Har ingen effekt i denne MySQL version."

#: server_privileges.php:57 server_privileges.php:196
#: server_privileges.php:559
msgid "Allows reloading server settings and flushing the server's caches."
msgstr "Tillader genindlæsning af serverindstillinger og tømning af caches."

#: server_privileges.php:58 server_privileges.php:208
#: server_privileges.php:566
msgid "Allows the user to ask where the slaves / masters are."
msgstr "Giver brugeren rettigheder til at spørge hvor Slaves / Masters er."

#: server_privileges.php:59 server_privileges.php:207
#: server_privileges.php:567
msgid "Needed for the replication slaves."
msgstr "Nødvendigt for replikationsslaverne."

#: server_privileges.php:60 server_privileges.php:190
#: server_privileges.php:451 server_privileges.php:517
msgid "Allows reading data."
msgstr "Tillader læsning af data."

#: server_privileges.php:61 server_privileges.php:203
#: server_privileges.php:561
msgid "Gives access to the complete list of databases."
msgstr "Giver adgang til den fuldstændige liste over databaser."

#: server_privileges.php:62 server_privileges.php:214
#: server_privileges.php:216 server_privileges.php:533
msgid "Allows performing SHOW CREATE VIEW queries."
msgstr "Tillader udførelse af SHOW CREATE VIEW forespørgsler."

#: server_privileges.php:63 server_privileges.php:197
#: server_privileges.php:560
msgid "Allows shutting down the server."
msgstr "Tillader nedlukning af serveren."

#: server_privileges.php:64 server_privileges.php:204
#: server_privileges.php:557
msgid ""
"Allows connecting, even if maximum number of connections is reached; "
"required for most administrative operations like setting global variables or "
"killing threads of other users."
msgstr ""
"Tillader forbindelse, selv hvis maksimalt antal forbindelser er nået; "
"Nødvendigt for de fleste administrative operationer som indstilling af "
"globale variabler eller for at dræbe andre brugeres tråde."

#: server_privileges.php:65 server_privileges.php:211
#: server_privileges.php:549
msgid "Allows creating and dropping triggers"
msgstr ""

#: server_privileges.php:66 server_privileges.php:192
#: server_privileges.php:457 server_privileges.php:519
msgid "Allows changing data."
msgstr "Tillader ændring af data."

#: server_privileges.php:67 server_privileges.php:270
msgid "No privileges."
msgstr "Ingen privilegier."

#: server_privileges.php:312 server_privileges.php:313
#, fuzzy
#| msgid "None"
msgctxt "None privileges"
msgid "None"
msgstr "Ingen"

#: server_privileges.php:443 server_privileges.php:580
#: server_privileges.php:1798 server_privileges.php:1804
msgid "Table-specific privileges"
msgstr "Tabel-specifikke privilegier"

#: server_privileges.php:444 server_privileges.php:588
#: server_privileges.php:1610
msgid " Note: MySQL privilege names are expressed in English "
msgstr " NB: Navne på MySQL privilegier er på engelsk "

#: server_privileges.php:513
msgid "Administration"
msgstr "Administration"

#: server_privileges.php:577 server_privileges.php:1609
msgid "Global privileges"
msgstr "Globale privilegier"

#: server_privileges.php:579 server_privileges.php:1798
msgid "Database-specific privileges"
msgstr "Database-specifikke privilegier"

#: server_privileges.php:612
msgid "Resource limits"
msgstr "Ressourcebegrænsninger"

#: server_privileges.php:613
msgid "Note: Setting these options to 0 (zero) removes the limit."
msgstr ""
"Bemærk: Indstilling af disse værdier til 0 (nul) fjerner begrænsningen."

#: server_privileges.php:690
msgid "Login Information"
msgstr "Login-information"

#: server_privileges.php:784
msgid "Do not change the password"
msgstr "Kodeord må ikke ændres"

#: server_privileges.php:817 server_privileges.php:2286
#, fuzzy
#| msgid "No user(s) found."
msgid "No user found."
msgstr "Ingen bruger(e) fundet."

#: server_privileges.php:861
#, php-format
msgid "The user %s already exists!"
msgstr "Brugeren %s findes i forvejen!"

#: server_privileges.php:945
msgid "You have added a new user."
msgstr "Du har tilføjet en ny bruger."

#: server_privileges.php:1176
#, php-format
msgid "You have updated the privileges for %s."
msgstr "Du har opdateret privilegierne for %s."

#: server_privileges.php:1200
#, php-format
msgid "You have revoked the privileges for %s"
msgstr "Du har tilbagekaldt privilegierne for %s"

#: server_privileges.php:1236
#, php-format
msgid "The password for %s was changed successfully."
msgstr "Kodeordet for %s blev korrekt udskiftet."

#: server_privileges.php:1256
#, php-format
msgid "Deleting %s"
msgstr "Sletter %s"

#: server_privileges.php:1270
msgid "No users selected for deleting!"
msgstr "Ingen brugere valgt til sletning!"

#: server_privileges.php:1273
msgid "Reloading the privileges"
msgstr "Genindlæs privilegierne"

#: server_privileges.php:1291
msgid "The selected users have been deleted successfully."
msgstr "De valgte brugere er blevet korrekt slettet."

#: server_privileges.php:1326
msgid "The privileges were reloaded successfully."
msgstr "Privilegierne blev korrekt genindlæst."

#: server_privileges.php:1337 server_privileges.php:1729
msgid "Edit Privileges"
msgstr "Ret privilegier"

#: server_privileges.php:1346
msgid "Revoke"
msgstr "Tilbagekald"

#: server_privileges.php:1373 server_privileges.php:1630
#: server_privileges.php:2243
msgid "Any"
msgstr "Enhver"

#: server_privileges.php:1470
msgid "User overview"
msgstr "Brugeroversigt"

#: server_privileges.php:1611 server_privileges.php:1803
#: server_privileges.php:2153
msgid "Grant"
msgstr "Tildel"

#: server_privileges.php:1684
msgid "Remove selected users"
msgstr "Fjern valgte brugere"

#: server_privileges.php:1687
msgid "Revoke all active privileges from the users and delete them afterwards."
msgstr ""
"Tilbagekald alle aktive privilegier fra brugerne og slet dem efterfølgende."

#: server_privileges.php:1688 server_privileges.php:1689
#: server_privileges.php:1690
msgid "Drop the databases that have the same names as the users."
msgstr "Drop databaser der har samme navne som brugernes."

#: server_privileges.php:1711
#, php-format
msgid ""
"Note: phpMyAdmin gets the users' privileges directly from MySQL's privilege "
"tables. The content of these tables may differ from the privileges the "
"server uses, if they have been changed manually. In this case, you should %"
"sreload the privileges%s before you continue."
msgstr ""
"Bemærk: phpMyAdmin henter brugernes privilegier direkte fra MySQLs "
"privilegietabeller. Indholdet af disse tabeller kan være forskelligt fra "
"privilegierne serveren i øjeblikket bruger hvis der er lavet manuelle "
"ændringer i den. Hvis dette er tilfældet, bør du %sgenindlæse privilegierne%"
"s før du fortsætter."

#: server_privileges.php:1764
msgid "The selected user was not found in the privilege table."
msgstr "Den valgte bruger blev ikke fundet i privilegietabellen."

#: server_privileges.php:1804
msgid "Column-specific privileges"
msgstr "Kolonne-specifikke privilegier"

#: server_privileges.php:2005
msgid "Add privileges on the following database"
msgstr "Tilføj privilegier på følgende database"

#: server_privileges.php:2023
msgid "Wildcards % and _ should be escaped with a \\ to use them literally"
msgstr ""

#: server_privileges.php:2026
msgid "Add privileges on the following table"
msgstr "Tilføj privileges på følgende tabel"

#: server_privileges.php:2083
msgid "Change Login Information / Copy User"
msgstr "Ret Login-information / Kopiér bruger"

#: server_privileges.php:2086
msgid "Create a new user with the same privileges and ..."
msgstr "Opret en bruger med samme privilegier og ..."

#: server_privileges.php:2088
msgid "... keep the old one."
msgstr "... behold den gamle."

#: server_privileges.php:2089
msgid " ... delete the old one from the user tables."
msgstr " ... slet den gamle fra brugertabellerne."

#: server_privileges.php:2090
msgid ""
" ... revoke all active privileges from the old one and delete it afterwards."
msgstr ""
" ... tilbagekald alle aktive privilegier fra den gamle og slet den "
"efterfølgende."

#: server_privileges.php:2091
msgid ""
" ... delete the old one from the user tables and reload the privileges "
"afterwards."
msgstr ""
" ... slet den gamle fra brugertabellerne og genindlæs privilegierne "
"efterfølgende."

#: server_privileges.php:2114
msgid "Database for user"
msgstr "Database for bruger"

#: server_privileges.php:2118
#, fuzzy
#| msgid "None"
msgctxt "Create none database for user"
msgid "None"
msgstr "Ingen"

#: server_privileges.php:2119
msgid "Create database with same name and grant all privileges"
msgstr "Opret database med samme navn og tildel alle privilegier"

#: server_privileges.php:2120
msgid "Grant all privileges on wildcard name (username\\_%)"
msgstr "Tildel alle privilegier til jokertegn-navn (brugernavn_%)"

#: server_privileges.php:2123
#, php-format
msgid "Grant all privileges on database &quot;%s&quot;"
msgstr ""

#: server_privileges.php:2146
#, php-format
msgid "Users having access to &quot;%s&quot;"
msgstr "Brugere med adgang til &quot;%s&quot;"

#: server_privileges.php:2254
msgid "global"
msgstr "global"

#: server_privileges.php:2256
msgid "database-specific"
msgstr "database-specifik"

#: server_privileges.php:2258
msgid "wildcard"
msgstr "jokertegn"

#: server_privileges.php:2295
#, fuzzy
#| msgid "View %s has been dropped"
msgid "User has been added."
msgstr "Visning %s er blevet droppet"

#: server_replication.php:49
msgid "Unknown error"
msgstr ""

#: server_replication.php:56
#, php-format
msgid "Unable to connect to master %s."
msgstr ""

#: server_replication.php:63
msgid ""
"Unable to read master log position. Possible privilege problem on master."
msgstr ""

#: server_replication.php:69
msgid "Unable to change master"
msgstr ""

#: server_replication.php:72
#, fuzzy, php-format
#| msgid "The privileges were reloaded successfully."
msgid "Master server changed successfully to %s"
msgstr "Privilegierne blev korrekt genindlæst."

#: server_replication.php:180
msgid "This server is configured as master in a replication process."
msgstr ""

#: server_replication.php:182 server_status.php:295
msgid "Show master status"
msgstr ""

#: server_replication.php:185
msgid "Show connected slaves"
msgstr ""

#: server_replication.php:208
#, php-format
msgid ""
"This server is not configured as master in a replication process. Would you "
"like to <a href=\"%s\">configure</a> it?"
msgstr ""

#: server_replication.php:215
msgid "Master configuration"
msgstr ""

#: server_replication.php:216
msgid ""
"This server is not configured as master server in a replication process. You "
"can choose from either replicating all databases and ignoring certain "
"(useful if you want to replicate majority of databases) or you can choose to "
"ignore all databases by default and allow only certain databases to be "
"replicated. Please select the mode:"
msgstr ""

#: server_replication.php:219
msgid "Replicate all databases; Ignore:"
msgstr ""

#: server_replication.php:220
msgid "Ignore all databases; Replicate:"
msgstr ""

#: server_replication.php:223
msgid "Please select databases:"
msgstr ""

#: server_replication.php:226
msgid ""
"Now, add the following lines at the end of [mysqld] section in your my.cnf "
"and please restart the MySQL server afterwards."
msgstr ""

#: server_replication.php:228
msgid ""
"Once you restarted MySQL server, please click on Go button. Afterwards, you "
"should see a message informing you, that this server <b>is</b> configured as "
"master"
msgstr ""

#: server_replication.php:291
msgid "Slave SQL Thread not running!"
msgstr ""

#: server_replication.php:294
msgid "Slave IO Thread not running!"
msgstr ""

#: server_replication.php:303
msgid ""
"Server is configured as slave in a replication process. Would you like to:"
msgstr ""

#: server_replication.php:306
msgid "See slave status table"
msgstr ""

#: server_replication.php:309
msgid "Synchronize databases with master"
msgstr ""

#: server_replication.php:320
msgid "Control slave:"
msgstr ""

#: server_replication.php:323
msgid "Full start"
msgstr ""

#: server_replication.php:323
msgid "Full stop"
msgstr ""

#: server_replication.php:324
msgid "Reset slave"
msgstr ""

#: server_replication.php:326
#, fuzzy
#| msgid "Structure only"
msgid "Start SQL Thread only"
msgstr "Kun strukturen"

#: server_replication.php:328
msgid "Stop SQL Thread only"
msgstr ""

#: server_replication.php:331
#, fuzzy
#| msgid "Structure only"
msgid "Start IO Thread only"
msgstr "Kun strukturen"

#: server_replication.php:333
msgid "Stop IO Thread only"
msgstr ""

#: server_replication.php:338
msgid "Error management:"
msgstr ""

#: server_replication.php:340
msgid "Skipping errors might lead into unsynchronized master and slave!"
msgstr ""

#: server_replication.php:342
msgid "Skip current error"
msgstr ""

#: server_replication.php:343
msgid "Skip next"
msgstr ""

#: server_replication.php:346
msgid "errors."
msgstr ""

#: server_replication.php:361
#, php-format
msgid ""
"This server is not configured as slave in a replication process. Would you "
"like to <a href=\"%s\">configure</a> it?"
msgstr ""

#: server_status.php:27
#, fuzzy
#| msgid "Refresh"
msgid "Refresh rate"
msgstr "Opdatér"

#: server_status.php:31
#, fuzzy, php-format
#| msgid "in use"
msgid "%d minute"
msgid_plural "%d minutes"
msgstr[0] "i brug"
msgstr[1] "i brug"

#: server_status.php:33
#, fuzzy, php-format
#| msgid "per second"
msgid "%d second"
msgid_plural "%d seconds"
msgstr[0] "pr. sekund"
msgstr[1] "pr. sekund"

#: server_status.php:134
#, php-format
msgid "Thread %s was successfully killed."
msgstr "Tråd %s blev stoppet."

#: server_status.php:136
#, php-format
msgid ""
"phpMyAdmin was unable to kill thread %s. It probably has already been closed."
msgstr ""
"phpMyAdmin kunne ikke dræbe tråden %s. Den er sandsynligvis allerede lukket."

#: server_status.php:263
msgid "Handler"
msgstr "Handler"

#: server_status.php:264
msgid "Query cache"
msgstr "Forespørgsel-mellemlager"

#: server_status.php:265
msgid "Threads"
msgstr "Tråde"

#: server_status.php:267
msgid "Temporary data"
msgstr "Midlertidige data"

#: server_status.php:268
msgid "Delayed inserts"
msgstr "Forsinkede inserts"

#: server_status.php:269
msgid "Key cache"
msgstr "Nøglemellemlager (key cache)"

#: server_status.php:270
msgid "Joins"
msgstr "Joins"

#: server_status.php:272
msgid "Sorting"
msgstr "Sortering"

#: server_status.php:274
msgid "Transaction coordinator"
msgstr "Transaktionskoordinator"

#: server_status.php:285
msgid "Flush (close) all tables"
msgstr "Flush (luk) alle tabeller"

#: server_status.php:287
msgid "Show open tables"
msgstr "Vis åbne tabeller"

#: server_status.php:292
msgid "Show slave hosts"
msgstr "Vis slaveværter"

#: server_status.php:298
msgid "Show slave status"
msgstr "Vis slavestatus"

#: server_status.php:303
msgid "Flush query cache"
msgstr "Flush forespørgsel-mellemlager (query cache)"

#: server_status.php:396
msgid "Runtime Information"
msgstr "Runtime-information"

#: server_status.php:401
#, fuzzy
#| msgid "Server Choice"
msgid "Server traffic"
msgstr "Server valg"

#: server_status.php:403
msgid "All status variables"
msgstr ""

#: server_status.php:413 server_status.php:439
#, fuzzy
#| msgid "Refresh"
msgid "Refresh rate:"
msgstr "Opdatér"

#: server_status.php:462
#, fuzzy
#| msgid "Do not change the password"
msgid "Containing the word:"
msgstr "Kodeord må ikke ændres"

#: server_status.php:467
#, fuzzy
#| msgid "Show open tables"
msgid "Show only alert values"
msgstr "Vis åbne tabeller"

#: server_status.php:471
msgid "Filter by category..."
msgstr ""

#: server_status.php:484
#, fuzzy
#| msgid "Relations"
msgid "Related links:"
msgstr "Relationer"

#: server_status.php:528 server_status.php:563 server_status.php:676
#: server_status.php:721
msgid "per hour"
msgstr "pr. time"

#: server_status.php:532
msgid "per minute"
msgstr "pr. minut"

#: server_status.php:537
msgid "per second"
msgstr "pr. sekund"

#: server_status.php:558
msgid "Query type"
msgstr "Forespørgselstype"

#. l10n: # = Amount of queries
#: server_status.php:561
msgid "#"
msgstr ""

#: server_status.php:625
#, php-format
msgid "Network traffic since startup: %s"
msgstr ""

#: server_status.php:633
#, php-format
msgid "This MySQL server has been running for %s. It started up on %s."
msgstr "Denne MySQL-server har kørt i %s. Den startede op den %s."

#: server_status.php:643
msgid ""
"This MySQL server works as <b>master</b> and <b>slave</b> in <b>replication</"
"b> process."
msgstr ""

#: server_status.php:645
msgid "This MySQL server works as <b>master</b> in <b>replication</b> process."
msgstr ""

#: server_status.php:647
msgid "This MySQL server works as <b>slave</b> in <b>replication</b> process."
msgstr ""

#: server_status.php:649
msgid ""
"For further information about replication status on the server, please visit "
"the <a href=\"#replication\">replication section</a>."
msgstr ""

#: server_status.php:659
msgid "Replication status"
msgstr ""

#: server_status.php:675
msgid "Traffic"
msgstr "Trafik"

#: server_status.php:675
msgid ""
"On a busy server, the byte counters may overrun, so those statistics as "
"reported by the MySQL server may be incorrect."
msgstr ""
"På en travl server er der risiko for at bytetællerne løber over, så disse "
"statistikker som rapporteret af MySQL-serveren kan være forkerte."

#: server_status.php:681
msgid "Received"
msgstr "Modtaget"

#: server_status.php:691
msgid "Sent"
msgstr "Sendt"

#: server_status.php:720
msgid "Connections"
msgstr "Forbindelser"

#: server_status.php:727
msgid "max. concurrent connections"
msgstr "maks. samtidige forbindelser"

#: server_status.php:734
msgid "Failed attempts"
msgstr "Mislykkede forsøg"

#: server_status.php:748
msgid "Aborted"
msgstr "Afbrudt"

#: server_status.php:795
msgid "ID"
msgstr "ID"

#: server_status.php:856
#, fuzzy
#| msgid "The number of fsync() writes done to the log file."
msgid "The number of failed attempts to connect to the MySQL server."
msgstr "Antallet af fsyncs skrivninger lavet til log filen."

#: server_status.php:857
msgid ""
"The number of transactions that used the temporary binary log cache but that "
"exceeded the value of binlog_cache_size and used a temporary file to store "
"statements from the transaction."
msgstr ""
"Antal transaktioner der brugte det midlertidige binære log mellemlager, men "
"overskred værdien for binlog_cache_size og brugte en midlertidig fil til at "
"gemme statements fra transaktionen."

#: server_status.php:858
msgid "The number of transactions that used the temporary binary log cache."
msgstr ""
"Antal transaktioner der brugte det midlertidige binære log mellemlager."

#: server_status.php:859
msgid ""
"The number of connection attempts (successful or not) to the MySQL server."
msgstr ""

#: server_status.php:860
msgid ""
"The number of temporary tables on disk created automatically by the server "
"while executing statements. If Created_tmp_disk_tables is big, you may want "
"to increase the tmp_table_size  value to cause temporary tables to be memory-"
"based instead of disk-based."
msgstr ""
"Antal midlertidige tabeller på disken oprettet automatisk af serveren under "
"udførelse af statements. Hvis Created_tmp_disk_tables er stor, skal du "
"overveje at forøge tmp_table_size værdien for at gøre midlertidige tabeller "
"hukommelses-baserede i stedet for disk-baserede."

#: server_status.php:861
msgid "How many temporary files mysqld has created."
msgstr "Hvor mange midlertidige filer mysqld har oprettet."

#: server_status.php:862
msgid ""
"The number of in-memory temporary tables created automatically by the server "
"while executing statements."
msgstr ""
"Antal i-hukommelsen midlertidige tabeller oprettet automatisk af serveren "
"under udførelse af statements."

#: server_status.php:863
msgid ""
"The number of rows written with INSERT DELAYED for which some error occurred "
"(probably duplicate key)."
msgstr ""
"Antal rækker skrevet med INSERT DELAYED (forsinket indsættelse) under hvilke "
"der opstod fejl (sandsynligvis dublerede nøgler)."

#: server_status.php:864
msgid ""
"The number of INSERT DELAYED handler threads in use. Every different table "
"on which one uses INSERT DELAYED gets its own thread."
msgstr ""
"Antallet af INSERT DELAYED handler-tråde i brug. Hver forskellig tabel "
"hvorpå en bruger INSERT DELAYED får sin egen tråd."

#: server_status.php:865
msgid "The number of INSERT DELAYED rows written."
msgstr "Antallet af INSERT DELAYED rækker skrevet."

#: server_status.php:866
msgid "The number of executed FLUSH statements."
msgstr "Antallet af udførte FLUSH statements."

#: server_status.php:867
msgid "The number of internal COMMIT statements."
msgstr "Antallet af interne COMMIT statements."

#: server_status.php:868
msgid "The number of times a row was deleted from a table."
msgstr "Antallet af gange en række blev slettet fra en tabel."

#: server_status.php:869
msgid ""
"The MySQL server can ask the NDB Cluster storage engine if it knows about a "
"table with a given name. This is called discovery. Handler_discover "
"indicates the number of time tables have been discovered."
msgstr ""
"MySQL serveren kan spørge en NDB Cluster storage engine om den kender til en "
"tabel med et givent navn. Dette kaldes opdagelse. Handler_discover indikerer "
"antallet af gange tabeller er blevet opdaget."

#: server_status.php:870
msgid ""
"The number of times the first entry was read from an index. If this is high, "
"it suggests that the server is doing a lot of full index scans; for example, "
"SELECT col1 FROM foo, assuming that col1 is indexed."
msgstr ""
"Antallet af gange første indlæg blev læst fra et indeks. Hvis denne er høj, "
"antyder det at serveren laver mange fulde indeks scans; for eksempel, SELECT "
"col1 FROM foo, antagende at col1 er indekseret."

#: server_status.php:871
msgid ""
"The number of requests to read a row based on a key. If this is high, it is "
"a good indication that your queries and tables are properly indexed."
msgstr ""
"Antallet af anmodninger om at læse en række baseret på en nøgle. Hvis denne "
"er høj, er det en god indikation af at dine forespørgsler og tabeller er "
"ordentligt indekserede."

#: server_status.php:872
msgid ""
"The number of requests to read the next row in key order. This is "
"incremented if you are querying an index column with a range constraint or "
"if you are doing an index scan."
msgstr ""
"Antallet af anmodninger om at læse næste række i nøgleorden. Denne forøges "
"hvis du forespørger på en indekskolonne med en range-begrænsning eller hvis "
"du udfører et indeks scan."

#: server_status.php:873
msgid ""
"The number of requests to read the previous row in key order. This read "
"method is mainly used to optimize ORDER BY ... DESC."
msgstr ""
"Antallet af anmodninger om at læse foregående række i nøgleorden. Denne "
"læsemetode bruges hovedsageligt til at optimere ORDER BY ... DESC."

#: server_status.php:874
msgid ""
"The number of requests to read a row based on a fixed position. This is high "
"if you are doing a lot of queries that require sorting of the result. You "
"probably have a lot of queries that require MySQL to scan whole tables or "
"you have joins that don't use keys properly."
msgstr ""
"Antallet af anmodninger om at læse en række baseret på en fast position. "
"Denne er høj hvis du laver mange forespørgsler der kræver sortering af "
"resultatet. Du har sandsynligvis mange forespørgsler der forlanger at MySQL "
"scanner hele tabeller eller du har joins der ikke bruger nøgler ordentligt."

#: server_status.php:875
msgid ""
"The number of requests to read the next row in the data file. This is high "
"if you are doing a lot of table scans. Generally this suggests that your "
"tables are not properly indexed or that your queries are not written to take "
"advantage of the indexes you have."
msgstr ""
"Antallet af anmodninger om læsning af næste række i datafilen. Denne er høj "
"hvis du laver mange tabelscanninger. Generelt antyder dette at dine tabeller "
"enten ikke er ordentligt indekserede eller at dine forespørgsler ikke er "
"skrevet til at drage fordel af de indeks du har."

#: server_status.php:876
msgid "The number of internal ROLLBACK statements."
msgstr "Antallet af interne ROLLBACK statements."

#: server_status.php:877
msgid "The number of requests to update a row in a table."
msgstr "Antallet af anmodninger om at opdatere en række i en tabel."

#: server_status.php:878
msgid "The number of requests to insert a row in a table."
msgstr "Antallet af anmodninger om at indsætte en række i en tabel."

#: server_status.php:879
msgid "The number of pages containing data (dirty or clean)."
msgstr "Antallet af sider der indeholder data (beskidte eller rene)."

#: server_status.php:880
msgid "The number of pages currently dirty."
msgstr "Antallet af såkaldt beskidte sider."

#: server_status.php:881
msgid "The number of buffer pool pages that have been requested to be flushed."
msgstr "Antallet af buffer pool sider der er anmodet om at skulle flushes."

#: server_status.php:882
msgid "The number of free pages."
msgstr "Antallet af frie sider."

#: server_status.php:883
msgid ""
"The number of latched pages in InnoDB buffer pool. These are pages currently "
"being read or written or that can't be flushed or removed for some other "
"reason."
msgstr ""
"Antallet af eksklusivt låste (latched) sider i InnoDB buffer pool. Dette er "
"sider der i øjeblikket læses eller skrives eller som ikke kan flushes eller "
"fjernes af andre årsager."

#: server_status.php:884
msgid ""
"The number of pages busy because they have been allocated for administrative "
"overhead such as row locks or the adaptive hash index. This value can also "
"be calculated as Innodb_buffer_pool_pages_total - "
"Innodb_buffer_pool_pages_free - Innodb_buffer_pool_pages_data."
msgstr ""
"Antallet af travle sider fordi de er blevet allokeret til administrativ "
"overhead så som rækkelåse eller det adaptive hash indeks. Denne værdi kan "
"også beregnes som  Innodb_buffer_pool_pages_total - "
"Innodb_buffer_pool_pages_free - Innodb_buffer_pool_pages_data."

#: server_status.php:885
msgid "Total size of buffer pool, in pages."
msgstr "Total størrelse på buffer pool, i sider."

#: server_status.php:886
msgid ""
"The number of \"random\" read-aheads InnoDB initiated. This happens when a "
"query is to scan a large portion of a table but in random order."
msgstr ""
"Antallet af \"tilfældige\" read-aheads InnoDB initierede. Dette sker når en "
"forespørgsel skal scanne en større del af en tabel men i tilfældig "
"rækkefølge."

#: server_status.php:887
msgid ""
"The number of sequential read-aheads InnoDB initiated. This happens when "
"InnoDB does a sequential full table scan."
msgstr ""
"Antallet af sekventielle read-aheads InnoDB initierede. Dette sker når "
"InnoDB laver en sekventiel fuld tabelscanning."

#: server_status.php:888
msgid "The number of logical read requests InnoDB has done."
msgstr "Antallet af logiske read anmodninger InnoDB har lavet."

#: server_status.php:889
msgid ""
"The number of logical reads that InnoDB could not satisfy from buffer pool "
"and had to do a single-page read."
msgstr ""
"Antallet af logiske reads som InnoDB ikke kunne tilfredsstille fra buffer "
"pool og måtte lave en enkelt-side read."

#: server_status.php:890
msgid ""
"Normally, writes to the InnoDB buffer pool happen in the background. "
"However, if it's necessary to read or create a page and no clean pages are "
"available, it's necessary to wait for pages to be flushed first. This "
"counter counts instances of these waits. If the buffer pool size was set "
"properly, this value should be small."
msgstr ""
"Normalt sker skrivninger til InnoDB buffer poolen i baggrunden. Men, hvis "
"der er brug for at læse eller oprette en side og der ikke er nogen rene "
"sider tilgængelige, er det nødvendigt at vente på at der bliver flushet "
"sider først. Denne tæller tæller hvor mange gange det er sket. Hvis buffer "
"pool størrelsen er sat ordentligt, skulle denne værdi være lille."

#: server_status.php:891
msgid "The number writes done to the InnoDB buffer pool."
msgstr "Antallet af skrivninger til InnoDB buffer poolen."

#: server_status.php:892
msgid "The number of fsync() operations so far."
msgstr "Antallet af fsync() operationer indtil nu."

#: server_status.php:893
msgid "The current number of pending fsync() operations."
msgstr "Nuværende antal ventende fsync() operationer."

#: server_status.php:894
msgid "The current number of pending reads."
msgstr "Nuværende antal af ventende reads."

#: server_status.php:895
msgid "The current number of pending writes."
msgstr "Nuværende antal af ventende writes."

#: server_status.php:896
msgid "The amount of data read so far, in bytes."
msgstr "Mængden af data læst indtil nu, i bytes."

#: server_status.php:897
msgid "The total number of data reads."
msgstr "Det totale antal af data reads."

#: server_status.php:898
msgid "The total number of data writes."
msgstr "Det totale antal af data writes."

#: server_status.php:899
msgid "The amount of data written so far, in bytes."
msgstr "Mængden af data skrevet indtil nu, i bytes."

#: server_status.php:900
msgid "The number of pages that have been written for doublewrite operations."
msgstr ""
"Antallet af doublewrite skrivninger der er udført og antallet af sider der "
"er blevet skrevet til dette formål."

#: server_status.php:901
msgid "The number of doublewrite operations that have been performed."
msgstr ""
"Antallet af doublewrite skrivninger der er udført og antallet af sider der "
"er blevet skrevet til dette formål."

#: server_status.php:902
msgid ""
"The number of waits we had because log buffer was too small and we had to "
"wait for it to be flushed before continuing."
msgstr ""
"Antallet af waits vi har haft fordi log buffer var for lille og vi skulle "
"vente på at den blev flushed før vi kunne fortsætte."

#: server_status.php:903
msgid "The number of log write requests."
msgstr "Antallet af log write anmodninger."

#: server_status.php:904
msgid "The number of physical writes to the log file."
msgstr "Antallet af fysiske skrivninger til log filen."

#: server_status.php:905
msgid "The number of fsync() writes done to the log file."
msgstr "Antallet af fsyncs skrivninger lavet til log filen."

#: server_status.php:906
msgid "The number of pending log file fsyncs."
msgstr "Antallet af ventende log fil fsyncs."

#: server_status.php:907
msgid "Pending log file writes."
msgstr "Ventende log fil skrivninger."

#: server_status.php:908
msgid "The number of bytes written to the log file."
msgstr "Antallet af bytes skrevet til log filen."

#: server_status.php:909
msgid "The number of pages created."
msgstr "Antallet af sider oprettet."

#: server_status.php:910
msgid ""
"The compiled-in InnoDB page size (default 16KB). Many values are counted in "
"pages; the page size allows them to be easily converted to bytes."
msgstr ""
"Den indkompilerede InnoDB sidestørrelse (standard 16KB). Mange værdier "
"tælles i sider; sidestørrelsen gør at man let kan omregne dem til bytes."

#: server_status.php:911
msgid "The number of pages read."
msgstr "Antallet af sider læst."

#: server_status.php:912
msgid "The number of pages written."
msgstr "Antallet af sider skrevet."

#: server_status.php:913
msgid "The number of row locks currently being waited for."
msgstr "Antallet af rækkelåse der ventes på i øjeblikket."

#: server_status.php:914
msgid "The average time to acquire a row lock, in milliseconds."
msgstr "Gennemsnitstiden for at få en rækkelås, i millisekunder."

#: server_status.php:915
msgid "The total time spent in acquiring row locks, in milliseconds."
msgstr "Total tid brugt på at hente rækkelåse, i millisekunder."

#: server_status.php:916
msgid "The maximum time to acquire a row lock, in milliseconds."
msgstr "Maksimale tid for at hente en rækkelås, i millisekunder."

#: server_status.php:917
msgid "The number of times a row lock had to be waited for."
msgstr "Antallet af gange der skulle ventes på en rækkelås."

#: server_status.php:918
msgid "The number of rows deleted from InnoDB tables."
msgstr "Antallet af rækker slettet fra InnoDB tabeller."

#: server_status.php:919
msgid "The number of rows inserted in InnoDB tables."
msgstr "Antallet af rækker indsat i InnoDB tabeller."

#: server_status.php:920
msgid "The number of rows read from InnoDB tables."
msgstr "Antallet af rækker læst fra InnoDB tables."

#: server_status.php:921
msgid "The number of rows updated in InnoDB tables."
msgstr "Antallet af rækker opdateret i InnoDB tabeller."

#: server_status.php:922
msgid ""
"The number of key blocks in the key cache that have changed but haven't yet "
"been flushed to disk. It used to be known as Not_flushed_key_blocks."
msgstr ""
"Antallet af nøgleblokeringer i nøglemellemlageret der har ændret sig men "
"endnu ikke er blevet flushet til disk. Det hed tidligere "
"Not_flushed_key_blocks."

#: server_status.php:923
msgid ""
"The number of unused blocks in the key cache. You can use this value to "
"determine how much of the key cache is in use."
msgstr ""
"Antallet af ubrugte blokke i nøglemellemlageret. Du kan bruge denne værdi "
"til at fastslå hvor meget af nøglemellemlagere der er i brug."

#: server_status.php:924
msgid ""
"The number of used blocks in the key cache. This value is a high-water mark "
"that indicates the maximum number of blocks that have ever been in use at "
"one time."
msgstr ""
"Antallet af brugte blokke i nøglemellemlageret. Denne værdi er et højvande-"
"mærke der indikerer det maksimale antal blokke der på noget tidspunkt har "
"været i brug på en gang."

#: server_status.php:925
msgid "The number of requests to read a key block from the cache."
msgstr "Antallet af anmodninger om at læse en nøgleblok fra mellemlageret."

#: server_status.php:926
msgid ""
"The number of physical reads of a key block from disk. If Key_reads is big, "
"then your key_buffer_size value is probably too small. The cache miss rate "
"can be calculated as Key_reads/Key_read_requests."
msgstr ""
"Antallet af fysiske læsninger af en nøgleblok fra disk. Hvis Key_reads er "
"stor, er din key_buffer_size værdi sandsynligvis for lille. Mellemlager miss "
"raten kan beregnes som  Key_reads/Key_read_requests."

#: server_status.php:927
msgid "The number of requests to write a key block to the cache."
msgstr "Antallet af anmodninger om at skrive en nøgleblok til mellemlageret."

#: server_status.php:928
msgid "The number of physical writes of a key block to disk."
msgstr "Antallet af fysiske skrivninger af en nøgleblok til disk."

#: server_status.php:929
msgid ""
"The total cost of the last compiled query as computed by the query "
"optimizer. Useful for comparing the cost of different query plans for the "
"same query. The default value of 0 means that no query has been compiled yet."
msgstr ""
"Totale omkostninger for den seneste kompilerede forespørgsel som beregnet af "
"forespørgsels-optimeringsrutinen. Brugbart til at sammenligne omkostninger "
"på forskellige forespørgselsplaner for den samme forespørgsel. En "
"standardværdi på 0 betyder at der ikke er kompileret nogen forespørgsler "
"endnu."

#: server_status.php:930
msgid ""
"The maximum number of connections that have been in use simultaneously since "
"the server started."
msgstr ""

#: server_status.php:931
msgid "The number of rows waiting to be written in INSERT DELAYED queues."
msgstr ""
"Antallet af rækker der venter på at blive skrevet i INSERT DELAYED køer."

#: server_status.php:932
msgid ""
"The number of tables that have been opened. If opened tables is big, your "
"table cache value is probably too small."
msgstr ""
"Antallet af tabeller der er blevet åbnet. Hvis åbnede tabeller er stor, er "
"dit tabelmellemlager sandsynligvis for lille."

#: server_status.php:933
msgid "The number of files that are open."
msgstr "Antallet af filer der er åbne."

#: server_status.php:934
msgid "The number of streams that are open (used mainly for logging)."
msgstr "Antallet af streams der er åbne (bruges hovedsageligt til logning)."

#: server_status.php:935
msgid "The number of tables that are open."
msgstr "Antallet af tabeller der er åbne."

#: server_status.php:936
msgid ""
"The number of free memory blocks in query cache. High numbers can indicate "
"fragmentation issues, which may be solved by issuing a FLUSH QUERY CACHE "
"statement."
msgstr ""

#: server_status.php:937
msgid "The amount of free memory for query cache."
msgstr "Mængden af fri hukommelse til forespørgselsmellemlageret."

#: server_status.php:938
msgid "The number of cache hits."
msgstr "Antallet af mellemlager hits."

#: server_status.php:939
msgid "The number of queries added to the cache."
msgstr "Antallet af forespørgsler tilføjet til mellemlageret."

#: server_status.php:940
msgid ""
"The number of queries that have been removed from the cache to free up "
"memory for caching new queries. This information can help you tune the query "
"cache size. The query cache uses a least recently used (LRU) strategy to "
"decide which queries to remove from the cache."
msgstr ""
"Antallet af forespørgsler der er blevet fjernet fra mellemlageret for at "
"rydde hukommelse til mellemlagring af nye forespørgsler. Denne information "
"kan hjælpe dig med at tune forespørgselsmellemlagerets størrelse. "
"Forespørgselsmellemlageret bruger en mindst nyligt brugt (LRU) strategi til "
"at afgøre hvilke forespørgsler der skal fjernes fra mellemlageret."

#: server_status.php:941
msgid ""
"The number of non-cached queries (not cachable, or not cached due to the "
"query_cache_type setting)."
msgstr ""
"Antallet af ikke-mellemlagrede forespørgsler (ikke mulige at mellemlagre "
"eller ikke mellemlagret grundet query_cache_type indstillingen)."

#: server_status.php:942
msgid "The number of queries registered in the cache."
msgstr "Antallet af forespørgsler registreret i mellemlageret."

#: server_status.php:943
msgid "The total number of blocks in the query cache."
msgstr "Totalt antal blokke i forespørgsels-mellemlageret."

#: server_status.php:944
msgid "The status of failsafe replication (not yet implemented)."
msgstr "Status på failsafe replikering (endnu ikke implementeret)."

#: server_status.php:945
msgid ""
"The number of joins that do not use indexes. If this value is not 0, you "
"should carefully check the indexes of your tables."
msgstr ""
"Antallet af joins der ikke bruger indeks. Hvis denne værdi ikke er 0, bør du "
"nøje tjekke indeksene på dine tabeller."

#: server_status.php:946
msgid "The number of joins that used a range search on a reference table."
msgstr "Antallet af joins der brugte en range søgning på en reference tabel."

#: server_status.php:947
msgid ""
"The number of joins without keys that check for key usage after each row. "
"(If this is not 0, you should carefully check the indexes of your tables.)"
msgstr ""
"Antallet af joins uden nøgler der tjekker for nøglebrug efter hver række. "
"(Hvis denne ikke er 0, bør du nøje tjekke indeks på dine tabeller.)"

#: server_status.php:948
msgid ""
"The number of joins that used ranges on the first table. (It's normally not "
"critical even if this is big.)"
msgstr ""
"Antallet af joins der brugte ranges på den første tabel. (Normalt ikke "
"kritisk selvom tallet er stort.)"

#: server_status.php:949
msgid "The number of joins that did a full scan of the first table."
msgstr "Antallet af joins som lavede en fuld scan af den første tabel."

#: server_status.php:950
msgid "The number of temporary tables currently open by the slave SQL thread."
msgstr "Antallet af midlertidige tabeller i øjeblikket åbne af SQL tråden."

#: server_status.php:951
msgid ""
"Total (since startup) number of times the replication slave SQL thread has "
"retried transactions."
msgstr ""
"Totalt (siden opstart) antal gange replikeringsslave SQL tråden har gen-"
"forsøgt transaktioner."

#: server_status.php:952
msgid "This is ON if this server is a slave that is connected to a master."
msgstr ""
"Dette er TIL hvis denne server er en slave der er forbundet til en master."

#: server_status.php:953
msgid ""
"The number of threads that have taken more than slow_launch_time seconds to "
"create."
msgstr ""
"Antallet af tråde der har taget mere end slow_launch_time sekunder at "
"oprette."

#: server_status.php:954
msgid ""
"The number of queries that have taken more than long_query_time seconds."
msgstr ""
"Antallet af forespørgsler der har taget mere end long_query_time sekunder."

#: server_status.php:955
msgid ""
"The number of merge passes the sort algorithm has had to do. If this value "
"is large, you should consider increasing the value of the sort_buffer_size "
"system variable."
msgstr ""
"Antallet af sammenlægningskørsler sorteringsalgoritmen skulle lave. Hvis "
"denne værdi er høj, bør du overveje at forøge værdien af  sort_buffer_size "
"systemvariablen."

#: server_status.php:956
msgid "The number of sorts that were done with ranges."
msgstr "Antallet af sorteringer lavet med ranges."

#: server_status.php:957
msgid "The number of sorted rows."
msgstr "Antallet af sorterede rækker."

#: server_status.php:958
msgid "The number of sorts that were done by scanning the table."
msgstr "Antallet af sorteringer udført ved scanning af tabellen."

#: server_status.php:959
msgid "The number of times that a table lock was acquired immediately."
msgstr "Antallet af gange en tabellås blev givet øjeblikkeligt."

#: server_status.php:960
msgid ""
"The number of times that a table lock could not be acquired immediately and "
"a wait was needed. If this is high, and you have performance problems, you "
"should first optimize your queries, and then either split your table or "
"tables or use replication."
msgstr ""
"Antallet af gange en tabellås ikke kunne fås øjeblikkeligt og en wait var "
"nødvendig. Hvis denne er høj, og du har ydelsesproblemer, bør du først "
"optimere dine forespørgsler, og derefter enten opdele din tabel eller "
"tabeller, eller bruge replikering."

#: server_status.php:961
msgid ""
"The number of threads in the thread cache. The cache hit rate can be "
"calculated as Threads_created/Connections. If this value is red you should "
"raise your thread_cache_size."
msgstr ""
"Antallet af tråde i tråd-mellemlageret. Mellemlager-hitraten kan udregnes "
"som Threads_created/Forbindelser. Hvis denne værdi er rød bør du forøge din "
"thread_cache_size."

#: server_status.php:962
msgid "The number of currently open connections."
msgstr "Antallet af i øjeblikket åbne forbindelser."

#: server_status.php:963
msgid ""
"The number of threads created to handle connections. If Threads_created is "
"big, you may want to increase the thread_cache_size value. (Normally this "
"doesn't give a notable performance improvement if you have a good thread "
"implementation.)"
msgstr ""
"Antallet af tråde oprettet til at håndtere forbindelser. Hvis "
"Threads_created er stor, kan du vælge at forøge thread_cache_size værdien. "
"(Normalt giver dette ingen nævneværdig ydelsesforbedring hvis du har god "
"tråd-implementering.)"

#: server_status.php:964
msgid "The number of threads that are not sleeping."
msgstr "Antallet af tråde der ikke sover."

#: server_synchronize.php:92
msgid "Could not connect to the source"
msgstr ""

#: server_synchronize.php:95
msgid "Could not connect to the target"
msgstr ""

#: server_synchronize.php:120 server_synchronize.php:123 tbl_create.php:50
#: tbl_get_field.php:19
#, php-format
msgid "'%s' database does not exist."
msgstr ""

#: server_synchronize.php:261
msgid "Structure Synchronization"
msgstr ""

#: server_synchronize.php:266
msgid "Data Synchronization"
msgstr ""

#: server_synchronize.php:395 server_synchronize.php:834
msgid "not present"
msgstr ""

#: server_synchronize.php:419 server_synchronize.php:862
msgid "Structure Difference"
msgstr ""

#: server_synchronize.php:420 server_synchronize.php:863
msgid "Data Difference"
msgstr ""

#: server_synchronize.php:425 server_synchronize.php:868
msgid "Add column(s)"
msgstr ""

#: server_synchronize.php:426 server_synchronize.php:869
msgid "Remove column(s)"
msgstr ""

#: server_synchronize.php:427 server_synchronize.php:870
msgid "Alter column(s)"
msgstr ""

#: server_synchronize.php:428 server_synchronize.php:871
msgid "Remove index(s)"
msgstr ""

#: server_synchronize.php:429 server_synchronize.php:872
msgid "Apply index(s)"
msgstr ""

#: server_synchronize.php:430 server_synchronize.php:873
msgid "Update row(s)"
msgstr ""

#: server_synchronize.php:431 server_synchronize.php:874
msgid "Insert row(s)"
msgstr ""

#: server_synchronize.php:441 server_synchronize.php:885
msgid "Would you like to delete all the previous rows from target tables?"
msgstr ""

#: server_synchronize.php:444 server_synchronize.php:889
msgid "Apply Selected Changes"
msgstr ""

#: server_synchronize.php:446 server_synchronize.php:891
msgid "Synchronize Databases"
msgstr ""

#: server_synchronize.php:459
msgid "Selected target tables have been synchronized with source tables."
msgstr ""

#: server_synchronize.php:937
msgid "Target database has been synchronized with source database"
msgstr ""

#: server_synchronize.php:998
msgid "The following queries have been executed:"
msgstr ""

#: server_synchronize.php:1126
msgid "Enter manually"
msgstr ""

#: server_synchronize.php:1134
#, fuzzy
#| msgid "max. concurrent connections"
msgid "Current connection"
msgstr "maks. samtidige forbindelser"

#: server_synchronize.php:1163
#, php-format
msgid "Configuration: %s"
msgstr ""

#: server_synchronize.php:1178
msgid "Socket"
msgstr ""

#: server_synchronize.php:1224
msgid ""
"Target database will be completely synchronized with source database. Source "
"database will remain unchanged."
msgstr ""

#: server_variables.php:58
msgid "Setting variable failed"
msgstr ""

#: server_variables.php:77
msgid "Server variables and settings"
msgstr "Server-variabler og indstillinger"

#: server_variables.php:111 server_variables.php:134
msgid "Session value"
msgstr "Sessionsværdi"

#: server_variables.php:111
msgid "Global value"
msgstr "Global værdi"

#: setup/frames/config.inc.php:38 setup/frames/index.inc.php:225
msgid "Download"
msgstr ""

#: setup/frames/index.inc.php:49
msgid "Cannot load or save configuration"
msgstr ""

#: setup/frames/index.inc.php:50
msgid ""
"Please create web server writable folder [em]config[/em] in phpMyAdmin top "
"level directory as described in [a@Documentation.html#setup_script]"
"documentation[/a]. Otherwise you will be only able to download or display it."
msgstr ""

#: setup/frames/index.inc.php:57
msgid ""
"You are not using a secure connection; all data (including potentially "
"sensitive information, like passwords) is transferred unencrypted!"
msgstr ""

#: setup/frames/index.inc.php:60
#, php-format
msgid ""
"If your server is also configured to accept HTTPS requests follow [a@%s]this "
"link[/a] to use a secure connection."
msgstr ""

#: setup/frames/index.inc.php:64
msgid "Insecure connection"
msgstr ""

#: setup/frames/index.inc.php:92
#, fuzzy
#| msgid "Modifications have been saved"
msgid "Configuration saved."
msgstr "Rettelserne er gemt!"

#: setup/frames/index.inc.php:93
msgid ""
"Configuration saved to file config/config.inc.php in phpMyAdmin top level "
"directory, copy it to top level one and delete directory config to use it."
msgstr ""

#: setup/frames/index.inc.php:100 setup/frames/menu.inc.php:15
msgid "Overview"
msgstr ""

#: setup/frames/index.inc.php:108
msgid "Show hidden messages (#MSG_COUNT)"
msgstr ""

#: setup/frames/index.inc.php:148
msgid "There are no configured servers"
msgstr ""

#: setup/frames/index.inc.php:156
msgid "New server"
msgstr ""

#: setup/frames/index.inc.php:185
msgid "Default language"
msgstr ""

#: setup/frames/index.inc.php:195
msgid "let the user choose"
msgstr ""

#: setup/frames/index.inc.php:206
msgid "- none -"
msgstr ""

#: setup/frames/index.inc.php:209
msgid "Default server"
msgstr ""

#: setup/frames/index.inc.php:219
msgid "End of line"
msgstr ""

#: setup/frames/index.inc.php:224
msgid "Display"
msgstr ""

#: setup/frames/index.inc.php:228
msgid "Load"
msgstr ""

#: setup/frames/index.inc.php:239
msgid "phpMyAdmin homepage"
msgstr ""

#: setup/frames/index.inc.php:240
msgid "Donate"
msgstr ""

#: setup/frames/servers.inc.php:28
msgid "Edit server"
msgstr ""

#: setup/frames/servers.inc.php:37
msgid "Add a new server"
msgstr ""

#: setup/lib/form_processing.lib.php:42
msgid "Warning"
msgstr ""

#: setup/lib/form_processing.lib.php:43
msgid "Submitted form contains errors"
msgstr ""

#: setup/lib/form_processing.lib.php:44
msgid "Try to revert erroneous fields to their default values"
msgstr ""

#: setup/lib/form_processing.lib.php:47
msgid "Ignore errors"
msgstr ""

#: setup/lib/form_processing.lib.php:49
msgid "Show form"
msgstr ""

#: setup/lib/index.lib.php:119
msgid ""
"Neither URL wrapper nor CURL is available. Version check is not possible."
msgstr ""

#: setup/lib/index.lib.php:126
msgid ""
"Reading of version failed. Maybe you're offline or the upgrade server does "
"not respond."
msgstr ""

#: setup/lib/index.lib.php:143
msgid "Got invalid version string from server"
msgstr ""

#: setup/lib/index.lib.php:150
msgid "Unparsable version string"
msgstr ""

#: setup/lib/index.lib.php:162
#, php-format
msgid ""
"You are using Git version, run [kbd]git pull[/kbd] :-)[br]The latest stable "
"version is %s, released on %s."
msgstr ""

#: setup/lib/index.lib.php:165
msgid "No newer stable version is available"
msgstr ""

#: setup/lib/index.lib.php:250
#, php-format
msgid ""
"This %soption%s should be disabled as it allows attackers to bruteforce "
"login to any MySQL server. If you feel this is necessary, use %strusted "
"proxies list%s. However, IP-based protection may not be reliable if your IP "
"belongs to an ISP where thousands of users, including you, are connected to."
msgstr ""

#: setup/lib/index.lib.php:252
msgid ""
"You didn't have blowfish secret set and have enabled cookie authentication, "
"so a key was automatically generated for you. It is used to encrypt cookies; "
"you don't need to remember it."
msgstr ""

#: setup/lib/index.lib.php:253
#, php-format
msgid ""
"%sBzip2 compression and decompression%s requires functions (%s) which are "
"unavailable on this system."
msgstr ""

#: setup/lib/index.lib.php:255
msgid ""
"This value should be double checked to ensure that this directory is neither "
"world accessible nor readable or writable by other users on your server."
msgstr ""

#: setup/lib/index.lib.php:256
#, php-format
msgid "This %soption%s should be enabled if your web server supports it."
msgstr ""

#: setup/lib/index.lib.php:258
#, php-format
msgid ""
"%sGZip compression and decompression%s requires functions (%s) which are "
"unavailable on this system."
msgstr ""

#: setup/lib/index.lib.php:260
#, php-format
msgid ""
"%sLogin cookie validity%s greater than 1440 seconds may cause random session "
"invalidation if %ssession.gc_maxlifetime%s is lower than its value "
"(currently %d)."
msgstr ""

#: setup/lib/index.lib.php:262
#, php-format
msgid ""
"%sLogin cookie validity%s should be set to 1800 seconds (30 minutes) at "
"most. Values larger than 1800 may pose a security risk such as impersonation."
msgstr ""

#: setup/lib/index.lib.php:264
#, php-format
msgid ""
"If using cookie authentication and %sLogin cookie store%s is not 0, %sLogin "
"cookie validity%s must be set to a value less or equal to it."
msgstr ""

#: setup/lib/index.lib.php:266
#, php-format
msgid ""
"If you feel this is necessary, use additional protection settings - %shost "
"authentication%s settings and %strusted proxies list%s. However, IP-based "
"protection may not be reliable if your IP belongs to an ISP where thousands "
"of users, including you, are connected to."
msgstr ""

#: setup/lib/index.lib.php:268
#, php-format
msgid ""
"You set the [kbd]config[/kbd] authentication type and included username and "
"password for auto-login, which is not a desirable option for live hosts. "
"Anyone who knows or guesses your phpMyAdmin URL can directly access your "
"phpMyAdmin panel. Set %sauthentication type%s to [kbd]cookie[/kbd] or [kbd]"
"http[/kbd]."
msgstr ""

#: setup/lib/index.lib.php:270
#, php-format
msgid ""
"%sZip compression%s requires functions (%s) which are unavailable on this "
"system."
msgstr ""

#: setup/lib/index.lib.php:272
#, php-format
msgid ""
"%sZip decompression%s requires functions (%s) which are unavailable on this "
"system."
msgstr ""

#: setup/lib/index.lib.php:296
msgid "You should use SSL connections if your web server supports it."
msgstr ""

#: setup/lib/index.lib.php:306
msgid "You should use mysqli for performance reasons."
msgstr ""

#: setup/lib/index.lib.php:331
msgid "You allow for connecting to the server without a password."
msgstr ""

#: setup/lib/index.lib.php:351
msgid "Key is too short, it should have at least 8 characters."
msgstr ""

#: setup/lib/index.lib.php:358
msgid "Key should contain letters, numbers [em]and[/em] special characters."
msgstr ""

#: sql.php:95 tbl_change.php:257 tbl_select.php:27 tbl_select.php:28
#: tbl_select.php:31 tbl_select.php:34
msgid "Browse foreign values"
msgstr "Bladre i fremmedværdier"

#: sql.php:189
#, php-format
msgid "Using bookmark \"%s\" as default browse query."
msgstr ""

#: sql.php:661 tbl_replace.php:369
#, php-format
msgid "Inserted row id: %1$d"
msgstr ""

#: sql.php:678
msgid "Showing as PHP code"
msgstr "Viser som PHP-kode"

#: sql.php:681 tbl_replace.php:343
msgid "Showing SQL query"
msgstr "Viser SQL-forespørgsel"

#: sql.php:683
#, fuzzy
#| msgid "Validate SQL"
msgid "Validated SQL"
msgstr "Validér SQL"

#: sql.php:990
#, php-format
msgid "Problems with indexes of table `%s`"
msgstr "Problemer med indeksene på tabel `%s`"

#: sql.php:1022
msgid "Label"
msgstr "Mærke"

#: tbl_addfield.php:185 tbl_alter.php:99 tbl_indexes.php:98
#, php-format
msgid "Table %1$s has been altered successfully"
msgstr ""

#: tbl_change.php:683
#, fuzzy
#| msgid " Because of its length,<br /> this field might not be editable "
msgid " Because of its length,<br /> this column might not be editable "
msgstr " På grund af feltets længde,<br /> kan det muligvis ikke ændres "

#: tbl_change.php:800
msgid "Remove BLOB Repository Reference"
msgstr ""

#: tbl_change.php:806
msgid "Binary - do not edit"
msgstr " Binært - må ikke ændres "

#: tbl_change.php:854
msgid "Upload to BLOB repository"
msgstr ""

#: tbl_change.php:983
msgid "Insert as new row"
msgstr "Indsæt som ny række"

#: tbl_change.php:984
msgid "Insert as new row and ignore errors"
msgstr ""

#: tbl_change.php:985
msgid "Show insert query"
msgstr ""

#: tbl_change.php:996
msgid "and then"
msgstr "og derefter"

#: tbl_change.php:1000
msgid "Go back to previous page"
msgstr "Tilbage til foregående side"

#: tbl_change.php:1001
msgid "Insert another new row"
msgstr "Indsæt endnu en ny række"

#: tbl_change.php:1005
msgid "Go back to this page"
msgstr "Gå tilbage til denne side"

#: tbl_change.php:1013
msgid "Edit next row"
msgstr "Redigér næste række"

#: tbl_change.php:1024
msgid ""
"Use TAB key to move from value to value, or CTRL+arrows to move anywhere"
msgstr ""
"Brug TAB-tasten for at flytte dig fra værdi til værdi, eller CTRL"
"+piletasterne til at flytte frit omkring"

#: tbl_change.php:1062
#, php-format
msgid "Continue insertion with %s rows"
msgstr ""

#: tbl_chart.php:85
#, fuzzy
#| msgid "Mar"
msgid "Bar"
msgstr "mar"

#: tbl_chart.php:87
msgid "Line"
msgstr ""

#: tbl_chart.php:88
#, fuzzy
#| msgid "Engines"
msgid "Spline"
msgstr "Lagre"

#: tbl_chart.php:89
#, fuzzy
#| msgid "PiB"
msgid "Pie"
msgstr "PiB"

#: tbl_chart.php:91
msgid "Stacked"
msgstr ""

#: tbl_chart.php:94
#, fuzzy
#| msgid "Report title"
msgid "Chart title"
msgstr "Rapporttitel"

#: tbl_chart.php:99
msgid "X-Axis:"
msgstr ""

#: tbl_chart.php:113
msgid "Series:"
msgstr ""

#: tbl_chart.php:115
#, fuzzy
#| msgid "Add/Delete Field Columns"
msgid "The remaining columns"
msgstr "Tilføj/Slet felt-kolonne"

#: tbl_chart.php:128
msgid "X-Axis label:"
msgstr ""

#: tbl_chart.php:128
#, fuzzy
#| msgid "Value"
msgid "X Values"
msgstr "Værdi"

#: tbl_chart.php:129
msgid "Y-Axis label:"
msgstr ""

#: tbl_chart.php:129
#, fuzzy
#| msgid "Value"
msgid "Y Values"
msgstr "Værdi"

#: tbl_create.php:30
#, php-format
msgid "Table %s already exists!"
msgstr "Table %s already exists!"

#: tbl_create.php:216
#, php-format
msgid "Table %1$s has been created."
msgstr ""

#: tbl_export.php:24
msgid "View dump (schema) of table"
msgstr "Vis dump (skema) over tabel"

#: tbl_gis_visualization.php:111
msgid "Display GIS Visualization"
msgstr ""

#: tbl_gis_visualization.php:157
msgid "Width"
msgstr ""

#: tbl_gis_visualization.php:161
#, fuzzy
#| msgid "Right"
msgid "Height"
msgstr "Højre"

#: tbl_gis_visualization.php:165
#, fuzzy
#| msgid "Add/Delete Field Columns"
msgid "Label column"
msgstr "Tilføj/Slet felt-kolonne"

#: tbl_gis_visualization.php:167
msgid "-- None --"
msgstr ""

#: tbl_gis_visualization.php:180
#, fuzzy
#| msgid "Total"
msgid "Spatial column"
msgstr "Total"

#: tbl_gis_visualization.php:201
msgid "Use OpenStreetMaps as Base Layer"
msgstr ""

#: tbl_gis_visualization.php:204
msgid "Redraw"
msgstr ""

#: tbl_gis_visualization.php:206
#, fuzzy
#| msgid "Save as file"
msgid "Save to file"
msgstr "Send (download)"

#: tbl_gis_visualization.php:207
#, fuzzy
#| msgid "Table name"
msgid "File name"
msgstr "Tabelnavn"

#: tbl_indexes.php:66
msgid "The name of the primary key must be \"PRIMARY\"!"
msgstr "Navnet på primærnøglen skal være... PRIMARY!"

#: tbl_indexes.php:75
msgid "Can't rename index to PRIMARY!"
msgstr "Kan ikke omdøbe indeks til PRIMARY!"

#: tbl_indexes.php:91
msgid "No index parts defined!"
msgstr "Ingen dele af indeks er defineret!"

#: tbl_indexes.php:169
msgid "Create a new index"
msgstr "Lav et nyt indeks"

#: tbl_indexes.php:171
msgid "Modify an index"
msgstr "Ændring af et indeks"

#: tbl_indexes.php:176
msgid ""
"(\"PRIMARY\" <b>must</b> be the name of and <b>only of</b> a primary key!)"
msgstr ""
"(\"PRIMARY\" <b>skal</b> være navnet på og <b>kun på</b> en primær nøgle!)"

#: tbl_indexes.php:179
msgid "Index name:"
msgstr "Indeksnavn&nbsp;:"

#: tbl_indexes.php:185
msgid "Index type:"
msgstr "Indekstype&nbsp;:"

#: tbl_indexes.php:265
#, php-format
msgid "Add to index &nbsp;%s&nbsp;column(s)"
msgstr "Føj til indeks &nbsp;%s&nbsp;kolonne(r)"

#: tbl_indexes.php:270 tbl_structure.php:727
msgid "Column count has to be larger than zero."
msgstr "Kolonneantal skal være større end nul."

#: tbl_move_copy.php:44
msgid "Can't move table to same one!"
msgstr "Kan ikke flytte tabellen til den samme!"

#: tbl_move_copy.php:46
msgid "Can't copy table to same one!"
msgstr "Kan ikke kopiere tabellen til den samme!"

#: tbl_move_copy.php:54
#, php-format
msgid "Table %s has been moved to %s."
msgstr "Tabel %s er flyttet til %s."

#: tbl_move_copy.php:56
#, php-format
msgid "Table %s has been copied to %s."
msgstr "Tabellen %s er nu kopieret til: %s."

#: tbl_move_copy.php:74
msgid "The table name is empty!"
msgstr "Intet tabelnavn!"

#: tbl_operations.php:264
msgid "Alter table order by"
msgstr "Arrangér tabelrækkefølge efter"

#: tbl_operations.php:273
msgid "(singly)"
msgstr "(enkeltvis)"

#: tbl_operations.php:293
msgid "Move table to (database<b>.</b>table):"
msgstr "Flyt tabel til (database<b>.</b>tabel):"

#: tbl_operations.php:351
msgid "Table options"
msgstr "Tabel-indstillinger"

#: tbl_operations.php:355
msgid "Rename table to"
msgstr "Omdøb tabel til"

#: tbl_operations.php:531
msgid "Copy table to (database<b>.</b>table):"
msgstr "Kopier tabel til (database<b>.</b>tabel):"

#: tbl_operations.php:578
msgid "Switch to copied table"
msgstr "Skift til den kopierede tabel"

#: tbl_operations.php:590
msgid "Table maintenance"
msgstr "Tabelvedligeholdelse"

#: tbl_operations.php:614
msgid "Defragment table"
msgstr "Defragmentér tabel"

#: tbl_operations.php:662
#, php-format
msgid "Table %s has been flushed"
msgstr "Tabel %s er blevet flushet"

#: tbl_operations.php:668
#, fuzzy
#| msgid "Flush the table (\"FLUSH\")"
msgid "Flush the table (FLUSH)"
msgstr "Flush tabellen (\"FLUSH\")"

#: tbl_operations.php:677
#, fuzzy
#| msgid "Dumping data for table"
msgid "Delete data or table"
msgstr "Data dump for tabellen"

#: tbl_operations.php:692
msgid "Empty the table (TRUNCATE)"
msgstr ""

#: tbl_operations.php:712
#, fuzzy
#| msgid "Copy database to"
msgid "Delete the table (DROP)"
msgstr "Kopiér database til"

#: tbl_operations.php:733
msgid "Partition maintenance"
msgstr ""

#: tbl_operations.php:741
#, php-format
msgid "Partition %s"
msgstr ""

#: tbl_operations.php:744
msgid "Analyze"
msgstr ""

#: tbl_operations.php:745
msgid "Check"
msgstr ""

#: tbl_operations.php:746
msgid "Optimize"
msgstr ""

#: tbl_operations.php:747
msgid "Rebuild"
msgstr ""

#: tbl_operations.php:748
msgid "Repair"
msgstr ""

#: tbl_operations.php:760
msgid "Remove partitioning"
msgstr ""

#: tbl_operations.php:786
msgid "Check referential integrity:"
msgstr "Check reference-integriteten"

#: tbl_printview.php:72
msgid "Show tables"
msgstr "Vis tabeller"

#: tbl_printview.php:307 tbl_structure.php:789
msgid "Space usage"
msgstr "Pladsforbrug"

#: tbl_printview.php:311 tbl_structure.php:793
msgid "Usage"
msgstr "Benyttelse"

#: tbl_printview.php:338 tbl_structure.php:820
msgid "Effective"
msgstr "Effektiv"

#: tbl_printview.php:363 tbl_structure.php:858
msgid "Row Statistics"
msgstr "Række-statistik"

#: tbl_printview.php:366 tbl_structure.php:861
msgid "Statements"
msgstr "Erklæringer"

#: tbl_printview.php:377 tbl_structure.php:873
msgid "static"
msgstr ""

#: tbl_printview.php:379 tbl_structure.php:875
msgid "dynamic"
msgstr "dynamisk"

#: tbl_printview.php:401 tbl_structure.php:918
msgid "Row length"
msgstr "Rækkelængde"

#: tbl_printview.php:411 tbl_structure.php:926
msgid " Row size "
msgstr " Rækkestørrelse "

#: tbl_relation.php:276
#, php-format
msgid "Error creating foreign key on %1$s (check data types)"
msgstr ""

#: tbl_relation.php:402
#, fuzzy
#| msgid "Internal relations"
msgid "Internal relation"
msgstr "Interne relationer"

#: tbl_relation.php:404
msgid ""
"An internal relation is not necessary when a corresponding FOREIGN KEY "
"relation exists."
msgstr ""

#: tbl_relation.php:410
msgid "Foreign key constraint"
msgstr ""

#: tbl_select.php:110
msgid "Do a \"query by example\" (wildcard: \"%\")"
msgstr "Kør en forespørgsel på felter (jokertegn: \"%\")"

#: tbl_select.php:260
#, fuzzy
#| msgid "Select fields (at least one):"
msgid "Select columns (at least one):"
msgstr "Vælg mindst eet felt:"

#: tbl_select.php:278
msgid "Add search conditions (body of the \"where\" clause):"
msgstr "Tilføj søgekriterier (kroppen af \"WHERE\" sætningen):"

#: tbl_select.php:285
msgid "Number of rows per page"
msgstr "poster pr. side"

#: tbl_select.php:291
msgid "Display order:"
msgstr "Rækkefølge af visning:"

#: tbl_structure.php:158 tbl_structure.php:163 tbl_structure.php:611
msgid "Spatial"
msgstr ""

#: tbl_structure.php:165 tbl_structure.php:169
msgid "Browse distinct values"
msgstr "Gennemse bestemte værdier"

#: tbl_structure.php:170 tbl_structure.php:171
msgid "Add primary key"
msgstr ""

#: tbl_structure.php:172 tbl_structure.php:173
msgid "Add index"
msgstr ""

#: tbl_structure.php:174 tbl_structure.php:175
msgid "Add unique index"
msgstr ""

#: tbl_structure.php:176 tbl_structure.php:177
msgid "Add SPATIAL index"
msgstr ""

#: tbl_structure.php:178 tbl_structure.php:179
msgid "Add FULLTEXT index"
msgstr ""

#: tbl_structure.php:391
#, fuzzy
#| msgid "None"
msgctxt "None for default"
msgid "None"
msgstr "Ingen"

#: tbl_structure.php:404
#, fuzzy, php-format
#| msgid "Table %s has been dropped"
msgid "Column %s has been dropped"
msgstr "Tabel %s er slettet"

#: tbl_structure.php:415 tbl_structure.php:509
#, php-format
msgid "A primary key has been added on %s"
msgstr "En primær nøgle er blevet tilføjet til %s"

#: tbl_structure.php:430 tbl_structure.php:445 tbl_structure.php:465
#: tbl_structure.php:480 tbl_structure.php:522 tbl_structure.php:535
#: tbl_structure.php:548 tbl_structure.php:561
#, php-format
msgid "An index has been added on %s"
msgstr "Der er tilføjet et indeks til %s"

#: tbl_structure.php:497
#, fuzzy
#| msgid "Show PHP information"
msgid "Show more actions"
msgstr "Vis PHP-information"

#: tbl_structure.php:642 tbl_structure.php:644
msgid "Relation view"
msgstr "Se Relationer"

#: tbl_structure.php:651 tbl_structure.php:653
msgid "Propose table structure"
msgstr "Foreslå tabelstruktur"

#: tbl_structure.php:676
#, fuzzy
#| msgid "Add %s field(s)"
msgid "Add column"
msgstr "Tilføj %s felt(er)"

#: tbl_structure.php:690
msgid "At End of Table"
msgstr "I slutningen af tabel"

#: tbl_structure.php:691
msgid "At Beginning of Table"
msgstr "I begyndelsen af tabel"

#: tbl_structure.php:692
#, php-format
msgid "After %s"
msgstr "Efter %s"

#: tbl_structure.php:732
#, php-format
msgid "Create an index on &nbsp;%s&nbsp;columns"
msgstr "Opret et indeks på &nbsp;%s&nbsp; kolonner"

#: tbl_structure.php:889
msgid "partitioned"
msgstr "partitioneret"

#: tbl_tracking.php:109
#, php-format
msgid "Tracking report for table `%s`"
msgstr "Sporings rapport for tabel `% s`"

#: tbl_tracking.php:182
#, php-format
msgid "Version %s is created, tracking for %s.%s is activated."
msgstr "Version %s er oprettet, sporing for %s.%s er aktiveret."

#: tbl_tracking.php:190
#, php-format
msgid "Tracking for %s.%s , version %s is deactivated."
msgstr "Sporing for %s.%s, version %s er deaktiveret."

#: tbl_tracking.php:198
#, php-format
msgid "Tracking for %s.%s , version %s is activated."
msgstr "Sporing for %s.%s, version %s er aktiveret."

#: tbl_tracking.php:208
msgid "SQL statements executed."
msgstr "SQL-sætninger udført."

#: tbl_tracking.php:214
msgid ""
"You can execute the dump by creating and using a temporary database. Please "
"ensure that you have the privileges to do so."
msgstr ""
"Du kan udføre eksporten ved at oprette og bruge en midlertidig database. "
"Sørg venligst for at du har privilegier til at gøre det."

#: tbl_tracking.php:215
msgid "Comment out these two lines if you do not need them."
msgstr ""

#: tbl_tracking.php:224
msgid "SQL statements exported. Please copy the dump or execute it."
msgstr "SQL-sætninger eksporteres. Kopier venligst dump eller udfør den."

#: tbl_tracking.php:255
#, php-format
msgid "Version %s snapshot (SQL code)"
msgstr "Version %s snapshot (SQL kode)"

#: tbl_tracking.php:382
msgid "Tracking data definition successfully deleted"
msgstr "Sporing af data definition slettet"

#: tbl_tracking.php:384 tbl_tracking.php:401
#, fuzzy
#| msgid "Query type"
msgid "Query error"
msgstr "Forespørgselstype"

#: tbl_tracking.php:399
msgid "Tracking data manipulation successfully deleted"
msgstr ""

#: tbl_tracking.php:411
msgid "Tracking statements"
msgstr ""

#: tbl_tracking.php:427 tbl_tracking.php:555
#, php-format
msgid "Show %s with dates from %s to %s by user %s %s"
msgstr ""

#: tbl_tracking.php:432
#, fuzzy
#| msgid "Allows inserting and replacing data."
msgid "Delete tracking data row from report"
msgstr "Tillader indsættelse og erstatning af data."

#: tbl_tracking.php:443
#, fuzzy
#| msgid "No databases"
msgid "No data"
msgstr "Ingen databaser"

#: tbl_tracking.php:453 tbl_tracking.php:510
msgid "Date"
msgstr ""

#: tbl_tracking.php:455
msgid "Data definition statement"
msgstr ""

#: tbl_tracking.php:512
msgid "Data manipulation statement"
msgstr ""

#: tbl_tracking.php:558
msgid "SQL dump (file download)"
msgstr ""

#: tbl_tracking.php:559
msgid "SQL dump"
msgstr "SQL dump"

#: tbl_tracking.php:560
msgid "This option will replace your table and contained data."
msgstr ""

#: tbl_tracking.php:560
msgid "SQL execution"
msgstr "SQL-udførelse"

#: tbl_tracking.php:572
#, php-format
msgid "Export as %s"
msgstr "Eksporter som %s"

#: tbl_tracking.php:612
msgid "Show versions"
msgstr "Vis versioner"

#: tbl_tracking.php:644
msgid "Version"
msgstr "Version"

#: tbl_tracking.php:692
#, php-format
msgid "Deactivate tracking for %s.%s"
msgstr "Deaktiver tracking af %s.%s"

#: tbl_tracking.php:694
msgid "Deactivate now"
msgstr "Deaktiver nu"

#: tbl_tracking.php:705
#, php-format
msgid "Activate tracking for %s.%s"
msgstr "Aktiver tracking af %s.%s"

#: tbl_tracking.php:707
msgid "Activate now"
msgstr "Aktiver nu"

#: tbl_tracking.php:720
#, php-format
msgid "Create version %s of %s.%s"
msgstr "Opret version %s af %s.%s"

#: tbl_tracking.php:724
msgid "Track these data definition statements:"
msgstr "Spor disse data definition udsagn"

#: tbl_tracking.php:732
msgid "Track these data manipulation statements:"
msgstr "Spor disse data manipulation udsagn:"

#: tbl_tracking.php:740
msgid "Create version"
msgstr "Opret version"

#: themes.php:31
#, php-format
msgid ""
"No themes support; please check your configuration and/or your themes in "
"directory %s."
msgstr ""
"Ingen tema/layout-understøttelse, tjek venligst din konfiguration og/eller "
"dine temaer i mappen %s."

#: themes.php:41
msgid "Get more themes!"
msgstr "Hent flere temaer!"

#: transformation_overview.php:24
msgid "Available MIME types"
msgstr "Tilgængelige MIME-typer"

#: transformation_overview.php:37
msgid ""
"MIME types printed in italics do not have a separate transformation function"
msgstr ""
"MIME-typer skrevet med kursiv har ikke en separat transformationsfunktion"

#: transformation_overview.php:42
msgid "Available transformations"
msgstr "Tilgængelige transformationer"

#: transformation_overview.php:47
#, fuzzy
#| msgid "Description"
msgctxt "for MIME transformation"
msgid "Description"
msgstr "Beskrivelse"

#: user_password.php:34
msgid "You don't have sufficient privileges to be here right now!"
msgstr "Du har ikke tilstrækkelige rettigheder til at være her!"

#: user_password.php:96
msgid "The profile has been updated."
msgstr "Profilen er blevet opdateret."

#: view_create.php:141
msgid "VIEW name"
msgstr "VIEW navn"

#: view_operations.php:91
msgid "Rename view to"
msgstr "Omdøb view til"

#~| msgid "Missing value in the form!"
#~ msgid "Value too long in the form!"
#~ msgstr "Værdien i formularen er for lang!"

#, fuzzy
#~| msgid "Export/Import to scale"
#~ msgid "Export of event \"%s\""
#~ msgstr "Eksporter/Importer til skala"

#, fuzzy
#~| msgid "No valid image path for theme %s found!"
#~ msgid "No trigger with name %s found"
#~ msgstr "Ingen gyldig billedsti for tema %s fundet!"

#, fuzzy
#~| msgid "Browse"
#~ msgid "rows"
#~ msgstr "Vis"

#, fuzzy
#~| msgid "row(s) starting from record #"
#~ msgid "row(s) starting from row #"
#~ msgstr "rækker startende fra post #"

#~ msgid "in %s mode and repeat headers after %s cells"
#~ msgstr "%s og gentag overskrifter efter %s celler"

#~ msgid ""
#~ "phpMyAdmin was unable to read your configuration file!<br />This might "
#~ "happen if PHP finds a parse error in it or PHP cannot find the file.<br /"
#~ ">Please call the configuration file directly using the link below and "
#~ "read the PHP error message(s) that you receive. In most cases a quote or "
#~ "a semicolon is missing somewhere.<br />If you receive a blank page, "
#~ "everything is fine."
#~ msgstr ""
#~ "phpMyAdmin kunne ikke læse din konfigurationsfil!<br />Dette kan ske hvis "
#~ "PHP finder en parser-fejl i den, eller PHP ikke kan finde filen.<br /"
#~ ">Kald konfigurationsfilen direkte fra nedenstående link og læs de(n) PHP-"
#~ "fejlmeddelelse(r) du får. I de fleste tilfælde mangler der et "
#~ "anførselstegn eller et semikolon et sted.<br />Hvis du får en blank side, "
#~ "er alt i orden."

#, fuzzy
#~| msgid "Procedures"
#~ msgid "Dropping Procedure"
#~ msgstr "Procedurer"

#~ msgid "Theme / Style"
#~ msgstr "Tema / Layout"

#~ msgid "seconds"
#~ msgstr "pr. sekund"

#~ msgid "Query results"
#~ msgstr "Forespørgselsresultat operationer"

#~ msgid "The number of free memory blocks in query cache."
#~ msgstr "Antallet af frie hukommelsesblokke i forespørgsels-mellemlageret."

#~ msgctxt "$strShowStatusReset"
#~ msgid "Reset"
#~ msgstr "Nulstil"

#~ msgid "Show processes"
#~ msgstr "Vis tråde"

#~ msgctxt "for Show status"
#~ msgid "Reset"
#~ msgstr "Nulstil"

#~ msgid ""
#~ "<b>Server traffic</b>: These tables show the network traffic statistics "
#~ "of this MySQL server since its startup."
#~ msgstr ""
#~ "<b>Servertrafik</b>: Disse tabeller viser netværkstrafik-statistikkerne "
#~ "for denne MySQL-server siden dens opstart."

#~ msgid ""
#~ "<b>Query statistics</b>: Since its startup, %s queries have been sent to "
#~ "the server."
#~ msgstr ""
#~ "<b>Forespørgselsstatistikker</b>: Siden opstarten er der blevet sendt %s "
#~ "forespørgsler til serveren."

#~ msgid "Chart generated successfully."
#~ msgstr "Privilegierne blev korrekt genindlæst."

#~ msgid ""
#~ "The result of this query can't be used for a chart. See [a@./"
#~ "Documentation.html#faq6_29@Documentation]FAQ 6.29[/a]"
#~ msgstr "Kan være anslået. Se FAQ 3.11"

#~ msgid "Bar type"
#~ msgstr "Forespørgselstype"

#~ msgid "Add a New User"
#~ msgstr "Tilføj en ny bruger"

#~ msgid "Create User"
#~ msgstr "Opret"<|MERGE_RESOLUTION|>--- conflicted
+++ resolved
@@ -3,13 +3,8 @@
 msgstr ""
 "Project-Id-Version: phpMyAdmin 3.5.0-dev\n"
 "Report-Msgid-Bugs-To: phpmyadmin-devel@lists.sourceforge.net\n"
-<<<<<<< HEAD
 "POT-Creation-Date: 2011-07-14 09:21-0400\n"
-"PO-Revision-Date: 2011-07-11 15:49+0200\n"
-=======
-"POT-Creation-Date: 2011-07-13 14:48+0200\n"
 "PO-Revision-Date: 2011-07-14 08:33+0200\n"
->>>>>>> 8754b9d2
 "Last-Translator:  <jacobkamphansen@gmail.com>\n"
 "Language-Team: danish <da@li.org>\n"
 "MIME-Version: 1.0\n"
@@ -689,14 +684,8 @@
 msgstr "Vis (udskriftvenlig)"
 
 # By "Empty", if this is an action, it should translate to "Tøm" but if it's a state it should translate to "Tom".
-<<<<<<< HEAD
 #: db_structure.php:503 libraries/common.lib.php:2915
 #: libraries/common.lib.php:2916
-#, fuzzy
-=======
-#: db_structure.php:503 libraries/common.lib.php:2924
-#: libraries/common.lib.php:2925
->>>>>>> 8754b9d2
 msgid "Empty"
 msgstr "Tøm"
 
@@ -2231,12 +2220,7 @@
 msgid "The %s functionality is affected by a known bug, see %s"
 msgstr "Funktionaliteten af %s er påvirket af en kendt fejl, se %s"
 
-<<<<<<< HEAD
 #: libraries/common.lib.php:2447
-#, fuzzy
-=======
-#: libraries/common.lib.php:2456
->>>>>>> 8754b9d2
 #| msgid "Click to select"
 msgid "Click to toggle"
 msgstr "Klik for at skifte"
