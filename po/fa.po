--- conflicted
+++ resolved
@@ -3,15 +3,9 @@
 msgstr ""
 "Project-Id-Version: phpMyAdmin 4.0.0-dev\n"
 "Report-Msgid-Bugs-To: phpmyadmin-devel@lists.sourceforge.net\n"
-<<<<<<< HEAD
-"POT-Creation-Date: 2012-07-02 15:25-0400\n"
-"PO-Revision-Date: 2012-07-02 08:35+0200\n"
-"Last-Translator: Hamed Narimani <narimani.h@gmail.com>\n"
-=======
 "POT-Creation-Date: 2012-06-28 09:04+0200\n"
 "PO-Revision-Date: 2012-07-03 09:06+0200\n"
 "Last-Translator: Ashiyane Digital Security Team <HeXa.ashiyane@gmail.com>\n"
->>>>>>> f857b927
 "Language-Team: persian <fa@li.org>\n"
 "MIME-Version: 1.0\n"
 "Content-Type: text/plain; charset=UTF-8\n"
@@ -546,9 +540,6 @@
 msgid "as regular expression"
 msgstr "بعنوان مبين منظم(as regular expression)"
 
-<<<<<<< HEAD
-#: db_structure.php:88
-=======
 #: db_search.php:239
 #, php-format
 msgid "Search results for \"<i>%s</i>\" %s:"
@@ -587,18 +578,6 @@
 msgid "Delete the matches for the %s table?"
 msgstr "داده های همتا در جدول %s حذف شوند؟"
 
-#: db_search.php:322 libraries/DisplayResults.class.php:2601
-#: libraries/DisplayResults.class.php:4221
-#: libraries/schema/User_Schema.class.php:200
-#: libraries/schema/User_Schema.class.php:276
-#: libraries/schema/User_Schema.class.php:311
-#: libraries/schema/User_Schema.class.php:341
-#: libraries/sql_query_form.lib.php:431 pmd_general.php:452
-#: setup/frames/index.inc.php:148 setup/frames/index.inc.php:254
-#: tbl_tracking.php:499 tbl_tracking.php:520 tbl_tracking.php:579
-msgid "Delete"
-msgstr "حذف"
-
 #: db_search.php:362
 msgid "Search in database"
 msgstr "جستجو در پايگاه‌ داده"
@@ -626,7 +605,6 @@
 msgstr "در ستونها:"
 
 #: db_structure.php:87
->>>>>>> f857b927
 msgid "No tables found in database"
 msgstr "در پايگاه داده هيچ جدولي یافت نشد"
 
@@ -759,22 +737,12 @@
 msgid "Add prefix to table"
 msgstr "پیشوند را به جدول اضافه کنید"
 
-<<<<<<< HEAD
 #: db_structure.php:723 libraries/mult_submits.inc.php:276
-#, fuzzy
-=======
-#: db_structure.php:714 libraries/mult_submits.inc.php:274
->>>>>>> f857b927
 #| msgid "Replace table data with file"
 msgid "Replace table prefix"
 msgstr "جایگزینی پیشوند جدول"
 
-<<<<<<< HEAD
 #: db_structure.php:725 libraries/mult_submits.inc.php:276
-#, fuzzy
-=======
-#: db_structure.php:716 libraries/mult_submits.inc.php:274
->>>>>>> f857b927
 #| msgid "Replace table data with file"
 msgid "Copy table with prefix"
 msgstr "کپی کردن جدول با پیشوند"
@@ -841,12 +809,7 @@
 msgid "not active"
 msgstr "غیر فعال"
 
-<<<<<<< HEAD
 #: db_tracking.php:137
-#, fuzzy
-=======
-#: db_tracking.php:136
->>>>>>> f857b927
 msgid "Versions"
 msgstr "نسخه ها"
 
@@ -854,12 +817,7 @@
 msgid "Tracking report"
 msgstr "گزارشات دنبال شده"
 
-<<<<<<< HEAD
 #: db_tracking.php:139 tbl_tracking.php:282 tbl_tracking.php:755
-#, fuzzy
-=======
-#: db_tracking.php:138 tbl_tracking.php:281 tbl_tracking.php:747
->>>>>>> f857b927
 msgid "Structure snapshot"
 msgstr "تصویر لحظه ای ساختار"
 
@@ -867,30 +825,15 @@
 msgid "Untracked tables"
 msgstr "جدول های پیگیری نشده"
 
-<<<<<<< HEAD
 #: db_tracking.php:204 tbl_structure.php:680
-#, fuzzy
-=======
-#: db_tracking.php:203 tbl_structure.php:677
->>>>>>> f857b927
 msgid "Track table"
 msgstr "پیگیری جدول"
 
-<<<<<<< HEAD
 #: db_tracking.php:230
-#, fuzzy
-=======
-#: db_tracking.php:229
->>>>>>> f857b927
 msgid "Database Log"
 msgstr "سابقه عملکرد پایگاه داده"
 
-<<<<<<< HEAD
 #: export.php:44
-#, fuzzy
-=======
-#: export.php:42
->>>>>>> f857b927
 #| msgid "Bar type"
 msgid "Bad type!"
 msgstr "نوع اشتباه!"
@@ -899,12 +842,7 @@
 msgid "Selected export type has to be saved in file!"
 msgstr "نوع صدور را انتخاب کنید تا در فایل ذخیره گردد!"
 
-<<<<<<< HEAD
 #: export.php:125
-#, fuzzy
-=======
-#: export.php:123
->>>>>>> f857b927
 #| msgid "Remove database"
 msgid "Bad parameters!"
 msgstr "ورودی های اشتباه!"
@@ -1040,12 +978,7 @@
 msgid "Showing bookmark"
 msgstr "نمایش بوک مارک"
 
-<<<<<<< HEAD
 #: import.php:241 import.php:471
-#, fuzzy
-=======
-#: import.php:239 import.php:467
->>>>>>> f857b927
 msgid "The bookmark has been deleted."
 msgstr "بوک مارک حذف شد ."
 
@@ -1179,13 +1112,8 @@
 msgid "Edit Index"
 msgstr "ویرایش کردن ایندکس"
 
-<<<<<<< HEAD
 #: js/messages.php:44 tbl_indexes.php:323
-#, fuzzy, php-format
-=======
-#: js/messages.php:44 tbl_indexes.php:318
-#, php-format
->>>>>>> f857b927
+#, php-format
 msgid "Add %d column(s) to index"
 msgstr "افزودن %d  ستون جديد به index"
 
@@ -1211,14 +1139,8 @@
 msgid "The passwords aren't the same!"
 msgstr "اسم رمزها مانند هم نمي‌باشد!"
 
-<<<<<<< HEAD
 #: js/messages.php:55 server_privileges.php:1965 server_privileges.php:1989
 #: server_privileges.php:2405 server_privileges.php:2601
-#, fuzzy
-=======
-#: js/messages.php:55 server_privileges.php:1952 server_privileges.php:1976
-#: server_privileges.php:2388 server_privileges.php:2584
->>>>>>> f857b927
 #| msgid "Any user"
 msgid "Add user"
 msgstr "افزودن کاربر"
@@ -1248,12 +1170,7 @@
 msgid "Edit"
 msgstr "ويرايش"
 
-<<<<<<< HEAD
 #: js/messages.php:62 server_status.php:821
-#, fuzzy
-=======
-#: js/messages.php:62 server_status.php:809
->>>>>>> f857b927
 #| msgid "Server version"
 msgid "Live traffic chart"
 msgstr "نمودار ترافیک لحظه ای"
@@ -1262,12 +1179,7 @@
 msgid "Live conn./process chart"
 msgstr " نمودار روند./اجرا لحظه ای"
 
-<<<<<<< HEAD
 #: js/messages.php:64 server_status.php:842
-#, fuzzy
-=======
-#: js/messages.php:64 server_status.php:830
->>>>>>> f857b927
 msgid "Live query chart"
 msgstr "نمودار پرسو جوی لحظه ای"
 
@@ -1333,12 +1245,7 @@
 msgid "Questions (executed statements by the server)"
 msgstr "سوالات(بخش های اجرا شده توسط سرور)"
 
-<<<<<<< HEAD
 #: js/messages.php:87 server_status.php:803
-#, fuzzy
-=======
-#: js/messages.php:87 server_status.php:791
->>>>>>> f857b927
 msgid "Query statistics"
 msgstr "آمار پرس و جو"
 
@@ -1491,12 +1398,7 @@
 msgid "Traffic"
 msgstr "ترافیک"
 
-<<<<<<< HEAD
 #: js/messages.php:133 libraries/Menu.class.php:497 server_status.php:1630
-#, fuzzy
-=======
-#: js/messages.php:133 libraries/Menu.class.php:468 server_status.php:1587
->>>>>>> f857b927
 #| msgid "Deleting %s"
 msgid "Settings"
 msgstr "تنظیم"
@@ -1625,12 +1527,7 @@
 msgid "Current settings"
 msgstr "تنظیمات فعلی"
 
-<<<<<<< HEAD
 #: js/messages.php:164 server_status.php:1726
-#, fuzzy
-=======
-#: js/messages.php:164 server_status.php:1683
->>>>>>> f857b927
 msgid "Chart Title"
 msgstr "عنوان نمودار"
 
@@ -2651,284 +2548,6 @@
 #: libraries/Advisor.class.php:434
 msgid "per day"
 msgstr ""
-
-#: libraries/CommonFunctions.class.php:251
-#, php-format
-msgid "Max: %s%s"
-msgstr ""
-
-#: libraries/CommonFunctions.class.php:466
-#: libraries/CommonFunctions.class.php:558
-#: libraries/config/FormDisplay.tpl.php:147
-#: libraries/display_export.lib.php:248 libraries/engines/pbxt.lib.php:114
-#: libraries/relation.lib.php:90 main.php:249 server_variables.php:130
-msgid "Documentation"
-msgstr "مستندات"
-
-#. l10n: Please check that translation actually exists.
-#: libraries/CommonFunctions.class.php:534
-msgctxt "MySQL 5.5 documentation language"
-msgid "en"
-msgstr "انگلیسی"
-
-#. l10n: Please check that translation actually exists.
-#: libraries/CommonFunctions.class.php:538
-msgctxt "MySQL 5.1 documentation language"
-msgid "en"
-msgstr "انگلیسی"
-
-#. l10n: Please check that translation actually exists.
-#: libraries/CommonFunctions.class.php:542
-msgctxt "MySQL 5.0 documentation language"
-msgid "en"
-msgstr "انگلیسی"
-
-#: libraries/CommonFunctions.class.php:670 libraries/Message.class.php:199
-#: libraries/core.lib.php:217 libraries/import.lib.php:154
-#: libraries/insert_edit.lib.php:1195 tbl_operations.php:232
-#: tbl_relation.php:292 view_operations.php:55
-msgid "Error"
-msgstr "خطا"
-
-#: libraries/CommonFunctions.class.php:683 server_status.php:613
-#: server_status.php:1295 sql.php:969
-msgid "SQL query"
-msgstr "پرس و جوي SQL"
-
-#: libraries/CommonFunctions.class.php:727
-#: libraries/rte/rte_events.lib.php:105 libraries/rte/rte_events.lib.php:110
-#: libraries/rte/rte_events.lib.php:120 libraries/rte/rte_events.lib.php:133
-#: libraries/rte/rte_routines.lib.php:290
-#: libraries/rte/rte_routines.lib.php:295
-#: libraries/rte/rte_routines.lib.php:305
-#: libraries/rte/rte_routines.lib.php:322
-#: libraries/rte/rte_routines.lib.php:1336
-#: libraries/rte/rte_triggers.lib.php:76 libraries/rte/rte_triggers.lib.php:81
-#: libraries/rte/rte_triggers.lib.php:91
-#: libraries/rte/rte_triggers.lib.php:104
-msgid "MySQL said: "
-msgstr "پيغام MySQL : "
-
-#: libraries/CommonFunctions.class.php:1210
-msgid "Failed to connect to SQL validator!"
-msgstr ""
-
-#: libraries/CommonFunctions.class.php:1252
-#: libraries/config/messages.inc.php:491
-msgid "Explain SQL"
-msgstr "شرح دادن SQL"
-
-#: libraries/CommonFunctions.class.php:1260
-#, fuzzy
-msgid "Skip Explain SQL"
-msgstr "شرح دادن SQL"
-
-#: libraries/CommonFunctions.class.php:1299
-msgid "Without PHP Code"
-msgstr "بدون كد PHP"
-
-#: libraries/CommonFunctions.class.php:1302
-#: libraries/config/messages.inc.php:493
-msgid "Create PHP Code"
-msgstr "ساخت كد PHP"
-
-#: libraries/CommonFunctions.class.php:1328
-#: libraries/config/messages.inc.php:492 server_status.php:813
-#: server_status.php:835 server_status.php:855
-msgid "Refresh"
-msgstr ""
-
-#: libraries/CommonFunctions.class.php:1338
-#, fuzzy
-msgid "Skip Validate SQL"
-msgstr "معتبرسازي SQL"
-
-#: libraries/CommonFunctions.class.php:1341
-#: libraries/config/messages.inc.php:495
-msgid "Validate SQL"
-msgstr "معتبرسازي SQL"
-
-#: libraries/CommonFunctions.class.php:1403
-msgid "Inline edit of this query"
-msgstr ""
-
-#: libraries/CommonFunctions.class.php:1405
-#, fuzzy
-#| msgid "Engines"
-msgctxt "Inline edit query"
-msgid "Inline"
-msgstr "موتور"
-
-#: libraries/CommonFunctions.class.php:1476 sql.php:1036
-msgid "Profiling"
-msgstr ""
-
-<<<<<<< HEAD
-#. l10n: Short week day name
-#: libraries/CommonFunctions.class.php:1746
-msgctxt "Short week day name"
-msgid "Sun"
-msgstr "يكشنبه"
-
-#. l10n: See http://www.php.net/manual/en/function.strftime.php
-#: libraries/CommonFunctions.class.php:1762
-#: libraries/plugins/transformations/abstract/DateFormatTransformationsPlugin.class.php:69
-msgid "%B %d, %Y at %I:%M %p"
-msgstr "%d %B %Y ساعت %I:%M %p"
-
-#: libraries/CommonFunctions.class.php:2112
-#, php-format
-msgid "%s days, %s hours, %s minutes and %s seconds"
-msgstr ""
-
-#: libraries/CommonFunctions.class.php:2204
-msgid "Missing parameter:"
-msgstr ""
-
-#: libraries/CommonFunctions.class.php:2624
-#: libraries/CommonFunctions.class.php:2628
-#: libraries/DisplayResults.class.php:578
-#, fuzzy
-=======
-#: libraries/DisplayResults.class.php:546 libraries/common.lib.php:2556
-#: libraries/common.lib.php:2560
->>>>>>> f857b927
-#| msgid "Begin"
-msgctxt "First page"
-msgid "Begin"
-msgstr "شروع"
-
-<<<<<<< HEAD
-#: libraries/CommonFunctions.class.php:2626
-#: libraries/CommonFunctions.class.php:2629
-#: libraries/DisplayResults.class.php:581 server_binlog.php:140
-#: server_binlog.php:142
-#, fuzzy
-=======
-#: libraries/DisplayResults.class.php:549 libraries/common.lib.php:2558
-#: libraries/common.lib.php:2561 server_binlog.php:130 server_binlog.php:132
->>>>>>> f857b927
-#| msgid "Previous"
-msgctxt "Previous page"
-msgid "Previous"
-msgstr "قبلی"
-
-<<<<<<< HEAD
-#: libraries/CommonFunctions.class.php:2661
-#: libraries/CommonFunctions.class.php:2664
-#: libraries/DisplayResults.class.php:637 server_binlog.php:175
-#: server_binlog.php:177
-#, fuzzy
-=======
-#: libraries/DisplayResults.class.php:605 libraries/common.lib.php:2593
-#: libraries/common.lib.php:2596 server_binlog.php:165 server_binlog.php:167
->>>>>>> f857b927
-#| msgid "Next"
-msgctxt "Next page"
-msgid "Next"
-msgstr "بعدی"
-
-<<<<<<< HEAD
-#: libraries/CommonFunctions.class.php:2662
-#: libraries/CommonFunctions.class.php:2665
-#: libraries/DisplayResults.class.php:662
-#, fuzzy
-=======
-#: libraries/DisplayResults.class.php:630 libraries/common.lib.php:2594
-#: libraries/common.lib.php:2597
->>>>>>> f857b927
-#| msgid "End"
-msgctxt "Last page"
-msgid "End"
-msgstr "انتها"
-
-#: libraries/CommonFunctions.class.php:2741
-#, php-format
-msgid "Jump to database &quot;%s&quot;."
-msgstr ""
-
-#: libraries/CommonFunctions.class.php:2766
-#, php-format
-msgid "The %s functionality is affected by a known bug, see %s"
-msgstr ""
-
-#: libraries/CommonFunctions.class.php:2950
-#, fuzzy
-#| msgid "Click to select"
-msgid "Click to toggle"
-msgstr "برای انتخاب کلیک کنبد"
-
-#: libraries/CommonFunctions.class.php:3381
-#: libraries/CommonFunctions.class.php:3388
-#: libraries/CommonFunctions.class.php:3593 libraries/Menu.class.php:281
-#: libraries/Menu.class.php:374 libraries/config/setup.forms.php:295
-#: libraries/config/setup.forms.php:332 libraries/config/setup.forms.php:358
-#: libraries/config/user_preferences.forms.php:196
-#: libraries/config/user_preferences.forms.php:233
-#: libraries/config/user_preferences.forms.php:259
-#: libraries/import.lib.php:1202
-#: libraries/plugins/export/ExportLatex.class.php:483
-#: libraries/tbl_properties.inc.php:756 pmd_general.php:167
-#: server_privileges.php:724 server_replication.php:345 tbl_tracking.php:306
-msgid "Structure"
-msgstr "ساختار"
-
-#: libraries/CommonFunctions.class.php:3382
-#: libraries/CommonFunctions.class.php:3389 libraries/Menu.class.php:285
-#: libraries/Menu.class.php:379 libraries/Menu.class.php:475
-#: libraries/config/messages.inc.php:218
-#: libraries/plugins/export/ExportSql.class.php:133
-#: libraries/plugins/import/ImportSql.class.php:40 querywindow.php:61
-msgid "SQL"
-msgstr "SQL"
-
-#: libraries/CommonFunctions.class.php:3384
-#: libraries/CommonFunctions.class.php:3591
-#: libraries/CommonFunctions.class.php:3592 libraries/Menu.class.php:294
-#: libraries/sql_query_form.lib.php:307 libraries/sql_query_form.lib.php:310
-msgid "Insert"
-msgstr "درج"
-
-#: libraries/CommonFunctions.class.php:3385
-#: libraries/CommonFunctions.class.php:3587
-#: libraries/CommonFunctions.class.php:3588 libraries/Menu.class.php:275
-#: libraries/db_search.lib.php:226 tbl_structure.php:571
-msgid "Browse"
-msgstr "مشاهده"
-
-#: libraries/CommonFunctions.class.php:3391 libraries/Menu.class.php:313
-#: libraries/Menu.class.php:336 libraries/Menu.class.php:400
-#: view_operations.php:84
-msgid "Operations"
-msgstr "عمليات"
-
-#: libraries/CommonFunctions.class.php:3502
-#: libraries/sql_query_form.lib.php:473 prefs_manage.php:245
-msgid "Browse your computer:"
-msgstr ""
-
-#: libraries/CommonFunctions.class.php:3530
-#, php-format
-msgid "Select from the web server upload directory <b>%s</b>:"
-msgstr ""
-
-#: libraries/CommonFunctions.class.php:3559 libraries/insert_edit.lib.php:1196
-#: libraries/sql_query_form.lib.php:482
-msgid "The directory you set for upload work cannot be reached"
-msgstr "پوشه‌اي را كه براي انتقال فايل انتخاب كرده‌ايد قابل دسترسي نيست"
-
-#: libraries/CommonFunctions.class.php:3570
-msgid "There are no files to upload"
-msgstr ""
-
-#: libraries/CommonFunctions.class.php:3602
-#: libraries/CommonFunctions.class.php:3603
-msgid "Execute"
-msgstr ""
-
-#: libraries/CommonFunctions.class.php:4146
-msgid "Print"
-msgstr "چاپ"
 
 #: libraries/Config.class.php:915
 #, php-format
@@ -3903,12 +3522,7 @@
 msgid "Overhead"
 msgstr "بار بیش از حد"
 
-<<<<<<< HEAD
 #: libraries/build_html_for_db.lib.php:101
-#, fuzzy
-=======
-#: libraries/build_html_for_db.lib.php:100
->>>>>>> f857b927
 msgid "Jump to database"
 msgstr "پرش به پایگاه داده"
 
@@ -3925,12 +3539,7 @@
 msgid "Check privileges for database &quot;%s&quot;."
 msgstr "تنظیمات دسترسی به پایگاه داده &quot;%s&quot; را بررسی کنید."
 
-<<<<<<< HEAD
 #: libraries/build_html_for_db.lib.php:182
-#, fuzzy
-=======
-#: libraries/build_html_for_db.lib.php:177
->>>>>>> f857b927
 msgid "Check Privileges"
 msgstr "چک سطح دسترسی"
 
@@ -3987,8 +3596,6 @@
 msgid "numeric key detected"
 msgstr "کلید عددی یافت شد"
 
-<<<<<<< HEAD
-=======
 #: libraries/common.lib.php:206
 #, php-format
 msgid "Max: %s%s"
@@ -4149,7 +3756,6 @@
 msgid "Print"
 msgstr "چاپ"
 
->>>>>>> f857b927
 #: libraries/config.values.php:53 libraries/config.values.php:60
 #: libraries/config.values.php:68
 msgid "Both"
@@ -6540,58 +6146,6 @@
 msgid "Details..."
 msgstr ""
 
-#: libraries/db_search.lib.php:148
-#, php-format
-msgid "Search results for \"<i>%s</i>\" %s:"
-msgstr "نتيجه جستجوي \"<i>%s</i>\" %s:"
-
-#: libraries/db_search.lib.php:176
-#, php-format
-msgid "<b>Total:</b> <i>%s</i> match"
-msgid_plural "<b>Total:</b> <i>%s</i> matches"
-msgstr[0] ""
-
-#: libraries/db_search.lib.php:211
-#, fuzzy, php-format
-#| msgid "%s match inside table <i>%s</i>"
-#| msgid_plural "%s matches inside table <i>%s</i>"
-msgid "%1$s match in <strong>%2$s</strong>"
-msgid_plural "%1$s matches in <strong>%2$s</strong>"
-msgstr[0] "%s عبارت همتا در جدول <i>%s</i>"
-
-#: libraries/db_search.lib.php:233
-#, php-format
-msgid "Delete the matches for the %s table?"
-msgstr "داده های همتا در جدول %s حذف شوند؟"
-
-#: libraries/db_search.lib.php:268
-msgid "Search in database"
-msgstr "جستجو در پايگاه‌داده"
-
-#: libraries/db_search.lib.php:272
-#, fuzzy
-#| msgid "Word(s) or value(s) to search for (wildcard: \"%\"):"
-msgid "Words or values to search for (wildcard: \"%\"):"
-msgstr "كلمه(ها) يا مقدار(ها) براي جستجو (wildcard: \"%\"):"
-
-#: libraries/db_search.lib.php:279
-msgid "Find:"
-msgstr "نوع جستجو :"
-
-#: libraries/db_search.lib.php:282 libraries/db_search.lib.php:283
-msgid "Words are separated by a space character (\" \")."
-msgstr "كلمات با علامت فاصله (\" \") جدا مي‌شوند."
-
-#: libraries/db_search.lib.php:296
-#, fuzzy
-#| msgid "Inside table(s):"
-msgid "Inside tables:"
-msgstr "در جدول(هاي) :"
-
-#: libraries/db_search.lib.php:320
-msgid "Inside column:"
-msgstr "در جدول:"
-
 #: libraries/dbi/drizzle.dbi.lib.php:117 libraries/dbi/mysql.dbi.lib.php:120
 #: libraries/dbi/mysqli.dbi.lib.php:192
 msgid "Connection for controluser as defined in your configuration failed."
@@ -8703,12 +8257,7 @@
 msgid "Routine %1$s has been created."
 msgstr "جدول %s حذف گرديد"
 
-<<<<<<< HEAD
 #: libraries/rte/rte_routines.lib.php:391
-=======
-#: libraries/rte/rte_routines.lib.php:383
-#, fuzzy
->>>>>>> f857b927
 msgid "Edit routine"
 msgstr "تغییر ستون"
 
@@ -8736,12 +8285,7 @@
 msgid "Add parameter"
 msgstr "ایجاد پارامتر"
 
-<<<<<<< HEAD
 #: libraries/rte/rte_routines.lib.php:940
-#, fuzzy
-=======
-#: libraries/rte/rte_routines.lib.php:925
->>>>>>> f857b927
 #| msgid "Remove database"
 msgid "Remove last parameter"
 msgstr "حذف آخرین پارامتر"
@@ -9658,12 +9202,7 @@
 msgid "Toggle relation lines"
 msgstr "تعویض خطوط رابط"
 
-<<<<<<< HEAD
 #: pmd_general.php:128 pmd_pdf.php:99
-=======
-#: pmd_general.php:128 pmd_pdf.php:97
-#, fuzzy
->>>>>>> f857b927
 msgid "Import/Export coordinates for PDF schema"
 msgstr "وارد/صدور مختصات برای طرح های PDF"
 
@@ -9727,12 +9266,7 @@
 msgid "Active options"
 msgstr "گزینه های فعال"
 
-<<<<<<< HEAD
 #: pmd_pdf.php:50
-#, fuzzy
-=======
-#: pmd_pdf.php:48
->>>>>>> f857b927
 msgid "Page has been created"
 msgstr "صفحه مورد نظر ایجاد گردید"
 
@@ -9740,12 +9274,7 @@
 msgid "Page creation failed"
 msgstr "ایجاد صفحه ممکن نیست"
 
-<<<<<<< HEAD
 #: pmd_pdf.php:110
-#, fuzzy
-=======
-#: pmd_pdf.php:108
->>>>>>> f857b927
 #| msgid "Usage"
 msgid "Page"
 msgstr "صفحه"
@@ -9758,22 +9287,12 @@
 msgid "Export to selected page"
 msgstr "صدور اطلاعات به صفحه انتخاب شده"
 
-<<<<<<< HEAD
 #: pmd_pdf.php:123
-#, fuzzy
-=======
-#: pmd_pdf.php:121
->>>>>>> f857b927
 #| msgid "Create a new index"
 msgid "Create a page and export to it"
 msgstr "ایجاد صفحه و صدور اطلاعات به آن"
 
-<<<<<<< HEAD
 #: pmd_pdf.php:135
-#, fuzzy
-=======
-#: pmd_pdf.php:130
->>>>>>> f857b927
 #| msgid "User name"
 msgid "New page name: "
 msgstr "نام صفحه جدید : "
@@ -9905,12 +9424,7 @@
 msgid "Select binary log to view"
 msgstr "سابقه بانری را برای مشاهده انتخاب کنید"
 
-<<<<<<< HEAD
 #: server_binlog.php:106 server_status.php:628
-#, fuzzy
-=======
-#: server_binlog.php:98 server_status.php:616
->>>>>>> f857b927
 msgid "Files"
 msgstr "فایل ها"
 
@@ -9964,12 +9478,7 @@
 msgid "Slave replication"
 msgstr ""
 
-<<<<<<< HEAD
 #: server_databases.php:308 server_databases.php:309
-#, fuzzy
-=======
-#: server_databases.php:304 server_databases.php:305
->>>>>>> f857b927
 msgid "Enable Statistics"
 msgstr "فعال سازی آمارها"
 
@@ -10009,12 +9518,7 @@
 msgid "Library"
 msgstr "کتابخانه"
 
-<<<<<<< HEAD
 #: server_plugins.php:98 server_plugins.php:133 tbl_tracking.php:720
-#, fuzzy
-=======
-#: server_plugins.php:98 server_plugins.php:133 tbl_tracking.php:712
->>>>>>> f857b927
 msgid "Version"
 msgstr "نسخه"
 
