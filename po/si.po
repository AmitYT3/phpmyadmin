#
msgid ""
msgstr ""
"Project-Id-Version: phpMyAdmin 4.0.0-dev\n"
"Report-Msgid-Bugs-To: phpmyadmin-devel@lists.sourceforge.net\n"
"POT-Creation-Date: 2012-07-27 10:40+0200\n"
<<<<<<< HEAD
"PO-Revision-Date: 2012-07-28 18:20+0200\n"
=======
"PO-Revision-Date: 2012-08-01 05:43+0200\n"
>>>>>>> 8fd53394
"Last-Translator: Madhura Jayaratne <madhura.cj@gmail.com>\n"
"Language-Team: sinhala <si@li.org>\n"
"Language: si\n"
"MIME-Version: 1.0\n"
"Content-Type: text/plain; charset=UTF-8\n"
"Content-Transfer-Encoding: 8bit\n"
"Plural-Forms: nplurals=2; plural=(n != 1);\n"
"X-Generator: Weblate 1.1\n"

#: browse_foreigners.php:36 browse_foreigners.php:60 js/messages.php:354
#: libraries/DisplayResults.class.php:794
#: libraries/server_privileges.lib.php:2520
msgid "Show all"
msgstr "සියල්ල පෙන්වන්න"

#: browse_foreigners.php:77 libraries/CommonFunctions.class.php:2617
#: libraries/PDF.class.php:50
#: libraries/schema/Pdf_Relation_Schema.class.php:1220
#: libraries/schema/Pdf_Relation_Schema.class.php:1244
#: libraries/schema/User_Schema.class.php:417
#: libraries/select_lang.lib.php:508
msgid "Page number:"
msgstr "පිටු අංකය:"

#: browse_foreigners.php:94
msgid ""
"The target browser window could not be updated. Maybe you have closed the "
"parent window, or your browser's security settings are configured to block "
"cross-window updates."
msgstr ""
"ඉලක්කගත බ්‍රව්සර කවුලුව යාවත්කාලීන කල නොහැක. ඔබ එහි මව් කවුලුව වසා තිබීම හෝ ඔබගේ බ්‍රව්සරයේ "
"ආරක්ෂක සැකසුම් අන්තර් කවුළු යාවත්කාලීන කිරීම් අවහිර කරන ලෙස සකසා තිබීම මීට හේතු විය හැක."

#: browse_foreigners.php:168 libraries/CommonFunctions.class.php:3387
#: libraries/CommonFunctions.class.php:3394
#: libraries/CommonFunctions.class.php:3593
#: libraries/CommonFunctions.class.php:3594 libraries/Menu.class.php:274
#: libraries/Menu.class.php:368
msgid "Search"
msgstr "සෙවීම"

#: browse_foreigners.php:171 db_operations.php:431 db_operations.php:471
#: db_operations.php:586 db_operations.php:615 gis_data_editor.php:304
#: js/messages.php:231 libraries/DbSearch.class.php:479
#: libraries/DisplayResults.class.php:1640
#: libraries/TableSearch.class.php:1166 libraries/core.lib.php:534
#: libraries/display_change_password.lib.php:72
#: libraries/display_create_table.lib.php:61
#: libraries/display_export.lib.php:377 libraries/display_import.lib.php:334
#: libraries/insert_edit.lib.php:1567 libraries/insert_edit.lib.php:1602
#: libraries/plugins/auth/AuthenticationCookie.class.php:224
#: libraries/replication_gui.lib.php:76 libraries/replication_gui.lib.php:387
#: libraries/rte/rte_events.lib.php:501
#: libraries/rte/rte_routines.lib.php:1030
#: libraries/rte/rte_routines.lib.php:1568
#: libraries/rte/rte_triggers.lib.php:381
#: libraries/schema/User_Schema.class.php:165
#: libraries/schema/User_Schema.class.php:225
#: libraries/schema/User_Schema.class.php:467
#: libraries/schema/User_Schema.class.php:507
#: libraries/server_privileges.lib.php:473
#: libraries/server_privileges.lib.php:1417
#: libraries/server_privileges.lib.php:1874
#: libraries/server_privileges.lib.php:2466
#: libraries/server_privileges.lib.php:2977
#: libraries/sql_query_form.lib.php:381 libraries/sql_query_form.lib.php:438
#: libraries/sql_query_form.lib.php:503 libraries/tbl_properties.inc.php:734
#: pmd_pdf.php:148 prefs_manage.php:269 prefs_manage.php:319
#: server_binlog.php:114 server_replication.php:265 server_replication.php:348
#: server_replication.php:379 server_synchronize.php:1483 tbl_indexes.php:318
#: tbl_operations.php:296 tbl_operations.php:333 tbl_operations.php:544
#: tbl_operations.php:607 tbl_operations.php:810 tbl_structure.php:719
#: tbl_structure.php:752 tbl_tracking.php:497 tbl_tracking.php:639
#: view_create.php:191 view_operations.php:96
msgid "Go"
msgstr "යන්න"

#: browse_foreigners.php:186 browse_foreigners.php:190
#: libraries/Index.class.php:463 tbl_tracking.php:373
msgid "Keyname"
msgstr "යතුරු නම"

#: browse_foreigners.php:187 browse_foreigners.php:189
#: server_collations.php:39 server_collations.php:51 server_engines.php:44
#: server_plugins.php:131 server_status.php:1541
msgid "Description"
msgstr "විස්තරය"

#: browse_foreigners.php:274 browse_foreigners.php:284
#: browse_foreigners.php:300 browse_foreigners.php:312
msgid "Use this value"
msgstr "මෙම අගය භාවිතා කරන්න"

#: changelog.php:32 license.php:28
#, php-format
msgid ""
"The %s file is not available on this system, please visit www.phpmyadmin.net "
"for more information."
msgstr "%s ගොනුව මෙම පද්ධතියේ නොමැත. වැඩි විස්තර සඳහා www.phpmyadmin.net වෙත යන්න."

#: db_create.php:74
#, php-format
msgid "Database %1$s has been created."
msgstr "%1$s දත්තගබඩාව සාදන ලදි."

#: db_datadict.php:49 db_operations.php:423
msgid "Database comment: "
msgstr "දත්තගබඩා විස්තර: "

#: db_datadict.php:154 libraries/schema/Pdf_Relation_Schema.class.php:1365
#: libraries/tbl_properties.inc.php:828 tbl_operations.php:378
#: tbl_printview.php:120
msgid "Table comments"
msgstr "වගු විස්තර"

#: db_datadict.php:163 libraries/DBQbe.class.php:354
#: libraries/Index.class.php:467 libraries/TableSearch.class.php:198
#: libraries/TableSearch.class.php:1219 libraries/insert_edit.lib.php:1586
#: libraries/plugins/export/ExportHtmlword.class.php:275
#: libraries/plugins/export/ExportHtmlword.class.php:391
#: libraries/plugins/export/ExportLatex.class.php:500
#: libraries/plugins/export/ExportOdt.class.php:353
#: libraries/plugins/export/ExportOdt.class.php:452
#: libraries/plugins/export/ExportTexytext.class.php:267
#: libraries/plugins/export/ExportTexytext.class.php:368
#: libraries/plugins/export/ExportTexytext.class.php:431
#: libraries/schema/Pdf_Relation_Schema.class.php:1391
#: libraries/schema/Pdf_Relation_Schema.class.php:1412
#: libraries/tbl_properties.inc.php:323 tbl_indexes.php:234
#: tbl_printview.php:133 tbl_relation.php:409 tbl_tracking.php:310
#: tbl_tracking.php:377
msgid "Column"
msgstr "තීර"

#: db_datadict.php:164 db_printview.php:102 libraries/Index.class.php:464
#: libraries/TableSearch.class.php:199 libraries/db_structure.lib.php:48
#: libraries/insert_edit.lib.php:263 libraries/insert_edit.lib.php:267
#: libraries/plugins/export/ExportHtmlword.class.php:278
#: libraries/plugins/export/ExportHtmlword.class.php:394
#: libraries/plugins/export/ExportLatex.class.php:501
#: libraries/plugins/export/ExportOdt.class.php:356
#: libraries/plugins/export/ExportOdt.class.php:455
#: libraries/plugins/export/ExportTexytext.class.php:268
#: libraries/plugins/export/ExportTexytext.class.php:369
#: libraries/rte/rte_list.lib.php:54 libraries/rte/rte_list.lib.php:80
#: libraries/rte/rte_routines.lib.php:895
#: libraries/rte/rte_routines.lib.php:920
#: libraries/rte/rte_routines.lib.php:1486
#: libraries/schema/Pdf_Relation_Schema.class.php:1392
#: libraries/schema/Pdf_Relation_Schema.class.php:1413
#: libraries/server_privileges.lib.php:1511
#: libraries/tbl_properties.inc.php:87 tbl_printview.php:134
#: tbl_structure.php:204 tbl_tracking.php:311 tbl_tracking.php:374
msgid "Type"
msgstr "වර්ගය"

#: db_datadict.php:166 libraries/Index.class.php:470
#: libraries/TableSearch.class.php:1220 libraries/insert_edit.lib.php:1595
#: libraries/plugins/export/ExportHtmlword.class.php:281
#: libraries/plugins/export/ExportHtmlword.class.php:397
#: libraries/plugins/export/ExportLatex.class.php:502
#: libraries/plugins/export/ExportOdt.class.php:359
#: libraries/plugins/export/ExportOdt.class.php:458
#: libraries/plugins/export/ExportTexytext.class.php:269
#: libraries/plugins/export/ExportTexytext.class.php:370
#: libraries/schema/Pdf_Relation_Schema.class.php:1394
#: libraries/schema/Pdf_Relation_Schema.class.php:1415
#: libraries/tbl_properties.inc.php:94 tbl_printview.php:135
#: tbl_structure.php:207 tbl_tracking.php:313 tbl_tracking.php:380
msgid "Null"
msgstr "Null"

#: db_datadict.php:167 db_structure.php:644
#: libraries/plugins/export/ExportHtmlword.class.php:284
#: libraries/plugins/export/ExportHtmlword.class.php:400
#: libraries/plugins/export/ExportLatex.class.php:503
#: libraries/plugins/export/ExportOdt.class.php:362
#: libraries/plugins/export/ExportOdt.class.php:461
#: libraries/plugins/export/ExportTexytext.class.php:270
#: libraries/plugins/export/ExportTexytext.class.php:371
#: libraries/schema/Pdf_Relation_Schema.class.php:1395
#: libraries/schema/Pdf_Relation_Schema.class.php:1416
#: libraries/tbl_properties.inc.php:91 tbl_printview.php:136
#: tbl_structure.php:208 tbl_tracking.php:314
msgid "Default"
msgstr "පෙරනිමි"

#: db_datadict.php:171 libraries/plugins/export/ExportHtmlword.class.php:404
#: libraries/plugins/export/ExportLatex.class.php:505
#: libraries/plugins/export/ExportOdt.class.php:465
#: libraries/plugins/export/ExportTexytext.class.php:373
#: libraries/schema/Pdf_Relation_Schema.class.php:1397
#: libraries/schema/Pdf_Relation_Schema.class.php:1418 tbl_printview.php:139
msgid "Links to"
msgstr "සම්බන්ද වන්නේ"

#: db_datadict.php:173 db_printview.php:108
#: libraries/config/messages.inc.php:98 libraries/config/messages.inc.php:113
#: libraries/config/messages.inc.php:135
#: libraries/plugins/export/ExportHtmlword.class.php:409
#: libraries/plugins/export/ExportLatex.class.php:508
#: libraries/plugins/export/ExportOdt.class.php:470
#: libraries/plugins/export/ExportTexytext.class.php:376
#: libraries/schema/Pdf_Relation_Schema.class.php:1408
#: libraries/schema/Pdf_Relation_Schema.class.php:1419
#: libraries/tbl_properties.inc.php:114 tbl_printview.php:141
msgid "Comments"
msgstr "විස්තරය"

#: db_datadict.php:237 js/messages.php:251 libraries/Index.class.php:360
#: libraries/Index.class.php:387 libraries/Index.class.php:740
#: libraries/config.values.php:52 libraries/config.values.php:67
#: libraries/config/FormDisplay.tpl.php:256 libraries/mult_submits.inc.php:325
#: libraries/plugins/export/ExportHtmlword.class.php:631
#: libraries/plugins/export/ExportLatex.class.php:572
#: libraries/plugins/export/ExportOdt.class.php:720
#: libraries/plugins/export/ExportTexytext.class.php:565
#: libraries/schema/Pdf_Relation_Schema.class.php:1444
#: libraries/server_privileges.lib.php:1644
#: libraries/server_privileges.lib.php:1774
#: libraries/server_privileges.lib.php:1787
#: libraries/server_privileges.lib.php:2058
#: libraries/server_privileges.lib.php:2064
#: libraries/server_privileges.lib.php:2388
#: libraries/server_privileges.lib.php:2401
#: libraries/user_preferences.lib.php:309 prefs_manage.php:128 sql.php:373
#: sql.php:440 tbl_printview.php:192 tbl_structure.php:347
#: tbl_tracking.php:334 tbl_tracking.php:390 tbl_tracking.php:395
msgid "No"
msgstr "නැත"

#: db_datadict.php:237 js/messages.php:250 libraries/Index.class.php:361
#: libraries/Index.class.php:386 libraries/Index.class.php:740
#: libraries/config.values.php:51 libraries/config.values.php:66
#: libraries/config/FormDisplay.tpl.php:256 libraries/mult_submits.inc.php:69
#: libraries/mult_submits.inc.php:101 libraries/mult_submits.inc.php:110
#: libraries/mult_submits.inc.php:115 libraries/mult_submits.inc.php:120
#: libraries/mult_submits.inc.php:125 libraries/mult_submits.inc.php:287
#: libraries/mult_submits.inc.php:300 libraries/mult_submits.inc.php:324
#: libraries/mult_submits.inc.php:331
#: libraries/plugins/export/ExportHtmlword.class.php:632
#: libraries/plugins/export/ExportLatex.class.php:572
#: libraries/plugins/export/ExportOdt.class.php:721
#: libraries/plugins/export/ExportTexytext.class.php:565
#: libraries/schema/Pdf_Relation_Schema.class.php:1444
#: libraries/server_privileges.lib.php:1644
#: libraries/server_privileges.lib.php:1771
#: libraries/server_privileges.lib.php:1785
#: libraries/server_privileges.lib.php:2057
#: libraries/server_privileges.lib.php:2062
#: libraries/server_privileges.lib.php:2385
#: libraries/server_privileges.lib.php:2401
#: libraries/user_preferences.lib.php:307 prefs_manage.php:127
#: server_databases.php:104 server_databases.php:111 sql.php:439
#: tbl_printview.php:193 tbl_structure.php:45 tbl_structure.php:347
#: tbl_tracking.php:334 tbl_tracking.php:388 tbl_tracking.php:393
msgid "Yes"
msgstr "ඔව්"

#: db_export.php:29
msgid "View dump (schema) of database"
msgstr "දත්තගබඩාවේ නික්ෂේපනය (ක්‍රමානුරූපය) දර්ශනය කරන්න"

#: db_export.php:33 db_printview.php:93 db_tracking.php:52 export.php:415
#: libraries/DBQbe.class.php:267 navigation.php:280
msgid "No tables found in database."
msgstr "දත්තගබඩාවේ වගු කිසිවක් සොයා ගැනීමට නොමැත."

#: db_export.php:42 libraries/DbSearch.class.php:459 server_export.php:26
msgid "Select All"
msgstr "සියල්ල තෝරන්න"

#: db_export.php:44 libraries/DbSearch.class.php:465 server_export.php:28
msgid "Unselect All"
msgstr "සියල්ලේ තෝරාගැනීම ඉවත් කරන්න‍"

#: db_operations.php:63 tbl_create.php:22
msgid "The database name is empty!"
msgstr "දත්තගබඩා නම හිස්ව පවතී!"

#: db_operations.php:327
#, php-format
msgid "Database %1$s has been renamed to %2$s"
msgstr "%1$s දත්තගබඩාව %2$s බවට නම වෙනස් කරන ලදි"

#: db_operations.php:331
#, php-format
msgid "Database %1$s has been copied to %2$s"
msgstr "%1$s දත්තගබඩාව %2$s වෙතට පිටපත් කරන ලදි"

#: db_operations.php:465
msgid "Rename database to"
msgstr "බවට දත්තගබඩාවේ නම වෙනස් කරන්න"

#: db_operations.php:492
msgid "Remove database"
msgstr "දත්තගබඩාව ඉවත් කරන්න"

#: db_operations.php:504
#, php-format
msgid "Database %s has been dropped."
msgstr "%s දත්තගබඩාව හලන ලදි."

#: db_operations.php:509
msgid "Drop the database (DROP)"
msgstr "දත්තගබඩාව හලන්න. (DROP)"

#: db_operations.php:538
msgid "Copy database to"
msgstr "වෙත දත්තගබඩාව පිටවත් කරන්න"

#: db_operations.php:545 tbl_operations.php:573 tbl_tracking.php:490
msgid "Structure only"
msgstr "සැකිල්ල පමණයි"

#: db_operations.php:546 tbl_operations.php:574 tbl_tracking.php:492
msgid "Structure and data"
msgstr "සැකිල්ල සහ දත්ත"

#: db_operations.php:547 tbl_operations.php:575 tbl_tracking.php:491
msgid "Data only"
msgstr "දත්ත පමණයි"

#: db_operations.php:557
msgid "CREATE DATABASE before copying"
msgstr "පිටපත් කිරීමට ප්‍රථම දත්තගබඩාවක් සාදන්න"

#: db_operations.php:560 libraries/config/messages.inc.php:130
#: libraries/config/messages.inc.php:131 libraries/config/messages.inc.php:133
#: libraries/config/messages.inc.php:139 tbl_operations.php:581
#, php-format
msgid "Add %s"
msgstr "%s එක් කරන්න"

#: db_operations.php:564 libraries/config/messages.inc.php:123
#: tbl_operations.php:330 tbl_operations.php:583
msgid "Add AUTO_INCREMENT value"
msgstr "AUTO_INCREMENT අගයක් එක් කරන්න"

#: db_operations.php:568 tbl_operations.php:590
msgid "Add constraints"
msgstr "සීමා බාධවන් එක් කරන්න"

#: db_operations.php:583
msgid "Switch to copied database"
msgstr "පිටපත් කරන ලද දත්තගබඩාව වෙත මාරු වන්න"

#: db_operations.php:606 libraries/Index.class.php:469
#: libraries/TableSearch.class.php:200 libraries/build_html_for_db.lib.php:20
#: libraries/db_structure.lib.php:50 libraries/mysql_charsets.lib.php:115
#: libraries/tbl_properties.inc.php:92 libraries/tbl_properties.inc.php:834
#: server_collations.php:38 server_collations.php:50 tbl_operations.php:394
#: tbl_structure.php:205 tbl_structure.php:929 tbl_tracking.php:312
#: tbl_tracking.php:379
msgid "Collation"
msgstr "පරිතුලනය"

#: db_operations.php:623
#, php-format
msgid ""
"The phpMyAdmin configuration storage has been deactivated. To find out why "
"click %shere%s."
msgstr ""
"phpMyAdmin හි configuration storage අක්‍රිය කර ඇත. ඇයිදැයි සොයා බැලීමට %sමෙතන%s ක්ලික් "
"කරන්න."

#: db_operations.php:658
msgid "Edit or export relational schema"
msgstr "ක්‍රමානුරූපය සංස්කරණය හෝ අපනයනය කරන්න"

#: db_printview.php:100 db_tracking.php:82 db_tracking.php:190
#: libraries/Menu.class.php:201 libraries/config/messages.inc.php:514
#: libraries/db_structure.lib.php:32
#: libraries/plugins/export/ExportXml.class.php:458
#: libraries/plugins/export/PMA_ExportPdf.class.php:96
#: libraries/rte/rte_list.lib.php:65 libraries/rte/rte_triggers.lib.php:318
#: libraries/schema/User_Schema.class.php:293
#: libraries/server_privileges.lib.php:1902
#: libraries/server_privileges.lib.php:2127
#: libraries/server_privileges.lib.php:2778 server_synchronize.php:522
#: server_synchronize.php:1042 tbl_tracking.php:719
msgid "Table"
msgstr "වගුව"

#: db_printview.php:101 db_tables_search.php:26 db_tables_search.php:58
#: libraries/Table.class.php:301 libraries/build_html_for_db.lib.php:31
#: libraries/db_structure.lib.php:42 libraries/import.lib.php:179
#: navigation.php:633 navigation.php:672 sql.php:975 tbl_printview.php:370
#: tbl_structure.php:465 tbl_structure.php:539 tbl_structure.php:939
msgid "Rows"
msgstr "පේළි"

#: db_printview.php:105 libraries/db_structure.lib.php:55 tbl_indexes.php:235
msgid "Size"
msgstr "ප්‍රමාණය"

#: db_printview.php:160 db_structure.php:597
#: libraries/plugins/export/ExportSql.class.php:1060
msgid "in use"
msgstr "භාවිතා වෙමින් පවතී"

#: db_printview.php:186 libraries/db_info.inc.php:81
#: libraries/db_structure.lib.php:62
#: libraries/plugins/export/ExportSql.class.php:988
#: libraries/schema/Pdf_Relation_Schema.class.php:1370 tbl_printview.php:418
#: tbl_structure.php:971
msgid "Creation"
msgstr "සෑදීම"

#: db_printview.php:195 libraries/db_info.inc.php:87
#: libraries/db_structure.lib.php:67
#: libraries/plugins/export/ExportSql.class.php:1001
#: libraries/schema/Pdf_Relation_Schema.class.php:1375 tbl_printview.php:432
#: tbl_structure.php:979
msgid "Last update"
msgstr "අවසන් යාවත්කාලීන කිරීම"

#: db_printview.php:204 libraries/db_info.inc.php:93
#: libraries/db_structure.lib.php:72
#: libraries/plugins/export/ExportSql.class.php:1014
#: libraries/schema/Pdf_Relation_Schema.class.php:1380 tbl_printview.php:446
#: tbl_structure.php:987
msgid "Last check"
msgstr "අවසන් පරීක්ෂාව"

#: db_printview.php:221 db_structure.php:620
#, php-format
msgid "%s table"
msgid_plural "%s tables"
msgstr[0] "%s වගු"
msgstr[1] "%s වගු"

#: db_qbe.php:40
msgid "You have to choose at least one column to display"
msgstr "පෙන්වීම සඳහා අවම වශයෙන් එක් තීරයක්වත් තෝරාගත යුතුයි"

#: db_qbe.php:59
#, php-format
msgid "Switch to %svisual builder%s"
msgstr "%sදෘශ්‍ය ගොඩනංවනය%s වෙත යන්න"

#: db_search.php:30 libraries/plugins/auth/AuthenticationConfig.class.php:80
#: libraries/plugins/auth/AuthenticationConfig.class.php:95
#: libraries/plugins/auth/AuthenticationCookie.class.php:575
#: libraries/plugins/auth/AuthenticationHttp.class.php:65
#: libraries/plugins/auth/AuthenticationSignon.class.php:253
msgid "Access denied"
msgstr "පිවිසුම වලක්වා ඇත"

#: db_structure.php:88
msgid "No tables found in database"
msgstr "දත්තගබඩාවේ වගු කිසිවක් සොයා ගැනීමට නොමැත"

#: db_structure.php:247 libraries/mysql_charsets.lib.php:416
#: libraries/mysql_charsets.lib.php:423
msgid "unknown"
msgstr "නොදන්නා"

#: db_structure.php:372 tbl_operations.php:729
#, php-format
msgid "Table %s has been emptied"
msgstr "%s වගුව හිස් කරන ලදි"

#: db_structure.php:389 tbl_operations.php:748
#, php-format
msgid "View %s has been dropped"
msgstr "%s දසුන හලන ලදි"

#: db_structure.php:389 tbl_operations.php:748
#, php-format
msgid "Table %s has been dropped"
msgstr "%s වගුව හලන ලදි"

#: db_structure.php:399 tbl_create.php:286
msgid "Tracking is active."
msgstr "අවධානය සක්‍රීයයි."

#: db_structure.php:404 tbl_create.php:289
msgid "Tracking is not active."
msgstr "අවධානය අක්‍රීයයි."

#: db_structure.php:530 libraries/DisplayResults.class.php:4720
#, php-format
msgid ""
"This view has at least this number of rows. Please refer to %sdocumentation"
"%s."
msgstr ""
"මෙම දසුනේ අවම වශයෙන් පේළි මෙතරම් සංඛයාවක් ඇත. කරුණාකර %s ලේඛනය %s අධ්‍යනය කරන්න."

#: db_structure.php:548 db_structure.php:582 libraries/Menu.class.php:201
#: libraries/tbl_info.inc.php:59 tbl_structure.php:211
msgid "View"
msgstr "දසුන"

#: db_structure.php:627 libraries/Menu.class.php:502
#: libraries/db_structure.lib.php:35 server_replication.php:34
#: server_replication.php:192 server_status.php:624
msgid "Replication"
msgstr "අනුරූකරණය"

#: db_structure.php:631
msgid "Sum"
msgstr "එකතුව"

#: db_structure.php:638 libraries/StorageEngine.class.php:352
#, php-format
msgid "%s is the default storage engine on this MySQL server."
msgstr "%s මෙම සේවාදායකයේ පෙරනිමි ගබඩා යන්ත්‍රයයි."

#: db_structure.php:686 db_structure.php:698 db_structure.php:699
#: libraries/DisplayResults.class.php:4851
#: libraries/DisplayResults.class.php:4857 libraries/mult_submits.inc.php:40
#: libraries/server_privileges.lib.php:2316
#: libraries/server_privileges.lib.php:2319 server_databases.php:298
#: server_databases.php:301 tbl_structure.php:562 tbl_structure.php:566
msgid "With selected:"
msgstr "තෝරාගත්:"

#: db_structure.php:687 db_structure.php:688
#: libraries/DisplayResults.class.php:4855
#: libraries/DisplayResults.class.php:4856
#: libraries/server_privileges.lib.php:754
#: libraries/server_privileges.lib.php:2317
#: libraries/server_privileges.lib.php:2318 server_databases.php:299
#: server_databases.php:300 tbl_structure.php:563 tbl_structure.php:564
msgid "Check All"
msgstr "සියල්ල කතිර කොටුගත කරන්න"

#: db_structure.php:693
msgid "Check tables having overhead"
msgstr "පිරිවැයක් සහිත වගු පරීක්ෂා කරන්න"

#: db_structure.php:701 libraries/CommonFunctions.class.php:3604
#: libraries/CommonFunctions.class.php:3605
#: libraries/DisplayResults.class.php:4874
#: libraries/DisplayResults.class.php:5071 libraries/Menu.class.php:286
#: libraries/Menu.class.php:376 libraries/Menu.class.php:475
#: libraries/config/messages.inc.php:168 libraries/display_export.lib.php:92
#: libraries/server_privileges.lib.php:1719
#: libraries/server_privileges.lib.php:2323 prefs_manage.php:292
#: server_status.php:1679 setup/frames/menu.inc.php:22
msgid "Export"
msgstr "අපනයනය"

#: db_structure.php:703 db_structure.php:751
#: libraries/DisplayResults.class.php:4995 libraries/Header.class.php:261
#: tbl_structure.php:652
msgid "Print view"
msgstr "මුද්‍රණ දර්ශනය"

#: db_structure.php:707 libraries/CommonFunctions.class.php:3600
#: libraries/CommonFunctions.class.php:3601
msgid "Empty"
msgstr "හිස් කරන්න"

#: db_structure.php:709 db_tracking.php:103
#: libraries/CommonFunctions.class.php:3598
#: libraries/CommonFunctions.class.php:3599 libraries/Index.class.php:528
#: server_databases.php:302 tbl_structure.php:149 tbl_structure.php:150
#: tbl_structure.php:581
msgid "Drop"
msgstr "හලන්න"

#: db_structure.php:711 tbl_operations.php:632
msgid "Check table"
msgstr "වගුව පරීක්ෂා කරන්න"

#: db_structure.php:714 tbl_operations.php:689 tbl_structure.php:879
msgid "Optimize table"
msgstr "වගුව ප්‍රශස්තගත කරන්න"

#: db_structure.php:716 tbl_operations.php:674
msgid "Repair table"
msgstr "වගුව ප්‍රතිසංස්කරණය කරන්න"

#: db_structure.php:719 tbl_operations.php:659
msgid "Analyze table"
msgstr "වගුව විශ්ලේෂණය කරන්න"

#: db_structure.php:721
msgid "Add prefix to table"
msgstr "වගුවට නාම මූලයක් එක් කරන්න"

#: db_structure.php:723 libraries/mult_submits.inc.php:276
msgid "Replace table prefix"
msgstr "වගු නාම මූලය ප්‍රතිස්ථාපනය කරන්න"

#: db_structure.php:725 libraries/mult_submits.inc.php:276
msgid "Copy table with prefix"
msgstr "නාම මූලය සහිත වගු පිටපත් කරන්න"

#: db_structure.php:754 libraries/schema/User_Schema.class.php:444
msgid "Data Dictionary"
msgstr "දත්ත කෝෂය"

#: db_tracking.php:76
msgid "Tracked tables"
msgstr "අවධානය සක්‍රීය වගු"

#: db_tracking.php:81 libraries/Menu.class.php:178
#: libraries/config/messages.inc.php:508
#: libraries/plugins/export/ExportHtmlword.class.php:156
#: libraries/plugins/export/ExportLatex.class.php:250
#: libraries/plugins/export/ExportOdt.class.php:197
#: libraries/plugins/export/ExportSql.class.php:805
#: libraries/plugins/export/ExportTexytext.class.php:139
#: libraries/plugins/export/ExportXml.class.php:391
#: libraries/plugins/export/PMA_ExportPdf.class.php:95
#: libraries/server_privileges.lib.php:1892
#: libraries/server_privileges.lib.php:2127
#: libraries/server_privileges.lib.php:2769 server_databases.php:194
#: server_status.php:1290 server_synchronize.php:1451
#: server_synchronize.php:1455 sql.php:969 tbl_tracking.php:718
msgid "Database"
msgstr "දත්තගබඩාව"

#: db_tracking.php:83
msgid "Last version"
msgstr "අවසන් අනුවාදය"

#: db_tracking.php:84 tbl_tracking.php:721
msgid "Created"
msgstr "සාදන ලදි"

#: db_tracking.php:85 tbl_tracking.php:722
msgid "Updated"
msgstr "යාවත්කාලීන කරන ලදි"

#: db_tracking.php:86 js/messages.php:185 libraries/Menu.class.php:465
#: libraries/rte/rte_events.lib.php:388 libraries/rte/rte_list.lib.php:78
#: server_status.php:1293 sql.php:1043 tbl_tracking.php:723
msgid "Status"
msgstr "තත්වය"

#: db_tracking.php:87 libraries/Index.class.php:461
#: libraries/db_structure.lib.php:39 libraries/rte/rte_list.lib.php:53
#: libraries/rte/rte_list.lib.php:67 libraries/rte/rte_list.lib.php:79
#: libraries/server_privileges.lib.php:1514
#: libraries/server_privileges.lib.php:2137
#: libraries/server_privileges.lib.php:2300 server_databases.php:229
#: tbl_structure.php:221
msgid "Action"
msgstr "ක්‍රියාව"

#: db_tracking.php:88 libraries/DBQbe.class.php:448
#: libraries/DisplayResults.class.php:888 tbl_change.php:218
#: tbl_tracking.php:724
msgid "Show"
msgstr "පෙන්වන්න"

#: db_tracking.php:98 js/messages.php:34
msgid "Delete tracking data for this table"
msgstr "මෙම වගුවේ අවධානය පිළිබඳ දත්ත ඉවත් කරන්න"

#: db_tracking.php:120 tbl_tracking.php:675 tbl_tracking.php:733
msgid "active"
msgstr "සක්‍රිය"

#: db_tracking.php:122 tbl_tracking.php:677 tbl_tracking.php:735
msgid "not active"
msgstr "අක්‍රිය"

#: db_tracking.php:137
msgid "Versions"
msgstr "අනුවාද"

#: db_tracking.php:138 tbl_tracking.php:481 tbl_tracking.php:753
msgid "Tracking report"
msgstr "අවධානය පිළිබඳ වාර්තාව"

# සැණරුව = snapshot. Source: Glossary of Information Technology terms - ICTA
#: db_tracking.php:139 tbl_tracking.php:282 tbl_tracking.php:755
msgid "Structure snapshot"
msgstr "සැකිල්ලේ සැණරුව"

#: db_tracking.php:185
msgid "Untracked tables"
msgstr "අවධානය අක්‍රීය වගු"

#: db_tracking.php:204 tbl_structure.php:680
msgid "Track table"
msgstr "වගුව අවධානයට ලක් කරන්න"

#: db_tracking.php:230
msgid "Database Log"
msgstr "දත්තගබඩා ලොගය"

#: export.php:44
msgid "Bad type!"
msgstr "වැරදි වර්ගය!"

#: export.php:95
msgid "Selected export type has to be saved in file!"
msgstr "තෝරාගත් අපනයන වර්ගය ගොනුව තුල සුරැකිය යුතුයි!"

#: export.php:124
msgid "Bad parameters!"
msgstr "වැරදි පරාමිතියන්!"

#: export.php:195 export.php:226 export.php:782
#, php-format
msgid "Insufficient space to save the file %s."
msgstr "%s ගොනුව සුරැකීමට ප්‍රමාණවත් ඉඩ අවකාශ නොමැත."

#: export.php:363
#, php-format
msgid ""
"File %s already exists on server, change filename or check overwrite option."
msgstr ""
"%s ගොනුව මේ වන විටත් සේවාදායකයෙහි පවතී, ගොනු නාමය වෙනස් කරන්න නැතහොත් උඩින් ලිවීමේ හැකියාව "
"සලකා බලන්න."

#: export.php:370 export.php:376
#, php-format
msgid "The web server does not have permission to save the file %s."
msgstr "වෙබ් සේවාදායකයට %s ගොනුව සුරැකීමට අවසර නොමැත."

#: export.php:788
#, php-format
msgid "Dump has been saved to file %s."
msgstr "%s ගොනුවට නික්ෂේප දත්ත සුරකින ලදි."

#: file_echo.php:21
msgid "Invalid export type"
msgstr "වැරදි අපනයන වර්ගයකි"

#: gis_data_editor.php:75
#, php-format
msgid "Value for the column \"%s\""
msgstr "\"%s\" තීරය සඳහා අගයන්"

#: gis_data_editor.php:104 tbl_gis_visualization.php:168
msgid "Use OpenStreetMaps as Base Layer"
msgstr "මූලික ස්ථරය ලෙස OpenStreetMaps භාවිතා කරන්න"

#: gis_data_editor.php:124
msgid "SRID"
msgstr "SRID"

#: gis_data_editor.php:141 js/messages.php:326
#: libraries/DisplayResults.class.php:1624
msgid "Geometry"
msgstr "ජ්‍යාමිතිය"

#: gis_data_editor.php:161 js/messages.php:322
msgid "Point"
msgstr "ලක්ෂ්‍යය"

#: gis_data_editor.php:162 gis_data_editor.php:186 gis_data_editor.php:234
#: gis_data_editor.php:286 js/messages.php:320
msgid "X"
msgstr "X"

#: gis_data_editor.php:164 gis_data_editor.php:188 gis_data_editor.php:236
#: gis_data_editor.php:288 js/messages.php:321
msgid "Y"
msgstr "Y"

#: gis_data_editor.php:184 gis_data_editor.php:232 gis_data_editor.php:284
#: js/messages.php:323
#, php-format
msgid "Point %d"
msgstr "%dවන ලක්ෂ්‍යය"

#: gis_data_editor.php:193 gis_data_editor.php:239 gis_data_editor.php:291
#: js/messages.php:329
msgid "Add a point"
msgstr "ලක්ෂ්‍යයක් එක් කරන්න"

#: gis_data_editor.php:209 js/messages.php:324
msgid "Linestring"
msgstr "රේඛාව"

#: gis_data_editor.php:212 gis_data_editor.php:268 js/messages.php:328
msgid "Outer Ring"
msgstr "පිටත කවය"

#: gis_data_editor.php:214 gis_data_editor.php:270 js/messages.php:327
msgid "Inner Ring"
msgstr "ඇතුලත කවය"

#: gis_data_editor.php:241
msgid "Add a linestring"
msgstr "රේඛාවක් එක් කරන්න"

#: gis_data_editor.php:241 gis_data_editor.php:293 js/messages.php:330
msgid "Add an inner ring"
msgstr "ඇතුල් කවයක් එක් කරන්න"

#: gis_data_editor.php:255 js/messages.php:325
msgid "Polygon"
msgstr "බහු අස්‍රය"

#: gis_data_editor.php:295 js/messages.php:331
msgid "Add a polygon"
msgstr "බහු අස්‍රයක් එක් කරන්න"

#: gis_data_editor.php:299
msgid "Add geometry"
msgstr "ජ්‍යාමිතියක් එක් කරන්න"

#: gis_data_editor.php:306
msgid "Output"
msgstr "ප්‍රතිදානය"

#: gis_data_editor.php:307
msgid ""
"Chose \"GeomFromText\" from the \"Function\" column and paste the below "
"string into the \"Value\" field"
msgstr ""
"\"ශ්‍රිතය\" තීරුවෙන් \"GeomFromText\" තෝරා පහත ඇති දේ \"අගය\" ක්ෂේත්‍රයට පිටපත් "
"කරන්න"

#: import.php:94
#, php-format
msgid ""
"You probably tried to upload too large file. Please refer to %sdocumentation"
"%s for ways to workaround this limit."
msgstr ""
"ඔබ උඩුගත කරන ගොනුව විශාල වැඩි විය හැක. මෙම සීමාවන් ඉක්මවීමේ ක්‍රම සඳහා කරුණාකර %sලියකියවිලි"
"%s බලන්න."

#: import.php:232 import.php:485
msgid "Showing bookmark"
msgstr "පොත් සලකුණ පෙන්වන්න"

#: import.php:247 import.php:481
msgid "The bookmark has been deleted."
msgstr "පොත් සලකුණ ඉවත් කරන ලදි."

#: import.php:342 import.php:395 libraries/File.class.php:426
#: libraries/File.class.php:517
msgid "File could not be read"
msgstr "ගොනුව කියවිය නොහැක"

#: import.php:350 import.php:359 import.php:378 import.php:387
#: libraries/File.class.php:578
#, php-format
msgid ""
"You attempted to load file with unsupported compression (%s). Either support "
"for it is not implemented or disabled by your configuration."
msgstr ""

#: import.php:400
msgid ""
"No data was received to import. Either no file name was submitted, or the "
"file size exceeded the maximum size permitted by your PHP configuration. See "
"[a@./Documentation.html#faq1_16@Documentation]FAQ 1.16[/a]."
msgstr ""
"ආනයනය සඳහා දත්ත කිසිවක් නොලැබුණි. ගොනුව ආනයනය සඳහා යොමු නොකිරීම හෝ යොමු කල ගොනුවේ "
"විශාලත්වය PHP වින්‍යාසයන්හි අනුමත ප්‍රමාණයට වැඩ විශාල වීම මීට හේතු විය හැකිය. [a@./"
"Documentation.html#faq1_16@Documentation]FAQ 1.16[/a] බලන්න."

#: import.php:418
msgid ""
"Cannot convert file's character set without character set conversion library"
msgstr "අක්ෂර කට්ටල හැරවීම් පුස්තකාලය නොමැතිව ගොනුවේ අක්ෂර කට්ටලය හැරවීම කල නොහැක"

#: import.php:454 libraries/display_import.lib.php:29
msgid "Could not load import plugins, please check your installation!"
msgstr "ආනයනය පේනු පූරණය අසමත් විය. ඔබගේ ස්ථාපිතය පරීක්ෂා කරන්න!"

#: import.php:488 sql.php:1081
#, php-format
msgid "Bookmark %s created"
msgstr "%s පොත් සලකුණ සාදන ලදි"

#: import.php:496 import.php:502
#, php-format
msgid "Import has been successfully finished, %d queries executed."
msgstr "ආනයනය සාර්ථකව අවසන් කරන ලදි, විමසුම්%d ක්‍රියාත්මක කරන ලදි."

#: import.php:511
msgid ""
"Script timeout passed, if you want to finish import, please resubmit same "
"file and import will resume."
msgstr ""
"විධානාවලිය ක්‍රියාත්මක වීමට ලබා දුන් කාලය අවසන් විය. ඔබට ආනයනය සම්පූර්ණ කිරීමට අවශ්‍ය නම් එම "
"ආනයන ගොනුවම නැවත ආනයනය සඳහා යොමු කරන්න."

#: import.php:513
msgid ""
"However on last run no data has been parsed, this usually means phpMyAdmin "
"won't be able to finish this import unless you increase php time limits."
msgstr ""
"කෙසේ නමුදු අවසන් වාරයේදී කිසිදු දත්තයක් ලබා ගත නොහැකි විය. මෙයින් අදහස් වන්නේ ඔබගේ php කාල "
"සීමාව වැඩි කිරීමකින් තොරව phpMyAdmin හට මෙම ආනයනය සම්පූර්ණ කිරීමට හැකි නොවන බවය."

#: import.php:541 libraries/DisplayResults.class.php:4341
#: libraries/Message.class.php:180 libraries/rte/rte_routines.lib.php:1335
#: libraries/sql_query_form.lib.php:116 tbl_operations.php:232
#: tbl_relation.php:294 tbl_row_action.php:122 view_operations.php:55
msgid "Your SQL query has been executed successfully"
msgstr "ඔබගේ SQL විමසුම සාර්ථකව ක්‍රියාවට නංවන ලදි"

#: import_status.php:101 libraries/CommonFunctions.class.php:778
#: libraries/schema/Export_Relation_Schema.class.php:241 user_password.php:234
msgid "Back"
msgstr "ආපසු"

#: index.php:173
msgid "phpMyAdmin is more friendly with a <b>frames-capable</b> browser."
msgstr "<b >frame සහය ඇති</b> බ්‍රව්සර සමග phpMyAdmin වඩා හොඳින් ක්‍රියා කරයි."

#: js/messages.php:27 libraries/import.lib.php:116 sql.php:313
msgid "\"DROP DATABASE\" statements are disabled."
msgstr "\"DROP DATABASE\" ප්‍රකාශ අක්‍රීය කර ඇත."

#: js/messages.php:30
#, php-format
msgid "Do you really want to execute \"%s\"?"
msgstr "\"%s\" ක්‍රියාත්මක කිරීමට ඔබට ඇත්තෙන්ම අවශ්‍යද?"

#: js/messages.php:31 libraries/mult_submits.inc.php:307 sql.php:418
msgid "You are about to DESTROY a complete database!"
msgstr "ඔබ සූදානම් වන්නේ සම්පූර්ණ දත්තගබඩාවක් විනාශකර දැමීමටයි!"

#: js/messages.php:32
msgid "You are about to DESTROY a complete table!"
msgstr "ඔබ සූදානම් වන්නේ සම්පූර්ණ වගුවක් විනාශකර දැමීමටයි!"

#: js/messages.php:33
msgid "You are about to TRUNCATE a complete table!"
msgstr "ඔබ සූදානම් වන්නේ සම්පූර්ණ වගුවක් ලොප් කිරීමටයි!"

#: js/messages.php:35
msgid "Deleting tracking data"
msgstr "අවධානය පිළිබඳ දත්ත ඉවත් කෙරෙමින්"

#: js/messages.php:36
msgid "Dropping Primary Key/Index"
msgstr "ප්‍රාථමික මූලය/සුචිය ඉවත් කෙරෙමින්"

#: js/messages.php:37
msgid "This operation could take a long time. Proceed anyway?"
msgstr "මෙම ක්‍රියාදාමය සඳහා දීර්ඝ වේලාවක් ගත වනු ඇත. කෙසේ වුවත් ඉදිරියට යන්න?"

#: js/messages.php:40
msgid "Missing value in the form!"
msgstr "පෝරම‍යේ අස්ථනගත වූ අගයන් ඇත!"

#: js/messages.php:41
msgid "This is not a number!"
msgstr "මෙය අංකයක් නොවේ!"

#: js/messages.php:42
msgid "Add Index"
msgstr "සුචිය එක් කරන්න"

#: js/messages.php:43
msgid "Edit Index"
msgstr "සුචිය සංස්කරණය කරන්න"

#: js/messages.php:44 tbl_indexes.php:323
#, php-format
msgid "Add %d column(s) to index"
msgstr "සුචියට ක්ෂේත්‍ර %d ක් එක් කරන්න"

#. l10n: Default description for the y-Axis of Charts
#: js/messages.php:48
msgid "Total count"
msgstr "මුළු එකතුව"

#: js/messages.php:51
msgid "The host name is empty!"
msgstr "දාරක නම හිස්ව පවතී!"

#: js/messages.php:52
msgid "The user name is empty!"
msgstr "භාවිත නාමය හිස්ව පවතී!"

#: js/messages.php:53 libraries/server_privileges.lib.php:1259
#: user_password.php:109
msgid "The password is empty!"
msgstr "මුරපදය හිස්ව පවතී!"

#: js/messages.php:54 libraries/server_privileges.lib.php:1257
#: user_password.php:112
msgid "The passwords aren't the same!"
msgstr "මුරපද නොගැලපේ!"

#: js/messages.php:55 libraries/server_privileges.lib.php:1380
#: libraries/server_privileges.lib.php:1565
#: libraries/server_privileges.lib.php:2441
#: libraries/server_privileges.lib.php:2741
msgid "Add user"
msgstr "භාවිතා කරන්නෙක් එක් කරන්න"

#: js/messages.php:56
msgid "Reloading Privileges"
msgstr "වරප්‍රසාද පූරණය කෙරෙමින්"

#: js/messages.php:57
msgid "Removing Selected Users"
msgstr "තෝරාගත් භාවිතා කරන්නන් ඉවත් කෙරෙමින්"

#: js/messages.php:58 js/messages.php:137 tbl_tracking.php:282
#: tbl_tracking.php:481
msgid "Close"
msgstr "වසන්න"

#: js/messages.php:61 js/messages.php:284
#: libraries/CommonFunctions.class.php:712
#: libraries/CommonFunctions.class.php:1290
#: libraries/CommonFunctions.class.php:3602
#: libraries/CommonFunctions.class.php:3603
#: libraries/DisplayResults.class.php:3113 libraries/Index.class.php:491
#: libraries/config/messages.inc.php:490
#: libraries/schema/User_Schema.class.php:215 setup/frames/index.inc.php:147
msgid "Edit"
msgstr "සංස්කරණය කරන්න"

#: js/messages.php:62 server_status.php:821
msgid "Live traffic chart"
msgstr "සජීවී දත්ත හුවමාරු ප්‍රස්තාරය"

#: js/messages.php:63 server_status.php:824
msgid "Live conn./process chart"
msgstr "සජීවී සබඳතා/ක්‍රියාවලි ප්‍රස්තාරය"

#: js/messages.php:64 server_status.php:842
msgid "Live query chart"
msgstr "සජීවී විමසුම් ප්‍රස්තාරය"

#: js/messages.php:66
msgid "Static data"
msgstr "ස්ථිතික දත්ත"

#. l10n: Total number of queries
#: js/messages.php:68 libraries/build_html_for_db.lib.php:46
#: libraries/engines/innodb.lib.php:172 server_databases.php:257
#: server_status.php:1168 server_status.php:1237 tbl_printview.php:331
#: tbl_structure.php:867
msgid "Total"
msgstr "මුළු එකතුව"

#. l10n: Other, small valued, queries
#: js/messages.php:70 server_status.php:630 server_status.php:1042
msgid "Other"
msgstr "අනෙකුත්"

#. l10n: Thousands separator
#: js/messages.php:72 libraries/CommonFunctions.class.php:1563
msgid ","
msgstr ","

#. l10n: Decimal separator
#: js/messages.php:74 libraries/CommonFunctions.class.php:1565
msgid "."
msgstr "."

#: js/messages.php:76
msgid "KiB sent since last refresh"
msgstr "අවසන් යාවත්කාලින කිරීමේ සිට යැවුණු KiB"

#: js/messages.php:77
msgid "KiB received since last refresh"
msgstr "අවසන් යාවත්කාලින කිරීමේ සිට ලැබුණු KiB"

#: js/messages.php:78
msgid "Server traffic (in KiB)"
msgstr "සේවාදායකයේ තදබදය (KiB වලින්)"

#: js/messages.php:79
msgid "Connections since last refresh"
msgstr "අවසන් යාවත්කාලින කිරීමේ සිට සබැඳුම්"

#: js/messages.php:80 js/messages.php:118 server_status.php:1286
msgid "Processes"
msgstr "ක්‍රියාවලි"

#: js/messages.php:81
msgid "Connections / Processes"
msgstr "සම්බන්ධතා / ක්‍රියාවලි"

#. l10n: Questions is the name of a MySQL Status variable
#: js/messages.php:83
msgid "Questions since last refresh"
msgstr "අවසන් යාවත්කාලින කිරීමේ සිට ප්‍රශ්න"

#. l10n: Questions is the name of a MySQL Status variable
#: js/messages.php:85
msgid "Questions (executed statements by the server)"
msgstr "ප්‍රශ්න (සේවාදායකය විසින් ක්‍රියාත්මක කරන ලද ප්‍රකාශ)"

#: js/messages.php:87 server_status.php:803
msgid "Query statistics"
msgstr "විමසුම් සංඛ්‍යාලේඛන"

#: js/messages.php:90
msgid "Local monitor configuration incompatible"
msgstr "අධීක්ෂකයේ වින්‍යාස නොගැලපේ"

#: js/messages.php:91
msgid ""
"The chart arrangement configuration in your browsers local storage is not "
"compatible anymore to the newer version of the monitor dialog. It is very "
"likely that your current configuration will not work anymore. Please reset "
"your configuration to default in the <i>Settings</i> menu."
msgstr ""

#: js/messages.php:93
msgid "Query cache efficiency"
msgstr "විමසුම් කෑෂ් කාර්යක්ෂමතාව"

#: js/messages.php:94
msgid "Query cache usage"
msgstr "විමසුම් කෑෂ් භාවිතය"

#: js/messages.php:95
msgid "Query cache used"
msgstr "භාවිතා කරන ලද විමසුම් කෑෂ්"

#: js/messages.php:97
msgid "System CPU Usage"
msgstr "පද්ධතියේ CPU භාවිතය"

#: js/messages.php:98
msgid "System memory"
msgstr "පද්ධතියේ මතකය"

#: js/messages.php:99
msgid "System swap"
msgstr "පද්ධතියේ ප්‍රතිහරණය"

#. l10n: shortcuts for Megabyte
#: js/messages.php:100 js/messages.php:123
#: libraries/CommonFunctions.class.php:1512 server_status.php:1761
msgid "MiB"
msgstr "MiB"

#. l10n: shortcuts for Kilobyte
#: js/messages.php:101 js/messages.php:122
#: libraries/CommonFunctions.class.php:1510 server_status.php:1761
msgid "KiB"
msgstr "KiB"

#: js/messages.php:103
msgid "Average load"
msgstr "මධ්‍යක භාරය"

#: js/messages.php:104
msgid "Total memory"
msgstr "සම්පූර්ණ මතකය"

#: js/messages.php:105
msgid "Cached memory"
msgstr "කෑෂ්ගත මතකය"

#: js/messages.php:106
msgid "Buffered memory"
msgstr "බෆරගත මතකය"

#: js/messages.php:107
msgid "Free memory"
msgstr "නිදහස් මතකය"

#: js/messages.php:108
msgid "Used memory"
msgstr "භාවිත මතකය"

#: js/messages.php:110
msgid "Total Swap"
msgstr "මුළු ප්‍රතිහරණය"

#: js/messages.php:111
msgid "Cached Swap"
msgstr "කෑෂ්ගත ප්‍රතිහරණය"

#: js/messages.php:112
msgid "Used Swap"
msgstr "භාවිත ප්‍රතිහරණය"

#: js/messages.php:113
msgid "Free Swap"
msgstr "නිදහස් ප්‍රතිහරණය"

#: js/messages.php:115
msgid "Bytes sent"
msgstr "යැවුණු බයිට ගණන"

#: js/messages.php:116
msgid "Bytes received"
msgstr "ලැබුණු බයිට ගණන"

#: js/messages.php:117 server_status.php:1191
msgid "Connections"
msgstr "සම්බන්ධතා"

#. l10n: shortcuts for Byte
#: js/messages.php:121 libraries/CommonFunctions.class.php:1508
msgid "B"
msgstr "B"

#. l10n: shortcuts for Gigabyte
#: js/messages.php:124 libraries/CommonFunctions.class.php:1514
msgid "GiB"
msgstr "GiB"

#. l10n: shortcuts for Terabyte
#: js/messages.php:125 libraries/CommonFunctions.class.php:1516
msgid "TiB"
msgstr "TiB"

#. l10n: shortcuts for Petabyte
#: js/messages.php:126 libraries/CommonFunctions.class.php:1518
msgid "PiB"
msgstr "PiB"

#. l10n: shortcuts for Exabyte
#: js/messages.php:127 libraries/CommonFunctions.class.php:1520
msgid "EiB"
msgstr "EiB"

#: js/messages.php:128
#, php-format
msgid "%d table(s)"
msgstr "වගු %d"

#. l10n: Questions is the name of a MySQL Status variable
#: js/messages.php:131
msgid "Questions"
msgstr "ප්‍රශ්න"

#: js/messages.php:132 server_status.php:1128
msgid "Traffic"
msgstr "තදබදය"

#: js/messages.php:133 libraries/Menu.class.php:483 server_status.php:1630
msgid "Settings"
msgstr "සිටුවම්"

#: js/messages.php:134
msgid "Remove chart"
msgstr "ප්‍රස්තාරය ඉවත් කරන්න"

#: js/messages.php:135
msgid "Edit title and labels"
msgstr "මාතෘකාව සහ ලේබල සංස්කරණය කරන්න"

#: js/messages.php:136
msgid "Add chart to grid"
msgstr "ජාලකයට ප්‍රස්තාර එක් කරන්න"

#: js/messages.php:138
msgid "Please add at least one variable to the series"
msgstr "කරුණාකර ශ්‍රේණියට අවම වශයෙන් එක විචල්‍යයක්වත් ඇතුලත් කරන්න"

#: js/messages.php:139 libraries/DisplayResults.class.php:1272
#: libraries/TableSearch.class.php:858 libraries/TableSearch.class.php:1002
#: libraries/display_export.lib.php:333
#: libraries/plugins/export/ExportSql.class.php:1479
#: libraries/server_privileges.lib.php:2036
#: libraries/tbl_properties.inc.php:652 pmd_general.php:539
#: server_status.php:1321 server_status.php:1778
msgid "None"
msgstr "කිසිවක් නැත"

#: js/messages.php:140
msgid "Resume monitor"
msgstr "අධීක්ෂණය නැවත අරඹන්න"

#: js/messages.php:141
msgid "Pause monitor"
msgstr "අධීක්ෂණය තාවකාලිකව නවතන්න"

#: js/messages.php:143
msgid "general_log and slow_query_log are enabled."
msgstr "general_log සහ slow_query_log සක්‍රීය යි."

#: js/messages.php:144
msgid "general_log is enabled."
msgstr "general_log සක්‍රීය යි."

#: js/messages.php:145
msgid "slow_query_log is enabled."
msgstr "slow_query_log සක්‍රීය යි."

#: js/messages.php:146
msgid "slow_query_log and general_log are disabled."
msgstr "slow_query_log සහ general_log අක්‍රීය යි."

#: js/messages.php:147
msgid "log_output is not set to TABLE."
msgstr "log_output අගය TABLE ලෙස සිටුවා නැත."

#: js/messages.php:148
msgid "log_output is set to TABLE."
msgstr "log_output අගය TABLE ලෙස සිටුවා ඇත."

#: js/messages.php:149
#, php-format
msgid ""
"slow_query_log is enabled, but the server logs only queries that take longer "
"than %d seconds. It is advisable to set this long_query_time 0-2 seconds, "
"depending on your system."
msgstr ""
"slow_query_log සක්‍රීයමුත් සේවාදායකය ලොග ගත කරන්නේ තත්පර %dට වඩා ගතවන විමසුම් පමණි. "
"ඔබගේ පද්ධතියද සලකා long_query_time අගය තත්පර 0-2 අතර අගයකට සිටුවීම සුදුසුය."

#: js/messages.php:150
#, php-format
msgid "long_query_time is set to %d second(s)."
msgstr "long_query_time තත්පර %d කට සිටුවා ඇත."

#: js/messages.php:151
msgid ""
"Following settings will be applied globally and reset to default on server "
"restart:"
msgstr ""
"පහත සිටුවම් සැමට බලපැවැත්වෙන ලෙස යෙදෙන අතර සේවාදායකය නැවත ආරම්භයේදී පෙරනිමි අගයන් වෙත "
"ප්‍රතිසැකසේ:"

#. l10n: %s is FILE or TABLE
#: js/messages.php:153
#, php-format
msgid "Set log_output to %s"
msgstr "log_output %s ට සිටුවන්න"

#. l10n: Enable in this context means setting a status variable to ON
#: js/messages.php:155
#, php-format
msgid "Enable %s"
msgstr "%s සක්‍රිය කරන්න"

#. l10n: Disable in this context means setting a status variable to OFF
#: js/messages.php:157
#, php-format
msgid "Disable %s"
msgstr "%s අක්‍රිය කරන්න"

#. l10n: %d seconds
#: js/messages.php:159
#, php-format
msgid "Set long_query_time to %ds"
msgstr "long_query_time තත්පර %dකට සිටුවන්න"

#: js/messages.php:160
msgid ""
"You can't change these variables. Please log in as root or contact your "
"database administrator."
msgstr ""
"ඔබට මෙම විචල්‍යයන් වෙනස් කල නොහැක. කරුණාකර root ලෙස ප්‍රවේශ වන්න. නැතහොත් දත්ත ගබඩා "
"පරිපාලක විමසන්න."

#: js/messages.php:161
msgid "Change settings"
msgstr "සිටුවම් වෙනස් කිරීම"

# සිටුවම් = settings. Source: Glossary of Information Technology Terms - ICTA
#: js/messages.php:162
msgid "Current settings"
msgstr "වර්තමාන සිටුවම්"

#: js/messages.php:164 server_status.php:1726
msgid "Chart Title"
msgstr "ප්‍රස්තාර මාතෘකාව"

#. l10n: As in differential values
#: js/messages.php:166
msgid "Differential"
msgstr "ආන්තර"

#: js/messages.php:167
#, php-format
msgid "Divided by %s"
msgstr "%s න් බෙදන ලද"

#: js/messages.php:168
msgid "Unit"
msgstr "ඒකකය"

#: js/messages.php:170
msgid "From slow log"
msgstr "slow log වෙතින්"

#: js/messages.php:171
msgid "From general log"
msgstr "general log වෙතින්"

#: js/messages.php:172
msgid "Analysing logs"
msgstr "ලොග විශ්ලේෂණය කෙරෙමින්"

#: js/messages.php:173
msgid "Analysing & loading logs. This may take a while."
msgstr "ලොග විශ්ලේෂණය සහ පූරණය කෙරෙමින්. මේ සඳහා මඳ වේලාවක් ගත විය හැක."

#: js/messages.php:174
msgid "Cancel request"
msgstr "ඉල්ලීම අවලංගු කරන්න"

#: js/messages.php:175
msgid ""
"This column shows the amount of identical queries that are grouped together. "
"However only the SQL query itself has been used as a grouping criteria, so "
"the other attributes of queries, such as start time, may differ."
msgstr ""

#: js/messages.php:176
msgid ""
"Since grouping of INSERTs queries has been selected, INSERT queries into the "
"same table are also being grouped together, disregarding of the inserted "
"data."
msgstr ""

#: js/messages.php:177
msgid "Log data loaded. Queries executed in this time span:"
msgstr "ලගු දත්ත පූරණය කරන ලදී. මේ අතරතුර කෙරුණු විමසුම්:"

#: js/messages.php:179
msgid "Jump to Log table"
msgstr "ලොග වගුව වෙත යන්න"

#: js/messages.php:180
msgid "No data found"
msgstr "දත්ත කිසිවක් හමු නොවිණි"

#: js/messages.php:181
msgid "Log analysed, but no data found in this time span."
msgstr "ලොගය විශ්ලේෂණය කෙරුනමුත් මෙම කාල පරාසයට අදාල දත්ත කිසිවක් හමු නොවිණි."

#: js/messages.php:183
msgid "Analyzing..."
msgstr "විශ්ලේෂණය..."

#: js/messages.php:184
msgid "Explain output"
msgstr "ප්‍රතිදානය පහදන්න"

#: js/messages.php:186 js/messages.php:516
#: libraries/plugins/export/ExportHtmlword.class.php:484
#: libraries/plugins/export/ExportOdt.class.php:558
#: libraries/plugins/export/ExportTexytext.class.php:434
#: libraries/rte/rte_list.lib.php:68 server_status.php:1292 sql.php:1044
msgid "Time"
msgstr "කාලය"

#: js/messages.php:187
msgid "Total time:"
msgstr "මුළු කාලය:"

#: js/messages.php:188
#, fuzzy
#| msgid "Query results operations"
msgid "Profiling results"
msgstr "විමසුම් ප්‍රථිඵල සඳහා මෙහෙයුම්"

#: js/messages.php:189
msgctxt "Display format"
msgid "Table"
msgstr "වගුව"

#: js/messages.php:190
msgid "Chart"
msgstr "ප්‍රස්ථාර"

#: js/messages.php:191
msgid "Edit chart"
msgstr "ප්‍රස්ථාරය සංස්කරණය කරන්න"

#: js/messages.php:192
msgid "Series"
msgstr "ශ්‍රේණි"

#. l10n: A collection of available filters
#: js/messages.php:195
msgid "Log table filter options"
msgstr "ලොග වගුව සඳහා පෙරහන් විකල්ප"

#. l10n: Filter as in "Start Filtering"
#: js/messages.php:197
msgid "Filter"
msgstr "පෙරහන්න"

#: js/messages.php:198
msgid "Filter queries by word/regexp:"
msgstr "විමසුම් වචන/regexp මගින් පෙරහන්න:"

#: js/messages.php:199
msgid "Group queries, ignoring variable data in WHERE clauses"
msgstr "WHERE වාක්‍යඛණ්ඩයේ ඇති විචල්‍ය දත්ත මගහැර, විමසුම් කාණ්ඩ කරන්න"

#: js/messages.php:200
msgid "Sum of grouped rows:"
msgstr "ගොනු කල පේළි ගණන:"

#: js/messages.php:201
msgid "Total:"
msgstr "මුළු එකතුව:"

#: js/messages.php:203
msgid "Loading logs"
msgstr "ලොගයන් පූරණය කෙරෙමින්"

#: js/messages.php:204
msgid "Monitor refresh failed"
msgstr "අධීක්ෂකය යාවත්කාලින කිරීම අසමත් විය"

#: js/messages.php:205
msgid ""
"While requesting new chart data the server returned an invalid response. "
"This is most likely because your session expired. Reloading the page and "
"reentering your credentials should help."
msgstr ""
"ප්‍රස්ථාර සඳහා නව දත්ත ලබාගැනීමේදී සේවාදායකය නොවලංගු ප්‍රතිචාරයක් ලබාදුනි. මෙය බොහෝදුරට "
"ඔබගේ සැසිය කල් ඉකුත්වීමෙන් සිදුවිය හැක. පිටුව ප්‍රතිපූරණය කර ලොගින් වීම සලකා බලන්න."

#: js/messages.php:206
msgid "Reload page"
msgstr "පිටුව ප්‍රතිපූරණය කරන්න"

#: js/messages.php:208
msgid "Affected rows:"
msgstr "වෙනස් වූ පේළි:"

#: js/messages.php:210
msgid "Failed parsing config file. It doesn't seem to be valid JSON code."
msgstr "වින්‍යාස ගොනුව විග්‍රහ කිරීම අසමත් විය. ගොනුවෙහි වලංගු JSON කේත ඇත්දැයි පරීක්ෂා කරන්න."

#: js/messages.php:211
msgid ""
"Failed building chart grid with imported config. Resetting to default "
"config..."
msgstr ""
"අනයනිත වින්‍යාස සමඟින් ප්‍රස්ථාර ජාලය ගොඩනැගීම අසමත් විය. පෙරනිමි වින්‍යාස වෙත මාරු වෙමින්..."

#: js/messages.php:212 libraries/Menu.class.php:295
#: libraries/Menu.class.php:382 libraries/Menu.class.php:479
#: libraries/config/messages.inc.php:174 libraries/display_import.lib.php:184
#: prefs_manage.php:235 server_status.php:1679 setup/frames/menu.inc.php:21
msgid "Import"
msgstr "ආනයනය"

#: js/messages.php:213
msgid "Import monitor configuration"
msgstr "අධීක්ෂකයේ වින්‍යාසයන් ආනයනය"

#: js/messages.php:214
msgid "Please select the file you want to import"
msgstr "ඔබට ආනයනය කිරීමට අවශ්‍ය ගොනුව තෝරන්න"

#: js/messages.php:216
msgid "Analyse Query"
msgstr "විමසුම විශ්ලේෂණය"

#: js/messages.php:220
msgid "Advisor system"
msgstr "උපදේශක පද්ධතිය"

#: js/messages.php:221
msgid "Possible performance issues"
msgstr "විය හැකි කාර්ය සාධනය ආශ්‍රිත ගැටළු"

#: js/messages.php:222
msgid "Issue"
msgstr "ගැටළු"

#: js/messages.php:223
msgid "Recommendation"
msgstr "නිර්දේශය"

#: js/messages.php:224
msgid "Rule details"
msgstr "රීතිය සම්බන්ද තොරතුරු"

#: js/messages.php:225
msgid "Justification"
msgstr "යුක්තිසාධනය"

#: js/messages.php:226
msgid "Used variable / formula"
msgstr "භාවිතා කරන ලද විචල්‍යයන් / සූත්‍ර"

#: js/messages.php:227
msgid "Test"
msgstr "ඇගයීම"

#: js/messages.php:232 pmd_general.php:417 pmd_general.php:454
#: pmd_general.php:574 pmd_general.php:622 pmd_general.php:698
#: pmd_general.php:752 pmd_general.php:815 pmd_general.php:846
msgid "Cancel"
msgstr "අවලංගු කරන්න"

#: js/messages.php:235
msgid "Loading"
msgstr "පූරණය කෙරෙමින්"

#: js/messages.php:236
msgid "Processing Request"
msgstr "ඉල්ලීම පිරිසැකසෙමින්"

#: js/messages.php:237 libraries/rte/rte_export.lib.php:41
msgid "Error in Processing Request"
msgstr "ඉල්ලීම පිරිසැකසීමේදී දෝශ ඇතිවිය"

#: js/messages.php:238 server_databases.php:90
msgid "No databases selected."
msgstr "දත්තගබඩාවක් තෝරාගෙන නොමැත."

#: js/messages.php:239
msgid "Dropping Column"
msgstr "තීරුව හලමින්"

# ප්‍රාථමික මූලය = Primary key. Source: Glossary of Information Technology
# Terms - ICTA
#: js/messages.php:240
msgid "Adding Primary Key"
msgstr "ප්‍රාථමික මූලය එක් කරමින්"

#: js/messages.php:241 pmd_general.php:415 pmd_general.php:572
#: pmd_general.php:620 pmd_general.php:696 pmd_general.php:750
#: pmd_general.php:813
msgid "OK"
msgstr "OK"

#: js/messages.php:242
msgid "Click to dismiss this notification"
msgstr "මෙම නිවේදනය ඉවත් කිරීමට ක්ලික් කරන්න"

#: js/messages.php:245
msgid "Renaming Databases"
msgstr "දත්තගබඩාවල නම් වෙනස් කෙරෙමින්"

#: js/messages.php:246
msgid "Reload Database"
msgstr "දත්තගබඩාව පූරණය"

#: js/messages.php:247
msgid "Copying Database"
msgstr "දත්තගබඩාව පිටපත් කෙරෙමින්"

#: js/messages.php:248
msgid "Changing Charset"
msgstr "අක්ෂර කට්ටලය වෙනස් කෙරෙමින්"

#: js/messages.php:249
msgid "Table must have at least one column"
msgstr "වගුවේ අවම වශයෙන් එක් ක්ෂේත්‍රයක්වත් තිබිය යුතුයි"

#: js/messages.php:254
msgid "Insert Table"
msgstr "වගු ඇතුලත් කරන්න"

#: js/messages.php:255
msgid "Hide indexes"
msgstr "සුචි සඟවන්න"

#: js/messages.php:256
msgid "Show indexes"
msgstr "සුචි පෙන්වන්න"

#: js/messages.php:257 libraries/mult_submits.inc.php:317
msgid "Foreign key check:"
msgstr "අන්‍ය මූල පරීක්ෂාව:"

#: js/messages.php:258 libraries/mult_submits.inc.php:321
msgid "(Enabled)"
msgstr "(සක්‍රිය)"

#: js/messages.php:259 libraries/mult_submits.inc.php:321
msgid "(Disabled)"
msgstr "(අක්‍රිය)"

#: js/messages.php:262
msgid "Searching"
msgstr "සොයමින්"

#: js/messages.php:263
msgid "Hide search results"
msgstr "සෙවුම් ප්‍රතිඵල සඟවන්න"

#: js/messages.php:264
msgid "Show search results"
msgstr "සෙවුම් ප්‍රතිඵල පෙන්වන්න"

#: js/messages.php:265
msgid "Browsing"
msgstr "පිරික්සමින්"

#: js/messages.php:266
msgid "Deleting"
msgstr "ඉවත් කෙරෙමින්"

#: js/messages.php:269
msgid "The definition of a stored function must contain a RETURN statement!"
msgstr "සුරැකි ශ්‍රිතයක නිර්වචනයෙහි RETURN ප්‍රකාශයක් තිබිය යුතුයි!"

#: js/messages.php:272 libraries/rte/rte_routines.lib.php:747
msgid "ENUM/SET editor"
msgstr "ENUM/SET සංස්කාරකය"

#: js/messages.php:273
#, php-format
msgid "Values for column %s"
msgstr "%s තීරුව සඳහා අගයන්"

#: js/messages.php:274
msgid "Values for a new column"
msgstr "නව තීරුවක් සඳහා අගයන්"

#: js/messages.php:275
msgid "Enter each value in a separate field"
msgstr "එක් එක් අගයන් වෙන වෙනම ක්ෂේත්‍ර වලට ඇතුලත් කරන්න"

#: js/messages.php:276
#, php-format
msgid "Add %d value(s)"
msgstr "අගයන් %dක් එක් කරන්න"

#: js/messages.php:279
msgid ""
"Note: If the file contains multiple tables, they will be combined into one"
msgstr "සටහන: ගොනුවේ වගු එකකට වැඩි ගණනක් ඇත්නම්, ඒවා එකකට සංයුක්ත කෙරෙනු ඇත"

#: js/messages.php:282
msgid "Hide query box"
msgstr "විමසුම් කවුළුව සඟවන්න"

#: js/messages.php:283
msgid "Show query box"
msgstr "විමසුම් කවුළුව පෙන්වන්න"

#: js/messages.php:285 tbl_row_action.php:21
msgid "No rows selected"
msgstr "පේළි කිසිවක් තෝරගෙන නැත"

#: js/messages.php:286 libraries/DisplayResults.class.php:4861
#: querywindow.php:84 tbl_structure.php:148 tbl_structure.php:577
msgid "Change"
msgstr "වෙනස් කරන්න"

#: js/messages.php:287
msgid "Query execution time"
msgstr "විමසුම ක්‍රියාත්මක කිරීමේ කාලය"

#: js/messages.php:288 libraries/DisplayResults.class.php:706
#: libraries/DisplayResults.class.php:714
#, php-format
msgid "%d is not valid row number."
msgstr "%d වලංගු පේළි අංකයක් නොවේ."

#: js/messages.php:291 libraries/config/FormDisplay.tpl.php:387
#: libraries/insert_edit.lib.php:1483
#: libraries/schema/User_Schema.class.php:373
#: libraries/tbl_properties.inc.php:896 setup/frames/config.inc.php:39
#: setup/frames/index.inc.php:246 tbl_gis_visualization.php:189
#: tbl_indexes.php:310 tbl_relation.php:577
msgid "Save"
msgstr "සුරකින්න"

#: js/messages.php:294
msgid "Hide search criteria"
msgstr "සෙවුම් නිර්ණායක සඟවන්න"

#: js/messages.php:295
msgid "Show search criteria"
msgstr "සෙවුම් නිර්ණායක පෙන්වන්න"

#: js/messages.php:298 libraries/TableSearch.class.php:225
msgid "Zoom Search"
msgstr "Zoom සෙවීම"

#: js/messages.php:300
msgid "Each point represents a data row."
msgstr "එක් ලක්ෂ්‍යයකින් දත්ත පේළියක් නියෝජනය කෙරේ."

#: js/messages.php:302
msgid "Hovering over a point will show its label."
msgstr "ලක්ෂ්‍යයක් මතින් ගමන් කරන විට එහි ලේබලය පෙන්නුම් කරයි."

#: js/messages.php:304
msgid "To zoom in, select a section of the plot with the mouse."
msgstr "තුළු සූමකරණය සඳහා ප්‍රස්ථාරයේ කොටසක් මූසිකය ආධාරයෙන් තෝරන්න."

#: js/messages.php:306
msgid "Click reset zoom button to come back to original state."
msgstr "පෙර තත්ත්වයට පැමිණීම සඳහා සූමකරණය ප්‍රතිසකසන බොත්තම ක්ලික් කරන්න."

#: js/messages.php:308
msgid "Click a data point to view and possibly edit the data row."
msgstr "පේළියක දත්ත පරීකෂා කිරීමට හා සමහරක් දත්ත වෙනස් කිරීමට ලක්ෂ්‍යයක් මත ක්ලික් කරන්න."

#: js/messages.php:310
msgid "The plot can be resized by dragging it along the bottom right corner."
msgstr "ප්‍රස්තාරයෙහි විශාලත්වය පහළ දකුණු කොණෙන් ඇදීමෙන් වෙනස් කල හැක."

#: js/messages.php:312
msgid "Select two columns"
msgstr "තීර දෙකක් තෝරන්න"

#: js/messages.php:313
msgid "Select two different columns"
msgstr "එකිනෙකට වෙනස් තීර දෙකක් තෝරන්න"

#: js/messages.php:314
msgid "Query results"
msgstr "විමසුම් ප්‍රථිඵල"

#: js/messages.php:315
msgid "Data point content"
msgstr "ලක්ෂයට අදාල දත්ත"

#: js/messages.php:318 tbl_change.php:244 tbl_indexes.php:249
#: tbl_indexes.php:284
msgid "Ignore"
msgstr "නොසලකන්න"

#: js/messages.php:319 libraries/DisplayResults.class.php:3116
msgid "Copy"
msgstr "පිටපත් කරන්න"

#: js/messages.php:334
msgid "Add columns"
msgstr "තීරයන් එක් කරන්න"

#: js/messages.php:337
msgid "Select referenced key"
msgstr "සම්බන්දිත මූලය තෝරන්න"

# ප්‍රාථමික මූලය = Primary key. Source: Glossary of Information Technology
# Terms - ICTA
#: js/messages.php:338
msgid "Select Foreign Key"
msgstr "අන්‍ය මූලය තෝරන්න"

#: js/messages.php:339
msgid "Please select the primary key or a unique key"
msgstr "කරුණාකර ප්‍රාථමික මූලය හෝ අනුපම මූලයක් තෝරන්න"

#: js/messages.php:340 pmd_general.php:97 tbl_relation.php:559
msgid "Choose column to display"
msgstr "පෙන්වීම සඳහා තීරය ‍තෝරාගන්න"

#: js/messages.php:341
msgid ""
"You haven't saved the changes in the layout. They will be lost if you don't "
"save them. Do you want to continue?"
msgstr ""
"සැලැස්මේ සිදුකල වෙනස්කම් සුරැකීම සිදුකර නැත. සුරැකීම සිදු නොකළහොත් ඒවා අහිමි වනු ඇත. ඉදිරියට "
"යන්න?"

# අභිරුචිය = option. Source: Glossary of Information Technology Terms - ICTA
#: js/messages.php:344
msgid "Add an option for column "
msgstr "ක්ෂේත්‍රයට අභිරුචියක් එක් කරන්න "

#: js/messages.php:347
msgid "Press escape to cancel editing"
msgstr "සංස්කරණය අවලංගු කිරීමට escape ඔබන්න"

#: js/messages.php:348
msgid ""
"You have edited some data and they have not been saved. Are you sure you "
"want to leave this page before saving the data?"
msgstr "ඔබ සංස්කරණය කල දත්ත සුරැකී නැත. දත්ත සුරැකීමෙන් තොරව මෙම පිටුවෙන් ඉවත් වීමට අවශ්‍යද?"

#: js/messages.php:349
msgid "Drag to reorder"
msgstr "අනුපිලිවෙල නැවත සකස් කිරීමට අදින්න"

#: js/messages.php:350
msgid "Click to sort"
msgstr "අනුපිළිවෙල අනුව සැකසීමට ක්ලික් කරන්න"

#: js/messages.php:351
msgid "Click to mark/unmark"
msgstr "සලකුණු කිරීමට/ ඉවත් කිරීමට ක්ලික් කරන්න"

#: js/messages.php:352
msgid "Double-click to copy column name"
msgstr "තීර නාමය පිටපත් කිරීම සඳහා ද්වි ක්ලික් කරන්න"

#: js/messages.php:353
msgid "Click the drop-down arrow<br />to toggle column's visibility"
msgstr "තීර පෙන්වීමට/සැඟවීමට<br />ඊතලය ක්ලික් කරන්න"

#: js/messages.php:355
msgid ""
"This table does not contain a unique column. Features related to the grid "
"edit, checkbox, Edit, Copy and Delete links may not work after saving."
msgstr ""
"මෙම වගුවෙහි අනුපම තීරුවක් නැත. සුරැකීමෙන් අනතුරුව වෙනස් කිරීමට, පිටපත් කිරීමට, මකා දැමීමට අදාළ "
"ඇඳීම් ක්‍රියා විරහිත වනු ඇත."

#: js/messages.php:356
msgid ""
"You can also edit most columns<br />by clicking directly on their content."
msgstr "අන්තර්ගත දත්ත මත ක්ලික් කිරීමෙන් ඔබට<br />බොහෝ තීරවල අඩංගු දත්ත වෙනස් කල හැක."

#: js/messages.php:357
msgid "Go to link"
msgstr "සබැඳීම වෙත යන්න"

#: js/messages.php:358
msgid "Copy column name"
msgstr "තීර නම් පිටපත් කරන්න"

#: js/messages.php:359
msgid "Right-click the column name to copy it to your clipboard."
msgstr "පසුරු පුවරුව වෙත පිටපත් කිරීම සඳහා තීර නාමය දකුණු ක්ලික් කරන්න."

#: js/messages.php:360
msgid "Show data row(s)"
msgstr "දත්ත පේළි(ය) පෙන්වන්න"

#: js/messages.php:363
msgid "Generate password"
msgstr "මුරපදය උත්පාදනය කරන්න"

#: js/messages.php:364 libraries/replication_gui.lib.php:381
msgid "Generate"
msgstr "උත්පාදනය කරන්න"

#: js/messages.php:365
msgid "Change Password"
msgstr "මුරපදය වෙනස් කරන්න"

#: js/messages.php:368 tbl_structure.php:470
msgid "More"
msgstr "තවත්"

#: js/messages.php:371 setup/lib/index.lib.php:188
#, php-format
msgid ""
"A newer version of phpMyAdmin is available and you should consider "
"upgrading. The newest version is %s, released on %s."
msgstr ""
"නව phpMyAdmin අනුවාදයක් නිකුත් වී ඇති බැවින් එය ලබා ගැනීම සලකා බලන්න. නවතම phpMyAdmin "
"අනුවාදය %s අනුවාදයයි (%s දින නිකුත් කරන ලද)."

#. l10n: Latest available phpMyAdmin version
#: js/messages.php:373
msgid ", latest stable version:"
msgstr ", නවතම ස්ථායි අනුවාදය:"

#: js/messages.php:374
msgid "up to date"
msgstr "යාවත්කාලීන"

#. l10n: Display text for calendar close link
#: js/messages.php:393
msgid "Done"
msgstr "තෝරන්න"

#: js/messages.php:397
msgctxt "Previous month"
msgid "Prev"
msgstr "පෙර"

#: js/messages.php:402
msgctxt "Next month"
msgid "Next"
msgstr "මීලඟ"

#. l10n: Display text for current month link in calendar
#: js/messages.php:405
msgid "Today"
msgstr "අද දින"

#: js/messages.php:409
msgid "January"
msgstr "ජනවාරි"

#: js/messages.php:410
msgid "February"
msgstr "පෙබරවාරි"

#: js/messages.php:411
msgid "March"
msgstr "මාර්තු"

#: js/messages.php:412
msgid "April"
msgstr "අ‍ප්‍රේල්"

#: js/messages.php:413
msgid "May"
msgstr "මැයි"

#: js/messages.php:414
msgid "June"
msgstr "ජුනි"

#: js/messages.php:415
msgid "July"
msgstr "ජූලි"

#: js/messages.php:416
msgid "August"
msgstr "අගෝස්තු"

#: js/messages.php:417
msgid "September"
msgstr "සැප්තැම්බර්"

#: js/messages.php:418
msgid "October"
msgstr "ඔක්තෝම්බර්"

#: js/messages.php:419
msgid "November"
msgstr "නොවැම්බර්"

#: js/messages.php:420
msgid "December"
msgstr "දෙසැම්බර්"

#. l10n: Short month name
#: js/messages.php:427 libraries/CommonFunctions.class.php:1725
msgid "Jan"
msgstr "ජනවාරි"

#. l10n: Short month name
#: js/messages.php:429 libraries/CommonFunctions.class.php:1727
msgid "Feb"
msgstr "පෙබරවාරි"

#. l10n: Short month name
#: js/messages.php:431 libraries/CommonFunctions.class.php:1729
msgid "Mar"
msgstr "මාර්තු"

#. l10n: Short month name
#: js/messages.php:433 libraries/CommonFunctions.class.php:1731
msgid "Apr"
msgstr "අ‍ප්‍රේල්"

#. l10n: Short month name
#: js/messages.php:435 libraries/CommonFunctions.class.php:1733
msgctxt "Short month name"
msgid "May"
msgstr "මැයි"

#. l10n: Short month name
#: js/messages.php:437 libraries/CommonFunctions.class.php:1735
msgid "Jun"
msgstr "ජුනි"

#. l10n: Short month name
#: js/messages.php:439 libraries/CommonFunctions.class.php:1737
msgid "Jul"
msgstr "ජූලි"

#. l10n: Short month name
#: js/messages.php:441 libraries/CommonFunctions.class.php:1739
msgid "Aug"
msgstr "අගෝස්තු"

#. l10n: Short month name
#: js/messages.php:443 libraries/CommonFunctions.class.php:1741
msgid "Sep"
msgstr "සැප්තැම්බර්"

#. l10n: Short month name
#: js/messages.php:445 libraries/CommonFunctions.class.php:1743
msgid "Oct"
msgstr "ඔක්තෝම්බර්"

#. l10n: Short month name
#: js/messages.php:447 libraries/CommonFunctions.class.php:1745
msgid "Nov"
msgstr "නොවැම්බර්"

#. l10n: Short month name
#: js/messages.php:449 libraries/CommonFunctions.class.php:1747
msgid "Dec"
msgstr "දෙසැම්බර්"

#: js/messages.php:455
msgid "Sunday"
msgstr "ඉරිදා"

#: js/messages.php:456
msgid "Monday"
msgstr "සඳුදා"

#: js/messages.php:457
msgid "Tuesday"
msgstr "අඟහරු‍වදා"

#: js/messages.php:458
msgid "Wednesday"
msgstr "බදාදා"

#: js/messages.php:459
msgid "Thursday"
msgstr "බ්‍රහස්පතින්දා"

#: js/messages.php:460
msgid "Friday"
msgstr "සිකුරාදා"

#: js/messages.php:461
msgid "Saturday"
msgstr "සෙනසුරාදා"

#. l10n: Short week day name
#: js/messages.php:468
msgid "Sun"
msgstr "ඉරිදා"

#. l10n: Short week day name
#: js/messages.php:470 libraries/CommonFunctions.class.php:1752
msgid "Mon"
msgstr "සඳුදා"

#. l10n: Short week day name
#: js/messages.php:472 libraries/CommonFunctions.class.php:1754
msgid "Tue"
msgstr "අඟහ"

#. l10n: Short week day name
#: js/messages.php:474 libraries/CommonFunctions.class.php:1756
msgid "Wed"
msgstr "බදාදා"

#. l10n: Short week day name
#: js/messages.php:476 libraries/CommonFunctions.class.php:1758
msgid "Thu"
msgstr "බ්‍රහස්"

#. l10n: Short week day name
#: js/messages.php:478 libraries/CommonFunctions.class.php:1760
msgid "Fri"
msgstr "සිකුරා"

#. l10n: Short week day name
#: js/messages.php:480 libraries/CommonFunctions.class.php:1762
msgid "Sat"
msgstr "සෙනසු"

#. l10n: Minimal week day name
#: js/messages.php:487
msgid "Su"
msgstr "ඉරි"

#. l10n: Minimal week day name
#: js/messages.php:489
msgid "Mo"
msgstr "සඳු"

#. l10n: Minimal week day name
#: js/messages.php:491
msgid "Tu"
msgstr "අඟ"

#. l10n: Minimal week day name
#: js/messages.php:493
msgid "We"
msgstr "බදා"

#. l10n: Minimal week day name
#: js/messages.php:495
msgid "Th"
msgstr "බ්‍රහ"

#. l10n: Minimal week day name
#: js/messages.php:497
msgid "Fr"
msgstr "සිකු"

#. l10n: Minimal week day name
#: js/messages.php:499
msgid "Sa"
msgstr "සෙන"

#. l10n: Column header for week of the year in calendar
#: js/messages.php:503
msgid "Wk"
msgstr "සති"

#. l10n: Month-year order for calendar, use either "calendar-month-year" or "calendar-year-month".
#: js/messages.php:506
msgid "calendar-month-year"
msgstr "දින දර්ශන-මාස-වසර"

#. l10n: Year suffix for calendar, "none" is empty.
#: js/messages.php:508
msgctxt "Year suffix"
msgid "none"
msgstr "කිසිවක් නැත"

#: js/messages.php:517
msgid "Hour"
msgstr "පැය"

#: js/messages.php:518
msgid "Minute"
msgstr "මිනිත්තු"

#: js/messages.php:519
msgid "Second"
msgstr "තත්පර"

#: libraries/Advisor.class.php:67
#, php-format
msgid "PHP threw following error: %s"
msgstr "PHP විසින් පහත දෝෂය දක්වන ලදී: %s"

#: libraries/Advisor.class.php:89
#, php-format
msgid "Failed evaluating precondition for rule '%s'"
msgstr "'%s' රීතිය සඳහා පූර්ව කොන්දේසි විනිශ්චය කිරීම අසමත් විය"

#: libraries/Advisor.class.php:106
#, php-format
msgid "Failed calculating value for rule '%s'"
msgstr "'%s' රීතිය සඳහා අගය ගණනය කිරීම අසමත් විය"

#: libraries/Advisor.class.php:125
#, php-format
msgid "Failed running test for rule '%s'"
msgstr "'%s' රීතිය සඳහා පරීක්ෂණය සිදු කිරීම අසමත් විය"

#: libraries/Advisor.class.php:207
#, php-format
msgid "Failed formatting string for rule '%s'."
msgstr "'%s' රීතිය සඳහා පෙළ සැකසීම අසමත් විය."

#: libraries/Advisor.class.php:361
#, php-format
msgid ""
"Invalid rule declaration on line %1$s, expected line %2$s of previous rule"
msgstr "%1$s පේළියේ වැරදි රීති අර්ථ දැක්වීමකි, පෙර රීතියේ %2$s වන පේළිය බලාපොරොත්තු විය"

#: libraries/Advisor.class.php:378
#, php-format
msgid "Invalid rule declaration on line %s"
msgstr "%s වන පේළියේ වැරදි රීති අර්ථදැක්වීමකි"

#: libraries/Advisor.class.php:386
#, php-format
msgid "Unexpected characters on line %s"
msgstr "%s වන පේළියේ අනපේක්ෂිත අනුලකුණකි"

#: libraries/Advisor.class.php:400
#, php-format
msgid "Unexpected character on line %1$s. Expected tab, but found \"%2$s\""
msgstr "%1$s වන පේළියේ අනපේක්ෂිත අනුලකුණකි. ටැබයක් අපේක්ෂිත නමුත් \"%2$s\" හමුවිය"

#: libraries/Advisor.class.php:425 server_status.php:972
msgid "per second"
msgstr "තප්පරයකට"

#: libraries/Advisor.class.php:428 server_status.php:967
msgid "per minute"
msgstr "මිනිත්තුවකට"

#: libraries/Advisor.class.php:431 server_status.php:963 server_status.php:999
#: server_status.php:1129 server_status.php:1192
msgid "per hour"
msgstr "පැයකට"

#: libraries/Advisor.class.php:434
msgid "per day"
msgstr "දිනකට"

#: libraries/CommonFunctions.class.php:255
#, php-format
msgid "Max: %s%s"
msgstr "උපරිම: %s%s"

#: libraries/CommonFunctions.class.php:470
#: libraries/CommonFunctions.class.php:562
#: libraries/config/FormDisplay.tpl.php:147
#: libraries/display_export.lib.php:248 libraries/engines/pbxt.lib.php:114
#: libraries/relation.lib.php:90 main.php:290 server_variables.php:130
msgid "Documentation"
msgstr "ලියකියවිලි"

#. l10n: Please check that translation actually exists.
#: libraries/CommonFunctions.class.php:538
msgctxt "MySQL 5.5 documentation language"
msgid "en"
msgstr "en"

#. l10n: Please check that translation actually exists.
#: libraries/CommonFunctions.class.php:542
msgctxt "MySQL 5.1 documentation language"
msgid "en"
msgstr "en"

#. l10n: Please check that translation actually exists.
#: libraries/CommonFunctions.class.php:546
msgctxt "MySQL 5.0 documentation language"
msgid "en"
msgstr "en"

#: libraries/CommonFunctions.class.php:674 libraries/Message.class.php:199
#: libraries/core.lib.php:217 libraries/import.lib.php:169
#: libraries/insert_edit.lib.php:1202 tbl_operations.php:232
#: tbl_relation.php:292 view_operations.php:55
msgid "Error"
msgstr "දෝෂය"

#: libraries/CommonFunctions.class.php:687 server_status.php:613
#: server_status.php:1295 sql.php:972
msgid "SQL query"
msgstr "SQL විමසුම"

#: libraries/CommonFunctions.class.php:731
#: libraries/rte/rte_events.lib.php:105 libraries/rte/rte_events.lib.php:110
#: libraries/rte/rte_events.lib.php:120 libraries/rte/rte_events.lib.php:133
#: libraries/rte/rte_routines.lib.php:290
#: libraries/rte/rte_routines.lib.php:295
#: libraries/rte/rte_routines.lib.php:305
#: libraries/rte/rte_routines.lib.php:322
#: libraries/rte/rte_routines.lib.php:1365
#: libraries/rte/rte_triggers.lib.php:76 libraries/rte/rte_triggers.lib.php:81
#: libraries/rte/rte_triggers.lib.php:91
#: libraries/rte/rte_triggers.lib.php:104
msgid "MySQL said: "
msgstr "MySQL පවසන ලදි: "

#: libraries/CommonFunctions.class.php:1214
msgid "Failed to connect to SQL validator!"
msgstr "SQL වලංගු කරණයට සම්බන්ද වීම අසමත් විය!"

#: libraries/CommonFunctions.class.php:1256
#: libraries/config/messages.inc.php:491
msgid "Explain SQL"
msgstr "SQL ය පහදන්න"

#: libraries/CommonFunctions.class.php:1264
msgid "Skip Explain SQL"
msgstr "SQL ය පහදා දීමෙන් ඉවත් වන්න"

#: libraries/CommonFunctions.class.php:1303
msgid "Without PHP Code"
msgstr "PHP කේත නොමැතිව"

#: libraries/CommonFunctions.class.php:1306
#: libraries/config/messages.inc.php:493
msgid "Create PHP Code"
msgstr "PHP කේත සාදන්න"

#: libraries/CommonFunctions.class.php:1318 libraries/DBQbe.class.php:1271
msgid "Submit Query"
msgstr "විමසුම ඉදිරිපත් කරන්න"

#: libraries/CommonFunctions.class.php:1332
#: libraries/config/messages.inc.php:492 server_status.php:813
#: server_status.php:835 server_status.php:855
msgid "Refresh"
msgstr "අලුත් කරන්න"

#: libraries/CommonFunctions.class.php:1342
msgid "Skip Validate SQL"
msgstr "SQL සත්‍යාපනයෙන් ඉවත් වන්න"

#: libraries/CommonFunctions.class.php:1345
#: libraries/config/messages.inc.php:495
msgid "Validate SQL"
msgstr "SQL සත්‍යාපනය"

#: libraries/CommonFunctions.class.php:1407
msgid "Inline edit of this query"
msgstr "මෙම විමසුමේ පේළිගත සංස්කරණය"

#: libraries/CommonFunctions.class.php:1409
msgctxt "Inline edit query"
msgid "Inline"
msgstr "පේළිගත"

#: libraries/CommonFunctions.class.php:1480 sql.php:1039
msgid "Profiling"
msgstr ""

#. l10n: Short week day name
#: libraries/CommonFunctions.class.php:1750
msgctxt "Short week day name"
msgid "Sun"
msgstr "ඉරිදා"

#. l10n: See http://www.php.net/manual/en/function.strftime.php
#: libraries/CommonFunctions.class.php:1766
#: libraries/plugins/transformations/abstract/DateFormatTransformationsPlugin.class.php:69
msgid "%B %d, %Y at %I:%M %p"
msgstr "%B %d, %Y දින %I:%M %p ට"

#: libraries/CommonFunctions.class.php:2116
#, php-format
msgid "%s days, %s hours, %s minutes and %s seconds"
msgstr "දින %s, පැය %s, මිනිත්තු %s සහ තප්පර %s"

#: libraries/CommonFunctions.class.php:2208
msgid "Missing parameter:"
msgstr "නොමැති පරාමිතිය:"

#: libraries/CommonFunctions.class.php:2628
#: libraries/CommonFunctions.class.php:2632
#: libraries/DisplayResults.class.php:760
msgctxt "First page"
msgid "Begin"
msgstr "ඇරඹුම"

#: libraries/CommonFunctions.class.php:2630
#: libraries/CommonFunctions.class.php:2633
#: libraries/DisplayResults.class.php:763 server_binlog.php:140
#: server_binlog.php:142
msgctxt "Previous page"
msgid "Previous"
msgstr "පෙර"

#: libraries/CommonFunctions.class.php:2665
#: libraries/CommonFunctions.class.php:2668
#: libraries/DisplayResults.class.php:820 server_binlog.php:175
#: server_binlog.php:177
msgctxt "Next page"
msgid "Next"
msgstr "මීලඟ"

#: libraries/CommonFunctions.class.php:2666
#: libraries/CommonFunctions.class.php:2669
#: libraries/DisplayResults.class.php:848
msgctxt "Last page"
msgid "End"
msgstr "අවසන"

#: libraries/CommonFunctions.class.php:2745
#, php-format
msgid "Jump to database &quot;%s&quot;."
msgstr "&quot;%s&quot; දත්තගබඩාව වෙත යන්න."

#: libraries/CommonFunctions.class.php:2770
#, php-format
msgid "The %s functionality is affected by a known bug, see %s"
msgstr "%s විශේෂාංගයෙහි හඳුනාගත් දෝෂයක් ඇත, %s බලන්න"

#: libraries/CommonFunctions.class.php:2954
msgid "Click to toggle"
msgstr "මාරු කිරීමට ක්ලික් කරන්න"

#: libraries/CommonFunctions.class.php:3385
#: libraries/CommonFunctions.class.php:3392
#: libraries/CommonFunctions.class.php:3597 libraries/Menu.class.php:267
#: libraries/Menu.class.php:360 libraries/config/setup.forms.php:295
#: libraries/config/setup.forms.php:332 libraries/config/setup.forms.php:358
#: libraries/config/user_preferences.forms.php:196
#: libraries/config/user_preferences.forms.php:233
#: libraries/config/user_preferences.forms.php:259
#: libraries/import.lib.php:1223
#: libraries/plugins/export/ExportLatex.class.php:477
#: libraries/server_privileges.lib.php:723
#: libraries/tbl_properties.inc.php:756 pmd_general.php:167
#: server_replication.php:345 tbl_tracking.php:306
msgid "Structure"
msgstr "සැකිල්ල"

#: libraries/CommonFunctions.class.php:3386
#: libraries/CommonFunctions.class.php:3393 libraries/Menu.class.php:271
#: libraries/Menu.class.php:365 libraries/Menu.class.php:461
#: libraries/config/messages.inc.php:218
#: libraries/plugins/import/ImportSql.class.php:40 querywindow.php:61
msgid "SQL"
msgstr "SQL"

#: libraries/CommonFunctions.class.php:3388
#: libraries/CommonFunctions.class.php:3595
#: libraries/CommonFunctions.class.php:3596 libraries/Menu.class.php:280
#: libraries/sql_query_form.lib.php:307 libraries/sql_query_form.lib.php:310
msgid "Insert"
msgstr "ඇතුල් කරන්න"

#: libraries/CommonFunctions.class.php:3389
#: libraries/CommonFunctions.class.php:3591
#: libraries/CommonFunctions.class.php:3592 libraries/DbSearch.class.php:366
#: libraries/Menu.class.php:261 tbl_structure.php:571
msgid "Browse"
msgstr "පිරික්සන්න"

#: libraries/CommonFunctions.class.php:3395 libraries/Menu.class.php:299
#: libraries/Menu.class.php:322 libraries/Menu.class.php:386
#: view_operations.php:84
msgid "Operations"
msgstr "මෙහෙයුම්"

#: libraries/CommonFunctions.class.php:3506
#: libraries/sql_query_form.lib.php:473 prefs_manage.php:245
msgid "Browse your computer:"
msgstr "පරිගණකය තුළ පිරික්සන්න:"

#: libraries/CommonFunctions.class.php:3534
#, php-format
msgid "Select from the web server upload directory <b>%s</b>:"
msgstr "වෙබ් සේවාදායකයේ <b>%s</b> උඩුගත කිරීම් ඩිරෙක්ටරියෙන් තෝරන්න:"

#: libraries/CommonFunctions.class.php:3563 libraries/insert_edit.lib.php:1203
#: libraries/sql_query_form.lib.php:482
msgid "The directory you set for upload work cannot be reached"
msgstr "අප්ලෝඩ් කිරීම් සඳහා සැකසූ ඩිරෙක්ටරිය වෙත පිවිසිය නොහැක"

#: libraries/CommonFunctions.class.php:3574
msgid "There are no files to upload"
msgstr "උඩුගත කිරීම සඳහා ගොනු නොමැත"

#: libraries/CommonFunctions.class.php:3606
#: libraries/CommonFunctions.class.php:3607
msgid "Execute"
msgstr "ක්‍රියාත්මක කරන්න"

#: libraries/CommonFunctions.class.php:4150
msgid "Print"
msgstr "මුද්‍රණය කරන්න"

#: libraries/Config.class.php:915
#, php-format
msgid "Existing configuration file (%s) is not readable."
msgstr "වත්මන් වින්‍යාස ගොනුව (%s) කියවිය නොහැක."

#: libraries/Config.class.php:945
msgid "Wrong permissions on configuration file, should not be world writable!"
msgstr "වින්‍යාස ගොනුව සඳහා වැරදි අවසර සිටුවා ඇත. සැමටම ඊට ලිවිය හැකි නොවිය යුතුය!"

#: libraries/Config.class.php:1521
msgid "Font size"
msgstr "ෆොන්ටයෙහි ප්‍රමාණය"

#: libraries/DBQbe.class.php:337 libraries/DisplayResults.class.php:1256
#: libraries/DisplayResults.class.php:1994
#: libraries/DisplayResults.class.php:2002 libraries/TableSearch.class.php:829
#: libraries/db_structure.lib.php:117 libraries/db_structure.lib.php:126
#: server_databases.php:195 server_databases.php:212 tbl_operations.php:291
msgid "Ascending"
msgstr "ආරෝහන"

#: libraries/DBQbe.class.php:339 libraries/DisplayResults.class.php:1268
#: libraries/DisplayResults.class.php:1989
#: libraries/DisplayResults.class.php:2007 libraries/TableSearch.class.php:830
#: libraries/db_structure.lib.php:118 libraries/db_structure.lib.php:127
#: server_databases.php:195 server_databases.php:212 tbl_operations.php:292
msgid "Descending"
msgstr "අවරෝහන"

#: libraries/DBQbe.class.php:391 libraries/DisplayResults.class.php:2062
#: libraries/db_structure.lib.php:110
msgid "Sort"
msgstr "සුබෙදන්න"

#: libraries/DBQbe.class.php:491
msgid "Criteria"
msgstr "නිර්ණායක"

#: libraries/DBQbe.class.php:547
msgid "Add/Delete criteria rows"
msgstr "නිර්ණායක පේළියක් එක් කරන්න/ඉවත් කරන්න"

#: libraries/DBQbe.class.php:547
msgid "Add/Delete columns"
msgstr "තීර එක් කරන්න/ඉවත් කරන්න"

#: libraries/DBQbe.class.php:574 libraries/DBQbe.class.php:605
msgid "Update Query"
msgstr "විමසුම යාවත්කාලීන කරන්න"

#: libraries/DBQbe.class.php:589
msgid "Use Tables"
msgstr "වගු භාවිතා කරන්න"

#: libraries/DBQbe.class.php:623 libraries/DBQbe.class.php:718
#: libraries/TableSearch.class.php:797 libraries/insert_edit.lib.php:1206
#: libraries/server_privileges.lib.php:320 tbl_indexes.php:313
msgid "Or"
msgstr "හෝ"

#: libraries/DBQbe.class.php:626 libraries/DBQbe.class.php:703
msgid "And"
msgstr "සහ"

#: libraries/DBQbe.class.php:629 libraries/DBQbe.class.php:698
msgid "Ins"
msgstr "ඇතුල්"

#: libraries/DBQbe.class.php:631 libraries/DBQbe.class.php:713
msgid "Del"
msgstr "ඉවත්"

#: libraries/DBQbe.class.php:646
msgid "Modify"
msgstr "වෙනස් කිරීම"

#: libraries/DBQbe.class.php:1258
#, php-format
msgid "SQL query on database <b>%s</b>:"
msgstr "<b>%s</b> දත්තගබඩාව මත SQL විමසුම:"

#: libraries/DbSearch.class.php:118 libraries/DbSearch.class.php:416
msgid "at least one of the words"
msgstr "අවම වශයෙන් එක් වචනයක්වත්"

#: libraries/DbSearch.class.php:119 libraries/DbSearch.class.php:420
msgid "all words"
msgstr "සියලු වචන"

#: libraries/DbSearch.class.php:120 libraries/DbSearch.class.php:424
msgid "the exact phrase"
msgstr "හරියටම වාක්‍යාංශය"

#: libraries/DbSearch.class.php:121 libraries/DbSearch.class.php:425
msgid "as regular expression"
msgstr "regular expression ලෙස"

#: libraries/DbSearch.class.php:288
#, php-format
msgid "Search results for \"<i>%s</i>\" %s:"
msgstr "\"<i>%s</i>\" %s සඳහා සෙවීම් ප්‍රතිළුල:"

#: libraries/DbSearch.class.php:315
#, php-format
msgid "<b>Total:</b> <i>%s</i> match"
msgid_plural "<b>Total:</b> <i>%s</i> matches"
msgstr[0] "<b>එකතුව:</b> <i>%s</i> ගැලපුමයි"
msgstr[1] "<b>එකතුව:</b> ගැලපුම් <i>%s</i> යි"

#: libraries/DbSearch.class.php:351
#, php-format
msgid "%1$s match in <strong>%2$s</strong>"
msgid_plural "%1$s matches in <strong>%2$s</strong>"
msgstr[0] "<strong>%2$s</strong> තුල ගැලපීම් %1$s කි"
msgstr[1] "<strong>%2$s</strong> තුල ගැලපීම් %1$s කි"

#: libraries/DbSearch.class.php:373
#, php-format
msgid "Delete the matches for the %s table?"
msgstr "%s වගුව තුල ගැලපීම් ඉවත් කරන්නද?"

#: libraries/DbSearch.class.php:377 libraries/DisplayResults.class.php:3184
#: libraries/DisplayResults.class.php:4837
#: libraries/schema/User_Schema.class.php:216
#: libraries/schema/User_Schema.class.php:294
#: libraries/schema/User_Schema.class.php:329
#: libraries/schema/User_Schema.class.php:359
#: libraries/sql_query_form.lib.php:431 pmd_general.php:452
#: setup/frames/index.inc.php:148 setup/frames/index.inc.php:254
#: tbl_tracking.php:507 tbl_tracking.php:528 tbl_tracking.php:587
msgid "Delete"
msgstr "ඉවත් කරන්න"

#: libraries/DbSearch.class.php:402
msgid "Search in database"
msgstr "දත්තගබඩාවේ සොයන්න"

#: libraries/DbSearch.class.php:406
msgid "Words or values to search for (wildcard: \"%\"):"
msgstr "සෙවීම සඳහා වචන(ය) හෝ අගය(න්) (wildcard: \"%\"):"

#: libraries/DbSearch.class.php:413
msgid "Find:"
msgstr "සොයන්න:"

#: libraries/DbSearch.class.php:418 libraries/DbSearch.class.php:422
msgid "Words are separated by a space character (\" \")."
msgstr "වචන වෙන් කෙරෙන්නේ හිස් තැනකිනි(\" \")."

#: libraries/DbSearch.class.php:437
msgid "Inside tables:"
msgstr "වගු තුල:"

#: libraries/DbSearch.class.php:469
msgid "Inside column:"
msgstr "තීරය තුල:"

#: libraries/DisplayResults.class.php:683
msgid "Save edited data"
msgstr "සංස්කරණය කල දත්ත සුරකින්න"

#: libraries/DisplayResults.class.php:689
msgid "Restore column order"
msgstr "තීර අනුපිලිවල ප්‍රතිෂ්ඨාපනය කරන්න"

#: libraries/DisplayResults.class.php:889
msgid "Start row"
msgstr "ආරම්භක පේළිය"

#: libraries/DisplayResults.class.php:893
msgid "Number of rows"
msgstr "පේළි ගණන"

#: libraries/DisplayResults.class.php:902
msgid "Mode"
msgstr "ප්‍රකාරය"

#: libraries/DisplayResults.class.php:904
msgid "horizontal"
msgstr "තිරස්"

#: libraries/DisplayResults.class.php:905
msgid "horizontal (rotated headers)"
msgstr "තිරස් (rotated headers)"

#: libraries/DisplayResults.class.php:906
msgid "vertical"
msgstr "සිරස්"

#: libraries/DisplayResults.class.php:918
#, php-format
msgid "Headers every %s rows"
msgstr "ශීර්ෂක, පේළි %s කට වරක්"

#: libraries/DisplayResults.class.php:1214
msgid "Sort by key"
msgstr "යතුර අනුව තෝරන්න"

#: libraries/DisplayResults.class.php:1561 libraries/TableSearch.class.php:771
#: libraries/import.lib.php:1197 libraries/import.lib.php:1223
#: libraries/plugins/export/ExportCodegen.class.php:89
#: libraries/plugins/export/ExportCsv.class.php:98
#: libraries/plugins/export/ExportExcel.class.php:43
#: libraries/plugins/export/ExportHtmlword.class.php:51
#: libraries/plugins/export/ExportJson.class.php:48
#: libraries/plugins/export/ExportLatex.class.php:74
#: libraries/plugins/export/ExportMediawiki.class.php:51
#: libraries/plugins/export/ExportOds.class.php:54
#: libraries/plugins/export/ExportOdt.class.php:62
#: libraries/plugins/export/ExportPdf.class.php:81
#: libraries/plugins/export/ExportPhparray.class.php:48
#: libraries/plugins/export/ExportSql.class.php:148
#: libraries/plugins/export/ExportTexytext.class.php:50
#: libraries/plugins/export/ExportXml.class.php:79
#: libraries/plugins/export/ExportYaml.class.php:49
#: libraries/plugins/import/ImportCsv.class.php:57
#: libraries/plugins/import/ImportDocsql.class.php:65
#: libraries/plugins/import/ImportLdi.class.php:65
#: libraries/plugins/import/ImportMediawiki.class.php:56
#: libraries/plugins/import/ImportOds.class.php:52
#: libraries/plugins/import/ImportShp.class.php:52
#: libraries/plugins/import/ImportSql.class.php:43
#: libraries/plugins/import/ImportXml.class.php:53
#: libraries/rte/rte_routines.lib.php:922 tbl_structure.php:915
msgid "Options"
msgstr "විකල්ප"

#: libraries/DisplayResults.class.php:1567
#: libraries/DisplayResults.class.php:1673
msgid "Partial texts"
msgstr "අර්ධ පෙළ"

#: libraries/DisplayResults.class.php:1568
#: libraries/DisplayResults.class.php:1677
msgid "Full texts"
msgstr "පූර්ණ පෙළ"

#: libraries/DisplayResults.class.php:1582
msgid "Relational key"
msgstr "සබැඳි යතුර"

#: libraries/DisplayResults.class.php:1583
msgid "Relational display column"
msgstr "සබැඳි දර්ශන තීරය"

#: libraries/DisplayResults.class.php:1595
msgid "Show binary contents"
msgstr "ද්වීමය දත්ත පෙන්වන්න"

#: libraries/DisplayResults.class.php:1600
msgid "Show BLOB contents"
msgstr "BLOB දත්ත පෙන්වන්න"

#: libraries/DisplayResults.class.php:1605
#: libraries/config/messages.inc.php:61
msgid "Show binary contents as HEX"
msgstr "ද්වීමය දත්ත HEX ලෙස පෙන්වන්න"

#: libraries/DisplayResults.class.php:1616
msgid "Hide browser transformation"
msgstr "බ්‍රව්සර රූපාන්තරනය සඟවන්න"

#: libraries/DisplayResults.class.php:1625
msgid "Well Known Text"
msgstr "Well Known Text"

#: libraries/DisplayResults.class.php:1626
msgid "Well Known Binary"
msgstr "Well Known Binary"

#: libraries/DisplayResults.class.php:3157
#: libraries/DisplayResults.class.php:3173
msgid "The row has been deleted"
msgstr "පේළිය ඉවත් කරන ලදි"

#: libraries/DisplayResults.class.php:3211
#: libraries/DisplayResults.class.php:4837 server_status.php:1317
msgid "Kill"
msgstr "නවතා දමන්න"

#: libraries/DisplayResults.class.php:4287 libraries/db_structure.lib.php:44
msgid ""
"May be approximate. See [a@./Documentation.html#faq3_11@Documentation]FAQ "
"3.11[/a]"
msgstr ""
"සමහර විට ආසන්න වශයෙන්. [a@./Documentation.html#faq3_11@Documentation]FAQ 3.11[/"
"a] බලන්න"

#: libraries/DisplayResults.class.php:4683
msgid "in query"
msgstr "විමසුම තුල"

#: libraries/DisplayResults.class.php:4733
msgid "Showing rows"
msgstr "පේළි පෙන්වමින්"

#: libraries/DisplayResults.class.php:4749
msgid "total"
msgstr "මුළු එකතුව"

#: libraries/DisplayResults.class.php:4760 sql.php:813
#, php-format
msgid "Query took %01.4f sec"
msgstr "විමසුම තත්පර %01.4f ගන්නා ලදි"

#: libraries/DisplayResults.class.php:4971
msgid "Query results operations"
msgstr "විමසුම් ප්‍රථිඵල සඳහා මෙහෙයුම්"

#: libraries/DisplayResults.class.php:5013
msgid "Print view (with full texts)"
msgstr "මුද්‍රණ දර්ශනය (පූර්ණ පෙළ සමඟින්)"

#: libraries/DisplayResults.class.php:5084 tbl_chart.php:80
msgid "Display chart"
msgstr "ප්‍රස්තාරගත කරන්න"

#: libraries/DisplayResults.class.php:5109
msgid "Visualize GIS data"
msgstr "ජ්‍යාමිතික දත්ත නිරූපණය"

#: libraries/DisplayResults.class.php:5142 view_create.php:122
msgid "Create view"
msgstr "දසුනක් සාදන්න"

#: libraries/DisplayResults.class.php:5335
msgid "Link not found"
msgstr "සබැඳිය හමු නොවිණි"

#: libraries/Error_Handler.class.php:65
msgid "Too many error messages, some are not displayed."
msgstr "දෝෂ පණිවුඩ ප්‍රමාණය ඉක්මවා ගොස් ඇත, ඇතැමෙක් ප්‍රදර්ශනය නොකෙරේ."

#: libraries/File.class.php:235
msgid "File was not an uploaded file."
msgstr "ගොනුව උඩුගත කරන ලද්දක් නොවේ."

#: libraries/File.class.php:273
msgid "The uploaded file exceeds the upload_max_filesize directive in php.ini."
msgstr "උඩුගත කෙරුනු ගොනුව php.ini හි upload_max_filesize අගය ඉක්මවයි."

#: libraries/File.class.php:276
msgid ""
"The uploaded file exceeds the MAX_FILE_SIZE directive that was specified in "
"the HTML form."
msgstr "උඩුගත කෙරුනු ගොනුව HTML පෝරමයෙහි සඳහන් MAX_FILE_SIZE අගය ඉක්මවයි."

#: libraries/File.class.php:279
msgid "The uploaded file was only partially uploaded."
msgstr "උඩුගත කෙරුනු ගොනුවේ කොටසක් පමණක් උඩුගත විය."

#: libraries/File.class.php:282
msgid "Missing a temporary folder."
msgstr "තාවකාලික ෆෝල්ඩරයක් නැතිවී ඇත."

#: libraries/File.class.php:285
msgid "Failed to write file to disk."
msgstr "ගොනුව ඩිස්කයට පිටපත් කිරීම අසාර්ථක විය."

#: libraries/File.class.php:288
msgid "File upload stopped by extension."
msgstr "දිගුව නිසා ගොනුව උඩුගත කිරීම නවතන ලදි."

#: libraries/File.class.php:291
msgid "Unknown error in file upload."
msgstr "ගොනුව උඩුගත කිරීමේදී දෝෂයක් ඇති විය."

#: libraries/File.class.php:467
msgid ""
"Error moving the uploaded file, see [a@./Documentation."
"html#faq1_11@Documentation]FAQ 1.11[/a]"
msgstr ""
"උඩුගත කෙරුණු ගොනුව ගෙන යාමේදී දෝෂයක් ඇති විය, [a@./Documentation."
"html#faq1_11@Documentation]FAQ 1.11[/a] බලන්න"

#: libraries/File.class.php:485
msgid "Error while moving uploaded file."
msgstr "උඩුගත කරන ලද ගොනුව චලනයේදී දෝෂයක් මතු විය."

#: libraries/File.class.php:493
msgid "Cannot read (moved) upload file."
msgstr "උඩුගත කරන ලද ගොනුව කියවීමට නොහැක."

#: libraries/Footer.class.php:197 libraries/Footer.class.php:201
#: libraries/Footer.class.php:204
msgid "Open new phpMyAdmin window"
msgstr "නව phpMyAdmin කවුළුවක් විවෘත කරන්න"

#: libraries/Header.class.php:495
#: libraries/plugins/auth/AuthenticationCookie.class.php:248
msgid "Cookies must be enabled past this point."
msgstr "මෙම ස්ථානය පසු කිරීම සඳහා කුකීස් - Cookies සක්‍රිය කල යුතුයි."

#: libraries/Header.class.php:500
#: libraries/plugins/auth/AuthenticationCookie.class.php:152
msgid "Javascript must be enabled past this point"
msgstr "මෙම ස්ථානයයෙන් පසු JavaScript සක්‍රිය කර තිබීම අවශ්‍යය"

#: libraries/Index.class.php:433 tbl_relation.php:540
msgid "No index defined!"
msgstr "සුචියක් අර්ථදක්වා නැත!"

#: libraries/Index.class.php:438 libraries/Index.class.php:451
#: libraries/build_html_for_db.lib.php:41 tbl_structure.php:735
#: tbl_tracking.php:369
msgid "Indexes"
msgstr "සූචියන්"

#: libraries/Index.class.php:465 libraries/tbl_properties.inc.php:538
#: tbl_structure.php:153 tbl_structure.php:158 tbl_structure.php:590
#: tbl_tracking.php:375
msgid "Unique"
msgstr "අනන්‍ය"

#: libraries/Index.class.php:466 tbl_tracking.php:376
msgid "Packed"
msgstr "අහුරන ලද"

#: libraries/Index.class.php:468 tbl_tracking.php:378
msgid "Cardinality"
msgstr "Cardinality"

#: libraries/Index.class.php:471 libraries/rte/rte_events.lib.php:488
#: libraries/rte/rte_routines.lib.php:1017 tbl_tracking.php:316
#: tbl_tracking.php:381
msgid "Comment"
msgstr "ටීකාව"

#: libraries/Index.class.php:500
msgid "The primary key has been dropped"
msgstr "ප්‍රාථමික මූලය හලන ලදි"

#: libraries/Index.class.php:509
#, php-format
msgid "Index %s has been dropped"
msgstr "%s සූචිය හලන ලදි"

#: libraries/Index.class.php:632
#, php-format
msgid ""
"The indexes %1$s and %2$s seem to be equal and one of them could possibly be "
"removed."
msgstr "%1$s හා %2$s සුචි එක සමාන බැවින් එකක් ඉවත් කල හැක."

#: libraries/List_Database.class.php:404 libraries/Menu.class.php:457
#: libraries/config/messages.inc.php:181
#: libraries/server_privileges.lib.php:2769 server_databases.php:133
msgid "Databases"
msgstr "දත්තගබඩා"

#: libraries/Menu.class.php:161 libraries/common.inc.php:648
#: libraries/config/messages.inc.php:512 main.php:196 server_status.php:802
#: server_synchronize.php:1431
msgid "Server"
msgstr "සේවාදායකය"

#: libraries/Menu.class.php:303 libraries/Menu.class.php:420
#: libraries/relation.lib.php:238
msgid "Tracking"
msgstr "අවධානය"

#: libraries/Menu.class.php:312 libraries/Menu.class.php:414
#: libraries/plugins/export/ExportHtmlword.class.php:563
#: libraries/plugins/export/ExportOdt.class.php:651
#: libraries/plugins/export/ExportSql.class.php:1405
#: libraries/plugins/export/ExportTexytext.class.php:505
#: libraries/plugins/export/ExportXml.class.php:119
#: libraries/rte/rte_words.lib.php:41
msgid "Triggers"
msgstr "ප්‍රේරක"

#: libraries/Menu.class.php:326 libraries/Menu.class.php:327
msgid "Table seems to be empty!"
msgstr "වගුව හිස් ය!"

#: libraries/Menu.class.php:354 libraries/Menu.class.php:355
#: libraries/Menu.class.php:356
msgid "Database seems to be empty!"
msgstr "දත්තගබඩාව හිස්ය!"

#: libraries/Menu.class.php:372
msgid "Query"
msgstr "විමසුම"

#: libraries/Menu.class.php:394 libraries/server_privileges.lib.php:1512
#: libraries/server_privileges.lib.php:2129
#: libraries/server_privileges.lib.php:2702 server_privileges.php:147
msgid "Privileges"
msgstr "වරප්‍රසාද"

#: libraries/Menu.class.php:399 libraries/rte/rte_words.lib.php:29
msgid "Routines"
msgstr "නෛත්‍යක"

#: libraries/Menu.class.php:407
#: libraries/plugins/export/ExportSql.class.php:856
#: libraries/rte/rte_words.lib.php:53
msgid "Events"
msgstr "සිද්ධි"

#: libraries/Menu.class.php:426 libraries/relation.lib.php:205
msgid "Designer"
msgstr "සැලසුම්කරණය"

#: libraries/Menu.class.php:470
msgid "Users"
msgstr "භාවිතා කරන්නන්"

#: libraries/Menu.class.php:491 server_synchronize.php:1320
#: server_synchronize.php:1327
msgid "Synchronize"
msgstr "සමමුහුර්ත කරන්න"

#: libraries/Menu.class.php:496 server_binlog.php:73 server_status.php:619
msgid "Binary log"
msgstr "ද්වීමය ලොගය"

#: libraries/Menu.class.php:507 server_engines.php:96 server_engines.php:100
#: server_status.php:672
msgid "Variables"
msgstr "විචල්‍යනයන්"

#: libraries/Menu.class.php:511
msgid "Charsets"
msgstr "අක්ෂර කට්ටලය"

#: libraries/Menu.class.php:516 server_plugins.php:33 server_plugins.php:66
msgid "Plugins"
msgstr "පේණු"

#: libraries/Menu.class.php:520
msgid "Engines"
msgstr "යන්ත්‍රයන්"

#: libraries/Message.class.php:254
#, php-format
msgid "%1$d row affected."
msgid_plural "%1$d rows affected."
msgstr[0] "පේළියකට බලපෑවේය."
msgstr[1] "පේළි %1$dකට බලපෑවේය."

#: libraries/Message.class.php:273
#, php-format
msgid "%1$d row deleted."
msgid_plural "%1$d rows deleted."
msgstr[0] "පේළි %1$d ක් ඉවත් කෙරුනි."
msgstr[1] "පේළි %1$d ක් ඉවත් කෙරුනි."

#: libraries/Message.class.php:292
#, php-format
msgid "%1$d row inserted."
msgid_plural "%1$d rows inserted."
msgstr[0] "පේළි %1$d ක් ඇතුල් කෙරුනි."
msgstr[1] "පේළි %1$d ක් ඇතුල් කෙරුනි."

#: libraries/PDF.class.php:88
msgid "Error while creating PDF:"
msgstr "PDF සැදීමේදී දෝෂ:"

#: libraries/RecentTable.class.php:112
msgid "Could not save recent table"
msgstr "මෑතදී භාවිතා කල වගු සුරැකීම අසමත් විය"

#: libraries/RecentTable.class.php:147
msgid "Recent tables"
msgstr "මෑතදී භාවිතා කල වගු"

#: libraries/RecentTable.class.php:154
msgid "There are no recent tables"
msgstr "මෑතදී භාවිතා කල වගු කිසිවක් නොමැත"

#: libraries/StorageEngine.class.php:214
msgid ""
"There is no detailed status information available for this storage engine."
msgstr "ගබඩා යන්ත්‍රයෙහි තත්වය පිලිබඳ වැඩිදුර තොරතුරු නැත."

#: libraries/StorageEngine.class.php:355
#, php-format
msgid "%s is available on this MySQL server."
msgstr "මෙම MySQL සේවාදායකයේ %s ඇත."

#: libraries/StorageEngine.class.php:358
#, php-format
msgid "%s has been disabled for this MySQL server."
msgstr "මෙම MySQL සේවාදායකයේ %s අක්‍රීය කර ඇත."

#: libraries/StorageEngine.class.php:362
#, php-format
msgid "This MySQL server does not support the %s storage engine."
msgstr "මෙම MySQL සේවාදායකයේ %s ගබඩා යන්ත්‍රය භාවිත කල නොහැක."

#: libraries/Table.class.php:346
msgid "unknown table status: "
msgstr "වගු තත්වය සඳහා නොහඳුනන අගයක්: "

#: libraries/Table.class.php:757
#, php-format
msgid "Source database `%s` was not found!"
msgstr "`%s` මූලාශ්‍ර දත්තගබඩාව හමු නොවිණි!"

#: libraries/Table.class.php:765
#, php-format
msgid "Target database `%s` was not found!"
msgstr "`%s` ඉලක්කගත දත්තගබඩාව හමු නොවිණි!"

#: libraries/Table.class.php:1192
msgid "Invalid database"
msgstr "වලංගු නොවන දත්තගබඩාව"

#: libraries/Table.class.php:1206 tbl_get_field.php:31
msgid "Invalid table name"
msgstr "වලංගු නොවන වගු නම"

#: libraries/Table.class.php:1238
#, php-format
msgid "Error renaming table %1$s to %2$s"
msgstr "%1$s සිට %2$s දක්වා වගුවේ නම් වෙනස් කිරීමේ දෝෂයක් ඇත"

#: libraries/Table.class.php:1257
#, php-format
msgid "Table %1$s has been renamed to %2$s."
msgstr "%1$s වගුව %2$s ලෙසට නම වෙනස් කරන ලදි."

#: libraries/Table.class.php:1401
msgid "Could not save table UI preferences"
msgstr "වගු පරිශීලක අතුරුමුහුණත් සඳහා අභිමතයන් සුරැකීම අසමත් විය"

#: libraries/Table.class.php:1425
#, php-format
msgid ""
"Failed to cleanup table UI preferences (see $cfg['Servers'][$i]"
"['MaxTableUiprefs'] %s)"
msgstr ""
"අතුරුමුහුණත සඳහා තේරීම් අඩංගු ගොනුව පවිත්‍ර කිරීම අසමත් විය ($cfg['Servers'][$i]"
"['MaxTableUiprefs'] %s බලන්න)"

#: libraries/Table.class.php:1563
#, php-format
msgid ""
"Cannot save UI property \"%s\". The changes made will not be persistent "
"after you refresh this page. Please check if the table structure has been "
"changed."
msgstr ""
"අතුරුමුහුණත් විචල්‍යය \"%s\" සුරැකිය නොහැක. මෙම පිටුව ප්‍රතිපූර්ණයෙන් පසු සිදුකල වෙනස්කම් අහිමි වනු "
"ඇත. අදාල වගුවේ සැකිල්ල වෙනස් වී ඇත්දැයි පරීක්ෂාකර බලන්න."

#: libraries/TableSearch.class.php:194 libraries/insert_edit.lib.php:231
#: libraries/insert_edit.lib.php:237 libraries/rte/rte_routines.lib.php:1488
msgid "Function"
msgstr "ශ්‍රිතය"

#: libraries/TableSearch.class.php:201 pmd_general.php:516 pmd_general.php:536
#: pmd_general.php:658 pmd_general.php:671 pmd_general.php:734
#: pmd_general.php:788
msgid "Operator"
msgstr "මෙහෙයවනය"

#: libraries/TableSearch.class.php:202 libraries/TableSearch.class.php:1221
#: libraries/insert_edit.lib.php:1596 libraries/replication_gui.lib.php:119
#: libraries/rte/rte_routines.lib.php:1490 pmd_general.php:505
#: pmd_general.php:564 pmd_general.php:687 pmd_general.php:804
#: server_status.php:1540
msgid "Value"
msgstr "අගය"

#: libraries/TableSearch.class.php:218
msgid "Table Search"
msgstr "වගුව තුල සෙවීම"

#: libraries/TableSearch.class.php:247 libraries/insert_edit.lib.php:1373
msgid "Edit/Insert"
msgstr "සංස්කරණය/ඇතුල් කරන්න"

#: libraries/TableSearch.class.php:778
msgid "Select columns (at least one):"
msgstr "පේළි තෝරන්න (අවම වශයෙන් එකක්):"

#: libraries/TableSearch.class.php:798
msgid "Add search conditions (body of the \"where\" clause):"
msgstr "සෙවීම් කොන්දේසි එක් කරන්න (\"where\" වාක්‍යාංශය යටතේ):"

#: libraries/TableSearch.class.php:810
msgid "Number of rows per page"
msgstr "පිටුවකට පේළි ගණන"

#: libraries/TableSearch.class.php:820
msgid "Display order:"
msgstr "දර්ශනය කිරීමේ අනුපිළිවෙල:"

#: libraries/TableSearch.class.php:856
msgid "Use this column to label each point"
msgstr "ලක්ෂ්‍ය ලේබල ගත කිරීමට මෙම තීරය භාවිත කරන්න"

#: libraries/TableSearch.class.php:877
msgid "Maximum rows to plot"
msgstr "උපරිම තීර ගණන"

#: libraries/TableSearch.class.php:905 libraries/TableSearch.class.php:1189
#: sql.php:150 tbl_change.php:213
msgid "Browse foreign values"
msgstr "අන්‍ය අගයන් පිරික්සන්න"

#: libraries/TableSearch.class.php:994
msgid "Additional search criteria"
msgstr "අමතර සෙවීම් නිර්ණායක"

#: libraries/TableSearch.class.php:1134
msgid "Do a \"query by example\" (wildcard: \"%\") for two different columns"
msgstr "තීර දෙකක් සඳහා \"උදාහරණයෙන් විමසුම\" ක් සිදු කරන්න (wildcard: \"%\")"

#: libraries/TableSearch.class.php:1138
msgid "Do a \"query by example\" (wildcard: \"%\")"
msgstr "\"උදාහරණයෙන් විමසුම\" ක් සිදු කරන්න (wildcard: \"%\")"

#: libraries/TableSearch.class.php:1198
msgid "Browse/Edit the points"
msgstr "ලක්ෂ්‍ය පිරික්සීම/සංස්කරණය"

#: libraries/TableSearch.class.php:1205
msgid "How to use"
msgstr "භාවිතා කරන අයුරු"

#: libraries/TableSearch.class.php:1210
msgid "Reset zoom"
msgstr "සූමය ප්‍රතිසකසන්න"

#: libraries/Theme.class.php:169
#, php-format
msgid "No valid image path for theme %s found!"
msgstr ""

#: libraries/Theme.class.php:458
msgid "No preview available."
msgstr "පූර්වදර්ශනයක් නොමැත."

#: libraries/Theme.class.php:460
msgid "take it"
msgstr "ලබාගන්න"

#: libraries/Theme_Manager.class.php:137
#, php-format
msgid "Default theme %s not found!"
msgstr "‍%s පෙරනිමි තේමාව සොයාගැනීමට නොමැත!"

#: libraries/Theme_Manager.class.php:194
#, php-format
msgid "Theme %s not found!"
msgstr "%s තේමාව හමු නොවිණි!"

#: libraries/Theme_Manager.class.php:271
#, php-format
msgid "Theme path not found for theme %s!"
msgstr "%s තේමාව සඳහා තේමාව ඇති තැන හමු නොවිණි!"

#: libraries/Theme_Manager.class.php:363 themes.php:16 themes.php:21
msgid "Theme"
msgstr "තේමාව"

#: libraries/Types.class.php:295
msgid ""
"A 1-byte integer, signed range is -128 to 127, unsigned range is 0 to 255"
msgstr "තනි බයිටයේ නිඛිලයකි, සලකුණ සහිත පරාසය -128 සිට 127, සලකුණ රහිත පරාසය 0 සිට 255"

#: libraries/Types.class.php:297
msgid ""
"A 2-byte integer, signed range is -32,768 to 32,767, unsigned range is 0 to "
"65,535"
msgstr ""
"ද්වී බයිට නිඛිලයකි, සලකුණ සහිත පරාසය -32,768 සිට 32,767, සලකුණ රහිත පරාසය 0 සිට 65,535"

#: libraries/Types.class.php:299
msgid ""
"A 3-byte integer, signed range is -8,388,608 to 8,388,607, unsigned range is "
"0 to 16,777,215"
msgstr ""
"ත්‍රිත්ව බයිට නිඛිලයකි, සලකුණ සහිත පරාසය -8,388,608 සිට 8,388,607, සලකුණ රහිත පරාසය 0 සිට "
"16,777,215"

#: libraries/Types.class.php:301
msgid ""
"A 4-byte integer, signed range is -2,147,483,648 to 2,147,483,647, unsigned "
"range is 0 to 4,294,967,295."
msgstr ""
"සිවු බයිට නිඛිලයකි, සලකුණ සහිත පරාසය -2,147,483,648 සිට 2,147,483,647, සලකුණ රහිත පරාසය "
"0 සිට 4,294,967,295."

#: libraries/Types.class.php:303
msgid ""
"An 8-byte integer, signed range is -9,223,372,036,854,775,808 to "
"9,223,372,036,854,775,807, unsigned range is 0 to 18,446,744,073,709,551,615"
msgstr ""
"අෂ්ට බයිට නිඛිලයකි, සලකුණ සහිත පරාසය -9,223,372,036,854,775,808 සිට "
"9,223,372,036,854,775,807, සලකුණ රහිත පරාසය 0 සිට 18,446,744,073,709,551,615"

#: libraries/Types.class.php:305 libraries/Types.class.php:711
msgid ""
"A fixed-point number (M, D) - the maximum number of digits (M) is 65 "
"(default 10), the maximum number of decimals (D) is 30 (default 0)"
msgstr ""
"ස්ථිර ලෙස දැක්වූ දශම සංඛ්‍යාවකි (M, D) - උපරිම පූර්නස්ථාන ගණන (M) 65 කි (පෙරනිමි 10), උපරිම "
"දශමස්ථාන (D) ගණන 30 කි (පෙරනිමි 0)"

#: libraries/Types.class.php:307
msgid ""
"A small floating-point number, allowable values are -3.402823466E+38 to "
"-1.175494351E-38, 0, and 1.175494351E-38 to 3.402823466E+38"
msgstr ""
"කුඩා දශම සංඛ්‍යාවකි, ලබා දිය හැකි අගයන් වන්නේ -3.402823466E+38 සිට -1.175494351E-38, "
"0, හා 1.175494351E-38 සිට 3.402823466E+38"

#: libraries/Types.class.php:309
msgid ""
"A double-precision floating-point number, allowable values are "
"-1.7976931348623157E+308 to -2.2250738585072014E-308, 0, and "
"2.2250738585072014E-308 to 1.7976931348623157E+308"
msgstr ""
"ද්වී-නියත දශම සංඛ්‍යාවකි, ලබා දිය හැකි අගයන් වන්නේ -1.7976931348623157E+308 විට "
"-2.2250738585072014E-308, 0, හා 2.2250738585072014E-308 සිට "
"1.7976931348623157E+308"

#: libraries/Types.class.php:311
msgid ""
"Synonym for DOUBLE (exception: in REAL_AS_FLOAT SQL mode it is a synonym for "
"FLOAT)"
msgstr ""
"DOUBLE සඳහා සමානාර්ථ පදයකි (REAL_AS_FLOAT SQL ප්‍රකාරයේදී හැර, එහිදී එය FLOAT සඳහා "
"සමානාර්ථ පදයකි)"

#: libraries/Types.class.php:313
msgid ""
"A bit-field type (M), storing M of bits per value (default is 1, maximum is "
"64)"
msgstr ""
"බිටු (M) ක්ෂේත්‍ර වර්ගයකි, අගයක් සඳහා බිටු M ගණනක් ගබඩා කරයි (පෙරනිමි බිටු ගණන 1 කි, උපරිම 64 "
"කි)"

#: libraries/Types.class.php:315
msgid ""
"A synonym for TINYINT(1), a value of zero is considered false, nonzero "
"values are considered true"
msgstr ""
"TINYINT(1) සඳහා සමානාර්ථ පදයකි, ශුන්‍ය අගය false ලෙස සැලකෙන අතර ශුන්‍ය නොවන අගයන් "
"true ලෙස සැලකේ"

#: libraries/Types.class.php:317
msgid "An alias for BIGINT UNSIGNED NOT NULL AUTO_INCREMENT UNIQUE"
msgstr "BIGINT UNSIGNED NOT NULL AUTO_INCREMENT UNIQUE සඳහා අන්වර්ථ නාමයකි"

#: libraries/Types.class.php:319 libraries/Types.class.php:721
#, php-format
msgid "A date, supported range is %1$s to %2$s"
msgstr "දිනයකි, සහයැති පරාසය %1$s සිට %2$s"

#: libraries/Types.class.php:321 libraries/Types.class.php:723
#, php-format
msgid "A date and time combination, supported range is %1$s to %2$s"
msgstr "දිනය සහ වේලාවේ සංයුක්තයකි, සහයැති පරාසය %1$s සිට %2$s"

#: libraries/Types.class.php:323
msgid ""
"A timestamp, range is 1970-01-01 00:00:01 UTC to 2038-01-09 03:14:07 UTC, "
"stored as the number of seconds since the epoch (1970-01-01 00:00:00 UTC)"
msgstr ""
"කාල මුද්‍රාවකි, පරාසය 1970-01-01 00:00:01 UTC සිට 2038-01-09 03:14:07 UTC, "
"කාලරම්භයේ (1970-01-01 00:00:00 UTC) සිට ගත වූ තත්පර ගණන ලෙස ගබඩා කර ඇත"

#: libraries/Types.class.php:325 libraries/Types.class.php:727
#, php-format
msgid "A time, range is %1$s to %2$s"
msgstr "වේලාවකි, පරාසය %1$s සිට %2$s"

#: libraries/Types.class.php:327
msgid ""
"A year in four-digit (4, default) or two-digit (2) format, the allowable "
"values are 70 (1970) to 69 (2069) or 1901 to 2155 and 0000"
msgstr ""
"අංක හතරකින් (4, පෙරනිමි) හෝ අංක දෙකකින් (2) දැක්වෙන වර්ෂයකි, ගත හැකි අගයන් වන්නේ 70 "
"(1970) සිට 69 (2069) හෝ 1901 සිට 2155 සහ 0000"

#: libraries/Types.class.php:329
msgid ""
"A fixed-length (0-255, default 1) string that is always right-padded with "
"spaces to the specified length when stored"
msgstr ""
"ස්ථිර-දිගැති පෙළකි (0-255, පෙරනිමි 1), සෑම විටම නියමිත දිග ලැබෙන තුරු දකුණු පසින් හිස් අවකාශ එක් "
"කෙරේ"

#: libraries/Types.class.php:331 libraries/Types.class.php:729
#, php-format
msgid ""
"A variable-length (%s) string, the effective maximum length is subject to "
"the maximum row size"
msgstr "විචල්‍ය-දිගැති පෙළකි (%s), පෙළෙහි උපරිම දිග, පේළියේ උපරිම ප්‍රමාණය මත තීරණය වේ"

#: libraries/Types.class.php:333
msgid ""
"A TEXT column with a maximum length of 255 (2^8 - 1) characters, stored with "
"a one-byte prefix indicating the length of the value in bytes"
msgstr ""
"සලකුණු 255 (2^8 - 1) ක උපරිම දිගක් සහිත පෙළ තීරුවකි, ඉදිරියෙන් යෙදු, අන්තර්ගතයේ දිග සඳහන් "
"කෙරෙන එක් බයිටයක් සමඟ ගබඩා කෙරේ"

#: libraries/Types.class.php:335 libraries/Types.class.php:731
msgid ""
"A TEXT column with a maximum length of 65,535 (2^16 - 1) characters, stored "
"with a two-byte prefix indicating the length of the value in bytes"
msgstr ""
"සලකුණු 65,535 (2^16 - 1) ක උපරිම දිගක් සහිත පෙළ තීරුවකි, ඉදිරියෙන් යෙදු, අන්තර්ගතයේ දිග සඳහන් "
"කෙරෙන බයිට දෙකක් සමඟ ගබඩා කෙරේ"

#: libraries/Types.class.php:337
msgid ""
"A TEXT column with a maximum length of 16,777,215 (2^24 - 1) characters, "
"stored with a three-byte prefix indicating the length of the value in bytes"
msgstr ""
"සලකුණු 16,777,215 (2^24 - 1) ක උපරිම දිගක් සහිත පෙළ තීරුවකි, ඉදිරියෙන් යෙදු, අන්තර්ගතයේ දිග "
"සඳහන් කෙරෙන බයිට තුනක් සමඟ ගබඩා කෙරේ"

#: libraries/Types.class.php:339
msgid ""
"A TEXT column with a maximum length of 4,294,967,295 or 4GiB (2^32 - 1) "
"characters, stored with a four-byte prefix indicating the length of the "
"value in bytes"
msgstr ""
"සලකුණු 4,294,967,295 නැතිනම් 4GiB (2^32 - 1) ක උපරිම දිගක් සහිත පෙළ තීරුවකි, ඉදිරියෙන් "
"යෙදු, අන්තර්ගතයේ දිග සඳහන් කෙරෙන බයිට හතරක් සමඟ ගබඩා කෙරේ"

#: libraries/Types.class.php:341
msgid ""
"Similar to the CHAR type, but stores binary byte strings rather than non-"
"binary character strings"
msgstr "CHAR වර්ගයට සමාන මුත් ද්වීමය නොවන සලකුණු පෙළක් වෙනුවට ද්වීමය බයිට පෙළක් ගබඩා කරයි"

#: libraries/Types.class.php:343
msgid ""
"Similar to the VARCHAR type, but stores binary byte strings rather than non-"
"binary character strings"
msgstr "VARCHAR වර්ගයට සමාන මුත් ද්වීමය නොවන සලකුණු පෙළක් වෙනුවට ද්වීමය බයිට පෙළක් ගබඩා කරයි"

#: libraries/Types.class.php:345
msgid ""
"A BLOB column with a maximum length of 255 (2^8 - 1) bytes, stored with a "
"one-byte prefix indicating the length of the value"
msgstr ""
"බයිට 255(2^8 - 1) ක උපරිම දිගක් සහිත බ්ලොබ් තීරුවකි, ඉදිරියෙන් යෙදු, අන්තර්ගතයේ දිග සඳහන් "
"කෙරෙන එක් බයිටයක් සමඟ ගබඩා කෙරේ"

#: libraries/Types.class.php:347
msgid ""
"A BLOB column with a maximum length of 16,777,215 (2^24 - 1) bytes, stored "
"with a three-byte prefix indicating the length of the value"
msgstr ""
"බයිට 16,777,215 (2^24 - 1) ක උපරිම දිගක් සහිත බ්ලොබ් තීරුවකි, ඉදිරියෙන් යෙදු, අන්තර්ගතයේ දිග "
"සඳහන් කෙරෙන බයිට තුනක් සමඟ ගබඩා කෙරේ"

#: libraries/Types.class.php:349
msgid ""
"A BLOB column with a maximum length of 65,535 (2^16 - 1) bytes, stored with "
"a two-byte prefix indicating the length of the value"
msgstr ""
"බයිට 65,535 (2^16 - 1) ක උපරිම දිගක් සහිත බ්ලොබ් තීරුවකි, ඉදිරියෙන් යෙදු, අන්තර්ගතයේ දිග සඳහන් "
"කෙරෙන බයිට දෙකක් සමඟ ගබඩා කෙරේ"

#: libraries/Types.class.php:351
msgid ""
"A BLOB column with a maximum length of 4,294,967,295 or 4GiB (2^32 - 1) "
"bytes, stored with a four-byte prefix indicating the length of the value"
msgstr ""
"බයිට 4,294,967,295 නැතිනම් 4GiB (2^32 - 1) ක උපරිම දිගක් සහිත බ්ලොබ් තීරුවකි, ඉදිරියෙන් "
"යෙදු, අන්තර්ගතයේ දිග සඳහන් කෙරෙන බයිට හතරක් සමඟ ගබඩා කෙරේ"

#: libraries/Types.class.php:353
msgid ""
"An enumeration, chosen from the list of up to 65,535 values or the special "
"'' error value"
msgstr ""
"අගයන් 65535 ක් දක්වා ඇතුලත් කල හැකි ලැයිස්තුවකින් තෝරාගන්නා අගයක් හෝ විශේෂ දෝෂ අගය වන '' "
"හෝ වේ"

#: libraries/Types.class.php:355
msgid "A single value chosen from a set of up to 64 members"
msgstr "අගයන් 64 ක් දක්වා අඩංගු විය හැකි කුලකයකින් තෝරාගන්නා අගයකි"

#: libraries/Types.class.php:357
msgid "A type that can store a geometry of any type"
msgstr "ඕනෑම වර්ගයක ජ්‍යාමිතියක් ගබඩා කල හැකි වර්ගයකි"

#: libraries/Types.class.php:359
msgid "A point in 2-dimensional space"
msgstr "ද්වීමාන අවකාශයේ ලක්ෂ්‍යයකි"

#: libraries/Types.class.php:361
msgid "A curve with linear interpolation between points"
msgstr "ලක්ෂ්‍ය අතර සරල රේඛා අඩංගු වක්‍රයකි"

#: libraries/Types.class.php:363
msgid "A polygon"
msgstr "බහු අස්‍රයකි"

#: libraries/Types.class.php:365
msgid "A collection of points"
msgstr "ලක්ෂ්‍ය එකතුවකි"

#: libraries/Types.class.php:367
msgid "A collection of curves with linear interpolation between points"
msgstr "ලක්ෂ්‍ය අතර සරල රේඛා අඩංගු වක්‍ර එකතුවකි"

#: libraries/Types.class.php:369
msgid "A collection of polygons"
msgstr "බහු අස්‍ර එකතුවකි"

#: libraries/Types.class.php:371
msgid "A collection of geometry objects of any type"
msgstr "ඕනෑම වර්ගයක ජ්‍යාමිතීන් එකතුවකි"

#: libraries/Types.class.php:623 libraries/Types.class.php:973
msgctxt "numeric types"
msgid "Numeric"
msgstr "සංඛ්‍යාත්මක"

#: libraries/Types.class.php:642 libraries/Types.class.php:976
msgctxt "date and time types"
msgid "Date and time"
msgstr "දිනය සහ වේලාව"

#: libraries/Types.class.php:651 libraries/Types.class.php:979
msgctxt "string types"
msgid "String"
msgstr "පෙළ"

#: libraries/Types.class.php:672
msgctxt "spatial types"
msgid "Spatial"
msgstr "අවකාශීය"

#: libraries/Types.class.php:707
msgid "A 4-byte integer, range is -2,147,483,648 to 2,147,483,647"
msgstr "සිවු බයිට නිඛිලයකි, පරාසය -2,147,483,648 සිට 2,147,483,647"

#: libraries/Types.class.php:709
msgid ""
"An 8-byte integer, range is -9,223,372,036,854,775,808 to "
"9,223,372,036,854,775,807"
msgstr ""
"අෂ්ට බයිට නිඛිලයකි, පරාසය -9,223,372,036,854,775,808 සිට 9,223,372,036,854,775,807"

#: libraries/Types.class.php:713
msgid "A system's default double-precision floating-point number"
msgstr "පද්ධතියේ පෙරනිමි ද්වී-නියත දශම සංඛ්‍යාවකි"

#: libraries/Types.class.php:715
msgid "True or false"
msgstr "සත්‍ය හෝ අසත්‍ය"

#: libraries/Types.class.php:717
msgid "An alias for BIGINT NOT NULL AUTO_INCREMENT UNIQUE"
msgstr "BIGINT NOT NULL AUTO_INCREMENT UNIQUE සඳහා අන්වර්ථ නාමයකි"

#: libraries/Types.class.php:719
msgid "Stores a Universally Unique Identifier (UUID)"
msgstr "විශ්වීය අනන්‍ය හැඳුනුමක් (UUID) ගබඩා කරයි"

#: libraries/Types.class.php:725
msgid ""
"A timestamp, range is '0001-01-01 00:00:00' UTC to '9999-12-31 23:59:59' "
"UTC; TIMESTAMP(6) can store microseconds"
msgstr ""
"කාල මුද්‍රාවකි, පරාසය '0001-01-01 00:00:00' UTC සිට '9999-12-31 23:59:59' UTC; "
"TIMESTAMP(6) හට මයික්‍රෝ තත්පර ගබඩා කල හැක"

#: libraries/Types.class.php:733
msgid ""
"A variable-length (0-65,535) string, uses binary collation for all "
"comparisons"
msgstr ""
"විචල්‍ය දිගක් (0-65,535) සහිත, සැසඳීම සඳහා ද්වීමය පරිතුලනය භාවිතා කරන පෙළකි"

#: libraries/Types.class.php:735
msgid ""
"A BLOB column with a maximum length of 65,535 (2^16 - 1) bytes, stored with "
"a four-byte prefix indicating the length of the value"
msgstr ""
"බයිට 65,535 (2^16 - 1) ක උපරිම දිගක් සහිත බ්ලොබ් තීරුවකි, ඉදිරියෙන් යෙදු, අන්තර්ගතයේ දිග සඳහන් "
"කෙරෙන බයිට හතරක් සමඟ ගබඩා කෙරේ"

#: libraries/Types.class.php:737
msgid "An enumeration, chosen from the list of defined values"
msgstr "අර්ථදක්වන ලද අගයන් අඩංගු ලැයිස්තුවකින් තෝරාගන්නා අගයකි"

#: libraries/bookmark.lib.php:83
msgid "shared"
msgstr "හවුල්"

#: libraries/build_html_for_db.lib.php:26
#: libraries/config/messages.inc.php:187
#: libraries/plugins/export/ExportXml.class.php:114 server_status.php:626
msgid "Tables"
msgstr "වගු"

#: libraries/build_html_for_db.lib.php:36 libraries/config/setup.forms.php:304
#: libraries/config/setup.forms.php:340 libraries/config/setup.forms.php:363
#: libraries/config/setup.forms.php:368
#: libraries/config/user_preferences.forms.php:205
#: libraries/config/user_preferences.forms.php:241
#: libraries/config/user_preferences.forms.php:264
#: libraries/config/user_preferences.forms.php:269
#: libraries/plugins/export/ExportLatex.class.php:301
#: libraries/plugins/export/ExportSql.class.php:1479
#: libraries/server_privileges.lib.php:722 server_replication.php:346
#: tbl_printview.php:297 tbl_structure.php:836
msgid "Data"
msgstr "දත්ත"

#: libraries/build_html_for_db.lib.php:51 libraries/db_structure.lib.php:57
#: tbl_printview.php:316 tbl_structure.php:853
msgid "Overhead"
msgstr "පිරිවැය"

#: libraries/build_html_for_db.lib.php:101
msgid "Jump to database"
msgstr "දත්තගබඩාව වෙත යන්න"

#: libraries/build_html_for_db.lib.php:149
msgid "Not replicated"
msgstr "අනුරූ නොකරන ලද"

#: libraries/build_html_for_db.lib.php:160
msgid "Replicated"
msgstr "අනුරූ කරන ලද"

#: libraries/build_html_for_db.lib.php:177
#, php-format
msgid "Check privileges for database &quot;%s&quot;."
msgstr "&quot;%s&quot; දත්තගබඩාව සඳහා වරප්‍රසාද පරීක්ෂා කරන්න."

#: libraries/build_html_for_db.lib.php:182
msgid "Check Privileges"
msgstr "වරප්‍රසාද පරීක්ෂා කරන්න"

#: libraries/common.inc.php:572
msgid "Failed to read configuration file"
msgstr "වින්‍යාස ගොනුව කියවීමට අසමත් විය"

#: libraries/common.inc.php:574
msgid ""
"This usually means there is a syntax error in it, please check any errors "
"shown below."
msgstr "මෙහි සාමාන්‍ය අරුත වාක්‍ය වින්‍යාස දෝෂයකි, කරුණාකර පහත දැක්වෙන දෝෂ පරීක්ෂා කර බලන්න."

#: libraries/common.inc.php:581
#, php-format
msgid "Could not load default configuration from: %1$s"
msgstr "%1$s වෙතින් පෙරනිමි සිටුවම් පූරණය කර ගත නොහැකි විය"

#: libraries/common.inc.php:588
msgid ""
"The [code]$cfg['PmaAbsoluteUri'][/code] directive MUST be set in your "
"configuration file!"
msgstr ""
"[code]$cfg['PmaAbsoluteUri'][/code] සඳහා අගය ඔබගේ වින්‍යාස ගොනුවේ අඩංගු විය යුතුමය!"

#: libraries/common.inc.php:621
#, php-format
msgid "Invalid server index: %s"
msgstr "අවලංගු සේවාදායක සුචිය: %s"

#: libraries/common.inc.php:632
#, php-format
msgid "Invalid hostname for server %1$s. Please review your configuration."
msgstr ""
"%1$s සේවාදායකය සඳහා වැරදි දායක නාමයක්. ඔබ ඔබගේ වින්‍යාසයන් පරීකෂා කර බැලිය යුතුය."

#: libraries/common.inc.php:849
msgid "Invalid authentication method set in configuration:"
msgstr "වින්‍යසයන්හි වලංගු නැති සත්‍යාපන ක්‍රමයක් සිටුවා ඇත:"

#: libraries/common.inc.php:971
#, php-format
msgid "You should upgrade to %s %s or later."
msgstr "ඔබ %s %s හෝ ඉන්පසු අනුවාදයක් වෙත යාවත්කාලීන කල යුතුය."

#: libraries/common.inc.php:1076
msgid "GLOBALS overwrite attempt"
msgstr "GLOBALS අගයන් උඩින් ලිවීමේ උත්සාහය"

#: libraries/common.inc.php:1083
msgid "possible exploit"
msgstr "විය හැකි අයුතු ප්‍රයෝජන ගැනීමක්"

#: libraries/common.inc.php:1092
msgid "numeric key detected"
msgstr "සංඛ්‍යාත්මක යතුරක් අනාවරණය වුණි"

#: libraries/config.values.php:53 libraries/config.values.php:60
#: libraries/config.values.php:68
msgid "Both"
msgstr "දෙකම"

#: libraries/config.values.php:57
msgid "Nowhere"
msgstr "කොහේවත් නැත"

#: libraries/config.values.php:58
msgid "Left"
msgstr "වම"

#: libraries/config.values.php:59
msgid "Right"
msgstr "දකුණ"

#: libraries/config.values.php:98
msgid "Open"
msgstr "විවෘත"

#: libraries/config.values.php:99
msgid "Closed"
msgstr "වසන ලද"

#: libraries/config.values.php:100 libraries/config/FormDisplay.tpl.php:222
#: libraries/relation.lib.php:98 libraries/relation.lib.php:105
#: pmd_relation_new.php:85
msgid "Disabled"
msgstr "අක්‍රිය"

#: libraries/config.values.php:129
#: libraries/plugins/export/ExportHtmlword.class.php:67
#: libraries/plugins/export/ExportLatex.class.php:101
#: libraries/plugins/export/ExportMediawiki.class.php:71
#: libraries/plugins/export/ExportOdt.class.php:78
#: libraries/plugins/export/ExportSql.class.php:261
#: libraries/plugins/export/ExportTexytext.class.php:66
msgid "structure"
msgstr "සැකිල්ල"

#: libraries/config.values.php:130
#: libraries/plugins/export/ExportHtmlword.class.php:68
#: libraries/plugins/export/ExportLatex.class.php:102
#: libraries/plugins/export/ExportMediawiki.class.php:72
#: libraries/plugins/export/ExportOdt.class.php:79
#: libraries/plugins/export/ExportSql.class.php:262
#: libraries/plugins/export/ExportTexytext.class.php:67
msgid "data"
msgstr "දත්ත"

#: libraries/config.values.php:131
#: libraries/plugins/export/ExportHtmlword.class.php:69
#: libraries/plugins/export/ExportLatex.class.php:103
#: libraries/plugins/export/ExportMediawiki.class.php:73
#: libraries/plugins/export/ExportOdt.class.php:80
#: libraries/plugins/export/ExportSql.class.php:263
#: libraries/plugins/export/ExportTexytext.class.php:68
msgid "structure and data"
msgstr "සැකිල්ල සහ දත්ත"

#: libraries/config.values.php:134
msgid "Quick - display only the minimal options to configure"
msgstr "කඩිනම් - අවම තෝරා ගැනීම් පමණක් පෙන්වන්න"

#: libraries/config.values.php:135
msgid "Custom - display all possible options to configure"
msgstr "අභිමත - සියලුම තෝරා ගැනීම් පෙන්වන්න"

#: libraries/config.values.php:136
msgid "Custom - like above, but without the quick/custom choice"
msgstr "අභිමත - ඉහත මෙන්, නමුත් අභිමත/කඩිනම් තෝරාගැනීම් නොමෙතිව"

#: libraries/config.values.php:164
msgid "complete inserts"
msgstr "සම්පූර්ණ ඇතුළු කිරීම්"

#: libraries/config.values.php:165
msgid "extended inserts"
msgstr "විස්තෘත ඇතුළු කිරීම්"

#: libraries/config.values.php:166
msgid "both of the above"
msgstr "ඉහත ද්විත්වයම"

#: libraries/config.values.php:167
msgid "neither of the above"
msgstr "ඉහත එක් වර්ගයක්වත් නොව"

#: libraries/config/FormDisplay.class.php:88
#: libraries/config/validate.lib.php:523
msgid "Not a positive number"
msgstr "ධන සංඛ්‍යාවක් නොවේ"

#: libraries/config/FormDisplay.class.php:89
#: libraries/config/validate.lib.php:545
msgid "Not a non-negative number"
msgstr "ඍණ නොවන සංඛ්‍යාවක් නොවේ"

#: libraries/config/FormDisplay.class.php:90
#: libraries/config/validate.lib.php:501
msgid "Not a valid port number"
msgstr "වලංගු පොර්ට් අංකයක් නොවේ"

#: libraries/config/FormDisplay.class.php:91
#: libraries/config/FormDisplay.class.php:586
#: libraries/config/validate.lib.php:433 libraries/config/validate.lib.php:563
msgid "Incorrect value"
msgstr "වැරදි අගයකි"

#: libraries/config/FormDisplay.class.php:92
#: libraries/config/validate.lib.php:579
#, php-format
msgid "Value must be equal or lower than %s"
msgstr "අගය %s ට සමාන හෝ අඩු විය යුතුය"

#: libraries/config/FormDisplay.class.php:540
#, php-format
msgid "Missing data for %s"
msgstr "%s සඳහා දත්ත නොමැත"

#: libraries/config/FormDisplay.class.php:761
#: libraries/config/FormDisplay.class.php:767
msgid "unavailable"
msgstr "නොතිබෙන"

#: libraries/config/FormDisplay.class.php:763
#: libraries/config/FormDisplay.class.php:769
#, php-format
msgid "\"%s\" requires %s extension"
msgstr "\"%s\" සඳහා %s දිගුව අවශ්‍යය"

#: libraries/config/FormDisplay.class.php:788
#, php-format
msgid "import will not work, missing function (%s)"
msgstr "ආනයන අකර්මන්‍යයි, (%s) ක්‍රියාවලිය නොමැත"

#: libraries/config/FormDisplay.class.php:794
#, php-format
msgid "export will not work, missing function (%s)"
msgstr "අපනයන අකර්මන්‍යයි, (%s) ක්‍රියාවලිය නොමැත"

#: libraries/config/FormDisplay.class.php:804
msgid "SQL Validator is disabled"
msgstr "SQL වලංගු කරණය අක්‍රීය කර ඇත"

#: libraries/config/FormDisplay.class.php:811
msgid "SOAP extension not found"
msgstr "SOAP දිගුව හමු නොවිණි"

#: libraries/config/FormDisplay.class.php:821
#, php-format
msgid "maximum %s"
msgstr "උපරිම %s"

#: libraries/config/FormDisplay.tpl.php:148 main.php:297
msgid "Wiki"
msgstr "විකි"

#: libraries/config/FormDisplay.tpl.php:221
msgid "This setting is disabled, it will not be applied to your configuration"
msgstr "මෙම සිටුවම අක්‍රීය කර ඇත, ඔබගේ වින්‍යාස සඳහා එය නොයෙදෙනු ඇත"

#: libraries/config/FormDisplay.tpl.php:303
#, php-format
msgid "Set value: %s"
msgstr "%s අගය පිහිටුවන්න"

#: libraries/config/FormDisplay.tpl.php:308
#: libraries/config/messages.inc.php:360
msgid "Restore default value"
msgstr "පෙරනිමි අගය ප්‍රතිස්ථාපනය කරන්න"

#: libraries/config/FormDisplay.tpl.php:324
msgid "Allow users to customize this value"
msgstr "මෙම අගය වෙනස් කිරීමට භවිතා කරන්නන්ට ඉඩ දෙන්න"

#: libraries/config/FormDisplay.tpl.php:388 libraries/insert_edit.lib.php:1569
#: libraries/schema/User_Schema.class.php:528 prefs_manage.php:323
#: prefs_manage.php:328
msgid "Reset"
msgstr "ප්‍රතිසකසන්න"

#: libraries/config/messages.inc.php:17
msgid "Improves efficiency of screen refresh"
msgstr "තිරය යාවත්කාලින කිරීම වේගවත් කරන්න"

#: libraries/config/messages.inc.php:18
msgid "Enable Ajax"
msgstr "Ajax සක්‍රිය කරන්න"

#: libraries/config/messages.inc.php:19
msgid ""
"If enabled user can enter any MySQL server in login form for cookie auth"
msgstr ""
"සක්‍රීය කළහොත් භාවිතා කරන්නාට ඇතුල් වීමේ පෝරමයේ අඩංගු cookie සත්‍යාපනය සහිත ඕනෑම MySQL "
"සේවාදායකයක් වෙත ඇතුල් විය හැක"

#: libraries/config/messages.inc.php:20
msgid "Allow login to any MySQL server"
msgstr "MySQL සේවාදායකයට ලොග්වීමට ඉඩ දෙන්න"

#: libraries/config/messages.inc.php:21
msgid ""
"Enabling this allows a page located on a different domain to call phpMyAdmin "
"inside a frame, and is a potential [strong]security hole[/strong] allowing "
"cross-frame scripting attacks"
msgstr ""

#: libraries/config/messages.inc.php:22
msgid "Allow third party framing"
msgstr "තෙවන පාර්ශවීය ෆ්රේමින්ග් සඳහා ඉඩ ලබා දෙන්න"

#: libraries/config/messages.inc.php:23
msgid "Show &quot;Drop database&quot; link to normal users"
msgstr "&quot;Drop database&quot; සබැඳිය සාමාන්‍ය භවිතා කරන්නන්ට පෙන්වන්න"

#: libraries/config/messages.inc.php:24
msgid ""
"Secret passphrase used for encrypting cookies in [kbd]cookie[/kbd] "
"authentication"
msgstr ""
"[kbd]කුකී [/kbd] සත්‍යාපනය භවිතා කිරීමේදී කුකිය encrypt කිරීමට යොදාගන්නා රහස් වාක්‍ය ඛණ්ඩය"

#: libraries/config/messages.inc.php:25
msgid "Blowfish secret"
msgstr "Blowfish රහස"

#: libraries/config/messages.inc.php:26
msgid "Highlight selected rows"
msgstr "තෝරාගත් පේළි ඉස්මතු කරන්න"

#: libraries/config/messages.inc.php:27
msgid "Row marker"
msgstr "පේළි සලකුණු කරණය"

#: libraries/config/messages.inc.php:28
msgid "Highlight row pointed by the mouse cursor"
msgstr "කර්සරය එල්ල වී ඇති පේළිය ඉස්මතු කරන්න"

#: libraries/config/messages.inc.php:29
msgid "Highlight pointer"
msgstr "දක්වනය ඉස්මතු කරන්න"

#: libraries/config/messages.inc.php:30
msgid ""
"Enable [a@http://en.wikipedia.org/wiki/Bzip2]bzip2[/a] compression for "
"import and export operations"
msgstr ""
"ආනයන, අපනයාන සඳහා [a@http://en.wikipedia.org/wiki/Bzip2]bzip2[/a] හැකිළීම සක්‍රීය "
"කරන්න"

#: libraries/config/messages.inc.php:31
msgid "Bzip2"
msgstr "Bzip2"

#: libraries/config/messages.inc.php:32
msgid ""
"Defines which type of editing controls should be used for CHAR and VARCHAR "
"columns; [kbd]input[/kbd] - allows limiting of input length, [kbd]textarea[/"
"kbd] - allows newlines in columns"
msgstr ""
"CHAR සහ VARCHAR තීර සංස්කරණය සඳහා කුමක් භාවිතා කල යුතු දැයි දක්වයි; [kbd]input[/kbd] - "
"අදානයේ දිග පාලනය කිරීමට ඉඩ ලබා දේ, [kbd]textarea[/kbd] - දත්ත පේලි කීපයක් ලෙස ඇතුලත් "
"කිරීමට ඉඩ ලබා දේ"

#: libraries/config/messages.inc.php:33
msgid "CHAR columns editing"
msgstr "CHAR තීරු සංස්කරණය"

#: libraries/config/messages.inc.php:34
msgid ""
"Use user-friendly editor for editing SQL queries ([a@http://codemirror.net/]"
"CodeMirror[/a]) with syntax highlighting and line numbers"
msgstr ""
"විමසුම් සංස්කරණය සඳහා, පේළි අංක සහිත, වාක්‍ය වින්‍යාස ඉස්මතු කෙරෙන "
"[a@http://codemirror.net/]CodeMirror[/a] සංස්කාරකය භාවිතා කරන්න"

#: libraries/config/messages.inc.php:35
msgid "Enable CodeMirror"
msgstr "CodeMirror සක්‍රීය කරන්න"

#: libraries/config/messages.inc.php:36
msgid ""
"Defines the minimum size for input fields generated for CHAR and VARCHAR "
"columns"
msgstr "CHAR සහ VARCHAR තීර සඳහා දත්ත ඇතුලත් කිරීමේ ක්ෂේත්‍රවල අවම ප්‍රමාණය දක්වයි"

#: libraries/config/messages.inc.php:37
msgid "Minimum size for input field"
msgstr "දත්ත ඇතුලත් කිරීමේ ක්ෂේත්‍රයක් සඳහා අවම ප්‍රමාණය"

#: libraries/config/messages.inc.php:38
msgid ""
"Defines the maximum size for input fields generated for CHAR and VARCHAR "
"columns"
msgstr "CHAR සහ VARCHAR තීර සඳහා දත්ත ඇතුලත් කිරීමේ ක්ෂේත්‍රවල උපරිම ප්‍රමාණය දක්වයි"

#: libraries/config/messages.inc.php:39
msgid "Maximum size for input field"
msgstr "දත්ත ඇතුලත් කිරීමේ ක්ෂේත්‍රයක් සඳහා උපරිම ප්‍රමාණය"

#: libraries/config/messages.inc.php:40
msgid "Number of columns for CHAR/VARCHAR textareas"
msgstr "CHAR/VARCHAR දත්ත ඇතුලත් කිරීමේ පෙළ පෙදෙසේ පළල"

#: libraries/config/messages.inc.php:41
msgid "CHAR textarea columns"
msgstr "CHAR පෙළ පෙදෙසේ පළල"

#: libraries/config/messages.inc.php:42
msgid "Number of rows for CHAR/VARCHAR textareas"
msgstr "CHAR/VARCHAR දත්ත ඇතුලත් කිරීමේ පෙළ පෙදෙසේ උස"

#: libraries/config/messages.inc.php:43
msgid "CHAR textarea rows"
msgstr "CHAR පෙළ පෙදෙසේ උස"

#: libraries/config/messages.inc.php:44
msgid "Check config file permissions"
msgstr "වින්‍යාස ගොනුවේ අවසරයන් පරීක්ෂා කරන්න"

#: libraries/config/messages.inc.php:45
msgid ""
"Compress gzip/bzip2 exports on the fly without the need for much memory; if "
"you encounter problems with created gzip/bzip2 files disable this feature"
msgstr ""
"අධික මතක භාවිතයකින් තොරව gzip/bzip2 ප්‍රතිදානයන් එවෙලේම හකුළුවන්න; මෙසේ හැකිලු ගොනු ගැටළු "
"ගෙනදේ නම් මෙය අක්‍රීය කරන්න"

#: libraries/config/messages.inc.php:46
msgid "Compress on the fly"
msgstr "එවෙලේම හකුළුවන්න"

#: libraries/config/messages.inc.php:47 setup/frames/config.inc.php:25
#: setup/frames/index.inc.php:176
msgid "Configuration file"
msgstr "වින්‍යාස ගොනුව"

#: libraries/config/messages.inc.php:48
msgid ""
"Whether a warning (&quot;Are your really sure...&quot;) should be displayed "
"when you're about to lose data"
msgstr ""
"දත්ත අහිමිවීමකට පෙර අනතුරු ඇඟවීමක් (&quot;ඔබට ඇත්තටම විශ්වාසද...&quot; ආදී ලෙස) කල යුතුද "
"යන වග"

#: libraries/config/messages.inc.php:49
msgid "Confirm DROP queries"
msgstr "DROP විමසුම් තහවුරු කරන්න"

#: libraries/config/messages.inc.php:50
msgid "Debug SQL"
msgstr "SQL නිදොසන්න"

#: libraries/config/messages.inc.php:51
msgid "Default display direction"
msgstr "පෙරනිමි දර්ශන දිශාව"

#: libraries/config/messages.inc.php:52
msgid "Tab that is displayed when entering a database"
msgstr "දත්තගබඩාවකට ඇතුල් වීමේදී පෙන්විය යුතු ටැබය"

#: libraries/config/messages.inc.php:53
msgid "Default database tab"
msgstr "පෙරනිමි දත්තගබඩා ටැබය"

#: libraries/config/messages.inc.php:54
msgid "Tab that is displayed when entering a server"
msgstr "සේවාදායකයකට ඇතුල් වීමේදී පෙන්විය යුතු ටැබය"

#: libraries/config/messages.inc.php:55
msgid "Default server tab"
msgstr "පෙරනිමි සේවාදායක ටැබය"

#: libraries/config/messages.inc.php:56
msgid "Tab that is displayed when entering a table"
msgstr "වගුවකට ඇතුල් වීමේදී පෙන්විය යුතු ටැබය"

#: libraries/config/messages.inc.php:57
msgid "Default table tab"
msgstr "පෙරනිමි වගු ටැබය"

#: libraries/config/messages.inc.php:58
msgid "Whether the table structure actions should be hidden"
msgstr "වගු සැකිල්ලට අදාල ක්‍රියාවන් සැඟවිය යුතුද යන වග"

#: libraries/config/messages.inc.php:59
msgid "Hide table structure actions"
msgstr "වගු සැකිල්ලට අදාල ක්‍රියාවන් සඟවන්න"

#: libraries/config/messages.inc.php:60
msgid "Show binary contents as HEX by default"
msgstr "පෙරනිමිය ලෙස ද්වීමය දත්ත HEX ලෙස පෙන්වන්න"

#: libraries/config/messages.inc.php:62
msgid "Show database listing as a list instead of a drop down"
msgstr "දත්තගබඩා පතනයක් ලෙස නොව ලැයිස්තුවක් ලෙස පෙන්වන්න"

#: libraries/config/messages.inc.php:63
msgid "Display databases as a list"
msgstr "දත්තගබඩා ලැයිස්තුවක් ලෙස පෙන්වන්න"

#: libraries/config/messages.inc.php:64
msgid "Show server listing as a list instead of a drop down"
msgstr "සේවාදායකයන් පතනයක් ලෙස නොව ලැයිස්තුවක් ලෙස පෙන්වන්න"

#: libraries/config/messages.inc.php:65
msgid "Display servers as a list"
msgstr "සේවාදායකයන් ලැයිස්තුවක් ලෙස පෙන්වන්න"

#: libraries/config/messages.inc.php:66
msgid ""
"Disable the table maintenance mass operations, like optimizing or repairing "
"the selected tables of a database."
msgstr ""
"දත්තගබඩාවක් තුල තෝරාගත් වගු කිහිපයක් සඳහා අලුත්වැඩියා කිරීම, ප්‍රශස්තකරණය වැනි නඩත්තු කටයුතු එක "
"වර සිදු කිරීම අක්‍රීය කරන්න."

#: libraries/config/messages.inc.php:67
msgid "Disable multi table maintenance"
msgstr "වගු කිහිපයක් එක වර නඩත්තු කිරීම අක්‍රීය කරන්න"

#: libraries/config/messages.inc.php:68
msgid "Edit SQL queries in popup window"
msgstr "SQL විමසුම් උත්පතන කවුළුව තුල සංස්කරණය කරන්න"

#: libraries/config/messages.inc.php:69
msgid "Edit in window"
msgstr "කවුළුව තුල සංස්කරණය කරන්න"

#: libraries/config/messages.inc.php:70
msgid "Display errors"
msgstr "දෝෂ පෙන්වන්න"

#: libraries/config/messages.inc.php:71
msgid "Gather errors"
msgstr "දෝෂ රැස්කරන්න"

#: libraries/config/messages.inc.php:72
msgid ""
"Set the number of seconds a script is allowed to run ([kbd]0[/kbd] for no "
"limit)"
msgstr ""
"විධානාවලියක් ක්‍රියාත්මක වීමට ලබා දෙන කාලය සඳහා අගයක් සිටුවයි (අසීමිත කාලයක් සඳහා [kbd]0[/"
"kbd] භාවිතා කරන්න)"

#: libraries/config/messages.inc.php:73
msgid "Maximum execution time"
msgstr "උපරිම ක්‍රියාත්මක කාලය"

#: libraries/config/messages.inc.php:74 prefs_manage.php:302
msgid "Save as file"
msgstr "ගොනුවක් ලෙස තෝරන්න"

#: libraries/config/messages.inc.php:75 libraries/config/messages.inc.php:247
msgid "Character set of the file"
msgstr "ගොනුවේ අක්ෂර කට්ටලය"

#: libraries/config/messages.inc.php:76 libraries/config/messages.inc.php:92
#: tbl_gis_visualization.php:177 tbl_printview.php:352 tbl_structure.php:899
msgid "Format"
msgstr "ආකෘතිය"

#: libraries/config/messages.inc.php:77
msgid "Compression"
msgstr "හැකිළීම"

#: libraries/config/messages.inc.php:78 libraries/config/messages.inc.php:85
#: libraries/config/messages.inc.php:93 libraries/config/messages.inc.php:97
#: libraries/config/messages.inc.php:110 libraries/config/messages.inc.php:112
#: libraries/config/messages.inc.php:145 libraries/config/messages.inc.php:148
#: libraries/config/messages.inc.php:150
#: libraries/plugins/export/ExportCsv.class.php:137
#: libraries/plugins/export/ExportExcel.class.php:66
#: libraries/plugins/export/ExportHtmlword.class.php:87
#: libraries/plugins/export/ExportLatex.class.php:159
#: libraries/plugins/export/ExportOds.class.php:72
#: libraries/plugins/export/ExportOdt.class.php:122
#: libraries/plugins/export/ExportTexytext.class.php:86
msgid "Put columns names in the first row"
msgstr "තීර නම් පළමු පේළියේ යොදන්න"

#: libraries/config/messages.inc.php:79 libraries/config/messages.inc.php:249
#: libraries/config/messages.inc.php:256
#: libraries/plugins/import/ImportCsv.class.php:188
#: libraries/plugins/import/ImportLdi.class.php:93
msgid "Columns enclosed by"
msgstr "තීර ඇවුරුම් සළකුණ"

#: libraries/config/messages.inc.php:80 libraries/config/messages.inc.php:250
#: libraries/config/messages.inc.php:257
#: libraries/plugins/import/ImportCsv.class.php:195
#: libraries/plugins/import/ImportLdi.class.php:100
msgid "Columns escaped by"
msgstr "තීර මගහැරීමේ සළකුණ"

#: libraries/config/messages.inc.php:81 libraries/config/messages.inc.php:87
#: libraries/config/messages.inc.php:94 libraries/config/messages.inc.php:103
#: libraries/config/messages.inc.php:111 libraries/config/messages.inc.php:115
#: libraries/config/messages.inc.php:146 libraries/config/messages.inc.php:149
#: libraries/config/messages.inc.php:151
msgid "Replace NULL by"
msgstr "NULL වෙනුවට භාවිතා කරන්න"

#: libraries/config/messages.inc.php:82 libraries/config/messages.inc.php:88
msgid "Remove CRLF characters within columns"
msgstr "තීර තුල ඇති CRLF අනුලකුණු ඉවත් කරන්න"

#: libraries/config/messages.inc.php:83 libraries/config/messages.inc.php:253
#: libraries/config/messages.inc.php:261
#: libraries/plugins/import/ImportCsv.class.php:173
#: libraries/plugins/import/ImportLdi.class.php:86
msgid "Columns terminated by"
msgstr "තීර වෙන් කිරීමේ සළකුණ"

#: libraries/config/messages.inc.php:84 libraries/config/messages.inc.php:248
#: libraries/plugins/import/ImportCsv.class.php:202
#: libraries/plugins/import/ImportLdi.class.php:107
msgid "Lines terminated by"
msgstr "පේළි අවසන් කිරීමේ සළකුණ"

#: libraries/config/messages.inc.php:86
msgid "Excel edition"
msgstr "එක්සෙල් සංස්කරණය"

#: libraries/config/messages.inc.php:89
msgid "Database name template"
msgstr "දත්තගබඩා නාම ටෙම්ප්ලේටය"

#: libraries/config/messages.inc.php:90
msgid "Server name template"
msgstr "සේවාදායක නාම ටෙම්ප්ලේටය"

#: libraries/config/messages.inc.php:91
msgid "Table name template"
msgstr "ගොනු නාම ටෙම්ප්ලේටය"

#: libraries/config/messages.inc.php:95 libraries/config/messages.inc.php:108
#: libraries/config/messages.inc.php:117 libraries/config/messages.inc.php:141
#: libraries/config/messages.inc.php:147
#: libraries/plugins/export/ExportHtmlword.class.php:62
#: libraries/plugins/export/ExportLatex.class.php:96
#: libraries/plugins/export/ExportMediawiki.class.php:62
#: libraries/plugins/export/ExportOdt.class.php:73
#: libraries/plugins/export/ExportTexytext.class.php:61
msgid "Dump table"
msgstr "වගු නික්ෂේපනය"

#: libraries/config/messages.inc.php:96
#: libraries/plugins/export/ExportLatex.class.php:88
msgid "Include table caption"
msgstr "වගු ශිර්ෂ පාඨ ඇතුලත් කරන්න"

#: libraries/config/messages.inc.php:99 libraries/config/messages.inc.php:105
#: libraries/plugins/export/ExportLatex.class.php:118
#: libraries/plugins/export/ExportLatex.class.php:163
msgid "Table caption"
msgstr "වගු සිරස් තලය"

#: libraries/config/messages.inc.php:100 libraries/config/messages.inc.php:106
msgid "Continued table caption"
msgstr "සබැඳි වගු සිරස්තල"

#: libraries/config/messages.inc.php:101 libraries/config/messages.inc.php:107
#: libraries/plugins/export/ExportLatex.class.php:128
#: libraries/plugins/export/ExportLatex.class.php:173
msgid "Label key"
msgstr "ලේබල යතුර"

#: libraries/config/messages.inc.php:102 libraries/config/messages.inc.php:114
#: libraries/config/messages.inc.php:138
#: libraries/plugins/export/ExportOdt.class.php:476
#: libraries/tbl_properties.inc.php:142
msgid "MIME type"
msgstr "MIME වර්ගය"

#: libraries/config/messages.inc.php:104 libraries/config/messages.inc.php:116
#: libraries/config/messages.inc.php:140 tbl_relation.php:406
msgid "Relations"
msgstr "සබඳතා"

#: libraries/config/messages.inc.php:109
msgid "Export method"
msgstr "අපනයන ක්‍රමය"

#: libraries/config/messages.inc.php:118 libraries/config/messages.inc.php:120
msgid "Save on server"
msgstr "සේවාදායකයේ සුරකින්න"

#: libraries/config/messages.inc.php:119 libraries/config/messages.inc.php:121
#: libraries/display_export.lib.php:203 libraries/display_export.lib.php:229
msgid "Overwrite existing file(s)"
msgstr "වත්මන් ගොනු(ව) උඩින් ලියන්න"

#: libraries/config/messages.inc.php:122
msgid "Remember file name template"
msgstr "ගොනු නාම ටෙම්ප්ලේටය මතක තබා ගන්න"

#: libraries/config/messages.inc.php:124
msgid "Enclose table and column names with backquotes"
msgstr "වගු සහ තීර නම් පසු-උදෘත මගින් අවුරන්න"

#: libraries/config/messages.inc.php:125 libraries/config/messages.inc.php:268
#: libraries/display_export.lib.php:374
msgid "SQL compatibility mode"
msgstr "SQL ගැලපුම් ප්‍රකාරය"

#: libraries/config/messages.inc.php:126
#: libraries/plugins/export/ExportSql.class.php:323
msgid "<code>CREATE TABLE</code> options:"
msgstr "<code>CREATE TABLE</code> විකල්ප:"

#: libraries/config/messages.inc.php:127
msgid "Creation/Update/Check dates"
msgstr "සෑදීම/යාවත් කාලීන/පරීක්ෂා කිරීමේ දින"

#: libraries/config/messages.inc.php:128
msgid "Use delayed inserts"
msgstr "ප්‍රමාදිත ඇතුල් කිරීම භාවිතා කරන්න"

#: libraries/config/messages.inc.php:129
#: libraries/plugins/export/ExportSql.class.php:212
msgid "Disable foreign key checks"
msgstr "අන්‍ය මූල පරීක්ෂා අක්‍රිය කරන්න"

#: libraries/config/messages.inc.php:132
msgid "Use hexadecimal for BLOB"
msgstr "BLOB සඳහා hexadecimal භාවිතා කරන්න"

#: libraries/config/messages.inc.php:134
msgid "Use ignore inserts"
msgstr "දෝෂ නොසලකා ඇතුල් කිරීම් භාවිතා කරන්න"

#: libraries/config/messages.inc.php:136
msgid "Syntax to use when inserting data"
msgstr "දත්ත ඇතුල් කිරීමේදී භාවිතා කල යුතු වාග් රීතිය"

#: libraries/config/messages.inc.php:137
#: libraries/plugins/export/ExportSql.class.php:433
msgid "Maximal length of created query"
msgstr "නිර්මිත විමසුමේ උපරිම දිග"

#: libraries/config/messages.inc.php:142
msgid "Export type"
msgstr "අපනයන වර්ගය"

#: libraries/config/messages.inc.php:143
#: libraries/plugins/export/ExportSql.class.php:201
msgid "Enclose export in a transaction"
msgstr "අපනයන transaction යක් තුල අඩංගු කරන්න"

#: libraries/config/messages.inc.php:144
msgid "Export time in UTC"
msgstr "වේලාව UTC ලෙස අපනයනය කරන්න"

#: libraries/config/messages.inc.php:152
msgid "Force secured connection while using phpMyAdmin"
msgstr "phpMyAdmin භාවිතා කිරීමේදී ආරක්‍ෂිත සම්බන්දතාවක් යොදා ගැනීමට බල කරන්න"

#: libraries/config/messages.inc.php:153
msgid "Force SSL connection"
msgstr "SSL සම්බන්ධතාවක් යොදා ගැනීමට බල කරන්න"

#: libraries/config/messages.inc.php:154
msgid ""
"Sort order for items in a foreign-key dropdown box; [kbd]content[/kbd] is "
"the referenced data, [kbd]id[/kbd] is the key value"
msgstr ""
"අන්‍ය-මූල පතන කොටුව තුල භාවිතා කල යුතු අනුපිළිවෙල; [kbd]content[/kbd] යොමුවේ දත්ත සඳහා, "
"[kbd]id[/kbd] යතුරේ අගය සඳහා"

#: libraries/config/messages.inc.php:155
msgid "Foreign key dropdown order"
msgstr "අන්‍ය-මූල පතන කොටුවේ අනුපිළිවෙල"

#: libraries/config/messages.inc.php:156
msgid "A dropdown will be used if fewer items are present"
msgstr "අයිතම ගණන අඩු නම් පතනයක් භාවිතා කෙරෙයි"

#: libraries/config/messages.inc.php:157
msgid "Foreign key limit"
msgstr "අන්‍ය මූල සීමාව"

#: libraries/config/messages.inc.php:158
msgid "Browse mode"
msgstr "පිරික්සුම් ප්‍රකාරය"

#: libraries/config/messages.inc.php:159
msgid "Customize browse mode"
msgstr "පිරික්සුම් ප්‍රකාරය රිසි සේ සකසන්න"

#: libraries/config/messages.inc.php:161 libraries/config/messages.inc.php:163
#: libraries/config/messages.inc.php:180 libraries/config/messages.inc.php:191
#: libraries/config/messages.inc.php:193 libraries/config/messages.inc.php:221
#: libraries/config/messages.inc.php:237
msgid "Customize default options"
msgstr "පෙරනිමි විකල්ප රිසි සේ සකසන්න"

#: libraries/config/messages.inc.php:162 libraries/config/setup.forms.php:242
#: libraries/config/setup.forms.php:315
#: libraries/config/user_preferences.forms.php:145
#: libraries/config/user_preferences.forms.php:216
#: libraries/plugins/import/ImportCsv.class.php:54
msgid "CSV"
msgstr "CSV"

#: libraries/config/messages.inc.php:164
msgid "Developer"
msgstr "මෘදුකාංග සංවර්ධනය කරන්නා"

#: libraries/config/messages.inc.php:165
msgid "Settings for phpMyAdmin developers"
msgstr "phpMyAdmin හි මෘදුකාංග සංවර්ධනය කරන්නන් සඳහා සිටුවම්"

#: libraries/config/messages.inc.php:166
msgid "Edit mode"
msgstr "සංස්කරණ ප්‍රකාරය"

#: libraries/config/messages.inc.php:167
msgid "Customize edit mode"
msgstr "සංස්කරණ ප්‍රකාරය රිසි සේ සකසන්න"

#: libraries/config/messages.inc.php:169
msgid "Export defaults"
msgstr "අපනයන පෙරනිමි"

#: libraries/config/messages.inc.php:170
msgid "Customize default export options"
msgstr "පෙරනිමි අපනයන විකල්ප රිසි සේ සකසන්න"

#: libraries/config/messages.inc.php:171 libraries/config/messages.inc.php:213
#: setup/frames/menu.inc.php:17
msgid "Features"
msgstr "විශේෂාංග"

#: libraries/config/messages.inc.php:172
msgid "General"
msgstr "සාමාන්‍ය"

#: libraries/config/messages.inc.php:173
msgid "Set some commonly used options"
msgstr "නිතර භාවිතා වන විකල්ප සඳහා අගයන් සිටුවන්න"

#: libraries/config/messages.inc.php:175
msgid "Import defaults"
msgstr "ආනයන පෙරනිමි"

#: libraries/config/messages.inc.php:176
msgid "Customize default common import options"
msgstr "පොදු ආනයන විකල්ප සඳහා පෙරනිමි අගයන් සකසන්න"

#: libraries/config/messages.inc.php:177
msgid "Import / export"
msgstr "ආනයන / අපනයන"

#: libraries/config/messages.inc.php:178
msgid "Set import and export directories and compression options"
msgstr "ආනයන, අපනයන ඩිරෙක්ටරි සහ හැකිලුම් සඳහා විකල්ප තෝරාගන්න"

#: libraries/config/messages.inc.php:179
msgid "LaTeX"
msgstr "LaTeX"

#: libraries/config/messages.inc.php:182
msgid "Databases display options"
msgstr "දත්තගබඩා පෙන්වුම් විකල්ප"

#: libraries/config/messages.inc.php:183 setup/frames/menu.inc.php:19
msgid "Navigation frame"
msgstr "යාත්‍රණ රාමුව"

#: libraries/config/messages.inc.php:184
msgid "Customize appearance of the navigation frame"
msgstr "යාත්‍රණ රාමුවේ පෙනුම රිසි සේ සකසන්න"

#: libraries/config/messages.inc.php:185 libraries/select_server.lib.php:40
#: setup/frames/index.inc.php:117
msgid "Servers"
msgstr "සේවාදායකයන්"

#: libraries/config/messages.inc.php:186
msgid "Servers display options"
msgstr "සේවාදායක පෙන්වුම් විකල්ප"

#: libraries/config/messages.inc.php:188
msgid "Tables display options"
msgstr "ගොනු පෙන්වුම් විකල්ප"

#: libraries/config/messages.inc.php:189 setup/frames/menu.inc.php:20
msgid "Main frame"
msgstr "ප්‍රධාන රාමුව"

#: libraries/config/messages.inc.php:190
msgid "Microsoft Office"
msgstr "මයික්‍රොසොෆ්ට් ඔෆිස්"

#: libraries/config/messages.inc.php:192
msgid "Open Document"
msgstr "Open Document"

#: libraries/config/messages.inc.php:194
msgid "Other core settings"
msgstr "අනෙකුත් ප්‍රධාන සිටුවම්"

#: libraries/config/messages.inc.php:195
msgid "Settings that didn't fit enywhere else"
msgstr "වෙනත් කිසිඳු තැනකට නොගැලපුණු සිටුවම්"

#: libraries/config/messages.inc.php:196
msgid "Page titles"
msgstr "පිටු නාම"

#: libraries/config/messages.inc.php:197
msgid ""
"Specify browser's title bar text. Refer to [a@Documentation."
"html#cfg_TitleTable]documentation[/a] for magic strings that can be used to "
"get special values."
msgstr ""
"බව්සරයේ මාතෘකා පටියේ දැක්වෙන පෙළ සඳහන් කරයි. මේ සඳහා යොදාගත හැකි විශේෂ අගයන් ගෙනදෙන "
"වචන දැනගැනීමට [a@Documentation.html#cfg_TitleTable]ලියකියවිලි[/a] බලන්න."

#: libraries/config/messages.inc.php:198
#: libraries/navigation_header.inc.php:76
#: libraries/navigation_header.inc.php:78
msgid "Query window"
msgstr "විමසුම් කවුළුව"

#: libraries/config/messages.inc.php:199
msgid "Customize query window options"
msgstr "විමසුම් කවුළුව සඳහා වූ විකල්ප රිසි සේ සකසන්න"

#: libraries/config/messages.inc.php:200
msgid "Security"
msgstr "ආරක්ෂාව"

#: libraries/config/messages.inc.php:201
msgid ""
"Please note that phpMyAdmin is just a user interface and its features do not "
"limit MySQL"
msgstr ""
"phpMyAdmin අතුරුමුහුණතක් පමණක් බව හා MySQL හි විශේෂාංග මෙයට සීමා නොවන බව කරුණාවෙන් සලකන්න"

#: libraries/config/messages.inc.php:202
msgid "Basic settings"
msgstr "මූලික සිටුවම්"

#: libraries/config/messages.inc.php:203
msgid "Authentication"
msgstr "සත්‍යාපනය"

# සිටුවම් = settings. Source: Glossary of Information Technology Terms - ICTA
#: libraries/config/messages.inc.php:204
msgid "Authentication settings"
msgstr "සත්‍යාපන සිටුවම්"

#: libraries/config/messages.inc.php:205
msgid "Server configuration"
msgstr "සේවාදායකයේ වින්‍යාස"

#: libraries/config/messages.inc.php:206
msgid ""
"Advanced server configuration, do not change these options unless you know "
"what they are for"
msgstr ""

#: libraries/config/messages.inc.php:207
msgid "Enter server connection parameters"
msgstr "සේවාදායකයට සම්බන්ධ වීමේ පරාමිතියන් ඇතුල් කරන්න"

#: libraries/config/messages.inc.php:208
msgid "Configuration storage"
msgstr "වින්‍යාස ගබඩාව"

#: libraries/config/messages.inc.php:209
msgid ""
"Configure phpMyAdmin configuration storage to gain access to additional "
"features, see [a@Documentation.html#linked-tables]phpMyAdmin configuration "
"storage[/a] in documentation"
msgstr ""
"අමතර විශේෂාංග භාවිතා කිරීම සඳහා phpMyAdmin වින්‍යාස ගබඩාව සකසන්න. ලියකියවිලි වල "
"[a@Documentation.html#linked-tables]phpMyAdmin වින්‍යාස ගබඩාව[/a] බලන්න"

#: libraries/config/messages.inc.php:210
msgid "Changes tracking"
msgstr "වෙනස්කම් පිළිබඳ අවධානය"

#: libraries/config/messages.inc.php:211
msgid ""
"Tracking of changes made in database. Requires the phpMyAdmin configuration "
"storage."
msgstr ""
"දත්තගබඩා වල සිදු කරන වෙනස්කම් පිලිබඳ දත්ත තබා ගනියි. phpMyAdmin වින්‍යාස ගබඩාව අවශ්‍ය වේ."

#: libraries/config/messages.inc.php:212
msgid "Customize export options"
msgstr "අපනයන සිටුවම් රිසි සේ සකසන්න"

#: libraries/config/messages.inc.php:214
msgid "Customize import defaults"
msgstr "ආනයන පෙරනිමි රිසි සේ සකසන්න"

#: libraries/config/messages.inc.php:215
msgid "Customize navigation frame"
msgstr "යාත්‍රණ රාමුව රිසි සේ සකසන්න"

#: libraries/config/messages.inc.php:216
msgid "Customize main frame"
msgstr "ප්‍රධාන රාමුව රිසි සේ සකසන්න"

#: libraries/config/messages.inc.php:217 libraries/config/messages.inc.php:222
#: setup/frames/menu.inc.php:18
msgid "SQL queries"
msgstr "SQL විමසුම"

#: libraries/config/messages.inc.php:219
msgid "SQL Query box"
msgstr "SQL විමසුම් කවුළුව"

#: libraries/config/messages.inc.php:220
msgid "Customize links shown in SQL Query boxes"
msgstr "SQL විමසුම් කවුළුවේ ඇති සබැඳුම් රිසි සේ සකසන්න"

#: libraries/config/messages.inc.php:223
msgid "SQL queries settings"
msgstr "SQL විමසුම් සිටුවම්"

#: libraries/config/messages.inc.php:224
msgid "SQL Validator"
msgstr "SQL වලංගු කරණය"

#: libraries/config/messages.inc.php:225
msgid ""
"If you wish to use the SQL Validator service, you should be aware that "
"[strong]all SQL statements are stored anonymously for statistical purposes[/"
"strong].[br][em][a@http://sqlvalidator.mimer.com/]Mimer SQL Validator[/a], "
"Copyright 2002 Upright Database Technology. All rights reserved.[/em]"
msgstr ""

#: libraries/config/messages.inc.php:226
msgid "Startup"
msgstr "ඇරඹුම්"

#: libraries/config/messages.inc.php:227
msgid "Customize startup page"
msgstr "ඇරඹුම් පිටුව රිසි සේ සකසන්න"

#: libraries/config/messages.inc.php:228
msgid "Database structure"
msgstr "දත්තගබඩා සැකිල්ල"

#: libraries/config/messages.inc.php:229
msgid "Choose which details to show in the database structure (list of tables)"
msgstr "දත්තගබඩා සැකිල්ලේ (වගු ලයිස්තුවේ) පෙන්විය යුතු විස්තර තෝරන්න"

#: libraries/config/messages.inc.php:230
msgid "Table structure"
msgstr "වගු සැකිල්ල"

#: libraries/config/messages.inc.php:231
msgid "Settings for the table structure (list of columns)"
msgstr "වගු සැකිල්ලට අදාල සිටුවම් (තීර ලැයිස්තුව)"

#: libraries/config/messages.inc.php:232
msgid "Tabs"
msgstr "ටැබ්"

#: libraries/config/messages.inc.php:233
msgid "Choose how you want tabs to work"
msgstr "ටැබ් ක්‍රියා කල යුතු ආකාරය තෝරන්න"

#: libraries/config/messages.inc.php:234
msgid "Text fields"
msgstr "පෙළ ක්ෂේත්‍රයන්"

#: libraries/config/messages.inc.php:235
msgid "Customize text input fields"
msgstr "පෙළ ආදාන ක්ෂේත්‍රයන් රිසි සේ සකසන්න"

#: libraries/config/messages.inc.php:236
msgid "Texy! text"
msgstr "Texy! පෙළ"

#: libraries/config/messages.inc.php:238
msgid "Warnings"
msgstr "අනතුරු ඇඟවීම්"

#: libraries/config/messages.inc.php:239
msgid "Disable some of the warnings shown by phpMyAdmin"
msgstr "phpMyAdmin හි සමහර අනතුරු ඇඟවීම් අක්‍රීය කරන්න"

#: libraries/config/messages.inc.php:240
msgid ""
"Enable [a@http://en.wikipedia.org/wiki/Gzip]gzip[/a] compression for import "
"and export operations"
msgstr ""
"ආනයන හා අපනයන සඳහා [a@http://en.wikipedia.org/wiki/Gzip]gzip[/a] හැකිළුම සක්‍රීය "
"කරන්න"

#: libraries/config/messages.inc.php:241
msgid "GZip"
msgstr "GZip"

#: libraries/config/messages.inc.php:242
msgid "Extra parameters for iconv"
msgstr "iconv සඳහා අමතර පරාමිතියන්"

#: libraries/config/messages.inc.php:243
msgid ""
"If enabled, phpMyAdmin continues computing multiple-statement queries even "
"if one of the queries failed"
msgstr ""
"සක්‍රීය කළහොත් විමසුම් වැඩි ගණනක් එකවර ක්‍රියාත්මක කිරීමේදී එක විමසුමක් අසමත් වුවද ඉතිරි විමසුම් "
"ක්‍රියාත්මක කරවයි"

#: libraries/config/messages.inc.php:244
msgid "Ignore multiple statement errors"
msgstr "විමසුම් වැඩි ගණනකදී දෝෂ නොසලකන්න"

#: libraries/config/messages.inc.php:245
msgid ""
"Allow interrupt of import in case script detects it is close to time limit. "
"This might be good way to import large files, however it can break "
"transactions."
msgstr ""
"කාල සීමාව අවසානයට ආසන්න බව දැණුනු විට අනයනනයට බාධා කිරීම සිදුකරන්න. විශාල ගොනු ආනයනයට "
"මෙය හොඳ ක්‍රමයක් වන නමුත් මෙමඟින් transactions බිඳීම සිදුවිය හැක."

#: libraries/config/messages.inc.php:246
msgid "Partial import: allow interrupt"
msgstr "අර්ධ ආනයනය: අතුරු බිඳිය හැක"

#: libraries/config/messages.inc.php:251 libraries/config/messages.inc.php:258
#: libraries/plugins/import/ImportCsv.class.php:73
#: libraries/plugins/import/ImportLdi.class.php:81
msgid "Do not abort on INSERT error"
msgstr "ඇතුළු කිරීමේ දෝෂ මත අත් නොහරින්න"

#: libraries/config/messages.inc.php:252 libraries/config/messages.inc.php:260
#: libraries/plugins/import/ImportCsv.class.php:68
#: libraries/plugins/import/ImportLdi.class.php:76
msgid "Replace table data with file"
msgstr "වගුවේ දත්ත ගොනුවෙන් ප්‍රතිස්ථාපනය කරන්න"

#: libraries/config/messages.inc.php:254
msgid ""
"Default format; be aware that this list depends on location (database, "
"table) and only SQL is always available"
msgstr ""
"පෙරනිමි ආකෘතිය; මෙම ලැයිස්තුව ඔබ සිටිනා ස්ථානය (දත්තගබඩා, වගු) මත තීරණය වේ. SQL පමණක් සෑම "
"විටම ඇත"

#: libraries/config/messages.inc.php:255
msgid "Format of imported file"
msgstr "ආනයනය කරන ලද ගොනුවේ ආකෘතිය"

#: libraries/config/messages.inc.php:259
#: libraries/plugins/import/ImportLdi.class.php:118
msgid "Use LOCAL keyword"
msgstr "LOCAL මූල පදය භාවිතා කරන්න"

#: libraries/config/messages.inc.php:262 libraries/config/messages.inc.php:270
#: libraries/config/messages.inc.php:271
msgid "Column names in first row"
msgstr "පළමු පේළියේ තීරු නම්"

#: libraries/config/messages.inc.php:263
#: libraries/plugins/import/ImportOds.class.php:68
msgid "Do not import empty rows"
msgstr "හිස් පේළි ආනයනය නොකරන්න"

#: libraries/config/messages.inc.php:264
msgid "Import currencies ($5.00 to 5.00)"
msgstr "ව්‍යවහාර මුදල් අගයන් ආනයනය කරන්න (උදා. $5.00, 5.00 ලෙස)"

#: libraries/config/messages.inc.php:265
msgid "Import percentages as proper decimals (12.00% to .12)"
msgstr "ප්‍රතිශත පූර්ණ සංඛ්‍යා ලෙස ආනයනය කරන්න (උදා. 12.00%, 12 ලෙස)"

#: libraries/config/messages.inc.php:266
msgid "Number of queries to skip from start"
msgstr "ආරම්භයේ සිට ඇත හැරිය යුතු විමසුම් ගණන"

#: libraries/config/messages.inc.php:267
msgid "Partial import: skip queries"
msgstr "අර්ධ ආනයනය: විමසුම් නොසලකා හරිමින්"

#: libraries/config/messages.inc.php:269
msgid "Do not use AUTO_INCREMENT for zero values"
msgstr "ශුන්‍ය අගයන් සඳහා AUTO_INCREMENT භාවිතා නොකරන්න"

#: libraries/config/messages.inc.php:272
msgid "Initial state for sliders"
msgstr "හැකිලුමේ ආරම්භක ආකාරය"

#: libraries/config/messages.inc.php:273
msgid "How many rows can be inserted at one time"
msgstr "වරකට ඇතුල් කල හැකි පේළි ගණන"

#: libraries/config/messages.inc.php:274
msgid "Number of inserted rows"
msgstr "ඇතුල් කල පේළි ගණන"

#: libraries/config/messages.inc.php:275
msgid "Target for quick access icon"
msgstr "ක්ෂණික ප්‍රවේශය අයිකනය සඳහා ඉලක්කය"

#: libraries/config/messages.inc.php:276
msgid "Show logo in left frame"
msgstr "වම්පස රාමුවේ ලාංඡනය පෙන්වන්න"

#: libraries/config/messages.inc.php:277
msgid "Display logo"
msgstr "ලාංඡනය පෙන්වන්න"

#: libraries/config/messages.inc.php:278
msgid "Display server choice at the top of the left frame"
msgstr "සේවාදායක තේරීම වම්පස රාමුවේ ඉහල පෙන්වන්න"

#: libraries/config/messages.inc.php:279
msgid "Display servers selection"
msgstr "සේවාදායක තේරීම පෙන්වන්න"

#: libraries/config/messages.inc.php:280
msgid "Minimum number of tables to display the table filter box"
msgstr "වගු පෙරහන් කවුළුව පෙන්වීමට අවම වශයෙන් තිබිය යුතු වගු ගණන"

#: libraries/config/messages.inc.php:281
msgid "Minimum number of databases to display the database filter box"
msgstr "දත්තගබඩා පෙරහන් කවුළුව පෙන්වීමට අවම වශයෙන් තිබිය යුතු දත්තගබඩා ගණන"

#: libraries/config/messages.inc.php:282
msgid "String that separates databases into different tree levels"
msgstr "දත්තගබඩා ලැයිස්තුව ගසක ආකාරයෙන් පෙන්වීමේදී එක් එක් මට්ටම් වෙන කරන සලකුණ"

#: libraries/config/messages.inc.php:283
msgid "Database tree separator"
msgstr "දත්තගබඩා ගසෙහි වෙන්කරණය"

#: libraries/config/messages.inc.php:284
msgid ""
"Only light version; display databases in a tree (determined by the separator "
"defined below)"
msgstr ""
"සැහැල්ලු ප්‍රකාරය පමණි; දත්තගබඩා ලැයිස්තුව ගසක ආකාරයෙන් පෙන්වන්න (පහත සඳහන් වෙන්කරණය මත "
"තීරණය වේ)"

#: libraries/config/messages.inc.php:285
msgid "Display databases in a tree"
msgstr "දත්තගබඩා ලැයිස්තුව ගසක ආකාරයෙන් පෙන්වන්න"

#: libraries/config/messages.inc.php:286
msgid "Disable this if you want to see all databases at once"
msgstr "සියලු දත්ත ගබඩා එකවර පෙන්වීමට මෙය අක්‍රීය කරන්න"

#: libraries/config/messages.inc.php:287
msgid "Use light version"
msgstr "සැහැල්ලු අනුවාදය භාවිතා කරන්න"

#: libraries/config/messages.inc.php:288
msgid "Maximum table tree depth"
msgstr "වගු ගසෙහි උපරිම මට්ටම් ගණන"

#: libraries/config/messages.inc.php:289
msgid "String that separates tables into different tree levels"
msgstr "වගු ලැයිස්තුව ගසක ආකාරයෙන් පෙන්වීමේදී එක් එක් මට්ටම් වෙන කරන සලකුණ"

#: libraries/config/messages.inc.php:290
msgid "Table tree separator"
msgstr "වගු ගසෙහි වෙන්කරණය"

#: libraries/config/messages.inc.php:291
msgid "URL where logo in the navigation frame will point to"
msgstr "යාත්‍රණ රාමුවේ දැක්වෙන ලාංඡනය සබැඳිය යුතු URL"

#: libraries/config/messages.inc.php:292
msgid "Logo link URL"
msgstr "ලාංඡනය හා සබැඳි URL"

#: libraries/config/messages.inc.php:293
msgid ""
"Open the linked page in the main window ([kbd]main[/kbd]) or in a new one "
"([kbd]new[/kbd])"
msgstr ""
"සබැඳි පිටුව ප්‍රධාන කවුළුව ([kbd]main[/kbd]) තුල හෝ නව කවුළුවක් ([kbd]new[/kbd]) තුල "
"විවෘත කරන්න"

#: libraries/config/messages.inc.php:294
msgid "Logo link target"
msgstr "ලාංඡනයේ සබැඳුම"

#: libraries/config/messages.inc.php:295
msgid "Highlight server under the mouse cursor"
msgstr "කර්සරයෙන් දැක්වෙන සේවාදායකය ඉස්මතු කරන්න"

#: libraries/config/messages.inc.php:296
msgid "Enable highlighting"
msgstr "ඉස්මතු කිරීම සක්‍රීය කරන්න"

#: libraries/config/messages.inc.php:297
msgid "Maximum number of recently used tables; set 0 to disable"
msgstr "මෑතදී භාවිතා කල වගු ලයිස්තුවේ පෙන්විය යුතු වගු ගණන; අක්‍රීය කිරීමට 0 යොදන්න"

#: libraries/config/messages.inc.php:298
msgid "Recently used tables"
msgstr "මෑතදී භාවිතා කල වගු"

#: libraries/config/messages.inc.php:299
msgid ""
"Maximum number of characters shown in any non-numeric column on browse view"
msgstr "වගු පිරික්සීමේදී සංඛ්‍යාමය නොවන තීරුවක පෙන්විය යුතු උපරිම අනුලකුණු ගණන"

#: libraries/config/messages.inc.php:300
msgid "Limit column characters"
msgstr "තීරුවක අනුලකුණු සීමා කරන්න"

#: libraries/config/messages.inc.php:301
msgid ""
"If TRUE, logout deletes cookies for all servers; when set to FALSE, logout "
"only occurs for the current server. Setting this to FALSE makes it easy to "
"forget to log out from other servers when connected to multiple servers."
msgstr ""

#: libraries/config/messages.inc.php:302
msgid "Delete all cookies on logout"
msgstr "පිටවීමේදී කුකී සියල්ල ඉවත් කරන්න"

#: libraries/config/messages.inc.php:303
msgid ""
"Define whether the previous login should be recalled or not in cookie "
"authentication mode"
msgstr "කුකී සත්‍යාපන ප්‍රකාරයේදී අවසන් ඇතුළු වීමම භාවිතා කල යුතුදැයි සඳහන් කරයි"

#: libraries/config/messages.inc.php:304
msgid "Recall user name"
msgstr "භාවිත නාමය සිහියට නගන්න"

#: libraries/config/messages.inc.php:305
msgid ""
"Defines how long (in seconds) a login cookie should be stored in browser. "
"The default of 0 means that it will be kept for the existing session only, "
"and will be deleted as soon as you close the browser window. This is "
"recommended for non-trusted environments."
msgstr ""
"ඇතුල් වීමේ කුකිය කොපමණ කාලයක් (තත්පර වලින්) බ්‍රව්සරයේ තබාගත යුතුදැයි සඳහන් කරයි. පෙරනිමි අගය "
"වන 0 න් අදහස් වනුයේ එය වත්මන් සැසිය සඳහ පමණක් තබාගෙන බ්‍රව්සරය වැසීමෙන් පසු ඉවත් කල යුතුය "
"යන්නය. විශ්වාසදායි නොවන පරිසරයන් සඳහා මෙම පෙරනිමි අගය නිර්දේශිතය."

#: libraries/config/messages.inc.php:306
msgid "Login cookie store"
msgstr "ඇතුල් වීමේ කුකිය රඳවාගන්න"

#: libraries/config/messages.inc.php:307
msgid "Define how long (in seconds) a login cookie is valid"
msgstr "ලොගින් කුකියේ වලංගු කාලය (තත්පර වලින්) සඳහන් කරන්න"

#: libraries/config/messages.inc.php:308
msgid "Login cookie validity"
msgstr "ලොගින් කුකියේ වලංගුතාවය"

#: libraries/config/messages.inc.php:309
msgid "Double size of textarea for LONGTEXT columns"
msgstr "LONGTEXT තීර සඳහා දෙගුණයක් විශාල පෙළපෙදෙසක්"

#: libraries/config/messages.inc.php:310
msgid "Bigger textarea for LONGTEXT"
msgstr "LONGTEXT සඳහා විශාල පෙළ පෙදෙසක්"

#: libraries/config/messages.inc.php:311
msgid "Maximum number of characters used when a SQL query is displayed"
msgstr "SQL විමසුම පෙන්වීමේදී භාවිතා කල යුතු උපරිම අනුලකුණු ගණන"

#: libraries/config/messages.inc.php:312
msgid "Maximum displayed SQL length"
msgstr "දර්ෂිත SQL සඳහා උපරිම දිග"

#: libraries/config/messages.inc.php:313 libraries/config/messages.inc.php:318
#: libraries/config/messages.inc.php:345
msgid "Users cannot set a higher value"
msgstr "භාවිතා කරන්නන්ට වැඩි අගයක් සිටුවිය නොහැක"

#: libraries/config/messages.inc.php:314
msgid "Maximum number of databases displayed in left frame and database list"
msgstr "යාත්‍රණ රාමුවේ හා දත්තගබඩා ලයිස්තුවේ උපරිම ලෙස පෙන්විය යුතු දත්තගබඩා ගණන"

#: libraries/config/messages.inc.php:315
msgid "Maximum databases"
msgstr "උපරිම දත්තගබඩා"

#: libraries/config/messages.inc.php:316
msgid ""
"Number of rows displayed when browsing a result set. If the result set "
"contains more rows, &quot;Previous&quot; and &quot;Next&quot; links will be "
"shown."
msgstr ""
"ප්‍රථිඵල පිරික්සීමේදී එකවර පෙන්විය යුතු පේළි ගණන. ප්‍රතිඵලයේ ඊට වඩා පේළි ඇත්නම් &quot;පෙර&quot; "
"සහ &quot;මීළඟ&quot; සබැඳි පෙන්වයි."

#: libraries/config/messages.inc.php:317
msgid "Maximum number of rows to display"
msgstr "පෙන්විය යුතු උපරිම පේළි ගණන"

#: libraries/config/messages.inc.php:319
msgid "Maximum number of tables displayed in table list"
msgstr "වගු ලයිස්තුවේ උපරිම ලෙස පෙන්විය යුතු වගු ගණන"

#: libraries/config/messages.inc.php:320
msgid "Maximum tables"
msgstr "උපරිම වගු"

#: libraries/config/messages.inc.php:321
msgid ""
"Disable the default warning that is displayed if mcrypt is missing for "
"cookie authentication"
msgstr "කුකී සත්‍යාපනය සඳහා අවශ්‍ය mcrypt නොමැති අවස්ථාවකදී පෙන්වන අනතුරු ඇඟවීම අක්‍රීය කරන්න"

#: libraries/config/messages.inc.php:322
msgid "mcrypt warning"
msgstr "mcrypt අනතුරු ඇඟවීම"

#: libraries/config/messages.inc.php:323
msgid ""
"The number of bytes a script is allowed to allocate, eg. [kbd]32M[/kbd] "
"([kbd]0[/kbd] for no limit)"
msgstr ""
"විධානවලියකට වෙන් කිරීමට අවසර ඇති බයිට ගණන, උදා. [kbd]32M[/kbd] (අසීමිත බයිට ගණනක් සඳහා "
"[kbd]0[/kbd])"

#: libraries/config/messages.inc.php:324
msgid "Memory limit"
msgstr "මතක සීමාව"

#: libraries/config/messages.inc.php:325
msgid "These are Edit, Copy and Delete links"
msgstr "මේවා සංස්කරණය කරන්න, පිටපත් කරන්න සහ ඉවත් කරන්න යන සබැඳිය"

#: libraries/config/messages.inc.php:326
msgid "Where to show the table row links"
msgstr "වගුවේ පේළි වලට අදාල සබැඳි පෙන්විය යුත්තේ කොහේද යන වග"

#: libraries/config/messages.inc.php:327
msgid "Use natural order for sorting table and database names"
msgstr "වගු හා දත්තගබඩා වල නම් අනුපිළිවෙලට සැකසීම සඳහා ස්වභාවික අනුපිළිවෙල භාවිතා කරන්න"

#: libraries/config/messages.inc.php:328
msgid "Natural order"
msgstr "ස්වභාවික අනුපිළිවල"

#: libraries/config/messages.inc.php:329 libraries/config/messages.inc.php:339
msgid "Use only icons, only text or both"
msgstr "භාවිතා කල යුත්තේ අයිකන පමණක්, පෙළ පමණක්, හෝ මේ දෙකම"

#: libraries/config/messages.inc.php:330
msgid "Iconic navigation bar"
msgstr "අයිකන සහිත යාත්‍රණ පටිය"

#: libraries/config/messages.inc.php:331
msgid "use GZip output buffering for increased speed in HTTP transfers"
msgstr "HTTP හුවමාරුවල වේගය වැඩි කිරීම සඳහා GZip ප්‍රතිදාන ගොඩගැසීම භාවිතා කරන්න"

#: libraries/config/messages.inc.php:332
msgid "GZip output buffering"
msgstr "GZip ප්‍රතිදාන ගොඩගැසීම"

#: libraries/config/messages.inc.php:333
msgid ""
"[kbd]SMART[/kbd] - i.e. descending order for columns of type TIME, DATE, "
"DATETIME and TIMESTAMP, ascending order otherwise"
msgstr ""
"[kbd]SMART[/kbd] - එනම් TIME, DATE, DATETIME සහ TIMESTAMP තීර සඳහා අවරෝහණ "
"පිළිවෙලත්, අනෙකුත් තීර සඳහා ආරෝහණ පිළිවෙලත්"

#: libraries/config/messages.inc.php:334
msgid "Default sorting order"
msgstr "පෙරනිමි අනුපිළිවෙල"

#: libraries/config/messages.inc.php:335
msgid "Use persistent connections to MySQL databases"
msgstr "MySQL දත්තගබඩා වෙත කල්පවතිනා සබඳතා භාවිතා කරන්න"

#: libraries/config/messages.inc.php:336
msgid "Persistent connections"
msgstr "කල්පවතිනා සබඳතා"

#: libraries/config/messages.inc.php:337
msgid ""
"Disable the default warning that is displayed on the database details "
"Structure page if any of the required tables for the phpMyAdmin "
"configuration storage could not be found"
msgstr ""
"phpMyAdmin වින්‍යාස ගබඩාවට අවශ්‍ය එක් වගුවක් හෝ සොයාගත නොහැකි අවස්ථාවකදී දත්තගබඩා සැකිල්ල "
"පිටුවේ පෙන්වන පෙරනිමි අනතුරු ඇඟවීම අක්‍රීය කරන්න"

#: libraries/config/messages.inc.php:338
msgid "Missing phpMyAdmin configuration storage tables"
msgstr "phpMyAdmin වින්‍යාස ගබඩාවේ අඩු වගු"

#: libraries/config/messages.inc.php:340
msgid "Iconic table operations"
msgstr "අයිකන සහිත වගු මෙහෙයුම්"

#: libraries/config/messages.inc.php:341
msgid "Disallow BLOB and BINARY columns from editing"
msgstr "BLOB සහ BINARY තීරු සංස්කරණය වලකන්න"

#: libraries/config/messages.inc.php:342
msgid "Protect binary columns"
msgstr "ද්වීමය තීරු ආරක්ෂා කරන්න"

#: libraries/config/messages.inc.php:343
msgid ""
"Enable if you want DB-based query history (requires phpMyAdmin configuration "
"storage). If disabled, this utilizes JS-routines to display query history "
"(lost by window close)."
msgstr ""

#: libraries/config/messages.inc.php:344
msgid "Permanent query history"
msgstr "ස්ථායී විමසුම් ඉතිහාසය"

#: libraries/config/messages.inc.php:346
msgid "How many queries are kept in history"
msgstr "කොපමණ විමසුම් ප්‍රමාණයක් ඉතිහාසයේ රඳවා ගත යුතුද යන්න"

#: libraries/config/messages.inc.php:347
msgid "Query history length"
msgstr "විමසුම් ඉතිහාසයේ ප්‍රමාණය"

#: libraries/config/messages.inc.php:348
msgid "Tab displayed when opening a new query window"
msgstr "නව විමසුම් කවුළුවක් අරින විට පෙන්වන ටැබය"

#: libraries/config/messages.inc.php:349
msgid "Default query window tab"
msgstr "පෙරනිමි විමසුම් කවුළු ටැබය"

#: libraries/config/messages.inc.php:350
msgid "Query window height (in pixels)"
msgstr "විමසුම් කවුළුවේ උස(පික්සල් වලින්)"

#: libraries/config/messages.inc.php:351
msgid "Query window height"
msgstr "විමසුම් කවුළුවේ උස"

#: libraries/config/messages.inc.php:352
msgid "Query window width (in pixels)"
msgstr "විමසුම් කවුළුවේ පළල (pixel වලින්)"

#: libraries/config/messages.inc.php:353
msgid "Query window width"
msgstr "විමසුම් කවුළුවේ පළල"

#: libraries/config/messages.inc.php:354
msgid "Select which functions will be used for character set conversion"
msgstr "අක්ෂර කට්ටල පරිවර්තනය සඳහා කුමන ශ්‍රිතය භාවිතා විය යුතුදැයි තෝරන්න"

#: libraries/config/messages.inc.php:355
msgid "Recoding engine"
msgstr "පටිගත කිරීමේ යන්ත්‍රය"

#: libraries/config/messages.inc.php:356
msgid "When browsing tables, the sorting of each table is remembered"
msgstr "වගු පිරික්සීමේදී එක් එක් වගුවේ අනුපිලිවෙල සැකසූ ආකාරය මතක තබා ගැනේ"

#: libraries/config/messages.inc.php:357
msgid "Remember table's sorting"
msgstr "වගුව සැකසූ අනුපිළිවෙල මතක තබාගන්න"

#: libraries/config/messages.inc.php:358
msgid "Repeat the headers every X cells, [kbd]0[/kbd] deactivates this feature"
msgstr "පේළි x සංඛ්‍යාවකට වරක් ශීර්ෂ පුනරාවර්තනය කරන්න. අක්‍රීය කිරීමට [kbd]0[/kbd] යොදන්න"

#: libraries/config/messages.inc.php:359
msgid "Repeat headers"
msgstr "ශීර්ෂක පුනරාවර්තනය"

#: libraries/config/messages.inc.php:361
msgid "Save all edited cells at once"
msgstr "සංස්කරණය කල කොටු සියල්ල එකවර සුරකින්න"

#: libraries/config/messages.inc.php:362
msgid "Directory where exports can be saved on server"
msgstr "සේවාදායකය මත අපනයන සුරැකිය හැකි ඩිරෙක්ටරිය"

#: libraries/config/messages.inc.php:363
msgid "Save directory"
msgstr "සුරැකුම් ඩිරෙක්ටරිය"

#: libraries/config/messages.inc.php:364
msgid "Leave blank if not used"
msgstr "භාවිතා නොකෙරේ නම් හිස්ව තබන්න"

#: libraries/config/messages.inc.php:365
msgid "Host authorization order"
msgstr "දායකයන් සඳහා අවසර ලබා දීමේ අනුපිළිවෙල"

#: libraries/config/messages.inc.php:366
msgid "Leave blank for defaults"
msgstr "පෙරනිමි අගයන් සඳහා හිස්ව තබන්න"

#: libraries/config/messages.inc.php:367
msgid "Host authorization rules"
msgstr "දායක සඳහා අවසර දීමේ රීති"

#: libraries/config/messages.inc.php:368
msgid "Allow logins without a password"
msgstr "මුරපදයක් රහිතව ඇතුල් වීමට ඉඩ ලබා දෙන්න"

#: libraries/config/messages.inc.php:369
msgid "Allow root login"
msgstr "root ලෙස ඇතුල් වීමට ඉඩ දෙන්න"

#: libraries/config/messages.inc.php:370
msgid "HTTP Basic Auth Realm name to display when doing HTTP Auth"
msgstr ""

#: libraries/config/messages.inc.php:371
msgid "HTTP Realm"
msgstr ""

#: libraries/config/messages.inc.php:372
msgid ""
"The path for the config file for [a@http://swekey.com]SweKey hardware "
"authentication[/a] (not located in your document root; suggested: /etc/"
"swekey.conf)"
msgstr ""

#: libraries/config/messages.inc.php:373
msgid "SweKey config file"
msgstr "SweKey වින්‍යාස ගොනුව"

#: libraries/config/messages.inc.php:374
msgid "Authentication method to use"
msgstr "භාවිතා කල යුතු සත්‍යාපන ක්‍රමය"

#: libraries/config/messages.inc.php:375 setup/frames/index.inc.php:136
msgid "Authentication type"
msgstr "සත්‍යාපන වර්ගය"

#: libraries/config/messages.inc.php:376
msgid ""
"Leave blank for no [a@http://wiki.phpmyadmin.net/pma/bookmark]bookmark[/a] "
"support, suggested: [kbd]pma_bookmark[/kbd]"
msgstr ""
"[a@http://wiki.phpmyadmin.net/pma/bookmark]පොත්සලකුණු[/a] විශේෂාංගය අනවශ්‍ය නම් හිස්ව "
"තබන්න. යෝජිත: [kbd]pma_bookmark[/kbd]"

#: libraries/config/messages.inc.php:377
msgid "Bookmark table"
msgstr "පොත්සලකුණු ගොනුව"

#: libraries/config/messages.inc.php:378
msgid ""
"Leave blank for no column comments/mime types, suggested: [kbd]"
"pma_column_info[/kbd]"
msgstr ""
"තීර විස්තර/mime වර්ග විශේෂාංගය අනවශ්‍ය නම් හිස්ව තබන්න. යෝජිත: [kbd]pma_column_info[/kbd]"

#: libraries/config/messages.inc.php:379
msgid "Column information table"
msgstr "තීර විස්තර ගොනුව"

#: libraries/config/messages.inc.php:380
msgid "Compress connection to MySQL server"
msgstr "MySQL සේවාදායකය වෙත සම්බන්දතාව හකුළුවන්න"

#: libraries/config/messages.inc.php:381
msgid "Compress connection"
msgstr "සම්බන්ධතාව හකුළුවන්න"

#: libraries/config/messages.inc.php:382
msgid "How to connect to server, keep [kbd]tcp[/kbd] if unsure"
msgstr "සේවාදායකයට කෙසේ සම්බන්ද විය යුතුද යන්න, අනියත නම් [kbd]tcp[/kbd] ලෙස යොදන්න"

#: libraries/config/messages.inc.php:383
msgid "Connection type"
msgstr "සම්බන්ධතා වර්ගය"

#: libraries/config/messages.inc.php:384
msgid "Control user password"
msgstr "පරිපාලක භාවිතා කරන්නාගේ මුරපදය"

#: libraries/config/messages.inc.php:385
msgid ""
"A special MySQL user configured with limited permissions, more information "
"available on [a@http://wiki.phpmyadmin.net/pma/controluser]wiki[/a]"
msgstr ""
"සීමිත අවසර සහිතව වින්‍යාස කරන ලද විශේෂ MySQL භාවිතා කරන්නෙක්, වැඩි විස්තර සඳහා [a@http://"
"wiki.phpmyadmin.net/pma/controluser]විකිය[/a] බලන්න"

#: libraries/config/messages.inc.php:386
msgid "Control user"
msgstr "පරිපාලක භාවිතා කරන්නා"

#: libraries/config/messages.inc.php:387
msgid ""
"An alternate host to hold the configuration storage; leave blank to use the "
"already defined host"
msgstr ""
"වින්‍යාස ගබඩාව තබා ගැනීම සඳහා විකල්ප දායකයෙක්; දැනට අර්ථ දක්වා ඇති දායකයා භාවිතා කිරීමට "
"හිස්ව තබන්න"

#: libraries/config/messages.inc.php:388
msgid "Control host"
msgstr "පාලක දායකයා"

#: libraries/config/messages.inc.php:389
msgid "Count tables when showing database list"
msgstr "දත්තගබඩා ලැයිස්තුව පෙන්වීමේදී වගු ගණන් කරන්න"

#: libraries/config/messages.inc.php:390
msgid "Count tables"
msgstr "වගු ගණන් කරන්න"

#: libraries/config/messages.inc.php:391
msgid ""
"Leave blank for no Designer support, suggested: [kbd]pma_designer_coords[/"
"kbd]"
msgstr ""
"සැලසුම්කරණය විශේෂාංගය අනවශ්‍ය නම් හිස්ව තබන්න, යෝජිත: [kbd]pma_designer_coords[/kbd]"

#: libraries/config/messages.inc.php:392
msgid "Designer table"
msgstr "සැලසුම්කරණ වගුව"

#: libraries/config/messages.inc.php:393
msgid ""
"More information on [a@http://sf.net/support/tracker.php?aid=1849494]PMA bug "
"tracker[/a] and [a@http://bugs.mysql.com/19588]MySQL Bugs[/a]"
msgstr ""

#: libraries/config/messages.inc.php:394
msgid "Disable use of INFORMATION_SCHEMA"
msgstr "INFORMATION_SCHEMA භාවිතය අක්‍රීය කරන්න"

#: libraries/config/messages.inc.php:395
msgid "What PHP extension to use; you should use mysqli if supported"
msgstr "කුමන PHP දිගුව භාවිතා කල යුතුද යන්න. mysqli සහය ඇත්නම් එය භාවිතා කල යුතුය"

#: libraries/config/messages.inc.php:396
msgid "PHP extension to use"
msgstr "භාවිතා කල යුතු PHP දිගුව"

#: libraries/config/messages.inc.php:397
msgid "Hide databases matching regular expression (PCRE)"
msgstr "Regular expression (PCRE) හා ගැළපෙන දත්තගබඩා සඟවන්න"

#: libraries/config/messages.inc.php:398
msgid "Hide databases"
msgstr "දත්තගබඩා සඟවන්න"

#: libraries/config/messages.inc.php:399
msgid ""
"Leave blank for no SQL query history support, suggested: [kbd]pma_history[/"
"kbd]"
msgstr ""
"SQL විමසුම් ඉතිහාසය රඳවා ගැනීමේ විශේෂාංගය අනවශ්‍ය නම් හිස්ව තබන්න, යෝජිත: [kbd]pma_history"
"[/kbd]"

#: libraries/config/messages.inc.php:400
msgid "SQL query history table"
msgstr "SQL විමසුම් ඉතිහාස වගුව"

#: libraries/config/messages.inc.php:401
msgid "Hostname where MySQL server is running"
msgstr "MySQL සේවාදායකය ක්‍රියාත්මක දායකයේ දායක නාමය"

#: libraries/config/messages.inc.php:402
msgid "Server hostname"
msgstr "සේවාදායකයේ දායක නාමය"

#: libraries/config/messages.inc.php:403
msgid "Logout URL"
msgstr "පිටවිය යුතු URLය"

#: libraries/config/messages.inc.php:404
msgid ""
"Limits number of table preferences which are stored in database, the oldest "
"records are automatically removed"
msgstr ""

#: libraries/config/messages.inc.php:405
msgid "Maximal number of table preferences to store"
msgstr "ගබඩා කල යුතු උපරිම වගු අභිරුචි ගණන"

#: libraries/config/messages.inc.php:406
msgid "Try to connect without password"
msgstr "මුරපදය නොමැතිව සම්බන්ධ වීමට උත්සාහ කරන්න"

#: libraries/config/messages.inc.php:407
msgid "Connect without password"
msgstr "මුරපදය නොමැතිව සම්බන්ධ වන්න"

#: libraries/config/messages.inc.php:408
msgid ""
"You can use MySQL wildcard characters (% and _), escape them if you want to "
"use their literal instances, i.e. use [kbd]'my\\_db'[/kbd] and not "
"[kbd]'my_db'[/kbd]. Using this option you can sort database list, just enter "
"their names in order and use [kbd]*[/kbd] at the end to show the rest in "
"alphabetical order."
msgstr ""

#: libraries/config/messages.inc.php:409
msgid "Show only listed databases"
msgstr "සඳහන් දත්තගබඩා පමණක් පෙන්වන්න"

#: libraries/config/messages.inc.php:410 libraries/config/messages.inc.php:451
msgid "Leave empty if not using config auth"
msgstr "config සත්‍යාපනය භාවිතා නොකරයි නම් හිස්ව තබන්න"

#: libraries/config/messages.inc.php:411
msgid "Password for config auth"
msgstr "config සත්‍යාපනය සඳහා මුරපදය"

#: libraries/config/messages.inc.php:412
msgid ""
"Leave blank for no PDF schema support, suggested: [kbd]pma_pdf_pages[/kbd]"
msgstr ""
"ක්‍රමානුරූපය PDF ලෙස අපනයනය කිරීමේ විශේෂාංගය අනවශ්‍ය නම් හිස්ව තබන්න, යෝජිත: [kbd]"
"pma_pdf_pages[/kbd]"

#: libraries/config/messages.inc.php:413
msgid "PDF schema: pages table"
msgstr "PDF ක්‍රමනුරූපයේ පිටු පිලිබඳ විස්තර අඩංගු වගුව"

#: libraries/config/messages.inc.php:414
msgid ""
"Database used for relations, bookmarks, and PDF features. See [a@http://wiki."
"phpmyadmin.net/pma/pmadb]pmadb[/a] for complete information. Leave blank for "
"no support. Suggested: [kbd]phpmyadmin[/kbd]"
msgstr ""
"වගු සබඳතා, පොත්සලකුණු, PDF අපනයන ආදී විශේෂාංග සඳහා භාවිතා කරන දත්තගබඩාව, පූර්ණ විස්තරයක් "
"සඳහා [a@http://wiki.phpmyadmin.net/pma/pmadb]pmadb[/a] බලන්න. විශේෂාංග අනවශ්‍ය "
"නම් හිස්ව තබන්න, යෝජිත: [kbd]phpmyadmin[/kbd]"

#: libraries/config/messages.inc.php:415
msgid "Database name"
msgstr "දත්තගබඩාවේ නම"

#: libraries/config/messages.inc.php:416
msgid "Port on which MySQL server is listening, leave empty for default"
msgstr "MySQL සේවාදායකය සවන් දෙන පෝර්ටය, පෙරනිමි අගය සඳහා හිස්ව තබන්න"

#: libraries/config/messages.inc.php:417
msgid "Server port"
msgstr "සර්වරයේ පොර්ට්"

#: libraries/config/messages.inc.php:418
msgid ""
"Leave blank for no \"persistent\" recently used tables across sessions, "
"suggested: [kbd]pma_recent[/kbd]"
msgstr ""
"සැසි අතර \"කල් පවත්නා\" ලෙස මෑතදී භාවිතා කල වගු මතක තබාගැනීමේ විශේෂාංගය අනවශ්‍ය නම් හිස්ව "
"තබන්න, යෝජිත: [kbd]pma_recent[/kbd]"

#: libraries/config/messages.inc.php:419
msgid "Recently used table"
msgstr "මෑතදී භාවිතා වූ වගුව"

#: libraries/config/messages.inc.php:420
msgid ""
"Leave blank for no [a@http://wiki.phpmyadmin.net/pma/relation]relation-links"
"[/a] support, suggested: [kbd]pma_relation[/kbd]"
msgstr ""
"[a@http://wiki.phpmyadmin.net/pma/relation]වගු අතර සම්බන්ධතා දැක්වෙන සබැඳි[/a] "
"විශේෂාංගය අනවශ්‍ය නම් හිස්ව තබන්න, යෝජිත: [kbd]pma_relation[/kbd]"

#: libraries/config/messages.inc.php:421
msgid "Relation table"
msgstr "සබැඳුම් දත්ත ඇතුලත් වගුව"

#: libraries/config/messages.inc.php:422
msgid "SQL command to fetch available databases"
msgstr "දත්තගබඩා ලබාගැනීම සඳහා SQL විධානය"

#: libraries/config/messages.inc.php:423
msgid "SHOW DATABASES command"
msgstr "SHOW DATABASES විධානය"

#: libraries/config/messages.inc.php:424
msgid ""
"See [a@http://wiki.phpmyadmin.net/pma/auth_types#signon]authentication types"
"[/a] for an example"
msgstr ""
"උදාහරණයක් ලෙස [a@http://wiki.phpmyadmin.net/pma/auth_types#signon]සත්‍යාපන ක්‍රම[/"
"a] බලන්න"

#: libraries/config/messages.inc.php:425
msgid "Signon session name"
msgstr "Signon සැසි නාමය"

#: libraries/config/messages.inc.php:426
msgid "Signon URL"
msgstr "Signon URLය"

#: libraries/config/messages.inc.php:427
msgid "Socket on which MySQL server is listening, leave empty for default"
msgstr "MySQL සේවාදායකය සවන් දෙන සොකටය, පෙරනිමි අගය සඳහා හිස්ව තබන්න"

#: libraries/config/messages.inc.php:428
msgid "Server socket"
msgstr "සර්වරයේ සොකට්"

#: libraries/config/messages.inc.php:429
msgid "Enable SSL for connection to MySQL server"
msgstr "MySQL සේවාදායකය වෙත සබඳතාවය සඳහා SSL සක්‍රීය කරන්න"

#: libraries/config/messages.inc.php:430
msgid "Use SSL"
msgstr "SSL භාවිතා කරන්න"

#: libraries/config/messages.inc.php:431
msgid ""
"Leave blank for no PDF schema support, suggested: [kbd]pma_table_coords[/kbd]"
msgstr ""
"ක්‍රමානුරූපය PDF ලෙස අපනයනය කිරීමේ විශේෂාංගය අනවශ්‍ය නම් හිස්ව තබන්න, යෝජිත: [kbd]"
"pma_table_coords[/kbd]"

#: libraries/config/messages.inc.php:432
msgid "PDF schema: table coordinates"
msgstr "PDF ක්‍රමානුරූපය: වගු ඛණ්ඩාංක"

#: libraries/config/messages.inc.php:433
msgid ""
"Table to describe the display columns, leave blank for no support; "
"suggested: [kbd]pma_table_info[/kbd]"
msgstr ""
"දර්ෂිත තීර පිලිබඳ දත්ත අඩංගු වගුව. විශේෂාංගය අනවශ්‍ය නම් හිස්ව තබන්න; යෝජිත: [kbd]"
"pma_table_info[/kbd]"

#: libraries/config/messages.inc.php:434
msgid "Display columns table"
msgstr "පෙන්විය යුතු තීර පිළිබඳ දත්ත ඇතුලත් වගුව"

#: libraries/config/messages.inc.php:435
msgid ""
"Leave blank for no \"persistent\" tables'UI preferences across sessions, "
"suggested: [kbd]pma_table_uiprefs[/kbd]"
msgstr ""
"සැසි අතර \"කල් පවත්නා\" ලෙස වගු අතුරු මුහුණත සම්බන්ධ අභිරුචි තබාගැනීමේ විශේෂාංගය අනවශ්‍ය නම් "
"හිස්ව තබන්න, යෝජිත: [kbd]pma_table_uiprefs[/kbd]"

#: libraries/config/messages.inc.php:436
msgid "UI preferences table"
msgstr "UI අභිරුචි පිළිබඳ දත්ත ඇතුලත් වගුව"

#: libraries/config/messages.inc.php:437
msgid ""
"Whether a DROP DATABASE IF EXISTS statement will be added as first line to "
"the log when creating a database."
msgstr ""
"දත්තගබඩාවක් සෑදීමේදී ලොගයේ පළමු පේළිය ලෙස DROP DATABASE IF EXISTS ප්‍රකාශයක් එක් "
"කරන්නේද යන වග."

#: libraries/config/messages.inc.php:438
msgid "Add DROP DATABASE"
msgstr "DROP DATABASE එක් කරන්න"

#: libraries/config/messages.inc.php:439
msgid ""
"Whether a DROP TABLE IF EXISTS statement will be added as first line to the "
"log when creating a table."
msgstr ""
"වගුවක් සෑදීමේදී ලොගයේ පළමු පේළිය ලෙස DROP TABLE IF EXISTS ප්‍රකාශයක් එක් කරන්නේද යන වග."

#: libraries/config/messages.inc.php:440
msgid "Add DROP TABLE"
msgstr "DROP TABLE එක් කරන්න"

#: libraries/config/messages.inc.php:441
msgid ""
"Whether a DROP VIEW IF EXISTS statement will be added as first line to the "
"log when creating a view."
msgstr ""
"දසුනක් සෑදීමේදී ලොගයේ පළමු පේළිය ලෙස DROP VIEW IF EXISTS ප්‍රකාශයක් එක් කරන්නේද යන වග."

#: libraries/config/messages.inc.php:442
msgid "Add DROP VIEW"
msgstr "DROP VIEW එක් කරන්න"

#: libraries/config/messages.inc.php:443
msgid "Defines the list of statements the auto-creation uses for new versions."
msgstr "නව අනුවාදයක් සඳහා ස්වයංක්‍රීය-සැදුම විසින් භාවිතා කලයුතු ප්‍රකාශන ලැයිස්තුව සඳහන් කරයි."

#: libraries/config/messages.inc.php:444
msgid "Statements to track"
msgstr "අවධානය සක්‍රීය කල යුතු ප්‍රකාශ"

#: libraries/config/messages.inc.php:445
msgid ""
"Leave blank for no SQL query tracking support, suggested: [kbd]pma_tracking[/"
"kbd]"
msgstr ""
"SQL විමසුම් අවධානය විශේෂාංගය අනවශ්‍ය නම් හිස්ව තබන්න, යෝජිත: [kbd]pma_tracking[/kbd]"

#: libraries/config/messages.inc.php:446
msgid "SQL query tracking table"
msgstr "SQL විමසුම් අවධානයට අදාළ වගුව"

#: libraries/config/messages.inc.php:447
msgid ""
"Whether the tracking mechanism creates versions for tables and views "
"automatically."
msgstr "අවධාන ක්‍රියාවලිය විසින් වගු සහ දසුන් සඳහා ස්වයන්ක්‍රීයව අනුවාද සාදන්නේ ද යන වග."

#: libraries/config/messages.inc.php:448
msgid "Automatically create versions"
msgstr "ස්වයංක්‍රියව අනුවාද සාදන්න"

#: libraries/config/messages.inc.php:449
msgid ""
"Leave blank for no user preferences storage in database, suggested: [kbd]"
"pma_userconfig[/kbd]"
msgstr ""
"භාවිතා කරන්නාගේ අභිරුචි දත්තගබඩාවේ ගබඩා කිරීමේ විශේෂාංගය අනවශ්‍ය නම් හිස්ව තබන්න; යෝජිත: "
"[kbd]pma_userconfig[/kbd]"

#: libraries/config/messages.inc.php:450
msgid "User preferences storage table"
msgstr "භාවිතා කරන්නාගේ අභිරුචි වගුව"

#: libraries/config/messages.inc.php:452
msgid "User for config auth"
msgstr "config සත්‍යාපනය සඳහා භාවිතා කරන්නා"

#: libraries/config/messages.inc.php:453
msgid ""
"A user-friendly description of this server. Leave blank to display the "
"hostname instead."
msgstr "සේවාදායකය සඳහා පරිශ්‍රීලක මිත්‍ර විස්තරයක්. එය වෙනුවට දායක නාමය පෙන්වීමට හිස්ව තබන්න."

#: libraries/config/messages.inc.php:454
msgid "Verbose name of this server"
msgstr ""

#: libraries/config/messages.inc.php:455
msgid "Whether a user should be displayed a &quot;show all (rows)&quot; button"
msgstr "&quot;සියලුම පේළි පෙන්වන්න&quot; සබැඳිය භාවිතා කරන්නාට පෙන්වන්නේද යන වග"

#: libraries/config/messages.inc.php:456
msgid "Allow to display all the rows"
msgstr "සියලුම පේළි දර්ශනය කිරීමට ඉඩ ලබාදෙයි"

#: libraries/config/messages.inc.php:457
msgid ""
"Please note that enabling this has no effect with [kbd]config[/kbd] "
"authentication mode because the password is hard coded in the configuration "
"file; this does not limit the ability to execute the same command directly"
msgstr ""

#: libraries/config/messages.inc.php:458
msgid "Show password change form"
msgstr "මුරපදය වෙනස් කිරීමේ පෝරමය පෙන්වන්න"

#: libraries/config/messages.inc.php:459
msgid "Show create database form"
msgstr "දත්තගබඩාවක් සෑදීමේ පෝරමය පෙන්වන්න"

#: libraries/config/messages.inc.php:460
msgid "Show or hide a column displaying the Creation timestamp for all tables"
msgstr "සියලුම වගු සඳහා වගුව සෑදූ වේලාව දැක්වෙන තීරුව පෙන්වන්න හෝ සඟවන්න"

#: libraries/config/messages.inc.php:461
msgid "Show Creation timestamp"
msgstr "සෑදූ වේලාව පෙන්වන්න"

#: libraries/config/messages.inc.php:462
msgid ""
"Show or hide a column displaying the Last update timestamp for all tables"
msgstr "සියලුම වගු සඳහා අවසන් වරට වගුව යාවත්කාලීන කල වේලාව දැක්වෙන තීරුව පෙන්වන්න හෝ සඟවන්න"

#: libraries/config/messages.inc.php:463
msgid "Show Last update timestamp"
msgstr "අවසන් වරට යාවත්කාලීන කල වේලාව පෙන්වන්න"

#: libraries/config/messages.inc.php:464
msgid ""
"Show or hide a column displaying the Last check timestamp for all tables"
msgstr "සියලුම වගු සඳහා අවසන් වරට වගුව පරීක්ෂා කල වේලාව දැක්වෙන තීරුව පෙන්වන්න හෝ සඟවන්න"

#: libraries/config/messages.inc.php:465
msgid "Show Last check timestamp"
msgstr "අවසන් වරට පරීක්ෂා කල වේලාව පෙන්වන්න"

#: libraries/config/messages.inc.php:466
msgid ""
"Defines whether or not type display direction option is shown when browsing "
"a table"
msgstr "වගුවක් පිරික්සීමේදී දර්ශන දිශාව තෝරාගැනීමට ඉඩ ලබා දෙන්නේද යන්න සඳහන් කරයි"

#: libraries/config/messages.inc.php:467
msgid "Show display direction"
msgstr "දර්ශන දිශාව තෝරාගැනීම පෙන්වන්න"

#: libraries/config/messages.inc.php:468
msgid ""
"Defines whether or not type fields should be initially displayed in edit/"
"insert mode"
msgstr ""
"සංස්කරණ/ඇතුළුකිරීම් ප්‍රකාරයේදී තීර වර්ගය දක්වන ක්ෂේත්‍රය ආරම්භයේදී පෙන්විය යුතුද නැතිද යන වග"

#: libraries/config/messages.inc.php:469
msgid "Show field types"
msgstr "ක්ෂේත්‍රයේ වර්ගය පෙන්වන්න"

#: libraries/config/messages.inc.php:470
msgid "Display the function fields in edit/insert mode"
msgstr "සංස්කරණ/ඇතුළුකිරීම් ප්‍රකාරයේදී ශ්‍රිතය ක්ෂේත්‍රයන් පෙන්වයි"

#: libraries/config/messages.inc.php:471
msgid "Show function fields"
msgstr "ශ්‍රිතය තීරුව පෙන්වන්න"

#: libraries/config/messages.inc.php:472
msgid "Whether to show hint or not"
msgstr "ඉඟිය පෙන්විය යුතුද නැත්ද යන වග"

#: libraries/config/messages.inc.php:473
msgid "Show hint"
msgstr "ඉඟිය පෙන්වන්න"

#: libraries/config/messages.inc.php:474
msgid ""
"Shows link to [a@http://php.net/manual/function.phpinfo.php]phpinfo()[/a] "
"output"
msgstr ""
"[a@http://php.net/manual/function.phpinfo.php]phpinfo()[/a] ප්‍රතිදානය වෙත "
"සබැඳුම පෙන්වන්න"

#: libraries/config/messages.inc.php:475
msgid "Show phpinfo() link"
msgstr "phpinfo() සබැඳුම පෙන්වන්න"

#: libraries/config/messages.inc.php:476
msgid "Show detailed MySQL server information"
msgstr "MySQL සේවාදායකය පිලිබඳ විස්තරාත්මක තොරතුරු පෙන්වන්න"

#: libraries/config/messages.inc.php:477
msgid "Defines whether SQL queries generated by phpMyAdmin should be displayed"
msgstr "phpMyAdmin විසින් සාදන ලද විමසුම් පෙන්විය යුතුදැයි සඳහන් කරයි"

#: libraries/config/messages.inc.php:478
msgid "Show SQL queries"
msgstr "SQL විමසුම් පෙන්වන්න"

#: libraries/config/messages.inc.php:479
msgid ""
"Defines whether the query box should stay on-screen after its submission"
msgstr "විමසුම ක්‍රියාත්මක කිරීමෙන් පසුව විමසුම් කවුළුව තිරය මත රඳවා ගත යුතුදැයි සඳහන් කරයි"

#: libraries/config/messages.inc.php:480 libraries/sql_query_form.lib.php:377
msgid "Retain query box"
msgstr "විමසුම් කවුළුව රඳවාගන්න"

#: libraries/config/messages.inc.php:481
msgid "Allow to display database and table statistics (eg. space usage)"
msgstr ""
"දත්තගබඩා හා වගු වලට අදාල සංඛ්‍යාලේඛන (උදා. භාවිතා වන ඉඩ ප්‍රමාණය) පෙන්වීමට ඉඩ සලසයි"

#: libraries/config/messages.inc.php:482
msgid "Show statistics"
msgstr "සංඛ්‍ය ලේඛන පෙන්වන්න"

#: libraries/config/messages.inc.php:483
msgid ""
"If tooltips are enabled and a database comment is set, this will flip the "
"comment and the real name"
msgstr ""
"මෙවලම් ඉඟිය සක්‍රීය කර සහ දත්තගබඩා විස්තරය සිටුවා ඇත්නම්, මෙය දත්තගබඩා විස්තරය සහ නම "
"හුවමාරුකර පෙන්වයි"

#: libraries/config/messages.inc.php:484
msgid "Display database comment instead of its name"
msgstr "දත්තගබඩාවේ නම වෙනුවට එහි විස්තරය පෙන්වන්න"

#: libraries/config/messages.inc.php:485
msgid ""
"When setting this to [kbd]nested[/kbd], the alias of the table name is only "
"used to split/nest the tables according to the $cfg"
"['LeftFrameTableSeparator'] directive, so only the folder is called like the "
"alias, the table name itself stays unchanged"
msgstr ""
"මෙය [kbd]nested[/kbd] වෙත සිටවූ විට, වගුවේ අන්වර්ථ නාමය යොදා ගැනෙනුයේ $cfg"
"['LeftFrameTableSeparator'] අගය අනුව වගු වෙන්කිරීමට/කාණ්ඩගත කිරීමට පමණි. එම නිසා කාණ්ඩය "
"පමණක් අන්වර්ථ නාමයෙන් හැඳින්වෙන අතර, වගු නාමයන් නොවෙනස්ව පවතී"

#: libraries/config/messages.inc.php:486
msgid "Display table comment instead of its name"
msgstr "වගුවේ නම වෙනුවට විස්තරය පෙන්වන්න"

#: libraries/config/messages.inc.php:487
msgid "Display table comments in tooltips"
msgstr "මෙවලම් ඉඟිය ලෙස වගු විස්තරය පෙන්වන්න"

#: libraries/config/messages.inc.php:488
msgid ""
"Mark used tables and make it possible to show databases with locked tables"
msgstr "භාවිතා කරන ලද වගු සලකුණු කර අගුලු ළෑ වගු සහිත දත්තගබඩා පෙන්වීමට ඉඩ සලසන්න"

#: libraries/config/messages.inc.php:489
msgid "Skip locked tables"
msgstr "අගුලු ළෑ දත්තගබඩා මඟහරින්න"

#: libraries/config/messages.inc.php:494
msgid "Requires SQL Validator to be enabled"
msgstr "SQL වලංගු කරණය සක්‍රීය කිරීම අවශ්‍ය වේ"

#: libraries/config/messages.inc.php:496
#: libraries/display_change_password.lib.php:40
#: libraries/replication_gui.lib.php:62 libraries/replication_gui.lib.php:63
#: libraries/replication_gui.lib.php:353 libraries/replication_gui.lib.php:357
#: libraries/replication_gui.lib.php:367
#: libraries/server_privileges.lib.php:1145
#: libraries/server_privileges.lib.php:1149
#: libraries/server_privileges.lib.php:1173
#: libraries/server_privileges.lib.php:2293 server_synchronize.php:1447
msgid "Password"
msgstr "මුරපදය"

#: libraries/config/messages.inc.php:497
msgid ""
"[strong]Warning:[/strong] requires PHP SOAP extension or PEAR SOAP to be "
"installed"
msgstr "[strong]අවවාදයයි:[/strong] PHP SOAP ස්ථාපනය කර තිබීම හෝ PHP SOAP දිගුව අවශ්‍යයි"

#: libraries/config/messages.inc.php:498
msgid "Enable SQL Validator"
msgstr "SQL සත්‍යාපකය සක්‍රීය කරන්න"

#: libraries/config/messages.inc.php:499
msgid ""
"If you have a custom username, specify it here (defaults to [kbd]anonymous[/"
"kbd])"
msgstr ""
"ඔබට සාදා ගත් භාවිත නාමයක් ඇත්නම් එය මෙහි සඳහන් කරන්න (නැත්නම් පෙරනිමි අගය වන [kbd]"
"anonymous[/kbd] භාවිතා කෙරේ)"

#: libraries/config/messages.inc.php:500 tbl_tracking.php:526
#: tbl_tracking.php:585
msgid "Username"
msgstr "භාවිත නාමය"

#: libraries/config/messages.inc.php:501
msgid "A warning is displayed on the main page if Suhosin is detected"
msgstr "Suhosin ඇති බව හඳුනාගතහොත් ප්‍රධාන පිටුවේ අනතුරු ඇඟවීමක් පෙන්වයි"

#: libraries/config/messages.inc.php:502
msgid "Suhosin warning"
msgstr "Suhosin අනතුරු ඇඟවීම"

#: libraries/config/messages.inc.php:503
msgid ""
"Textarea size (columns) in edit mode, this value will be emphasized for SQL "
"query textareas (*2) and for query window (*1.25)"
msgstr ""
"සංස්කරණ ප්‍රකාරයේදී පෙළ පෙදෙසේ පළල (තීරු ගණනින්). මෙම අගය වැඩි කිරීමෙන් SQL විමසුම් පෙළ "
"පෙදෙසේද (*2) විමසුම් කවුළුවේද (*1.25) පළල ලබා ගැනේ"

#: libraries/config/messages.inc.php:504
msgid "Textarea columns"
msgstr "පෙළ පෙදෙසේ පළල"

#: libraries/config/messages.inc.php:505
msgid ""
"Textarea size (rows) in edit mode, this value will be emphasized for SQL "
"query textareas (*2) and for query window (*1.25)"
msgstr ""
"සංස්කරණ ප්‍රකාරයේදී පෙළ පෙදෙසේ උස (පේලි ගණනින්). මෙම අගය වැඩි කිරීමෙන් SQL විමසුම් පෙළ "
"පෙදෙසේද (*2) විමසුම් කවුළුවේද (*1.25) උස ලබා ගැනේ"

#: libraries/config/messages.inc.php:506
msgid "Textarea rows"
msgstr "පෙළ පෙදෙසේ උස"

#: libraries/config/messages.inc.php:507
msgid "Title of browser window when a database is selected"
msgstr "දත්තගබඩාවක් තෝරා ඇති විට බ්‍රව්සර කවුළුවේ මාතෘකාව"

#: libraries/config/messages.inc.php:509
msgid "Title of browser window when nothing is selected"
msgstr "කිසිවක් තෝරා නැති විට බ්‍රව්සර කවුළුවේ මාතෘකාව"

#: libraries/config/messages.inc.php:510
msgid "Default title"
msgstr "පෙරනිමි නාමය"

#: libraries/config/messages.inc.php:511
msgid "Title of browser window when a server is selected"
msgstr "සේවාදායකයක් තෝරා ඇති විට බ්‍රව්සර කවුළුවේ මාතෘකාව"

#: libraries/config/messages.inc.php:513
msgid "Title of browser window when a table is selected"
msgstr "වගුවක් තෝරා ඇති විට බ්‍රව්සර කවුළුවේ මාතෘකාව"

#: libraries/config/messages.inc.php:515
msgid ""
"Input proxies as [kbd]IP: trusted HTTP header[/kbd]. The following example "
"specifies that phpMyAdmin should trust a HTTP_X_FORWARDED_FOR (X-Forwarded-"
"For) header coming from the proxy 1.2.3.4:[br][kbd]1.2.3.4: "
"HTTP_X_FORWARDED_FOR[/kbd]"
msgstr ""

#: libraries/config/messages.inc.php:516
msgid "List of trusted proxies for IP allow/deny"
msgstr ""

#: libraries/config/messages.inc.php:517
msgid "Directory on server where you can upload files for import"
msgstr "ආනයනය සඳහා ගොනු උඩුගත කල හැකි සේවාදායකයේ ඩිරෙක්ටරිය"

#: libraries/config/messages.inc.php:518
msgid "Upload directory"
msgstr "උඩුගත කිරීමේ ඩිරෙක්ටරිය"

#: libraries/config/messages.inc.php:519
msgid "Allow for searching inside the entire database"
msgstr "සම්පූර්ණ දත්තගබඩාව තුලම සෙවීම සඳහා ඉඩ ලබා දෙන්න"

#: libraries/config/messages.inc.php:520
msgid "Use database search"
msgstr "දත්තගබඩා සෙවීම භාවිතා කරන්න"

#: libraries/config/messages.inc.php:521
msgid ""
"When disabled, users cannot set any of the options below, regardless of the "
"checkbox on the right"
msgstr ""

#: libraries/config/messages.inc.php:522
msgid "Enable the Developer tab in settings"
msgstr "සිටුවම් හි ක්‍රමලේඛනය කරන්නන් සදහා වූ ටැබය සක්‍රීය කරන්න"

#: libraries/config/messages.inc.php:523 setup/frames/index.inc.php:275
msgid "Check for latest version"
msgstr "නවතම අනුවාදය සඳහා පරීක්ෂා කරන්න"

#: libraries/config/messages.inc.php:524
msgid "Enables check for latest version on main phpMyAdmin page"
msgstr "phpMyAdmin ප්‍රධාන පිටුවේ නවතම අනුවාදය සඳහා පරීක්ෂාව සක්‍රීය කරන්න"

#: libraries/config/messages.inc.php:525 setup/lib/index.lib.php:132
#: setup/lib/index.lib.php:143 setup/lib/index.lib.php:164
#: setup/lib/index.lib.php:175 setup/lib/index.lib.php:187
#: setup/lib/index.lib.php:195 setup/lib/index.lib.php:202
#: setup/lib/index.lib.php:243
msgid "Version check"
msgstr "අනුවාද පරීක්ෂාව"

#: libraries/config/messages.inc.php:526
msgid ""
"Enable [a@http://en.wikipedia.org/wiki/ZIP_(file_format)]ZIP[/a] compression "
"for import and export operations"
msgstr ""
"ආනයන අපනයන මෙහෙයුම් සඳහා [a@http://en.wikipedia.org/wiki/ZIP_(file_format)]ZIP"
"[/a] හැකිළීම යොදාගැනීම සක්‍රීය කරන්න"

#: libraries/config/messages.inc.php:527
msgid "ZIP"
msgstr "ZIP"

#: libraries/config/setup.forms.php:41
msgid "Config authentication"
msgstr "Config සත්‍යාපනය"

#: libraries/config/setup.forms.php:45
msgid "Cookie authentication"
msgstr "Cookie සත්‍යාපනය"

#: libraries/config/setup.forms.php:48
msgid "HTTP authentication"
msgstr "HTTP සත්‍යාපනය"

#: libraries/config/setup.forms.php:51
msgid "Signon authentication"
msgstr "Signon සත්‍යාපනය"

#: libraries/config/setup.forms.php:250
#: libraries/config/user_preferences.forms.php:153
#: libraries/plugins/import/ImportLdi.class.php:60
msgid "CSV using LOAD DATA"
msgstr "LOAD DATA භාවිතයෙන් CSV"

#: libraries/config/setup.forms.php:259 libraries/config/setup.forms.php:352
#: libraries/config/user_preferences.forms.php:161
#: libraries/config/user_preferences.forms.php:253
#: libraries/plugins/import/ImportOds.class.php:49
msgid "Open Document Spreadsheet"
msgstr "Open Document පැතුරුම්පත"

#: libraries/config/setup.forms.php:266
#: libraries/config/user_preferences.forms.php:168
msgid "Quick"
msgstr "කඩිනම්"

#: libraries/config/setup.forms.php:270
#: libraries/config/user_preferences.forms.php:172
msgid "Custom"
msgstr "අභිමත"

#: libraries/config/setup.forms.php:291
#: libraries/config/user_preferences.forms.php:192
msgid "Database export options"
msgstr "දත්තගබඩා අපනයන විකල්ප"

#: libraries/config/setup.forms.php:324
#: libraries/config/user_preferences.forms.php:225
msgid "CSV for MS Excel"
msgstr "MS එක්සෙල් සඳහා CSV"

#: libraries/config/setup.forms.php:347
#: libraries/config/user_preferences.forms.php:248
msgid "Microsoft Word 2000"
msgstr "මයික්‍රොසොෆ්ට් වර්ඩ් 2000"

#: libraries/config/setup.forms.php:356
#: libraries/config/user_preferences.forms.php:257
msgid "Open Document Text"
msgstr "Open Document පෙළ"

#: libraries/config/validate.lib.php:212
msgid "Could not initialize Drizzle connection library"
msgstr "Drizzle සබඳතා පුස්තකාලය ඇරඹිය නොහැකි විය"

#: libraries/config/validate.lib.php:221 libraries/config/validate.lib.php:229
msgid "Could not connect to Drizzle server"
msgstr "Drizzle සේවාදායකය වෙත සම්බන්ධ විය නොහැකි විය"

#: libraries/config/validate.lib.php:240 libraries/config/validate.lib.php:247
msgid "Could not connect to MySQL server"
msgstr "MySQL සේවාදායකය වෙත සම්බන්ධ විය නොහැකි විය"

#: libraries/config/validate.lib.php:280
msgid "Empty username while using config authentication method"
msgstr "config සත්‍යාපන ක්‍රමය භාවිතා කිරීමේදී හිස් භාවිත නාමයක්"

#: libraries/config/validate.lib.php:287
msgid "Empty signon session name while using signon authentication method"
msgstr "signon සත්‍යාපන ක්‍රමය භාවිතා කිරීමේදී හිස් signon සැසි නාමයක්"

#: libraries/config/validate.lib.php:296
msgid "Empty signon URL while using signon authentication method"
msgstr "singon සත්‍යාපන ක්‍රමය භාවිතා කිරීමේදී signon URL සඳහා හිස් අගයක්"

#: libraries/config/validate.lib.php:344
msgid "Empty phpMyAdmin control user while using pmadb"
msgstr "pmadb භාවිතා කිරීමේදී phpMyAdmin පරිපාලක භාවිතා කරන්නා සඳහා හිස් අගයක්"

#: libraries/config/validate.lib.php:349
msgid "Empty phpMyAdmin control user password while using pmadb"
msgstr "pmadb භාවිතා කිරීමේදී phpMyAdmin පරිපාලක භාවිතා කරන්නාගේ මුරපදය සඳහා හිස් අගයක්"

#: libraries/config/validate.lib.php:441
#, php-format
msgid "Incorrect IP address: %s"
msgstr "වැරදි IP යොමුව: %s"

#. l10n: Please check that translation actually exists.
#: libraries/core.lib.php:255
msgctxt "PHP documentation language"
msgid "en"
msgstr "en"

#: libraries/core.lib.php:276
#, php-format
msgid "The %s extension is missing. Please check your PHP configuration."
msgstr "%s දිගුව සොයාගත නොහැක. කරුණාකර ඔබගේ PHP වින්‍යාසයන් පරීක්ෂා කර බලන්න."

#: libraries/core.lib.php:430
msgid "possible deep recursion attack"
msgstr ""

#: libraries/database_interface.lib.php:1989
msgid ""
"The server is not responding (or the local server's socket is not correctly "
"configured)."
msgstr "සේවාදායකය ප්‍රතිචාර නොදක්වයි (හෝ සේවාදායකයේ සොකට් නිවැරදිව සකසා නැත)."

#: libraries/database_interface.lib.php:1992
msgid "The server is not responding."
msgstr "සේවාදායකය ප්‍රතිචාර නොදක්වයි."

#: libraries/database_interface.lib.php:1997
msgid "Please check privileges of directory containing database."
msgstr "කරුණාකර දත්තගබඩාව අඩංගු ඩිරෙක්ටරිය සඳහා වරප්‍රසාද පරීක්ෂා කරන්න."

#: libraries/database_interface.lib.php:2006
msgid "Details..."
msgstr "තොරතුරු..."

#: libraries/dbi/drizzle.dbi.lib.php:117 libraries/dbi/mysql.dbi.lib.php:138
#: libraries/dbi/mysqli.dbi.lib.php:192
msgid "Connection for controluser as defined in your configuration failed."
msgstr "වින්‍යාසයන් හි අර්ථදක්වා ඇති පරිදි පරිපාලක භාවිතා කරන්නා ලෙස සම්බන්ධ වීම අසමත් විය."

#: libraries/display_change_password.lib.php:29 main.php:106
#: user_password.php:228
msgid "Change password"
msgstr "මුරපදය වෙනස් කරන්න"

#: libraries/display_change_password.lib.php:34
#: libraries/replication_gui.lib.php:363
#: libraries/server_privileges.lib.php:1165
msgid "No Password"
msgstr "මුරපදයක් නැත"

#: libraries/display_change_password.lib.php:45
#: libraries/replication_gui.lib.php:371 libraries/replication_gui.lib.php:374
#: libraries/server_privileges.lib.php:1179
#: libraries/server_privileges.lib.php:1183
msgid "Re-type"
msgstr "නැවත ටයිප් කරන්න"

#: libraries/display_change_password.lib.php:51
msgid "Password Hashing"
msgstr "මුරපදය hash කිරීම"

#: libraries/display_change_password.lib.php:65
msgid "MySQL 4.0 compatible"
msgstr "MySQL 4.0 අනුකූල"

#: libraries/display_create_database.lib.php:21
#: libraries/display_create_database.lib.php:39
msgid "Create database"
msgstr "දත්තගබඩාවක් සාදන්න"

#: libraries/display_create_database.lib.php:33
msgid "Create"
msgstr "සාදන්න"

#: libraries/display_create_database.lib.php:43
#: libraries/server_privileges.lib.php:2834 server_privileges.php:149
#: server_replication.php:36
msgid "No Privileges"
msgstr "වරප්‍රසාද නොමැත"

#: libraries/display_create_table.lib.php:46 pmd_general.php:91
#: server_synchronize.php:528 server_synchronize.php:1048
msgid "Create table"
msgstr "වගුව සාදන්න"

#: libraries/display_create_table.lib.php:51
#: libraries/plugins/export/ExportHtmlword.class.php:483
#: libraries/plugins/export/ExportOdt.class.php:555
#: libraries/plugins/export/ExportTexytext.class.php:433
#: libraries/rte/rte_list.lib.php:52 libraries/rte/rte_list.lib.php:63
#: libraries/rte/rte_list.lib.php:77 libraries/rte/rte_routines.lib.php:919
#: libraries/rte/rte_routines.lib.php:1485 libraries/tbl_properties.inc.php:86
#: setup/frames/index.inc.php:135 tbl_structure.php:203
msgid "Name"
msgstr "නම"

#: libraries/display_create_table.lib.php:55
msgid "Number of columns"
msgstr "තීර ගණන"

#: libraries/display_export.lib.php:49
msgid "Could not load export plugins, please check your installation!"
msgstr "අපනයන පේණු පූරණය කල නොහැකි විය, ඔබගේ ස්ථාපනය පරීක්ෂා කර බලන්න!"

#: libraries/display_export.lib.php:95
msgid "Exporting databases from the current server"
msgstr "වත්මන් සේවාදායකයෙන් දත්තගබඩා අපනයනය කිරීම"

#: libraries/display_export.lib.php:97
#, php-format
msgid "Exporting tables from \"%s\" database"
msgstr "\"%s\" දත්තගබඩාවෙන් වගු අපනයනය කිරීම"

#: libraries/display_export.lib.php:99
#, php-format
msgid "Exporting rows from \"%s\" table"
msgstr "\"%s\" වගුවෙන් පේළි අපනයනය කිරීම"

#: libraries/display_export.lib.php:105
msgid "Export Method:"
msgstr "අපනයන ක්‍රමය:"

#: libraries/display_export.lib.php:121
msgid "Quick - display only the minimal options"
msgstr "කඩිනම් - අවම තෝරා ගැනීම් පමණක් පෙන්වන්න"

#: libraries/display_export.lib.php:137
msgid "Custom - display all possible options"
msgstr "අභිමත - සියලුම තෝරා ගැනීම් පෙන්වන්න"

#: libraries/display_export.lib.php:145
msgid "Database(s):"
msgstr "දත්තගබඩා(ව):"

#: libraries/display_export.lib.php:147
msgid "Table(s):"
msgstr "වගු(ව):"

#: libraries/display_export.lib.php:157
msgid "Rows:"
msgstr "පේළි:"

#: libraries/display_export.lib.php:165
msgid "Dump some row(s)"
msgstr "සමහර පේළි(ය) පමණක් ප්‍රතිදානය කරන්න"

#: libraries/display_export.lib.php:167
msgid "Number of rows:"
msgstr "පේළි ගණන:"

#: libraries/display_export.lib.php:170
msgid "Row to begin at:"
msgstr "ආරම්භක පේළිය:"

#: libraries/display_export.lib.php:181
msgid "Dump all rows"
msgstr "සියළුම පේළි ප්‍රතිදානය කරන්න"

#: libraries/display_export.lib.php:189 libraries/display_export.lib.php:210
msgid "Output:"
msgstr "ප්‍රතිදානය:"

#: libraries/display_export.lib.php:196 libraries/display_export.lib.php:222
#, php-format
msgid "Save on server in the directory <b>%s</b>"
msgstr "සේවාදායකයේ <b>%s</b> ඩිරෙක්ටරියේ සුරකින්න"

#: libraries/display_export.lib.php:214
msgid "Save output to a file"
msgstr "ප්‍රතිදානය ගොනුවකට සුරකින්න"

#: libraries/display_export.lib.php:235
msgid "File name template:"
msgstr "ගොනු නාම අච්චුව:"

#: libraries/display_export.lib.php:237
msgid "@SERVER@ will become the server name"
msgstr "@SERVER@ සේවාදායකයේ නාමයෙන් ප්‍රතිස්ථාපනය කෙරෙනු ඇත"

#: libraries/display_export.lib.php:239
msgid ", @DATABASE@ will become the database name"
msgstr ", @DATABASE@ දත්තගබඩාවේ නාමයෙන් ප්‍රතිස්ථාපනය කෙරෙනු ඇත"

#: libraries/display_export.lib.php:241
msgid ", @TABLE@ will become the table name"
msgstr ", @TABLE@ වගුවේ නාමයෙන් ප්‍රතිස්ථාපනය කෙරෙනු ඇත"

#: libraries/display_export.lib.php:245
#, fuzzy, php-format
#| msgid ""
#| "alue is interpreted using %1$sstrftime%2$s, so you can use time matting "
#| "ings. Additionally the following transformations will pen: %3$s. Other t "
#| "will be kept as is."
msgid ""
"This value is interpreted using %1$sstrftime%2$s, so you can use time "
"formatting strings. Additionally the following transformations will happen: "
"%3$s. Other text will be kept as is. See the %4$sFAQ%5$s for details."
msgstr ""
"This value is interpreted using %1$sstrftime%2$s, so you can use time "
"formatting strings. Additionally the following transformations will happen: "
"%3$s. Other text will be kept as is. See the %4$sFAQ%5$s for details."

#: libraries/display_export.lib.php:295
msgid "use this for future exports"
msgstr "මතු අපනයන සඳහා භාවිතා කරන්න"

#: libraries/display_export.lib.php:301 libraries/display_import.lib.php:254
#: libraries/display_import.lib.php:268 libraries/sql_query_form.lib.php:498
msgid "Character set of the file:"
msgstr "ගොනුවේ අක්ෂර කට්ටලය:"

#: libraries/display_export.lib.php:331
msgid "Compression:"
msgstr "හැකිළීම:"

#: libraries/display_export.lib.php:335
msgid "zipped"
msgstr "zip කරන ලද"

#: libraries/display_export.lib.php:337
msgid "gzipped"
msgstr "gzipp කරන ලද"

#: libraries/display_export.lib.php:339
msgid "bzipped"
msgstr "bzipp කරන ලද"

#: libraries/display_export.lib.php:348
msgid "View output as text"
msgstr "ප්‍රතිදානය පෙළ ලෙස දර්ශනය කරන්න"

#: libraries/display_export.lib.php:353 libraries/display_import.lib.php:311
#: libraries/plugins/export/ExportCodegen.class.php:106
msgid "Format:"
msgstr "ආකෘතිය:"

#: libraries/display_export.lib.php:358
msgid "Format-specific options:"
msgstr "ආකෘති-විශේෂී තෝරා ගැනීම්:"

#: libraries/display_export.lib.php:359
msgid ""
"Scroll down to fill in the options for the selected format and ignore the "
"options for other formats."
msgstr ""
"තෝරාගත් ආකෘතිය සඳහා විකල්ප භාවිතා කිරීමට පහලට යන්න. අනෙකුත් ආකෘති සඳහා විකල්ප නොසලකන්න."

#: libraries/display_export.lib.php:367 libraries/display_import.lib.php:326
msgid "Encoding Conversion:"
msgstr "කේතීකරණ පරිවර්තනය:"

#: libraries/display_git_revision.lib.php:59
#, php-format
msgid "%1$s from %2$s branch"
msgstr "%2$s ශාඛාවේ %1$s සංස්කරණය"

#: libraries/display_git_revision.lib.php:61
msgid "no branch"
msgstr "ශාඛාවක් නොමැත"

#: libraries/display_git_revision.lib.php:67
msgid "Git revision"
msgstr "Git සංස්කරණය"

#: libraries/display_git_revision.lib.php:70
#, php-format
msgid "committed on %1$s by %2$s"
msgstr "%1$s %2$s විසින් එක් කරන ලද"

#: libraries/display_git_revision.lib.php:78
#, php-format
msgid "authored on %1$s by %2$s"
msgstr "%1$s %2$s විසින් රචිත"

#: libraries/display_import.lib.php:68
msgid ""
"The file being uploaded is probably larger than the maximum allowed size or "
"this is a known bug in webkit based (Safari, Google Chrome, Arora etc.) "
"browsers."
msgstr ""
"මෙය ඔබ උඩුගත කරන ගොනුව අවසරැති ප්‍රමාණයට වඩා විශාල වීම හෝ webkit මූලික කරගත් බ්‍රව්සර වල "
"(Safari, Google Chrome, Arora etc.) හඳුනාගත් දෝෂයක් විය හැක."

#: libraries/display_import.lib.php:76
#, php-format
msgid "%s of %s"
msgstr "%s/%s"

#: libraries/display_import.lib.php:85
msgid "Uploading your import file..."
msgstr "ඔබගේ ආනයන ගොනුව උඩුගත කෙරෙමින්..."

#: libraries/display_import.lib.php:93
#, php-format
msgid "%s/sec."
msgstr "%s/තත්පර."

#: libraries/display_import.lib.php:100
msgid "About %MIN min. %SEC sec. remaining."
msgstr "තවත් මිනිත්තු %MIN තත්පර %SEC ක් පමණ ඉතිරිව ඇත."

#: libraries/display_import.lib.php:104
msgid "About %SEC sec. remaining."
msgstr "තවත් තත්පර %SEC ක් පමණ ඉතිරිව ඇත."

#: libraries/display_import.lib.php:134
msgid "The file is being processed, please be patient."
msgstr "ඔබගේ ගොනුව සැකසෙමින් පවතී. කරුණාකර ඉවසා සිටින්න."

#: libraries/display_import.lib.php:154
msgid ""
"Please be patient, the file is being uploaded. Details about the upload are "
"not available."
msgstr ""
"කරුණාකර ඉවසා සිටින්න. ගොනුව උඩුගත කෙරෙමින් පවතී. උඩුගත කිරීම පිලිබඳ වැඩි විස්තර ලබා ගත නොහැක."

#: libraries/display_import.lib.php:187
msgid "Importing into the current server"
msgstr "වත්මන් සේවාදායකය තුළට ආනයනය කිරීම"

#: libraries/display_import.lib.php:189
#, php-format
msgid "Importing into the database \"%s\""
msgstr "\"%s\" දත්තගබඩාව තුළට ආනයනය කිරීම"

#: libraries/display_import.lib.php:191
#, php-format
msgid "Importing into the table \"%s\""
msgstr "\"%s\" වගුව තුළට ආනයනය කිරීම"

#: libraries/display_import.lib.php:197
msgid "File to Import:"
msgstr "ආනයනය සඳහා වූ ගොනුව:"

#: libraries/display_import.lib.php:214
#, php-format
msgid "File may be compressed (%s) or uncompressed."
msgstr "ගොනුව, හකුළුවා ඇති (උදා: %s) හෝ හකුළුවා නැති එකක් විය හැක."

#: libraries/display_import.lib.php:216
msgid ""
"A compressed file's name must end in <b>.[format].[compression]</b>. "
"Example: <b>.sql.zip</b>"
msgstr ""
"හැකිළූ ගොනුවක නම <b>.[ආකෘතිය].[හැකිළීම]</b> ලෙස අවසන් විය යුතුයි. උදා: <b>.sql.zip</b>"

#: libraries/display_import.lib.php:244
msgid "File uploads are not allowed on this server."
msgstr "මෙම සේවාදායකයේ ගොනු උඩුගත කිරීමට අවසර නොමැත."

#: libraries/display_import.lib.php:275
msgid "Partial Import:"
msgstr "අර්ධ ආනයනය:"

#: libraries/display_import.lib.php:281
#, php-format
msgid ""
"Previous import timed out, after resubmitting will continue from position %d."
msgstr ""
"පෙර උඩුගත කිරීම නියමිත කාලය ඉක්මවා ගියේය. නැවත වරක් යොමු කල විට උඩුගත කිරීම %d ස්ථානයෙන් "
"ඇරඹෙනු ඇත."

#: libraries/display_import.lib.php:288
msgid ""
"Allow the interruption of an import in case the script detects it is close "
"to the PHP timeout limit. <i>(This might be good way to import large files, "
"however it can break transactions.)</i>"
msgstr ""
"කාල සීමාව අවසානයට ආසන්න බව දැණුනු විට අනයනනයට බාධා කිරීම සිදුකරන්න. <i>(විශාල ගොනු "
"ආනයනයට මෙය හොඳ ක්‍රමයක් වන නමුත් මෙමඟින් transactions බිඳීම සිදුවිය හැක.)</i>"

#: libraries/display_import.lib.php:295
msgid "Number of rows to skip, starting from the first row:"
msgstr "පළමු පේළියේ සිට අත්හළ යුතු පේළි ගණන:"

#: libraries/display_import.lib.php:317
msgid "Format-Specific Options:"
msgstr "ආකෘති-විශේෂී තෝරා ගැනීම්:"

#: libraries/display_select_lang.lib.php:52
#: libraries/display_select_lang.lib.php:53 setup/frames/index.inc.php:75
msgid "Language"
msgstr "භාෂාව"

#: libraries/engines/bdb.lib.php:25 main.php:281
msgid "Version information"
msgstr "අනුවාදය පිළිබඳ තොරතුරු"

#: libraries/engines/innodb.lib.php:28
msgid "Data home directory"
msgstr "දත්ත මුල් පිටුව"

#: libraries/engines/innodb.lib.php:29
msgid "The common part of the directory path for all InnoDB data files."
msgstr "සියලුම InnoBD දත්ත ගොනු වල පෙතෙහි පොදු කොටස."

#: libraries/engines/innodb.lib.php:32
msgid "Data files"
msgstr "දත්ත ගොනු"

#: libraries/engines/innodb.lib.php:35
msgid "Autoextend increment"
msgstr "ස්වයංක්‍රීය-විස්තීරණ ප්‍රමාණය"

#: libraries/engines/innodb.lib.php:36
msgid ""
"The increment size for extending the size of an autoextending tablespace "
"when it becomes full."
msgstr "වගුවේ ඉඩ මදිවී වගුව ස්වයංක්‍රීයව විශාල කිරීමේදී විශාල කල යුතු ප්‍රමාණය."

#: libraries/engines/innodb.lib.php:40
msgid "Buffer pool size"
msgstr ""

#: libraries/engines/innodb.lib.php:41
msgid ""
"The size of the memory buffer InnoDB uses to cache data and indexes of its "
"tables."
msgstr "තම වගු වල දත්ත සහ සුචි කෑෂ්ගත කිරීමට InnoDB භාවිතා කරන මතක බෆරයේ ප්‍රමාණය."

#: libraries/engines/innodb.lib.php:141
msgid "Buffer Pool"
msgstr "Buffer Pool"

#: libraries/engines/innodb.lib.php:142 server_status.php:674
msgid "InnoDB Status"
msgstr "InnoDB තත්වය"

#: libraries/engines/innodb.lib.php:167
msgid "Buffer Pool Usage"
msgstr ""

#: libraries/engines/innodb.lib.php:177
msgid "pages"
msgstr "පිටු"

#: libraries/engines/innodb.lib.php:188
msgid "Free pages"
msgstr "නිදහස් පිටු"

#: libraries/engines/innodb.lib.php:196
msgid "Dirty pages"
msgstr "අපවිත්‍ර පිටු"

#: libraries/engines/innodb.lib.php:204
msgid "Pages containing data"
msgstr "දත්ත අඩංගු පිටු"

#: libraries/engines/innodb.lib.php:212
msgid "Pages to be flushed"
msgstr ""

#: libraries/engines/innodb.lib.php:220
msgid "Busy pages"
msgstr "කාර්ය බහුල පිටු"

#: libraries/engines/innodb.lib.php:231
msgid "Latched pages"
msgstr ""

#: libraries/engines/innodb.lib.php:244
msgid "Buffer Pool Activity"
msgstr ""

#: libraries/engines/innodb.lib.php:248
msgid "Read requests"
msgstr "කියවීම සඳහා වූ ඉල්ලීම්"

#: libraries/engines/innodb.lib.php:256
msgid "Write requests"
msgstr "ලිවීම සඳහා වූ ඉල්ලීම්"

#: libraries/engines/innodb.lib.php:264
msgid "Read misses"
msgstr "Read misses"

#: libraries/engines/innodb.lib.php:272
msgid "Write waits"
msgstr "Write waits"

#: libraries/engines/innodb.lib.php:280
msgid "Read misses in %"
msgstr ""

#: libraries/engines/innodb.lib.php:288
msgid "Write waits in %"
msgstr ""

#: libraries/engines/myisam.lib.php:28
msgid "Data pointer size"
msgstr ""

#: libraries/engines/myisam.lib.php:29
msgid ""
"The default pointer size in bytes, to be used by CREATE TABLE for MyISAM "
"tables when no MAX_ROWS option is specified."
msgstr ""

#: libraries/engines/myisam.lib.php:33
msgid "Automatic recovery mode"
msgstr ""

#: libraries/engines/myisam.lib.php:34
msgid ""
"The mode for automatic recovery of crashed MyISAM tables, as set via the --"
"myisam-recover server startup option."
msgstr ""

#: libraries/engines/myisam.lib.php:37
msgid "Maximum size for temporary sort files"
msgstr ""

#: libraries/engines/myisam.lib.php:38
msgid ""
"The maximum size of the temporary file MySQL is allowed to use while re-"
"creating a MyISAM index (during REPAIR TABLE, ALTER TABLE, or LOAD DATA "
"INFILE)."
msgstr ""

#: libraries/engines/myisam.lib.php:42
msgid "Maximum size for temporary files on index creation"
msgstr ""

#: libraries/engines/myisam.lib.php:43
msgid ""
"If the temporary file used for fast MyISAM index creation would be larger "
"than using the key cache by the amount specified here, prefer the key cache "
"method."
msgstr ""

#: libraries/engines/myisam.lib.php:47
msgid "Repair threads"
msgstr ""

#: libraries/engines/myisam.lib.php:48
msgid ""
"If this value is greater than 1, MyISAM table indexes are created in "
"parallel (each index in its own thread) during the repair by sorting process."
msgstr ""

#: libraries/engines/myisam.lib.php:52
msgid "Sort buffer size"
msgstr ""

#: libraries/engines/myisam.lib.php:53
msgid ""
"The buffer that is allocated when sorting MyISAM indexes during a REPAIR "
"TABLE or when creating indexes with CREATE INDEX or ALTER TABLE."
msgstr ""

#: libraries/engines/pbxt.lib.php:28
msgid "Index cache size"
msgstr ""

#: libraries/engines/pbxt.lib.php:29
msgid ""
"This is the amount of memory allocated to the index cache. Default value is "
"32MB. The memory allocated here is used only for caching index pages."
msgstr ""

#: libraries/engines/pbxt.lib.php:33
msgid "Record cache size"
msgstr ""

#: libraries/engines/pbxt.lib.php:34
msgid ""
"This is the amount of memory allocated to the record cache used to cache "
"table data. The default value is 32MB. This memory is used to cache changes "
"to the handle data (.xtd) and row pointer (.xtr) files."
msgstr ""

#: libraries/engines/pbxt.lib.php:38
msgid "Log cache size"
msgstr "ලොග කෑෂ් විශාලත්වය"

#: libraries/engines/pbxt.lib.php:39
msgid ""
"The amount of memory allocated to the transaction log cache used to cache on "
"transaction log data. The default is 16MB."
msgstr ""

#: libraries/engines/pbxt.lib.php:43
msgid "Log file threshold"
msgstr ""

#: libraries/engines/pbxt.lib.php:44
msgid ""
"The size of a transaction log before rollover, and a new log is created. The "
"default value is 16MB."
msgstr ""

#: libraries/engines/pbxt.lib.php:48
msgid "Transaction buffer size"
msgstr ""

#: libraries/engines/pbxt.lib.php:49
msgid ""
"The size of the global transaction log buffer (the engine allocates 2 "
"buffers of this size). The default is 1MB."
msgstr ""

#: libraries/engines/pbxt.lib.php:53
msgid "Checkpoint frequency"
msgstr ""

#: libraries/engines/pbxt.lib.php:54
msgid ""
"The amount of data written to the transaction log before a checkpoint is "
"performed. The default value is 24MB."
msgstr ""

#: libraries/engines/pbxt.lib.php:58
msgid "Data log threshold"
msgstr ""

#: libraries/engines/pbxt.lib.php:59
msgid ""
"The maximum size of a data log file. The default value is 64MB. PBXT can "
"create a maximum of 32000 data logs, which are used by all tables. So the "
"value of this variable can be increased to increase the total amount of data "
"that can be stored in the database."
msgstr ""

#: libraries/engines/pbxt.lib.php:63
msgid "Garbage threshold"
msgstr ""

#: libraries/engines/pbxt.lib.php:64
msgid ""
"The percentage of garbage in a data log file before it is compacted. This is "
"a value between 1 and 99. The default is 50."
msgstr ""

#: libraries/engines/pbxt.lib.php:68
msgid "Log buffer size"
msgstr "ලොග බෆරයේ විශාලත්වය"

#: libraries/engines/pbxt.lib.php:69
msgid ""
"The size of the buffer used when writing a data log. The default is 256MB. "
"The engine allocates one buffer per thread, but only if the thread is "
"required to write a data log."
msgstr ""

#: libraries/engines/pbxt.lib.php:73
msgid "Data file grow size"
msgstr ""

#: libraries/engines/pbxt.lib.php:74
msgid "The grow size of the handle data (.xtd) files."
msgstr ""

#: libraries/engines/pbxt.lib.php:78
msgid "Row file grow size"
msgstr ""

#: libraries/engines/pbxt.lib.php:79
msgid "The grow size of the row pointer (.xtr) files."
msgstr ""

#: libraries/engines/pbxt.lib.php:83
msgid "Log file count"
msgstr ""

#: libraries/engines/pbxt.lib.php:84
msgid ""
"This is the number of transaction log files (pbxt/system/xlog*.xt) the "
"system will maintain. If the number of logs exceeds this value then old logs "
"will be deleted, otherwise they are renamed and given the next highest "
"number."
msgstr ""

#: libraries/engines/pbxt.lib.php:133
#, php-format
msgid ""
"Documentation and further information about PBXT can be found on the "
"%sPrimeBase XT Home Page%s."
msgstr ""

#: libraries/engines/pbxt.lib.php:135
msgid "Related Links"
msgstr "අදාල සබැඳි"

#: libraries/engines/pbxt.lib.php:137
msgid "The PrimeBase XT Blog by Paul McCullagh"
msgstr "Paul McCullagh ගේ PrimeBase XT බ්ලොගය"

#: libraries/gis_visualization.lib.php:135
msgid "No data found for GIS visualization."
msgstr "ජ්‍යාමිතික නිරූපණයට දත්ත කිසිවක් හමු නොවිණි."

#: libraries/import.lib.php:185 libraries/insert_edit.lib.php:148
#: libraries/rte/rte_routines.lib.php:1353 sql.php:809 tbl_get_field.php:40
msgid "MySQL returned an empty result set (i.e. zero rows)."
msgstr "MySQL හිස් ප්‍රතිඵල කුලකයක් (පේළි කිසිවක් අඩංගු නොවන) සපයන ලදි."

#: libraries/import.lib.php:1192
msgid ""
"The following structures have either been created or altered. Here you can:"
msgstr "පහත සැකිලි අලුතින් සාදා හෝ වෙනස් කර ඇත. මෙහිදී ඔබට:"

#: libraries/import.lib.php:1193
msgid "View a structure's contents by clicking on its name"
msgstr "සැකිල්ලක අන්තර්ගතය එහි නම මත ක්ලික් කිරීමෙන් බලන්න"

#: libraries/import.lib.php:1194
msgid ""
"Change any of its settings by clicking the corresponding \"Options\" link"
msgstr "අදාල \"විකල්ප\" සබැඳිය මත ක්ලික් කිරීමෙන් එහි ඕනෑම සිටුවමක් වෙනස් කරන්න"

#: libraries/import.lib.php:1195
msgid "Edit structure by following the \"Structure\" link"
msgstr "\"සැකිල්ල\" සබැඳිය ඔස්සේ යාමෙන් සැකිල්ල සංස්කරණය කරන්න"

#: libraries/import.lib.php:1199
#, php-format
msgid "Go to database: %s"
msgstr "%s දත්තගබඩාව වෙත යන්න"

#: libraries/import.lib.php:1202 libraries/import.lib.php:1230
#, php-format
msgid "Edit settings for %s"
msgstr "%s සඳහා සිටුවම් සංස්කරණය කරන්න"

#: libraries/import.lib.php:1225
#, php-format
msgid "Go to table: %s"
msgstr "%s වගුව වෙත යන්න"

#: libraries/import.lib.php:1228
#, php-format
msgid "Structure of %s"
msgstr "%s හි සැකිල්ල"

#: libraries/import.lib.php:1236
#, php-format
msgid "Go to view: %s"
msgstr "%s දසුන වෙත යන්න"

#: libraries/insert_edit.lib.php:236 libraries/insert_edit.lib.php:267
#: pmd_general.php:174
msgid "Hide"
msgstr "සඟවන්න"

#: libraries/insert_edit.lib.php:480 libraries/mysql_charsets.lib.php:219
#: libraries/mysql_charsets.lib.php:420
msgid "Binary"
msgstr "ද්වීමය"

#: libraries/insert_edit.lib.php:675
msgid "Because of its length,<br /> this column might not be editable"
msgstr "මෙහි දිග නිසා,<br /> මෙම තීරුව සංස්කරණය කල නොහැකි විය හැකිය"

#: libraries/insert_edit.lib.php:1109
msgid "Binary - do not edit"
msgstr "ද්වීමය - සංස්කරණය නොකරන්න"

#: libraries/insert_edit.lib.php:1207 libraries/sql_query_form.lib.php:485
msgid "web server upload directory"
msgstr "වෙබ් සේවාදායකයේ උඩුගත ඩිරෙක්ටරිය"

#: libraries/insert_edit.lib.php:1423
#, php-format
msgid "Continue insertion with %s rows"
msgstr "පේළි %s බැගින් තවදුරටත් ඇතුල් කරන්න"

#: libraries/insert_edit.lib.php:1453
msgid "and then"
msgstr "අනතුරුව"

#: libraries/insert_edit.lib.php:1486
msgid "Insert as new row"
msgstr "නව පේළියක් ලෙස ඇතුල් කරන්න"

#: libraries/insert_edit.lib.php:1489
msgid "Insert as new row and ignore errors"
msgstr "දෝෂ නොසලකමින් නව පේළියක් ලෙස ඇතුල් කරන්න"

#: libraries/insert_edit.lib.php:1492
msgid "Show insert query"
msgstr "ඇතුල් කිරීමේ විමසුම පෙන්වන්න"

#: libraries/insert_edit.lib.php:1512
msgid "Go back to previous page"
msgstr "පෙර පිටුවට ආපසු යන්න"

#: libraries/insert_edit.lib.php:1515
msgid "Insert another new row"
msgstr "නව පේළියක් එක් කරන්න"

#: libraries/insert_edit.lib.php:1520
msgid "Go back to this page"
msgstr "මෙම පිටුව වෙත ආපසු යන්න"

#: libraries/insert_edit.lib.php:1542
msgid "Edit next row"
msgstr "මීලඟ පේළිය සංස්කරණය කරන්න"

#: libraries/insert_edit.lib.php:1563
msgid ""
"Use TAB key to move from value to value, or CTRL+arrows to move anywhere"
msgstr ""

#: libraries/insert_edit.lib.php:1935 sql.php:805
msgid "Showing SQL query"
msgstr "SQL විමසුම පෙන්වමින්"

#: libraries/insert_edit.lib.php:1960 sql.php:785
#, php-format
msgid "Inserted row id: %1$d"
msgstr "%1$d පේළිය ඇතුල් කරන ලදි"

#: libraries/kanji-encoding.lib.php:147
msgctxt "None encoding conversion"
msgid "None"
msgstr "නැත"

#. l10n: This is currently used only in Japanese locales
#: libraries/kanji-encoding.lib.php:153
msgid "Convert to Kana"
msgstr "Kana වෙත පරිවර්තනය කරන්න"

#: libraries/mult_submits.inc.php:279
msgid "From"
msgstr "සිට"

#: libraries/mult_submits.inc.php:282
msgid "To"
msgstr "දක්වා"

#: libraries/mult_submits.inc.php:287 libraries/mult_submits.inc.php:300
#: libraries/sql_query_form.lib.php:423
msgid "Submit"
msgstr "ඉදිරිපත් කරන්න"

#: libraries/mult_submits.inc.php:292
msgid "Add table prefix"
msgstr "වගු නාම මූලයක් එක් කරන්න"

#: libraries/mult_submits.inc.php:295
msgid "Add prefix"
msgstr "නාම මූලයක් එක් කරන්න"

#: libraries/mult_submits.inc.php:309
msgid "Do you really want to execute the following query?"
msgstr "පහත විමසුම ක්‍රියාත්මක කිරීමට ඔබට ඇත්තෙන්ම අවශ්‍යද?"

#: libraries/mult_submits.inc.php:533 tbl_replace.php:243
msgid "No change"
msgstr "වෙනස්කම් නැත"

#: libraries/mysql_charsets.lib.php:115
msgid "Charset"
msgstr "අක්ෂර කට්ටලය"

#: libraries/mysql_charsets.lib.php:231
msgid "Bulgarian"
msgstr "බල්ගේරියානු"

#: libraries/mysql_charsets.lib.php:235 libraries/mysql_charsets.lib.php:360
msgid "Simplified Chinese"
msgstr "සරලකරන ලද චීන"

#: libraries/mysql_charsets.lib.php:237 libraries/mysql_charsets.lib.php:380
msgid "Traditional Chinese"
msgstr "සාම්ප්‍රධායික චීන"

#: libraries/mysql_charsets.lib.php:241 libraries/mysql_charsets.lib.php:427
msgid "case-insensitive"
msgstr "පුවරු සංවේදී නොවන"

#: libraries/mysql_charsets.lib.php:244 libraries/mysql_charsets.lib.php:429
msgid "case-sensitive"
msgstr "පුවරු සංවේදී"

#: libraries/mysql_charsets.lib.php:247
msgid "Croatian"
msgstr "ක්‍රොයේශියානු"

#: libraries/mysql_charsets.lib.php:250
msgid "Czech"
msgstr "චෙකොස්ලෝවැකියානු"

#: libraries/mysql_charsets.lib.php:253
msgid "Danish"
msgstr "ඩෙන්මාර්කියානු"

#: libraries/mysql_charsets.lib.php:256
msgid "English"
msgstr "ඉංග්‍රීසි"

#: libraries/mysql_charsets.lib.php:259
msgid "Esperanto"
msgstr "එස්පෙරන්තෝ"

#: libraries/mysql_charsets.lib.php:262
msgid "Estonian"
msgstr "එස්තෝනියානු"

#: libraries/mysql_charsets.lib.php:265 libraries/mysql_charsets.lib.php:268
msgid "German"
msgstr "ජර්මානු"

#: libraries/mysql_charsets.lib.php:265
msgid "dictionary"
msgstr "කෝෂය"

#: libraries/mysql_charsets.lib.php:268
msgid "phone book"
msgstr "දුරකථන පොත"

#: libraries/mysql_charsets.lib.php:271
msgid "Hungarian"
msgstr "හංගේරියානු"

#: libraries/mysql_charsets.lib.php:274
msgid "Icelandic"
msgstr "අයිස්ලන්තික"

#: libraries/mysql_charsets.lib.php:277 libraries/mysql_charsets.lib.php:367
msgid "Japanese"
msgstr "ජපන්"

#: libraries/mysql_charsets.lib.php:280
msgid "Latvian"
msgstr "ලැට්වියානු"

#: libraries/mysql_charsets.lib.php:283
msgid "Lithuanian"
msgstr "ලිතුවේනියානු"

#: libraries/mysql_charsets.lib.php:286 libraries/mysql_charsets.lib.php:389
msgid "Korean"
msgstr "කොරියානු"

#: libraries/mysql_charsets.lib.php:289
msgid "Persian"
msgstr "පර්සියානු"

#: libraries/mysql_charsets.lib.php:292
msgid "Polish"
msgstr "පෝලන්ත"

#: libraries/mysql_charsets.lib.php:295 libraries/mysql_charsets.lib.php:343
msgid "West European"
msgstr "බටහිර යුරෝපීය"

#: libraries/mysql_charsets.lib.php:298
msgid "Romanian"
msgstr "රුමේනියානු"

#: libraries/mysql_charsets.lib.php:301
msgid "Slovak"
msgstr "ස්ලෝවැකි"

#: libraries/mysql_charsets.lib.php:304
msgid "Slovenian"
msgstr "ස්ලෝවේනියානු"

#: libraries/mysql_charsets.lib.php:307
msgid "Spanish"
msgstr "ස්පාඤ්ඤ"

#: libraries/mysql_charsets.lib.php:310
msgid "Traditional Spanish"
msgstr "සාම්ප්‍රධායික ස්පාඤ්ඤ"

#: libraries/mysql_charsets.lib.php:313 libraries/mysql_charsets.lib.php:410
msgid "Swedish"
msgstr "ස්වීඩන"

#: libraries/mysql_charsets.lib.php:316 libraries/mysql_charsets.lib.php:413
msgid "Thai"
msgstr "තායි"

#: libraries/mysql_charsets.lib.php:319 libraries/mysql_charsets.lib.php:407
msgid "Turkish"
msgstr "තුර්කි"

#: libraries/mysql_charsets.lib.php:322 libraries/mysql_charsets.lib.php:404
msgid "Ukrainian"
msgstr "යුක්රේනියානු"

#: libraries/mysql_charsets.lib.php:325 libraries/mysql_charsets.lib.php:334
msgid "Unicode"
msgstr "යුනිකෝඩ්"

#: libraries/mysql_charsets.lib.php:325 libraries/mysql_charsets.lib.php:334
#: libraries/mysql_charsets.lib.php:343 libraries/mysql_charsets.lib.php:350
#: libraries/mysql_charsets.lib.php:372 libraries/mysql_charsets.lib.php:383
msgid "multilingual"
msgstr "බහුභාෂා"

#: libraries/mysql_charsets.lib.php:350
msgid "Central European"
msgstr "මධ්‍යම යුරෝපීය"

#: libraries/mysql_charsets.lib.php:355
msgid "Russian"
msgstr "රුසියානු"

#: libraries/mysql_charsets.lib.php:372
msgid "Baltic"
msgstr "බෝල්ටික"

#: libraries/mysql_charsets.lib.php:377
msgid "Armenian"
msgstr "ඇමෙරිකානු"

#: libraries/mysql_charsets.lib.php:383
msgid "Cyrillic"
msgstr "සිරිලික්"

#: libraries/mysql_charsets.lib.php:386
msgid "Arabic"
msgstr "අරාබියානු"

#: libraries/mysql_charsets.lib.php:392
msgid "Hebrew"
msgstr "හීබෲ"

#: libraries/mysql_charsets.lib.php:395
msgid "Georgian"
msgstr "ජෝජියානු‍"

#: libraries/mysql_charsets.lib.php:398
msgid "Greek"
msgstr "ග්‍රීක්"

#: libraries/mysql_charsets.lib.php:401
msgid "Czech-Slovak"
msgstr "චෙකොස්ලෝවැකියානු-ස්ලෝවැකියානු"

#: libraries/navigation_header.inc.php:59
#: libraries/navigation_header.inc.php:60
msgid "Home"
msgstr "මුල් පිටුව"

#: libraries/navigation_header.inc.php:68
#: libraries/navigation_header.inc.php:69
msgid "Log out"
msgstr "පිටවන්න"

#: libraries/navigation_header.inc.php:82
#: libraries/navigation_header.inc.php:84
msgid "phpMyAdmin documentation"
msgstr "phpMyAdmin ලියකියවිලි"

#: libraries/navigation_header.inc.php:94
#: libraries/navigation_header.inc.php:95
msgid "Reload navigation frame"
msgstr "යාත්‍රණ රාමුව ප්‍රතිපූර්ණය කරන්න"

#: libraries/plugin_interface.lib.php:466
msgid "This format has no options"
msgstr "මෙම ආකෘතියේ ආකෘති-විශේෂී තෝරා ගැනීම් කිසිවක් නැත"

#: libraries/plugins/auth/AuthenticationConfig.class.php:73
msgid "Cannot connect: invalid settings."
msgstr "සම්බන්ධ විය නොහැක : වලංගු නොවන සැකසුමකි."

#: libraries/plugins/auth/AuthenticationConfig.class.php:85
#: libraries/plugins/auth/AuthenticationCookie.class.php:140
#: libraries/plugins/auth/AuthenticationHttp.class.php:71
#, php-format
msgid "Welcome to %s"
msgstr "%s වෙත ආයුබෝවන්"

#: libraries/plugins/auth/AuthenticationConfig.class.php:101
#, php-format
msgid ""
"You probably did not create a configuration file. You might want to use the "
"%1$ssetup script%2$s to create one."
msgstr ""
"ඔබ වින්‍යාස ගොනුවක් නොසෑදුවා විය යුතුය. වින්‍යාස ගොනුවක් සෑදීමට %1$sපිහිටුවීමේ විධානාවලිය%2$s "
"භාවිතා කිරීම අවශ්‍ය විය හැකිය."

#: libraries/plugins/auth/AuthenticationConfig.class.php:121
msgid ""
"phpMyAdmin tried to connect to the MySQL server, and the server rejected the "
"connection. You should check the host, username and password in your "
"configuration and make sure that they correspond to the information given by "
"the administrator of the MySQL server."
msgstr ""
"phpMyAdmin MySQL සේවාදායකය වෙත සම්බන්ධ වීමට උත්සාහ කල මුත් සේවාදායකය විසින් සම්බන්ධතාව "
"ප්‍රතික්ෂේප කරන ලදී. ඔබ ඔබගේ වින්‍යාස ගොනුවේ, දායකය, භාවිත නාමය සහ මුරපදය සඳහා අගයන් "
"MySQL සේවාදායකයේ පරිපාලකයා විසින් ලබා දුන් දත්ත සමග ගැලපේ දැයි පරීක්ෂා කල යුතුය."

#: libraries/plugins/auth/AuthenticationCookie.class.php:42
msgid "Failed to use Blowfish from mcrypt!"
msgstr "mcrypt හි Blowfish භාවිතා කිරීම අසමත් විය!"

#: libraries/plugins/auth/AuthenticationCookie.class.php:81
msgid "Your session has expired. Please login again."
msgstr "ඔබගේ සැසිය කල් ඉකුත් වී ඇත. නැවත ඇතුළු වන්න."

#: libraries/plugins/auth/AuthenticationCookie.class.php:170
msgid "Log in"
msgstr "ප්‍රවේශ වන්න"

#: libraries/plugins/auth/AuthenticationCookie.class.php:178
#: libraries/plugins/auth/AuthenticationCookie.class.php:188
msgid "You can enter hostname/IP address and port separated by space."
msgstr "ඔබට සේවාදායකය/IP ලිපිනය සහ පොර්ට් අංකය හිස්තැනක් මගින් වෙන්කර ඇතුල් කල හැක."

#: libraries/plugins/auth/AuthenticationCookie.class.php:181
msgid "Server:"
msgstr "සේවාදායකය:"

#: libraries/plugins/auth/AuthenticationCookie.class.php:193
msgid "Username:"
msgstr "භාවිත නාමය:"

#: libraries/plugins/auth/AuthenticationCookie.class.php:199
msgid "Password:"
msgstr "මුරපදය:"

#: libraries/plugins/auth/AuthenticationCookie.class.php:205
msgid "Server Choice"
msgstr "සේවාදායකයේ තේරීම"

#: libraries/plugins/auth/AuthenticationCookie.class.php:571
#: libraries/plugins/auth/AuthenticationSignon.class.php:249
msgid ""
"Login without a password is forbidden by configuration (see AllowNoPassword)"
msgstr "මුර පදයක් නොමැතිව ඇතුල් වීම ඔබගේ සිටුවම් මගින් වලකා ඇත. (AllowNoPassword බලන්න)"

#: libraries/plugins/auth/AuthenticationCookie.class.php:578
#: libraries/plugins/auth/AuthenticationSignon.class.php:256
#, php-format
msgid "No activity within %s seconds; please log in again"
msgstr "පසුගිය තත්පර %s තුල අක්‍රීයයි; නැවත ඇතුළු වන්න"

#: libraries/plugins/auth/AuthenticationCookie.class.php:591
#: libraries/plugins/auth/AuthenticationCookie.class.php:593
#: libraries/plugins/auth/AuthenticationSignon.class.php:265
msgid "Cannot log in to the MySQL server"
msgstr "MySQL සේවාදායකයට ලොග් විය නොහැක"

#: libraries/plugins/auth/AuthenticationHttp.class.php:76
msgid "Wrong username/password. Access denied."
msgstr "වැරදි භාවිත නාමය/මුරපදය. පිවිසුම වලක්වා ඇත."

#: libraries/plugins/auth/AuthenticationSignon.class.php:102
msgid "Can not find signon authentication script:"
msgstr "signon සත්‍යාපන විධානාවලිය සොයාගත නොහැක:"

#: libraries/plugins/auth/swekey/swekey.auth.lib.php:132
#, php-format
msgid "File %s does not contain any key id"
msgstr "%s ගොනුවෙහි යතුරු කිසිවක් අඩංගු නොවේ"

#: libraries/plugins/auth/swekey/swekey.auth.lib.php:174
#: libraries/plugins/auth/swekey/swekey.auth.lib.php:194
msgid "Hardware authentication failed"
msgstr "දෘඪාංග සත්‍යාපනය අසමත් විය"

#: libraries/plugins/auth/swekey/swekey.auth.lib.php:181
msgid "No valid authentication key plugged"
msgstr "වලංගු සත්‍යාපන යතුරක් සම්බන්ද කර නැත"

#: libraries/plugins/auth/swekey/swekey.auth.lib.php:214
msgid "Authenticating..."
msgstr "සත්‍යාපනය කෙරෙමින්..."

#: libraries/plugins/export/ExportCsv.class.php:112
#: libraries/plugins/import/ImportCsv.class.php:78
msgid "Columns separated with:"
msgstr "තීර වෙන් කිරීමේ සළකුණ:"

#: libraries/plugins/export/ExportCsv.class.php:116
#: libraries/plugins/import/ImportCsv.class.php:85
msgid "Columns enclosed with:"
msgstr "තීර ඇවුරුම් සළකුණ:"

#: libraries/plugins/export/ExportCsv.class.php:120
#: libraries/plugins/import/ImportCsv.class.php:92
msgid "Columns escaped with:"
msgstr "තීර මගහැරීමේ සළකුණ:"

#: libraries/plugins/export/ExportCsv.class.php:124
#: libraries/plugins/import/ImportCsv.class.php:99
msgid "Lines terminated with:"
msgstr "පේළි අවසන් කිරීමේ සළකුණ:"

#: libraries/plugins/export/ExportCsv.class.php:128
#: libraries/plugins/export/ExportExcel.class.php:57
#: libraries/plugins/export/ExportHtmlword.class.php:83
#: libraries/plugins/export/ExportLatex.class.php:178
#: libraries/plugins/export/ExportOds.class.php:68
#: libraries/plugins/export/ExportOdt.class.php:126
#: libraries/plugins/export/ExportTexytext.class.php:90
msgid "Replace NULL with:"
msgstr "NULL වෙනුවට භාවිතා කරන්න:"

#: libraries/plugins/export/ExportCsv.class.php:133
#: libraries/plugins/export/ExportExcel.class.php:62
msgid "Remove carriage return/line feed characters within columns"
msgstr "තීර තුළ අඩංගු carriage return/line feed අනු ලකුණු ඉවත් කරන්න"

#: libraries/plugins/export/ExportExcel.class.php:75
msgid "Excel edition:"
msgstr "එක්සෙල් සංස්කරණය:"

#: libraries/plugins/export/ExportHtmlword.class.php:78
#: libraries/plugins/export/ExportLatex.class.php:154
#: libraries/plugins/export/ExportOdt.class.php:117
#: libraries/plugins/export/ExportTexytext.class.php:81
#: libraries/plugins/export/ExportXml.class.php:131
msgid "Data dump options"
msgstr "දත්ත නික්ෂේපන විකල්ප"

#: libraries/plugins/export/ExportHtmlword.class.php:202
#: libraries/plugins/export/ExportOdt.class.php:253
#: libraries/plugins/export/ExportSql.class.php:1620
#: libraries/plugins/export/ExportTexytext.class.php:183
msgid "Dumping data for table"
msgstr "වගු සඳහා නික්ෂේප දත්ත"

#: libraries/plugins/export/ExportHtmlword.class.php:485
#: libraries/plugins/export/ExportOdt.class.php:561
#: libraries/plugins/export/ExportTexytext.class.php:435
#: libraries/rte/rte_list.lib.php:69 libraries/rte/rte_triggers.lib.php:348
msgid "Event"
msgstr "සිද්ධිය"

#: libraries/plugins/export/ExportHtmlword.class.php:486
#: libraries/plugins/export/ExportOdt.class.php:564
#: libraries/plugins/export/ExportTexytext.class.php:436
#: libraries/rte/rte_events.lib.php:473 libraries/rte/rte_routines.lib.php:983
#: libraries/rte/rte_triggers.lib.php:362
msgid "Definition"
msgstr "අර්ථ දැක්වීම"

#: libraries/plugins/export/ExportHtmlword.class.php:551
#: libraries/plugins/export/ExportOdt.class.php:637
#: libraries/plugins/export/ExportSql.class.php:1392
#: libraries/plugins/export/ExportTexytext.class.php:495
msgid "Table structure for table"
msgstr "වගුවක් සඳහා වගු සැකිල්ල"

#: libraries/plugins/export/ExportHtmlword.class.php:570
#: libraries/plugins/export/ExportOdt.class.php:661
#: libraries/plugins/export/ExportSql.class.php:1420
#: libraries/plugins/export/ExportTexytext.class.php:510
msgid "Structure for view"
msgstr "දසුන සඳහා සැකිල්ල"

#: libraries/plugins/export/ExportHtmlword.class.php:579
#: libraries/plugins/export/ExportOdt.class.php:673
#: libraries/plugins/export/ExportSql.class.php:1437
#: libraries/plugins/export/ExportTexytext.class.php:517
msgid "Stand-in structure for view"
msgstr "දසුන සැදීම සඳහා තාවකාලික සැකිල්ල"

#: libraries/plugins/export/ExportLatex.class.php:42
msgid "Content of table @TABLE@"
msgstr "@TABLE@ වගුවේ අන්තර්ගතය"

#: libraries/plugins/export/ExportLatex.class.php:43
msgid "(continued)"
msgstr "(ඉදිරියට)"

#: libraries/plugins/export/ExportLatex.class.php:44
msgid "Structure of table @TABLE@"
msgstr "වගුවේ සැකිල්ල @TABLE@"

#: libraries/plugins/export/ExportLatex.class.php:113
#: libraries/plugins/export/ExportOdt.class.php:91
#: libraries/plugins/export/ExportSql.class.php:276
msgid "Object creation options"
msgstr "වස්තු නිර්මාණය කිරීමේ විකල්ප"

#: libraries/plugins/export/ExportLatex.class.php:123
#: libraries/plugins/export/ExportLatex.class.php:168
msgid "Table caption (continued)"
msgstr "වගු සිරස්තලය (සබැඳි)"

#: libraries/plugins/export/ExportLatex.class.php:134
#: libraries/plugins/export/ExportOdt.class.php:97
#: libraries/plugins/export/ExportSql.class.php:187
msgid "Display foreign key relationships"
msgstr "අන්‍ය යතුරු සබඳතා පෙන්වන්න"

#: libraries/plugins/export/ExportLatex.class.php:139
#: libraries/plugins/export/ExportOdt.class.php:102
msgid "Display comments"
msgstr "විස්තර පෙන්වන්න"

#: libraries/plugins/export/ExportLatex.class.php:144
#: libraries/plugins/export/ExportOdt.class.php:107
#: libraries/plugins/export/ExportSql.class.php:193
msgid "Display MIME types"
msgstr "MIME වර්ග පෙන්වන්න"

#: libraries/plugins/export/ExportLatex.class.php:217
#: libraries/plugins/export/ExportSql.class.php:655
#: libraries/plugins/export/ExportXml.class.php:193
#: libraries/replication_gui.lib.php:66 libraries/replication_gui.lib.php:189
#: libraries/replication_gui.lib.php:285 libraries/replication_gui.lib.php:288
#: libraries/replication_gui.lib.php:345
#: libraries/server_privileges.lib.php:1046
#: libraries/server_privileges.lib.php:1051
#: libraries/server_privileges.lib.php:1136
#: libraries/server_privileges.lib.php:1510
#: libraries/server_privileges.lib.php:2292 server_status.php:1289 sql.php:968
msgid "Host"
msgstr "දායකයා"

#: libraries/plugins/export/ExportLatex.class.php:222
#: libraries/plugins/export/ExportSql.class.php:662
#: libraries/plugins/export/ExportXml.class.php:198 sql.php:970
msgid "Generation Time"
msgstr "උත්පාදන වේලාව"

#: libraries/plugins/export/ExportLatex.class.php:224
#: libraries/plugins/export/ExportSql.class.php:666
#: libraries/plugins/export/ExportXml.class.php:200
msgid "Server version"
msgstr "සේවාදායකයේ අනුවාදය"

#: libraries/plugins/export/ExportLatex.class.php:225
#: libraries/plugins/export/ExportSql.class.php:668
#: libraries/plugins/export/ExportXml.class.php:201
msgid "PHP Version"
msgstr "PHP අනුවාදය"

#: libraries/plugins/export/ExportMediawiki.class.php:81
msgid "Export table names"
msgstr "වගු නම් අපනයනය කරන්න"

#: libraries/plugins/export/ExportMediawiki.class.php:87
msgid "Export table headers"
msgstr "වගු ශීර්ෂක අපනයනය කරන්න"

#: libraries/plugins/export/ExportPdf.class.php:96
msgid "(Generates a report containing the data of a single table)"
msgstr "(තනි වගුවක දත්ත ඇතුලත් කරමින් වාර්තාවක් සාදයි)"

#: libraries/plugins/export/ExportPdf.class.php:101
msgid "Report title:"
msgstr "වාර්තා මාතෘකාව:"

#: libraries/plugins/export/ExportSql.class.php:166
msgid ""
"Display comments <i>(includes info such as export timestamp, PHP version, "
"and server version)</i>"
msgstr ""
"විස්තර පෙන්වන්න <i>(අපනයන වේලාව, PHP අනුවාදය සහ සේවාදායකයේ අනුවාදය වැනි තොරතුරු ඇතුලත් "
"කරන්න)</i>"

#: libraries/plugins/export/ExportSql.class.php:174
msgid "Additional custom header comment (\\n splits lines):"
msgstr "හෙඩිමට වෙනත් විස්තර එක් කරන්න (\\n පේළි වි‍භේදනය):"

#: libraries/plugins/export/ExportSql.class.php:180
msgid ""
"Include a timestamp of when databases were created, last updated, and last "
"checked"
msgstr ""
"දත්තගබඩා සෑදූ, අවසන් වරට යාවත්කාලීන කල හා අවසන් වරට පරීක්ෂා කල වේලාවන් ඇතුලත් කරන්න"

#: libraries/plugins/export/ExportSql.class.php:231
msgid ""
"Database system or older MySQL server to maximize output compatibility with:"
msgstr "ප්‍රතිදාන අනුකූලතාව උපරිම කල යුතු පැරණි MySQL සේවාදායකය හෝ වෙනත් දත්තගබඩා පද්ධතිය:"

#: libraries/plugins/export/ExportSql.class.php:249
#: libraries/plugins/export/ExportSql.class.php:304
#: libraries/plugins/export/ExportSql.class.php:311
#, php-format
msgid "Add %s statement"
msgstr "%s ප්‍රකාශය එක්කරන්න"

#: libraries/plugins/export/ExportSql.class.php:283
msgid "Add statements:"
msgstr "ප්‍රකාශ එක් කරන්න:"

#: libraries/plugins/export/ExportSql.class.php:339
msgid ""
"Enclose table and column names with backquotes <i>(Protects column and table "
"names formed with special characters or keywords)</i>"
msgstr ""
"වගු සහ තීර නාමයන් පසු උධෘත මගින් අවුරන්න <i>(විශේෂ අනුලකුණු හෝ මූල පද වලින් සැදි වගු සහ තීර "
"නාමයන් ආරක්ෂා කරයි)</i>"

#: libraries/plugins/export/ExportSql.class.php:354
#, fuzzy
#| msgid "Object creation options"
msgid "Data creation options"
msgstr "වස්තු නිර්මාණය කිරීමේ විකල්ප"

#: libraries/plugins/export/ExportSql.class.php:358
#: libraries/plugins/export/ExportSql.class.php:1573
msgid "Truncate table before insert"
msgstr "ඇතුල් කිරීම් වලට පෙර වගුව හිස් කරන්න"

#: libraries/plugins/export/ExportSql.class.php:364
msgid "Instead of <code>INSERT</code> statements, use:"
msgstr "<code>INSERT</code> ප්‍රකාශ වෙනුවට භාවිතා කරන්න:"

#: libraries/plugins/export/ExportSql.class.php:370
msgid "<code>INSERT DELAYED</code> statements"
msgstr "<code>INSERT DELAYED</code> ප්‍රකාශ"

#: libraries/plugins/export/ExportSql.class.php:379
#: libraries/plugins/export/ExportSql.class.php:405
msgid "<code>INSERT IGNORE</code> statements"
msgstr "<code>INSERT IGNORE</code> ප්‍රකාශ"

#: libraries/plugins/export/ExportSql.class.php:390
msgid "Function to use when dumping data:"
msgstr "දත්ත නික්ෂේපනයේදී භාවිතා කල යුතු ශ්‍රිතය:"

#: libraries/plugins/export/ExportSql.class.php:401
msgid "Syntax to use when inserting data:"
msgstr "දත්ත ඇතුළු කිරීමේදී භාවිතා කලයුතු වාග් රීතිය:"

#: libraries/plugins/export/ExportSql.class.php:408
msgid ""
"include column names in every <code>INSERT</code> statement <br /> &nbsp; "
"&nbsp; &nbsp; Example: <code>INSERT INTO tbl_name (col_A,col_B,col_C) VALUES "
"(1,2,3)</code>"
msgstr ""
"සියලුම <code>INSERT</code> ප්‍රකාශ වල තීර නම් ඇතුලත් කරන්න <br /> &nbsp; &nbsp; "
"&nbsp; උදාහරණ: <code>INSERT INTO tbl_name (col_A,col_B,col_C) VALUES (1,2,3)"
"</code>"

#: libraries/plugins/export/ExportSql.class.php:413
msgid ""
"insert multiple rows in every <code>INSERT</code> statement<br /> &nbsp; "
"&nbsp; &nbsp; Example: <code>INSERT INTO tbl_name VALUES (1,2,3), (4,5,6), "
"(7,8,9)</code>"
msgstr ""
"සෑම <code>INSERT</code> ප්‍රකාශයක ම පේළි එකකට වැඩි ගණනක් ඇතුල් කරන්න<br /> &nbsp; "
"&nbsp; &nbsp; උදාහරණ: <code>INSERT INTO tbl_name VALUES (1,2,3), (4,5,6), "
"(7,8,9)</code>"

#: libraries/plugins/export/ExportSql.class.php:418
msgid ""
"both of the above<br /> &nbsp; &nbsp; &nbsp; Example: <code>INSERT INTO "
"tbl_name (col_A,col_B) VALUES (1,2,3), (4,5,6), (7,8,9)</code>"
msgstr ""
"ඉහත දෙවර්ගයම<br /> &nbsp; &nbsp; &nbsp; උදාහරණ: <code>INSERT INTO tbl_name "
"(col_A,col_B) VALUES (1,2,3), (4,5,6), (7,8,9)</code>"

#: libraries/plugins/export/ExportSql.class.php:423
msgid ""
"neither of the above<br /> &nbsp; &nbsp; &nbsp; Example: <code>INSERT INTO "
"tbl_name VALUES (1,2,3)</code>"
msgstr ""
"ඉහත එක් වර්ගයක්වත් නොව<br /> &nbsp; &nbsp; &nbsp; උදාහරණ: <code>INSERT INTO "
"tbl_name VALUES (1,2,3)</code>"

#: libraries/plugins/export/ExportSql.class.php:440
msgid ""
"Dump binary columns in hexadecimal notation <i>(for example, \"abc\" becomes "
"0x616263)</i>"
msgstr ""
"ද්වීමය තීර hexadecimal ලෙස නික්ෂේපනය කරන්න <i>(උදාහරණ: \"abc\", 0x616263 ලෙස)</i>"

#: libraries/plugins/export/ExportSql.class.php:451
msgid ""
"Dump TIMESTAMP columns in UTC <i>(enables TIMESTAMP columns to be dumped and "
"reloaded between servers in different time zones)</i>"
msgstr ""
"TIMESTAMP තීර UTC ලෙස නික්ෂේපනය කරන්න <i>(වෙනස් වේලා කලාපවල ඇති සේවාදායක අතර "
"TIMESTAMP තීර නික්ෂේපනය හා ප්‍රතිපූරණයට අවස්ථාව ලබා දේ)</i>"

#: libraries/plugins/export/ExportSql.class.php:507
#: libraries/plugins/export/ExportXml.class.php:109
msgid "Procedures"
msgstr "ක්‍රියාපටිපාටිය"

#: libraries/plugins/export/ExportSql.class.php:524
#: libraries/plugins/export/ExportXml.class.php:105
msgid "Functions"
msgstr "ශ්‍රිත"

#: libraries/plugins/export/ExportSql.class.php:1147
msgid "Constraints for dumped tables"
msgstr "නික්ෂේපනය කරන ලද වගු සඳහා සීමා බාධක"

#: libraries/plugins/export/ExportSql.class.php:1158
msgid "Constraints for table"
msgstr "වගුව සඳහා සීමා බාධක"

#: libraries/plugins/export/ExportSql.class.php:1300
msgid "MIME TYPES FOR TABLE"
msgstr "MIME TYPES FOR TABLE"

#: libraries/plugins/export/ExportSql.class.php:1322
msgid "RELATIONS FOR TABLE"
msgstr "RELATIONS FOR TABLE"

#: libraries/plugins/export/ExportSql.class.php:1500
msgid "Error reading data:"
msgstr "දත්ත කියවීමේදී දෝෂයකි:"

#: libraries/plugins/export/ExportXml.class.php:100
msgid "Object creation options (all are recommended)"
msgstr "වස්තු නිර්මාණය කිරීමේ විකල්ප (සියල්ලම නිර්දේශ කෙරේ)"

#: libraries/plugins/export/ExportXml.class.php:123
msgid "Views"
msgstr "දසුන්"

#: libraries/plugins/export/ExportXml.class.php:135
msgid "Export contents"
msgstr "අන්තර්ගතය අපනයනය කරන්න"

#: libraries/plugins/import/ImportCsv.class.php:109
#: libraries/plugins/import/ImportOds.class.php:63
msgid ""
"The first line of the file contains the table column names <i>(if this is "
"unchecked, the first line will become part of the data)</i>"
msgstr ""
"ගොනුවේ පළමු පේළියේ ඇත්තේ වගුවේ තීරවල නම්ය.<i>(මෙය තෝරා නොගතහොත් පළමු පේලිය දත්ත සේ ගැනේ)"
"</i>"

#: libraries/plugins/import/ImportCsv.class.php:117
msgid ""
"If the data in each row of the file is not in the same order as in the "
"database, list the corresponding column names here. Column names must be "
"separated by commas and not enclosed in quotations."
msgstr ""
"ගොනුවේ එක් එක් පේළියේ අඩංගු දත්ත දත්තගබඩාවේ අනුපිළිවල හා නොගැලපේ නම්, අදාල තීර අනුපිළිවල "
"මෙහි සඳහන් කරන්න. තීර නම් උධෘත මගින් ඇහිරිය යුතු අතර කොමා සලකුණු වලින් වෙන් කල යුතුය."

#: libraries/plugins/import/ImportCsv.class.php:126
msgid "Column names: "
msgstr "තීර නම්: "

#: libraries/plugins/import/ImportCsv.class.php:171
#: libraries/plugins/import/ImportCsv.class.php:186
#: libraries/plugins/import/ImportCsv.class.php:193
#: libraries/plugins/import/ImportCsv.class.php:200
#, php-format
msgid "Invalid parameter for CSV import: %s"
msgstr "CSV ආනයනය සඳහා වැරදි පරාමිතියක්: %s"

#: libraries/plugins/import/ImportCsv.class.php:251
#, php-format
msgid ""
"Invalid column (%s) specified! Ensure that columns names are spelled "
"correctly, separated by commas, and not enclosed in quotes."
msgstr ""
"සැපයූ තීර නාමය (%s) වලංගු නොවේ! තීර නම් නිවැරදි අක්ෂර වින්‍යාසය සහිත බවට, උධෘත මගින් අහුරා "
"ඇති බවට සහ කොමා සලකුණු වලින් වෙන් කර ඇති බවට වගබලා ගන්න."

#: libraries/plugins/import/ImportCsv.class.php:319
#: libraries/plugins/import/ImportCsv.class.php:594
#, php-format
msgid "Invalid format of CSV input on line %d."
msgstr "CSV ආනයනයේ %d පේළියේ වැරදි ආකෘතියක්."

#: libraries/plugins/import/ImportCsv.class.php:475
#, php-format
msgid "Invalid column count in CSV input on line %d."
msgstr "CSV අදානයේ %d පේළියේ වැරදි තීර ගණනකි."

#: libraries/plugins/import/ImportDocsql.class.php:62
msgid "DocSQL"
msgstr "DocSQL"

#: libraries/plugins/import/ImportDocsql.class.php:76
#: libraries/tbl_properties.inc.php:715 server_synchronize.php:527
#: server_synchronize.php:1047
msgid "Table name"
msgstr "වගුවේ නම"

#: libraries/plugins/import/ImportLdi.class.php:113
#: libraries/schema/User_Schema.class.php:372 view_create.php:152
msgid "Column names"
msgstr "තීර නම්"

#: libraries/plugins/import/ImportLdi.class.php:158
msgid "This plugin does not support compressed imports!"
msgstr "මෙම පේණුව හැකිළු ආනයන සඳහා සහාය නොදක්වයි!"

#: libraries/plugins/import/ImportMediawiki.class.php:52
msgid "MediaWiki Table"
msgstr "MediaWiki වගු"

#: libraries/plugins/import/ImportMediawiki.class.php:298
#, php-format
msgid "Invalid format of mediawiki input on line: <br />%s."
msgstr "Mediawiki ආනයනයේ වැරදි ආකෘතියකි, පේළිය: <br />%s."

#: libraries/plugins/import/ImportOds.class.php:73
msgid "Import percentages as proper decimals <i>(ex. 12.00% to .12)</i>"
msgstr "ප්‍රතිශත පූර්ණ සංඛ්‍යා ලෙස ආනයනය කරන්න <i>(උදා. 12.00%, .12 ලෙස)</i>"

#: libraries/plugins/import/ImportOds.class.php:78
msgid "Import currencies <i>(ex. $5.00 to 5.00)</i>"
msgstr "ව්‍යවහාර මුදල් අගයන් ආනයනය කරන්න <i>(උදා. $5.00, 5.00 ලෙස)</i>"

#: libraries/plugins/import/ImportOds.class.php:151
#: libraries/plugins/import/ImportXml.class.php:126
#: libraries/plugins/import/ImportXml.class.php:188
msgid ""
"The XML file specified was either malformed or incomplete. Please correct "
"the issue and try again."
msgstr ""
"ලබා දුන් XML ගොනුව අසම්පූර්ණ හෝ විකෘතිය. මෙම ගැටලුව නිරාකරණය කිරීමෙන් පසු නැවත උත්සාහ කරන්න."

#: libraries/plugins/import/ImportShp.class.php:49
msgid "ESRI Shape File"
msgstr "ESRI Shape ගොනුව"

#: libraries/plugins/import/ImportShp.class.php:149
#, php-format
msgid "There was an error importing the ESRI shape file: \"%s\"."
msgstr "\"%s\" ESRI shape ගොනුව ආනයනය කිරීමේදී දෝෂයක් ඇති විය."

#: libraries/plugins/import/ImportShp.class.php:202
msgid ""
"You tried to import an invalid file or the imported file contains invalid "
"data"
msgstr ""
"ඔබ ආනයනය කිරීමට උත්සාහ කල ගොනුව වලංගු නොවන එකක් හෝ එහි වලංගු දත්ත අඩංගු නොවන එකක් හෝ වේ"

#: libraries/plugins/import/ImportShp.class.php:208
#, php-format
msgid "MySQL Spatial Extension does not support ESRI type \"%s\"."
msgstr "MySQL ජ්‍යාමිතික දිගුව ESRI \"%s\" වර්ගය සඳහා සහාය නොදක්වයි."

#: libraries/plugins/import/ImportShp.class.php:256
msgid "The imported file does not contain any data"
msgstr "ආනයන කල ගොනුවේ දත්ත කිසිවක් අඩංගු නොවේ"

#: libraries/plugins/import/ImportSql.class.php:57
msgid "SQL compatibility mode:"
msgstr "SQL ගැළපුම් ප්‍රකාරය:"

#: libraries/plugins/import/ImportSql.class.php:68
msgid "Do not use <code>AUTO_INCREMENT</code> for zero values"
msgstr "ශුන්‍ය අගයන් සඳහා <code>AUTO_INCREMENT</code> භාවිතා නොකරන්න"

#: libraries/plugins/import/ImportXml.class.php:49
msgid "XML"
msgstr "XML"

#: libraries/plugins/import/PMA_ShapeRecord.class.php:58
#, php-format
msgid "Geometry type '%s' is not supported by MySQL."
msgstr ""

#: libraries/plugins/transformations/abstract/AppendTransformationsPlugin.class.php:31
msgid ""
"Appends text to a string. The only option is the text to be appended "
"(enclosed in single quotes, default empty string)."
msgstr ""

#: libraries/plugins/transformations/abstract/DateFormatTransformationsPlugin.class.php:31
msgid ""
"Displays a TIME, TIMESTAMP, DATETIME or numeric unix timestamp column as "
"formatted date. The first option is the offset (in hours) which will be "
"added to the timestamp (Default: 0). Use second option to specify a "
"different date/time format string. Third option determines whether you want "
"to see local date or UTC one (use \"local\" or \"utc\" strings) for that. "
"According to that, date format has different value - for \"local\" see the "
"documentation for PHP's strftime() function and for \"utc\" it is done using "
"gmdate() function."
msgstr ""

#: libraries/plugins/transformations/abstract/DownloadTransformationsPlugin.class.php:31
msgid ""
"Displays a link to download the binary data of the column. You can use the "
"first option to specify the filename, or use the second option as the name "
"of a column which contains the filename. If you use the second option, you "
"need to set the first option to the empty string."
msgstr ""
"තීරයේ ද්වීමය දත්ත බාගත කිරීම සඳහා සබැඳියක් පෙන්වයි. පළමු විකල්පය ගොනුව සඳහා නාමයක් සඳහන් "
"කිරීමට භාවිතා කල හැකි අතර දෙවන විකල්පය ගොනුව සඳහා නාමයක් ලබාගත යුතු තීරය සඳහන් කිරීමට "
"භාවිතා කල හැක. ඔබ දෙවන විකල්පය භාවිතා කරන්නේ නම් පළමු විකල්පය හිස්ව තැබිය යුතුය."

#: libraries/plugins/transformations/abstract/ExternalTransformationsPlugin.class.php:31
#, fuzzy
#| msgid ""
#| "ONLY: Launches an external application and feeds it the field data  ndard "
#| "input. Returns the standard output of the application. The ault is y, to "
#| "pretty-print HTML code. For security reasons, you e to manually t the "
#| "file libraries/transformations/t_plain__external.inc.php and list  tools "
#| "you want to make ilable. The first option is then the number of  program "
#| "you want to  and the second option is the parameters for the gram. The "
#| "third ion, if set to 1, will convert the output using lspecialchars() "
#| "fault 1). The fourth option, if set to 1, will prevent pping and ure that "
#| "the output appears all on one line (Default 1)."
msgid ""
"LINUX ONLY: Launches an external application and feeds it the column data "
"via standard input. Returns the standard output of the application. The "
"default is Tidy, to pretty-print HTML code. For security reasons, you have "
"to manually edit the file libraries/plugins/transformations/"
"Text_Plain_External.class.php and list the tools you want to make available. "
"The first option is then the number of the program you want to use and the "
"second option is the parameters for the program. The third option, if set to "
"1, will convert the output using htmlspecialchars() (Default 1). The fourth "
"option, if set to 1, will prevent wrapping and ensure that the output "
"appears all on one line (Default 1)."
msgstr ""
"LINUX ONLY: Launches an external application and feeds it the field data via "
"standard input. Returns the standard output of the application. The default "
"is Tidy, to pretty-print HTML code. For security reasons, you have to "
"manually edit the file libraries/transformations/text_plain__external.inc."
"php and list the tools you want to make available. The first option is then "
"the number of the program you want to use and the second option is the "
"parameters for the program. The third option, if set to 1, will convert the "
"output using htmlspecialchars() (Default 1). The fourth option, if set to 1, "
"will prevent wrapping and ensure that the output appears all on one line "
"(Default 1)."

#: libraries/plugins/transformations/abstract/FormattedTransformationsPlugin.class.php:31
msgid ""
"Displays the contents of the column as-is, without running it through "
"htmlspecialchars(). That is, the column is assumed to contain valid HTML."
msgstr ""
"තීරයේ අන්තර්ගතය htmlspecialchars() භාවිතා කිරීමෙන් තොරව ඇති සැටියෙන්ම පෙන්වයි. එනම් මෙම "
"තීරුවේ වලංගු HTML අඩංගු බවට උපකල්පනය කෙරේ."

#: libraries/plugins/transformations/abstract/HexTransformationsPlugin.class.php:31
msgid ""
"Displays hexadecimal representation of data. Optional first parameter "
"specifies how often space will be added (defaults to 2 nibbles)."
msgstr ""

#: libraries/plugins/transformations/abstract/ImageLinkTransformationsPlugin.class.php:31
msgid "Displays a link to download this image."
msgstr "මෙම පින්තුරය බාගත කිරීම සඳහා සබැඳියක් පෙන්වයි."

#: libraries/plugins/transformations/abstract/InlineTransformationsPlugin.class.php:31
msgid ""
"Displays a clickable thumbnail. The options are the maximum width and height "
"in pixels. The original aspect ratio is preserved."
msgstr ""
"ක්ලික් කල හැකි පින්තුරයක් පෙන්වයි; විකල්ප පික්සල් වලින් උපරිම පළල සහ උස විය යුතුය. පෙර තිබූ උසට පළල "
"අනුපාතය සුරැකේ."

#: libraries/plugins/transformations/abstract/LongToIPv4TransformationsPlugin.class.php:31
msgid ""
"Converts an (IPv4) Internet network address into a string in Internet "
"standard dotted format."
msgstr ""

#: libraries/plugins/transformations/abstract/SQLTransformationsPlugin.class.php:31
msgid "Formats text as SQL query with syntax highlighting."
msgstr ""

#: libraries/plugins/transformations/abstract/SubstringTransformationsPlugin.class.php:31
msgid ""
"Displays a part of a string. The first option is the number of characters to "
"skip from the beginning of the string (Default 0). The second option is the "
"number of characters to return (Default: until end of string). The third "
"option is the string to append and/or prepend when truncation occurs "
"(Default: \"...\")."
msgstr ""

#: libraries/plugins/transformations/abstract/TextImageLinkTransformationsPlugin.class.php:31
msgid ""
"Displays an image and a link; the column contains the filename. The first "
"option is a URL prefix like \"http://www.example.com/\". The second and "
"third options are the width and the height in pixels."
msgstr ""
"පින්තූරයක හා සබැඳියක් පෙන්වයි; ක්ෂේත්‍රයේ අඩංගු විය යුත්තේ ගොනුවේ නාමයයි. පළවන විකල්පය URLය "
"සඳහා \"http://www.example.com/\" වැනි උපසර්ගයකි. දෙවන සහ තෙවන විකල්ප පික්සල් වලින් පළල "
"සහ උස විය යුතුය."

#: libraries/plugins/transformations/abstract/TextLinkTransformationsPlugin.class.php:31
msgid ""
"Displays a link; the column contains the filename. The first option is a URL "
"prefix like \"http://www.example.com/\". The second option is a title for "
"the link."
msgstr ""
"සබැඳියක් පෙන්වයි; ක්ෂේත්‍රයේ අඩංගු විය යුත්තේ ගොනුවේ නාමයයි. පළවන විකල්පය URLය සඳහා "
"\"http://www.example.com/\" වැනි උපසර්ගයකි. දෙවන විකල්පය සබැඳිය සඳහා පෙන්විය යුතු පෙළයි."

#: libraries/relation.lib.php:87
msgid "not OK"
msgstr "OK නැත"

#: libraries/relation.lib.php:94
msgctxt "Correctly working"
msgid "OK"
msgstr "OK"

#: libraries/relation.lib.php:97
msgid "Enabled"
msgstr "සක්‍රිය කරන ලද"

#: libraries/relation.lib.php:104 libraries/relation.lib.php:122
#: pmd_relation_new.php:85
msgid "General relation features"
msgstr "වගු සබඳතා වලට අදාල සාමාන්‍ය විශේෂාංග"

#: libraries/relation.lib.php:133
msgid "Display Features"
msgstr "දර්ශන ලක්ෂණ"

#: libraries/relation.lib.php:150
msgid "Creation of PDFs"
msgstr "PDF සෑදීම"

#: libraries/relation.lib.php:161
msgid "Displaying Column Comments"
msgstr "තීර විස්තර පෙන්වීම"

#: libraries/relation.lib.php:167 libraries/tbl_properties.inc.php:143
#: transformation_overview.php:38
msgid "Browser transformation"
msgstr "බ්‍රව්සර රූපාන්තරනය"

#: libraries/relation.lib.php:173
msgid ""
"Please see the documentation on how to update your column_comments table"
msgstr "ඔබගේ column_comments වගුව යාවත්කාලීන කරන්නේ කෙසේද යන්න පිළිබඳව ලියකියවිලි බලන්න"

#: libraries/relation.lib.php:183 libraries/sql_query_form.lib.php:403
msgid "Bookmarked SQL query"
msgstr "පොත් සලකුණු කරන ලද SQL විමසුම"

#: libraries/relation.lib.php:194 querywindow.php:71 querywindow.php:153
msgid "SQL history"
msgstr "SQL ඉතිහාසය"

#: libraries/relation.lib.php:216
msgid "Persistent recently used tables"
msgstr "කල්පවතිනා ලෙස සටහන් කෙරෙන මෑතදී භාවිතා කල වගු"

#: libraries/relation.lib.php:227
msgid "Persistent tables' UI preferences"
msgstr "කල්පවතිනා ලෙස සටහන් කෙරෙන වගු අතුරු මුහුණත සම්බන්ධ අභිරුචි"

#: libraries/relation.lib.php:249
msgid "User preferences"
msgstr "භාවිතා කරන්නාගේ අභිරුචි"

#: libraries/relation.lib.php:255
msgid "Quick steps to setup advanced features:"
msgstr ""

#: libraries/relation.lib.php:259
msgid ""
"Create the needed tables with the <code>examples/create_tables.sql</code>."
msgstr "<code>examples/create_tables.sql</code> භාවිතා කර අවශ්‍ය කරන වගු තනා ගන්න."

#: libraries/relation.lib.php:265
msgid "Create a pma user and give access to these tables."
msgstr "පරිපාලක භාවිතා කරන්නෙක් තනා ඔහුට මෙම වගු සඳහා පරිශීලන වරප්‍රසාද ලබා දෙන්න."

#: libraries/relation.lib.php:270
msgid ""
"Enable advanced features in configuration file (<code>config.inc.php</"
"code>), for example by starting from <code>config.sample.inc.php</code>."
msgstr ""

#: libraries/relation.lib.php:278
msgid "Re-login to phpMyAdmin to load the updated configuration file."
msgstr "යාවත්කාලීන කරන ලද වින්‍යාස ගොනුව පූරණය සඳහා phpMyAdmin වෙත නැවත වරක් ඇතුල් වන්න."

#: libraries/relation.lib.php:1408
msgid "no description"
msgstr "විස්තරයක් නොමැත"

#: libraries/replication_gui.lib.php:35
#: libraries/server_privileges.lib.php:758
msgid "Uncheck All"
msgstr "කතිර කොටුගත කිරීම ඉවත් කරන්න"

#: libraries/replication_gui.lib.php:54
msgid "Slave configuration"
msgstr "අනුගාමි සේවාදායකය සඳහා වින්‍යාසයන්"

#: libraries/replication_gui.lib.php:54 server_replication.php:385
msgid "Change or reconfigure master server"
msgstr "ප්‍රධාන සේවාදායකය වෙනස් කරන්න හෝ නැවත වින්‍යාස කරන්න"

#: libraries/replication_gui.lib.php:55
msgid ""
"Make sure, you have unique server-id in your configuration file (my.cnf). If "
"not, please add the following line into [mysqld] section:"
msgstr ""
"ඔබගේ වින්‍යාස ගොනුවේ (my.cnf) අනන්‍ය සේවාදායක-හැඳුනුමක් ඇති බවට තහවුරු කරගන්න. එසේ නොමැති "
"නම් පහත පේළිය [mysqld] කොටසට ඇතුලත් කරන්න:"

#: libraries/replication_gui.lib.php:58 libraries/replication_gui.lib.php:59
#: libraries/replication_gui.lib.php:265 libraries/replication_gui.lib.php:268
#: libraries/replication_gui.lib.php:275
#: libraries/server_privileges.lib.php:999
#: libraries/server_privileges.lib.php:1004
#: libraries/server_privileges.lib.php:1032 server_synchronize.php:1443
msgid "User name"
msgstr "භාවිත නාමය"

#: libraries/replication_gui.lib.php:70 server_synchronize.php:1435
msgid "Port"
msgstr "පෝර්ට්"

#: libraries/replication_gui.lib.php:107
msgid "Master status"
msgstr "ප්‍රධාන සේවාදායකයේ තත්වය"

#: libraries/replication_gui.lib.php:109
msgid "Slave status"
msgstr "අනුගාමි සේවාදායකයේ තත්වය"

#: libraries/replication_gui.lib.php:118 libraries/sql_query_form.lib.php:415
#: server_status.php:1539 server_variables.php:124
msgid "Variable"
msgstr "විචල්‍යය"

#: libraries/replication_gui.lib.php:188 server_binlog.php:188
msgid "Server ID"
msgstr "සේවාදායකයේ හැඳුනුම් අංකය"

#: libraries/replication_gui.lib.php:207
msgid ""
"Only slaves started with the --report-host=host_name option are visible in "
"this list."
msgstr ""
"--report-host=host_name විකල්පය සමඟ ඇරඹි අනුගාමි සේවාදායක පමණක් මෙම "
"ලැයිස්තුවේ පෙන්වයි."

#: libraries/replication_gui.lib.php:256 server_replication.php:224
msgid "Add slave replication user"
msgstr "අනුගාමි අනුරූකරණ භාවිතා කරන්නෙක් එක් කරන්න"

#: libraries/replication_gui.lib.php:270
#: libraries/server_privileges.lib.php:1018
msgid "Any user"
msgstr "ඕනෑම භාවිතා කරන්නෙක්"

#: libraries/replication_gui.lib.php:271 libraries/replication_gui.lib.php:339
#: libraries/replication_gui.lib.php:364
#: libraries/server_privileges.lib.php:1025
#: libraries/server_privileges.lib.php:1129
#: libraries/server_privileges.lib.php:1168
#: libraries/server_privileges.lib.php:2188
#: libraries/server_privileges.lib.php:2244
msgid "Use text field"
msgstr "පෙළ ක්ෂේත්‍ර භාවිතා කරන්න"

#: libraries/replication_gui.lib.php:318
#: libraries/server_privileges.lib.php:1101
msgid "Any host"
msgstr "ඕනෑම දායකයෙක්"

#: libraries/replication_gui.lib.php:322
#: libraries/server_privileges.lib.php:1107
msgid "Local"
msgstr "ස්වදේශී"

#: libraries/replication_gui.lib.php:328
#: libraries/server_privileges.lib.php:1114
msgid "This Host"
msgstr "මෙම දායකයා"

#: libraries/replication_gui.lib.php:334
#: libraries/server_privileges.lib.php:1122
msgid "Use Host Table"
msgstr "දායක වගුව භාවිතා කරන්න"

#: libraries/replication_gui.lib.php:348
#: libraries/server_privileges.lib.php:1139
msgid ""
"When Host table is used, this field is ignored and values stored in Host "
"table are used instead."
msgstr ""
"දායක වගුව භාවිතා කෙරෙයි නම් මෙම ක්ෂේත්‍රය නොසැලකෙන අතර දායක වගුවේ ඇති අගයන් භාවිතා කෙරේ."

#: libraries/replication_gui.lib.php:378
msgid "Generate Password"
msgstr "මුරපදය උත්පාදනය කරන්න"

#: libraries/rte/rte_events.lib.php:104 libraries/rte/rte_events.lib.php:109
#: libraries/rte/rte_events.lib.php:132 libraries/rte/rte_routines.lib.php:289
#: libraries/rte/rte_routines.lib.php:294
#: libraries/rte/rte_routines.lib.php:319
#: libraries/rte/rte_routines.lib.php:1361
#: libraries/rte/rte_triggers.lib.php:75 libraries/rte/rte_triggers.lib.php:80
#: libraries/rte/rte_triggers.lib.php:103
#, php-format
msgid "The following query has failed: \"%s\""
msgstr "පහත විමසුම් අසමත් විය: \"%s\""

#: libraries/rte/rte_events.lib.php:118
msgid "Sorry, we failed to restore the dropped event."
msgstr "හලන ලද සිද්ධිය ප්‍රතිස්ථාපනය කිරීම අසමත් විය."

#: libraries/rte/rte_events.lib.php:119 libraries/rte/rte_routines.lib.php:304
#: libraries/rte/rte_triggers.lib.php:90
msgid "The backed up query was:"
msgstr "රක්ෂිත විමසුම වූයේ:"

#: libraries/rte/rte_events.lib.php:123
#, php-format
msgid "Event %1$s has been modified."
msgstr "%1$s සිද්ධිය වෙනස් කරන ලදි."

#: libraries/rte/rte_events.lib.php:135
#, php-format
msgid "Event %1$s has been created."
msgstr "%1$s සිද්ධිය සාදන ලදි."

#: libraries/rte/rte_events.lib.php:143 libraries/rte/rte_routines.lib.php:337
#: libraries/rte/rte_triggers.lib.php:114
msgid "<b>One or more errors have occured while processing your request:</b>"
msgstr "<b>ඔබගේ ඉල්ලීම පිරිසකසන අතරතුර දෝෂ එකක් හෝ වැඩි ගණනක් ඇති විය:</b>"

#: libraries/rte/rte_events.lib.php:188
msgid "Edit event"
msgstr "සිද්ධිය සංස්කරණය කරන්න"

#: libraries/rte/rte_events.lib.php:215 libraries/rte/rte_routines.lib.php:417
#: libraries/rte/rte_routines.lib.php:1387
#: libraries/rte/rte_routines.lib.php:1425
#: libraries/rte/rte_triggers.lib.php:192
msgid "Error in processing request"
msgstr "ඉල්ලීම පිරිසැකසීමේදී දෝශ ඇතිවිය"

#: libraries/rte/rte_events.lib.php:379 libraries/rte/rte_routines.lib.php:887
#: libraries/rte/rte_triggers.lib.php:310
msgid "Details"
msgstr "තොරතුරු"

#: libraries/rte/rte_events.lib.php:382
msgid "Event name"
msgstr "සිද්ධියේ නම"

#: libraries/rte/rte_events.lib.php:403 server_binlog.php:187
msgid "Event type"
msgstr "සිද්ධි වර්ගය"

#: libraries/rte/rte_events.lib.php:424 libraries/rte/rte_routines.lib.php:908
#, php-format
msgid "Change to %s"
msgstr "%s ලෙස වෙනස් කරන්න"

#: libraries/rte/rte_events.lib.php:430
msgid "Execute at"
msgstr "ක්‍රියාත්මක කල යුත්තේ"

#: libraries/rte/rte_events.lib.php:438
msgid "Execute every"
msgstr "ක්‍රියාත්මක කරන්න සෑම"

#: libraries/rte/rte_events.lib.php:457
msgctxt "Start of recurring event"
msgid "Start"
msgstr "අරඹන්න"

#: libraries/rte/rte_events.lib.php:465
msgctxt "End of recurring event"
msgid "End"
msgstr "නවතන්න"

#: libraries/rte/rte_events.lib.php:479
msgid "On completion preserve"
msgstr "සමාප්තියේදී සුරකින්න"

#: libraries/rte/rte_events.lib.php:483 libraries/rte/rte_routines.lib.php:993
#: libraries/rte/rte_triggers.lib.php:368
msgid "Definer"
msgstr "අර්ථ දක්වන්නා"

#: libraries/rte/rte_events.lib.php:528
#: libraries/rte/rte_routines.lib.php:1059
#: libraries/rte/rte_triggers.lib.php:407
msgid "The definer must be in the \"username@hostname\" format"
msgstr "අර්ථ දක්වන්නා \"භාවිත නාමය@සේවාදායක නාමය\" ආකෘතියේ විය යුතුය"

#: libraries/rte/rte_events.lib.php:535
msgid "You must provide an event name"
msgstr "ඔබ සිද්ධිය සඳහා නමක් ලබාදිය යුතුයි"

#: libraries/rte/rte_events.lib.php:547
msgid "You must provide a valid interval value for the event."
msgstr "ඔබ සිද්ධිය සඳහා වලංගු කාල පරතරයක් ලබාදිය යුතුයි."

#: libraries/rte/rte_events.lib.php:559
msgid "You must provide a valid execution time for the event."
msgstr "ඔබ සිද්ධිය සඳහා වලංගු ක්‍රියාත්මක කිරීමේ වෙලාවක් ලබාදිය යුතුයි."

#: libraries/rte/rte_events.lib.php:563
msgid "You must provide a valid type for the event."
msgstr "ඔබ සිද්ධිය සඳහා වලංගු වර්ගයක් ලබාදිය යුතුයි."

#: libraries/rte/rte_events.lib.php:587
msgid "You must provide an event definition."
msgstr "ඔබ සිද්ධි අර්ථ දැක්වීමක් ලබාදිය යුතුයි."

#: libraries/rte/rte_footer.lib.php:31
#: libraries/server_privileges.lib.php:1555
msgid "New"
msgstr "නව"

#: libraries/rte/rte_footer.lib.php:93
msgid "OFF"
msgstr "අක්‍රීයයි"

#: libraries/rte/rte_footer.lib.php:98
msgid "ON"
msgstr "සක්‍රීයයි"

#: libraries/rte/rte_footer.lib.php:110
msgid "Event scheduler status"
msgstr "සිද්ධි නියමකාරනියේ තත්වය"

#: libraries/rte/rte_list.lib.php:55
msgid "Returns"
msgstr "ප්‍රතිදානය"

#: libraries/rte/rte_routines.lib.php:69
msgid ""
"You are using PHP's deprecated 'mysql' extension, which is not capable of "
"handling multi queries. [strong]The execution of some stored routines may "
"fail![/strong] Please use the improved 'mysqli' extension to avoid any "
"problems."
msgstr ""

#: libraries/rte/rte_routines.lib.php:282
#: libraries/rte/rte_routines.lib.php:1068
#, php-format
msgid "Invalid routine type: \"%s\""
msgstr "වලංගු නැති නෛත්‍යක වර්ගය: \"%s\""

#: libraries/rte/rte_routines.lib.php:303
msgid "Sorry, we failed to restore the dropped routine."
msgstr "හලන ලද නෛත්‍යකය ප්‍රතිස්ථාපනය කිරීම අසමත් විය."

#: libraries/rte/rte_routines.lib.php:308
#, php-format
msgid "Routine %1$s has been modified."
msgstr "%1$s නෛත්‍යකය වෙනස් කරන ලදී."

#: libraries/rte/rte_routines.lib.php:325
#, php-format
msgid "Routine %1$s has been created."
msgstr "%1$s නෛත්‍යකය සාදන ලදි."

#: libraries/rte/rte_routines.lib.php:391
msgid "Edit routine"
msgstr "නෛත්‍යකය සංස්කරණ කරන්න"

#: libraries/rte/rte_routines.lib.php:890
msgid "Routine name"
msgstr "නෛත්‍යකයේ නම"

#: libraries/rte/rte_routines.lib.php:913
msgid "Parameters"
msgstr "පරාමිතියන්"

#: libraries/rte/rte_routines.lib.php:918
msgid "Direction"
msgstr "දිශාව"

#: libraries/rte/rte_routines.lib.php:921 libraries/tbl_properties.inc.php:89
msgid "Length/Values"
msgstr "දිග/අගයන්"

#: libraries/rte/rte_routines.lib.php:936
msgid "Add parameter"
msgstr "පරාමිතය එක් කරන්න"

#: libraries/rte/rte_routines.lib.php:940
msgid "Remove last parameter"
msgstr "අවසන් පරාමිතය ඉවත් කරන්න"

#: libraries/rte/rte_routines.lib.php:945
msgid "Return type"
msgstr "ප්‍රතිදාන වර්ගය"

#: libraries/rte/rte_routines.lib.php:952
msgid "Return length/values"
msgstr "ප්‍රතිදානයේ දිග/අගයන්"

#: libraries/rte/rte_routines.lib.php:958
msgid "Return options"
msgstr "ප්‍රතිදාන විකල්ප"

#: libraries/rte/rte_routines.lib.php:989
msgid "Is deterministic"
msgstr "නිර්ණයනය කල හැකිද යන වග"

#: libraries/rte/rte_routines.lib.php:998
msgid "Security type"
msgstr "ආරක්ෂණ වර්ගය"

#: libraries/rte/rte_routines.lib.php:1005
msgid "SQL data access"
msgstr "SQL දත්ත පරිශීලනය"

#: libraries/rte/rte_routines.lib.php:1075
msgid "You must provide a routine name"
msgstr "ඔබ නෛත්යකය සඳහා නමක් ලබාදිය යුතුයි"

#: libraries/rte/rte_routines.lib.php:1101
#, php-format
msgid "Invalid direction \"%s\" given for parameter."
msgstr "පරාමිතිය සඳහා සපයන ලද \"%s\", දිශාව සඳහා වැරදි අගයකි."

#: libraries/rte/rte_routines.lib.php:1115
#: libraries/rte/rte_routines.lib.php:1157
msgid ""
"You must provide length/values for routine parameters of type ENUM, SET, "
"VARCHAR and VARBINARY."
msgstr ""
"ENUM, SET, VARCHAR සහ VARBINARY වර්ගවල නෛත්‍යක පරාමිති සඳහා ඔබ ප්‍රමාණය/අගයන් ලබා දිය "
"යුතුය."

#: libraries/rte/rte_routines.lib.php:1133
msgid "You must provide a name and a type for each routine parameter."
msgstr "සෑම නෛත්‍යක පරාමිතියක් සඳහාම ඔබ නමක් සහ වර්ගයක් ලබා දිය යුතුය."

#: libraries/rte/rte_routines.lib.php:1145
msgid "You must provide a valid return type for the routine."
msgstr "නෛත්‍යකය සඳහා ඔබ වලංගු ප්‍රතිදාන වර්ගයක් ලබා දිය යුතුය."

#: libraries/rte/rte_routines.lib.php:1191
msgid "You must provide a routine definition."
msgstr "ඔබ නෛත්‍යක අර්ථදක්වීමක් ලබා දිය යුතුය."

#: libraries/rte/rte_routines.lib.php:1279
#, php-format
msgid "Execution results of routine %s"
msgstr "%s නෛත්‍යකයේ ප්‍රතිදානය"

#: libraries/rte/rte_routines.lib.php:1343
#, php-format
msgid "%d row affected by the last statement inside the procedure"
msgid_plural "%d rows affected by the last statement inside the procedure"
msgstr[0] "කාර්ය පටිපාටියේ අවසන් ප්‍රකාශය ක්‍රියාත්මක කිරීමෙන් පේළි %d කට බලපෑවේ ය"
msgstr[1] "කාර්ය පටිපාටියේ අවසන් ප්‍රකාශය ක්‍රියාත්මක කිරීමෙන් පේළි %d කට බලපෑවේ ය"

#: libraries/rte/rte_routines.lib.php:1412
#: libraries/rte/rte_routines.lib.php:1420
msgid "Execute routine"
msgstr "නෛත්‍යකය ක්‍රියාත්මක කරන්න"

#: libraries/rte/rte_routines.lib.php:1478
#: libraries/rte/rte_routines.lib.php:1481
msgid "Routine parameters"
msgstr "නෛත්‍යක පරාමිති"

#: libraries/rte/rte_triggers.lib.php:89
msgid "Sorry, we failed to restore the dropped trigger."
msgstr "හලන ලද ප්‍රේරකය ප්‍රතිස්ථාපනය කිරීම අසමත් විය."

#: libraries/rte/rte_triggers.lib.php:94
#, php-format
msgid "Trigger %1$s has been modified."
msgstr "%1$s ප්‍රේරකය වෙනස් කරන ලදි."

#: libraries/rte/rte_triggers.lib.php:106
#, php-format
msgid "Trigger %1$s has been created."
msgstr "%1$s ප්‍රේරකය සාදන ලදි."

#: libraries/rte/rte_triggers.lib.php:166
msgid "Edit trigger"
msgstr "ප්‍රේරකය සංස්කරණය කරන්න"

#: libraries/rte/rte_triggers.lib.php:313
msgid "Trigger name"
msgstr "ප්‍රේරකයේ නම"

#: libraries/rte/rte_triggers.lib.php:334
msgctxt "Trigger action time"
msgid "Time"
msgstr "වේලාව"

#: libraries/rte/rte_triggers.lib.php:414
msgid "You must provide a trigger name"
msgstr "ඔබ ප්‍රේරකය සඳහා නමක් ලබාදිය යුතුයි"

#: libraries/rte/rte_triggers.lib.php:419
msgid "You must provide a valid timing for the trigger"
msgstr "ඔබ ප්‍රේරකය සඳහා වලංගු වේලාවක් ලබාදිය යුතුයි"

#: libraries/rte/rte_triggers.lib.php:424
msgid "You must provide a valid event for the trigger"
msgstr "ඔබ ප්‍රේරකය සඳහා වලංගු සිද්ධියක් ලබාදිය යුතුයි"

#: libraries/rte/rte_triggers.lib.php:430
msgid "You must provide a valid table name"
msgstr "ඔබ වලංගු වගු නාමයක් ලබාදිය යුතුයි"

#: libraries/rte/rte_triggers.lib.php:436
msgid "You must provide a trigger definition."
msgstr "ඔබ ප්‍රේරක අර්ථදක්වීමක් ලබා දිය යුතුය."

#: libraries/rte/rte_words.lib.php:22
msgid "Add routine"
msgstr "නෛත්‍යකයක් එක් කරන්න"

#: libraries/rte/rte_words.lib.php:24
#, php-format
msgid "Export of routine %s"
msgstr "%s නෛත්‍යකයේ අපනයනය"

#: libraries/rte/rte_words.lib.php:25
msgid "routine"
msgstr "නෛත්‍යක"

#: libraries/rte/rte_words.lib.php:26
msgid "You do not have the necessary privileges to create a routine"
msgstr "නෛත්‍යකයක් සැදීම සඳහා ඔබට ප්‍රමාණවත් වරප්‍රසාද නොමැත"

#: libraries/rte/rte_words.lib.php:27
#, php-format
msgid "No routine with name %1$s found in database %2$s"
msgstr "%2$s දත්තගබඩාවේ %1$s නමින් නෛත්‍යක කිසිවක් හමු නොවිණි"

#: libraries/rte/rte_words.lib.php:28
msgid "There are no routines to display."
msgstr "පෙන්වීම සඳහා නෛත්‍යක නොමැත."

#: libraries/rte/rte_words.lib.php:34
msgid "Add trigger"
msgstr "ප්‍රේරකයක් එක් කරන්න"

#: libraries/rte/rte_words.lib.php:36
#, php-format
msgid "Export of trigger %s"
msgstr "%s ප්‍රේරකයේ අපනයන"

#: libraries/rte/rte_words.lib.php:37
msgid "trigger"
msgstr "ප්‍රේරක"

#: libraries/rte/rte_words.lib.php:38
msgid "You do not have the necessary privileges to create a trigger"
msgstr "ප්‍රේරකයක් සැදීම සඳහා ඔබට ප්‍රමාණවත් වරප්‍රසාද නොමැත"

#: libraries/rte/rte_words.lib.php:39
#, php-format
msgid "No trigger with name %1$s found in database %2$s"
msgstr "%2$s දත්තගබඩාවේ %1$s නමින් ප්‍රේරක කිසිවක් හමු නොවිණි"

#: libraries/rte/rte_words.lib.php:40
msgid "There are no triggers to display."
msgstr "පෙන්වීම සඳහා ප්‍රේරක නොමැත."

#: libraries/rte/rte_words.lib.php:46
msgid "Add event"
msgstr "සිද්ධියක් එක් කරන්න"

#: libraries/rte/rte_words.lib.php:48
#, php-format
msgid "Export of event %s"
msgstr "%s සිද්ධියේ අපනයන"

#: libraries/rte/rte_words.lib.php:49
msgid "event"
msgstr "සිද්ධිය"

#: libraries/rte/rte_words.lib.php:50
msgid "You do not have the necessary privileges to create an event"
msgstr "සිද්ධියක් සැදීම සඳහා ඔබට ප්‍රමාණවත් වරප්‍රසාද නොමැත"

#: libraries/rte/rte_words.lib.php:51
#, php-format
msgid "No event with name %1$s found in database %2$s"
msgstr "%2$s දත්තගබඩාවේ %1$s නමින් සිද්ධි කිසිවක් හමු නොවිණි"

#: libraries/rte/rte_words.lib.php:52
msgid "There are no events to display."
msgstr "පෙන්වීම සඳහා සිද්ධි නොමැත."

#: libraries/schema/Dia_Relation_Schema.class.php:235
#: libraries/schema/Eps_Relation_Schema.class.php:426
#: libraries/schema/Pdf_Relation_Schema.class.php:438
#: libraries/schema/Svg_Relation_Schema.class.php:393
#: libraries/schema/Visio_Relation_Schema.class.php:224
#, php-format
msgid "The %s table doesn't exist!"
msgstr "%s නමින් වගුවක් නොපවතියි!"

#: libraries/schema/Dia_Relation_Schema.class.php:270
#: libraries/schema/Eps_Relation_Schema.class.php:475
#: libraries/schema/Pdf_Relation_Schema.class.php:478
#: libraries/schema/Svg_Relation_Schema.class.php:444
#: libraries/schema/Visio_Relation_Schema.class.php:275
#, php-format
msgid "Please configure the coordinates for table %s"
msgstr "කරුණාකර %s වගුව සඳහා ඛණ්ඩාංක අගයන් සිටුවන්න"

#: libraries/schema/Eps_Relation_Schema.class.php:829
#: libraries/schema/Pdf_Relation_Schema.class.php:906
#: libraries/schema/Svg_Relation_Schema.class.php:809
#: libraries/schema/Visio_Relation_Schema.class.php:539
#, php-format
msgid "Schema of the %s database - Page %s"
msgstr "%s දත්තගබඩාවේ ක්‍රමානුරූපය - %sවන පිටුව"

#: libraries/schema/Export_Relation_Schema.class.php:206
msgid "This page does not contain any tables!"
msgstr "මෙම පිටුවේ වගු කිසිවක් අඩංගු නොවේ!"

#: libraries/schema/Export_Relation_Schema.class.php:232
msgid "SCHEMA ERROR: "
msgstr "ක්‍රමානුරූප දෝෂය: "

#: libraries/schema/Pdf_Relation_Schema.class.php:928
#: libraries/schema/Pdf_Relation_Schema.class.php:1249
msgid "Relational schema"
msgstr "ක්‍රමානුරූපය"

#: libraries/schema/Pdf_Relation_Schema.class.php:1212
msgid "Table of contents"
msgstr "පටුන"

#: libraries/schema/Pdf_Relation_Schema.class.php:1393
#: libraries/schema/Pdf_Relation_Schema.class.php:1414
#: libraries/tbl_properties.inc.php:93 tbl_structure.php:206
msgid "Attributes"
msgstr "ගුණාංග"

#: libraries/schema/Pdf_Relation_Schema.class.php:1396
#: libraries/schema/Pdf_Relation_Schema.class.php:1417 tbl_structure.php:209
#: tbl_tracking.php:315
msgid "Extra"
msgstr "අතිරේක"

#: libraries/schema/User_Schema.class.php:134
msgid "Create a page"
msgstr "නව පිටුවක් සාදන්න"

#: libraries/schema/User_Schema.class.php:140
msgid "Page name"
msgstr "පිටුවේ නම"

#: libraries/schema/User_Schema.class.php:144
msgid "Automatic layout based on"
msgstr "ස්වයංක්‍රීය සැලැසුම සඳහා පදනම් කර ගත යුත්තේ"

#: libraries/schema/User_Schema.class.php:147
msgid "Internal relations"
msgstr "අභ්‍යන්තර සබඳතා"

#: libraries/schema/User_Schema.class.php:157
msgid "FOREIGN KEY"
msgstr "අන්‍ය මූල"

#: libraries/schema/User_Schema.class.php:192
msgid "Please choose a page to edit"
msgstr "සංස්කරණය සඳහා පිටුවක් තෝරාගන්න"

#: libraries/schema/User_Schema.class.php:197
msgid "Select page"
msgstr "පිටුව තෝරන්න"

#: libraries/schema/User_Schema.class.php:265
msgid "Select Tables"
msgstr "වගු තෝරන්න"

#: libraries/schema/User_Schema.class.php:403
msgid "Display relational schema"
msgstr "ක්‍රමානුරූපය පෙන්වන්න"

#: libraries/schema/User_Schema.class.php:413
msgid "Select Export Relational Type"
msgstr "ක්‍රමානුරූපය අපනයනය කල යුතු ආකෘතිය තෝරන්න"

#: libraries/schema/User_Schema.class.php:434
msgid "Show grid"
msgstr "කොටු සැලැස්ම පෙන්වන්න"

#: libraries/schema/User_Schema.class.php:436
msgid "Show color"
msgstr "වර්ණය පෙන්වන්න"

#: libraries/schema/User_Schema.class.php:438
msgid "Show dimension of tables"
msgstr "වගු වල මාන පෙන්වන්න"

#: libraries/schema/User_Schema.class.php:441
msgid "Display all tables with the same width"
msgstr "සියලු වගු එකම ප්‍රමාණයෙන් පෙන්වන්න"

#: libraries/schema/User_Schema.class.php:446
msgid "Only show keys"
msgstr "මූල පමණක් පෙන්වන්න"

#: libraries/schema/User_Schema.class.php:448
msgid "Landscape"
msgstr "තිරස් දිශානතිය"

#: libraries/schema/User_Schema.class.php:449
msgid "Portrait"
msgstr "සිරස් දිශානතිය"

#: libraries/schema/User_Schema.class.php:451
msgid "Orientation"
msgstr "දිශානතිය"

#: libraries/schema/User_Schema.class.php:464
msgid "Paper size"
msgstr "පිටුවේ ප්‍රමාණය"

#: libraries/schema/User_Schema.class.php:502
msgid ""
"The current page has references to tables that no longer exist. Would you "
"like to delete those references?"
msgstr "වත්මන් පිටුවේ තව දුරටත් නොපවතින වගු වෙත යොමු ඇත. එම යොමු ඉවත් කිරීමට ඔබ කැමතිද?"

#: libraries/schema/User_Schema.class.php:527
msgid "Toggle scratchboard"
msgstr ""

#. l10n: Text direction for language, use either "ltr" or "rtl"
#: libraries/select_lang.lib.php:497
msgid "ltr"
msgstr "ltr"

#: libraries/select_lang.lib.php:515 libraries/select_lang.lib.php:524
#: libraries/select_lang.lib.php:533
#, php-format
msgid "Unknown language: %1$s."
msgstr "%1$s නොදන්නා භාෂාවකි."

#: libraries/select_server.lib.php:37 libraries/select_server.lib.php:42
msgid "Current Server"
msgstr "වත්මන් සේවාදායකය"

#: libraries/server_privileges.lib.php:136 server_privileges.php:98
msgid "No privileges."
msgstr "වරප්‍රසාද නොමැත."

#: libraries/server_privileges.lib.php:146 server_privileges.php:63
msgid "Includes all privileges except GRANT."
msgstr ""

#: libraries/server_privileges.lib.php:168
#: libraries/server_privileges.lib.php:621
#: libraries/server_privileges.lib.php:789 server_privileges.php:91
msgid "Allows reading data."
msgstr ""

#: libraries/server_privileges.lib.php:172
#: libraries/server_privileges.lib.php:626
#: libraries/server_privileges.lib.php:790 server_privileges.php:80
msgid "Allows inserting and replacing data."
msgstr ""

#: libraries/server_privileges.lib.php:176
#: libraries/server_privileges.lib.php:631
#: libraries/server_privileges.lib.php:791 server_privileges.php:97
msgid "Allows changing data."
msgstr ""

#: libraries/server_privileges.lib.php:180
#: libraries/server_privileges.lib.php:792 server_privileges.php:72
msgid "Allows deleting data."
msgstr ""

#: libraries/server_privileges.lib.php:184
#: libraries/server_privileges.lib.php:818 server_privileges.php:66
msgid "Allows creating new databases and tables."
msgstr ""

#: libraries/server_privileges.lib.php:188
#: libraries/server_privileges.lib.php:830 server_privileges.php:73
msgid "Allows dropping databases and tables."
msgstr ""

#: libraries/server_privileges.lib.php:192
#: libraries/server_privileges.lib.php:906 server_privileges.php:88
msgid "Allows reloading server settings and flushing the server's caches."
msgstr ""

#: libraries/server_privileges.lib.php:196
#: libraries/server_privileges.lib.php:910 server_privileges.php:94
msgid "Allows shutting down the server."
msgstr ""

#: libraries/server_privileges.lib.php:200
#: libraries/server_privileges.lib.php:902 server_privileges.php:86
msgid "Allows viewing processes of all users"
msgstr ""

#: libraries/server_privileges.lib.php:204
#: libraries/server_privileges.lib.php:798 server_privileges.php:77
msgid "Allows importing data from and exporting data into files."
msgstr ""

#: libraries/server_privileges.lib.php:208
#: libraries/server_privileges.lib.php:636
#: libraries/server_privileges.lib.php:923 server_privileges.php:87
msgid "Has no effect in this MySQL version."
msgstr ""

#: libraries/server_privileges.lib.php:212
#: libraries/server_privileges.lib.php:826 server_privileges.php:79
msgid "Allows creating and dropping indexes."
msgstr ""

#: libraries/server_privileges.lib.php:216
#: libraries/server_privileges.lib.php:824 server_privileges.php:64
msgid "Allows altering the structure of existing tables."
msgstr ""

#: libraries/server_privileges.lib.php:220
#: libraries/server_privileges.lib.php:914 server_privileges.php:92
msgid "Gives access to the complete list of databases."
msgstr ""

#: libraries/server_privileges.lib.php:224
#: libraries/server_privileges.lib.php:898 server_privileges.php:95
msgid ""
"Allows connecting, even if maximum number of connections is reached; "
"required for most administrative operations like setting global variables or "
"killing threads of other users."
msgstr ""

#: libraries/server_privileges.lib.php:228
#: libraries/server_privileges.lib.php:836 server_privileges.php:69
msgid "Allows creating temporary tables."
msgstr ""

#: libraries/server_privileges.lib.php:232
#: libraries/server_privileges.lib.php:919 server_privileges.php:81
msgid "Allows locking tables for the current thread."
msgstr ""

#: libraries/server_privileges.lib.php:236
#: libraries/server_privileges.lib.php:932 server_privileges.php:90
msgid "Needed for the replication slaves."
msgstr ""

#: libraries/server_privileges.lib.php:240
#: libraries/server_privileges.lib.php:928 server_privileges.php:89
msgid "Allows the user to ask where the slaves / masters are."
msgstr ""

#: libraries/server_privileges.lib.php:244
#: libraries/server_privileges.lib.php:257
#: libraries/server_privileges.lib.php:856
#: libraries/server_privileges.lib.php:863 server_privileges.php:71
msgid "Allows creating new views."
msgstr ""

#: libraries/server_privileges.lib.php:248
#: libraries/server_privileges.lib.php:870 server_privileges.php:75
msgid "Allows to set up events for the event scheduler"
msgstr ""

#: libraries/server_privileges.lib.php:252
#: libraries/server_privileges.lib.php:874 server_privileges.php:96
msgid "Allows creating and dropping triggers"
msgstr "ප්‍රේරක සැදීමට හා ඉවත් කිරීමට අවසර ලබා දෙයි"

#: libraries/server_privileges.lib.php:261
#: libraries/server_privileges.lib.php:266
#: libraries/server_privileges.lib.php:840 server_privileges.php:93
msgid "Allows performing SHOW CREATE VIEW queries."
msgstr ""

#: libraries/server_privileges.lib.php:270
#: libraries/server_privileges.lib.php:844 server_privileges.php:67
msgid "Allows creating stored routines."
msgstr ""

#: libraries/server_privileges.lib.php:274
#: libraries/server_privileges.lib.php:848 server_privileges.php:65
msgid "Allows altering and dropping stored routines."
msgstr ""

#: libraries/server_privileges.lib.php:278
#: libraries/server_privileges.lib.php:936 server_privileges.php:70
msgid "Allows creating, dropping and renaming user accounts."
msgstr ""

#: libraries/server_privileges.lib.php:282
#: libraries/server_privileges.lib.php:850 server_privileges.php:76
msgid "Allows executing stored routines."
msgstr ""

#: libraries/server_privileges.lib.php:326
#: libraries/server_privileges.lib.php:327
msgctxt "None privileges"
msgid "None"
msgstr "කිසිවක් නැත"

#: libraries/server_privileges.lib.php:489
msgid "Resource limits"
msgstr "සම්පත් සීමා"

#: libraries/server_privileges.lib.php:491
msgid "Note: Setting these options to 0 (zero) removes the limit."
msgstr "සටහන: මෙම විකල්පය 0 (බිංදුවට) පත් කිරීම මගින්සීමා ඉවත් වනු ලැ‍‍බේ."

#: libraries/server_privileges.lib.php:497
#: libraries/server_privileges.lib.php:504 server_privileges.php:83
msgid "Limits the number of queries the user may send to the server per hour."
msgstr ""

#: libraries/server_privileges.lib.php:510
#: libraries/server_privileges.lib.php:516 server_privileges.php:84
msgid ""
"Limits the number of commands that change any table or database the user may "
"execute per hour."
msgstr ""

#: libraries/server_privileges.lib.php:523
#: libraries/server_privileges.lib.php:528 server_privileges.php:82
msgid "Limits the number of new connections the user may open per hour."
msgstr ""

#: libraries/server_privileges.lib.php:534
#: libraries/server_privileges.lib.php:539 server_privileges.php:85
msgid "Limits the number of simultaneous connections the user may have."
msgstr ""

#: libraries/server_privileges.lib.php:589
#: libraries/server_privileges.lib.php:750
#: libraries/server_privileges.lib.php:2121
#: libraries/server_privileges.lib.php:2133
msgid "Table-specific privileges"
msgstr "වගු-විශේෂී වරප්‍රසාද"

#: libraries/server_privileges.lib.php:591
#: libraries/server_privileges.lib.php:761
#: libraries/server_privileges.lib.php:2296
msgid "Note: MySQL privilege names are expressed in English"
msgstr "සටහන: MySQL වරප්‍රසාද නම් සඳහන් වනුයේ ඉංග්‍රීසියෙනි"

#: libraries/server_privileges.lib.php:724
msgid "Administration"
msgstr "පරිපාලනය"

#: libraries/server_privileges.lib.php:747
#: libraries/server_privileges.lib.php:2294
msgid "Global privileges"
msgstr "ගෝලීය වරප්‍රසාද"

#: libraries/server_privileges.lib.php:749
#: libraries/server_privileges.lib.php:2120
msgid "Database-specific privileges"
msgstr "දත්තගබඩා විශේෂිත වරප්‍රසාද"

#: libraries/server_privileges.lib.php:819 server_privileges.php:68
msgid "Allows creating new tables."
msgstr ""

#: libraries/server_privileges.lib.php:831 server_privileges.php:74
msgid "Allows dropping tables."
msgstr ""

#: libraries/server_privileges.lib.php:892 server_privileges.php:78
msgid ""
"Allows adding users and privileges without reloading the privilege tables."
msgstr ""

#: libraries/server_privileges.lib.php:996
msgid "Login Information"
msgstr "ලොගින තොරතුරු"

#: libraries/server_privileges.lib.php:1158
msgid "Do not change the password"
msgstr "මුරපදය වෙනස් නොකරන්න"

#: libraries/server_privileges.lib.php:1290
#, php-format
msgid "The password for %s was changed successfully."
msgstr "%s ගේ මුරපදය සාර්ථකව වෙනස් කරන ලදි."

#: libraries/server_privileges.lib.php:1328
#, php-format
msgid "You have revoked the privileges for %s"
msgstr "ඔබ %s සඳහා වරප්‍රසාද අහෝසි කර ඇත"

#: libraries/server_privileges.lib.php:1388
msgid "Database for user"
msgstr "භාවිතා කරන්නා සඳහා දත්තගබඩාව"

#: libraries/server_privileges.lib.php:1392
msgid "Create database with same name and grant all privileges"
msgstr "එකම නමින් දත්තගබඩාවක සාදා සියලු වරප්‍රසාද එයට දෙන්න"

#: libraries/server_privileges.lib.php:1398
msgid "Grant all privileges on wildcard name (username\\_%)"
msgstr "අභිමත ආදේශක නාමයන් සඳහා සියලු වරප්‍රසාද දෙන්න (භාවිත නාමය\\_%)"

#: libraries/server_privileges.lib.php:1406
#, php-format
msgid "Grant all privileges on database &quot;%s&quot;"
msgstr "&quot;%s&quot; දත්තගබඩාව සඳහා සියලු වරප්‍රසාද ප්‍රදානය කරන්න"

#: libraries/server_privileges.lib.php:1498
#, php-format
msgid "Users having access to &quot;%s&quot;"
msgstr "&quot;%s&quot; වෙත ප්‍රවේශ වරප්‍රසාද ඇති භාවිතා කරන්නන්"

#: libraries/server_privileges.lib.php:1509
#: libraries/server_privileges.lib.php:2291
#: libraries/server_privileges.lib.php:2716
#: libraries/server_privileges.lib.php:2758 main.php:212
#: server_status.php:1288
msgid "User"
msgstr "භාවිතා කරන්නා"

#: libraries/server_privileges.lib.php:1513
#: libraries/server_privileges.lib.php:2130
#: libraries/server_privileges.lib.php:2299
msgid "Grant"
msgstr "ප්‍රදානය කරන්න"

#: libraries/server_privileges.lib.php:1547
msgid "User has been added."
msgstr "භාවිතා කරන්නා එක් කරන ලදි."

#: libraries/server_privileges.lib.php:1607
#: libraries/server_privileges.lib.php:1764
#: libraries/server_privileges.lib.php:2378
msgid "Any"
msgstr "ඕනෑම"

#: libraries/server_privileges.lib.php:1622
msgid "global"
msgstr "ගෝලීය"

#: libraries/server_privileges.lib.php:1628
msgid "database-specific"
msgstr "දත්තගබඩා විශේෂිත"

#: libraries/server_privileges.lib.php:1630
msgid "wildcard"
msgstr "අව්‍යවස්ථිත කාඩ්පත"

#: libraries/server_privileges.lib.php:1670 server_privileges.php:166
msgid "No user found."
msgstr "භාවිතා කරන්නන් හමු නොවිණි."

#: libraries/server_privileges.lib.php:1698
#: libraries/server_privileges.lib.php:2757
msgid "Edit Privileges"
msgstr "වරප්‍රසාද සංස්කරණය කරන්න"

#: libraries/server_privileges.lib.php:1709
msgid "Revoke"
msgstr "අහෝසි කරන්න"

#: libraries/server_privileges.lib.php:1729
msgid "Export all"
msgstr "සියල්ල අපනයනය කරන්න"

#: libraries/server_privileges.lib.php:1846
msgid "... keep the old one."
msgstr "... පැරණි එක තබා ගන්න."

#: libraries/server_privileges.lib.php:1847
msgid "... delete the old one from the user tables."
msgstr "... භාවිතා කරන්නන්ගේ වගුවෙන් පැරණි එක ඉවත් කරන්න."

#: libraries/server_privileges.lib.php:1848
msgid ""
"... revoke all active privileges from the old one and delete it afterwards."
msgstr "... පැරැන්නෙන් සියලුම සක්‍රීය වරප්‍රසාද අහෝසි කර අනතුරුව එය ඉවත් කරන්න."

#: libraries/server_privileges.lib.php:1849
msgid ""
"... delete the old one from the user tables and reload the privileges "
"afterwards."
msgstr "... භාවිතා කරන්නන්ගේ වගුවෙන් පැරණි එක ඉවත් කර වරප්‍රසාද නැවත අලුත් කරන්න."

#: libraries/server_privileges.lib.php:1859
msgid "Change Login Information / Copy User"
msgstr "ලොගින් තොරතුරු වෙනස් කරන්න / භාවිතා කරන්නා පිටපත් කරන්න"

#: libraries/server_privileges.lib.php:1865
msgid "Create a new user with the same privileges and ..."
msgstr "සහ එකම වරප්‍රසාද සහිතව නව භාවිතා කරන්නෙක් එක් කරන්න ..."

#: libraries/server_privileges.lib.php:2134
msgid "Column-specific privileges"
msgstr "තීර-විශේෂී වරප්‍රසාද"

#: libraries/server_privileges.lib.php:2185
msgid "Add privileges on the following database"
msgstr "පහත දත්තගබඩාවට වරප්‍රසාද එක් කරන්න"

#: libraries/server_privileges.lib.php:2204
msgid "Wildcards % and _ should be escaped with a \\ to use them literally"
msgstr ""

#: libraries/server_privileges.lib.php:2224
msgid "Add privileges on the following table"
msgstr "පහත වගුවට වරප්‍රසාද එක් කරන්න"
<<<<<<< HEAD

#: libraries/server_privileges.lib.php:2447
msgid "Remove selected users"
msgstr "තෝරාගත් භාවිතා කරන්නන් ඉවත් කරන්න"

#: libraries/server_privileges.lib.php:2451
msgid "Revoke all active privileges from the users and delete them afterwards."
msgstr "භාවිතා කරන්නන්ගේ සියලුම සක්‍රීය වරප්‍රසාද අහෝසි කර අනතුරුව ඔවුන් ඉවත් කරන්න."

#: libraries/server_privileges.lib.php:2455
#: libraries/server_privileges.lib.php:2459
#: libraries/server_privileges.lib.php:2460
msgid "Drop the databases that have the same names as the users."
msgstr "භාවිතා කරන්නන් හා සමාන නම් ඇති දත්තගබඩා හලන්න."

#: libraries/server_privileges.lib.php:2585
msgid "No users selected for deleting!"
msgstr "ඉවත් කිරීම සඳහා භාවිතා කරන්නන් කිසිවෙක් තෝරාගෙන නොමැත!"

#: libraries/server_privileges.lib.php:2588
msgid "Reloading the privileges"
msgstr "වරප්‍රසාද පූරණය කෙරෙමින්"

#: libraries/server_privileges.lib.php:2606
msgid "The selected users have been deleted successfully."
msgstr "තෝරාගත් භාවිතා කරන්නන් සාර්ථකව ඉවත් කරන ලදි."

#: libraries/server_privileges.lib.php:2672
#, php-format
msgid "You have updated the privileges for %s."
msgstr "ඔබ %s සඳහා වරප්‍රසාද අලුත් කර ඇත."

#: libraries/server_privileges.lib.php:2695
msgid "Privileges for all users"
msgstr "සියලුම භාවිතා කරන්නන් සඳහා වරප්‍රසාද"

#: libraries/server_privileges.lib.php:2708
#, php-format
msgid "Privileges for %s"
msgstr "%s සඳහා වරප්‍රසාද"

#: libraries/server_privileges.lib.php:2812
msgid "Users overview"
msgstr "භාවිතා කරන්නන් පිළිබඳ දළ විශ්ලේෂණය"

#: libraries/server_privileges.lib.php:2883
#, php-format
msgid ""
"Note: phpMyAdmin gets the users' privileges directly from MySQL's privilege "
"tables. The content of these tables may differ from the privileges the "
"server uses, if they have been changed manually. In this case, you should "
"%sreload the privileges%s before you continue."
msgstr ""
"සටහන: phpMyAdmin භාවිත කරන්නන්ගේ වරප්‍රසාද ලබාගනුයේ MySQL හි වරප්‍රසාද වගුවෙනි. "
"සේවාදායකයේ වරප්‍රසාද වෙනම ම වෙනස් කර ඇත්නම් ඉහත වගුවේ දත්ත සේවාදායකයේ වරප්‍රසාද වලට "
"වඩා වෙනස් විය හැකිය. එවැනි අවස්ථාවක ඔබ %sවරප්‍රසාද පූරණය%s කල යුතුය."

#: libraries/server_privileges.lib.php:2925
msgid "The selected user was not found in the privilege table."
msgstr "තෝරාගත් භාවිත කරන්නා වරප්‍රසාද වගුවේ හමු නොවිණි."

#: libraries/server_privileges.lib.php:3138
msgid "You have added a new user."
msgstr "ඔබ නව භාවිතා කරන්නනෙක් එක් කරන ලදි."

#: libraries/server_synchronize.lib.php:1546 server_synchronize.php:1353
msgid "Source database"
msgstr "මූලාශ්‍ර දත්ත ගබඩාව"

#: libraries/server_synchronize.lib.php:1549
#: libraries/server_synchronize.lib.php:1559
msgid "Current server"
msgstr "වත්මන් සේවාදායකය"

#: libraries/server_synchronize.lib.php:1551
#: libraries/server_synchronize.lib.php:1561
msgid "Remote server"
msgstr "දුරස්ථ සේවාදායකය"

#: libraries/server_synchronize.lib.php:1555
msgid "Difference"
msgstr "වෙනස"

#: libraries/server_synchronize.lib.php:1556 server_synchronize.php:1355
msgid "Target database"
msgstr "ඉලක්කගත දත්තගබඩාව"

#: libraries/server_synchronize.lib.php:1596
#: libraries/server_synchronize.lib.php:1605
msgid "Click to select"
msgstr "තේරීමට ක්ලික් කරන්න"

#: libraries/sql_query_form.lib.php:200
#, php-format
msgid "Run SQL query/queries on server %s"
msgstr "SQL විමසුමක් සිදු කරන්න/%s සේවාදායකය මත විමසුම්"

#: libraries/sql_query_form.lib.php:221 libraries/sql_query_form.lib.php:245
#, php-format
msgid "Run SQL query/queries on database %s"
msgstr "SQL විමසුමක් සිදු කරන්න/%s දත්තගබඩාව මත විමසුම්"

#: libraries/sql_query_form.lib.php:282 navigation.php:172 navigation.php:244
#: setup/frames/index.inc.php:260
msgid "Clear"
msgstr "මකන්න"

#: libraries/sql_query_form.lib.php:287
msgid "Columns"
msgstr "තීර"

#: libraries/sql_query_form.lib.php:325 sql.php:1146 sql.php:1163
msgid "Bookmark this SQL query"
msgstr "මෙම SQL විමසුම පොත් සලකුණුගත කරන්න"

#: libraries/sql_query_form.lib.php:331 sql.php:1157
msgid "Let every user access this bookmark"
msgstr "සියලු භාවිතා කරන්නනට මෙම පොත් සලකුණට පිවිසීමට ඉඩ දෙන්න"

#: libraries/sql_query_form.lib.php:337
msgid "Replace existing bookmark of same name"
msgstr "එකම නම ඇති පොත් සලකුණ ප්‍රතිස්ථාපනය කරන්න"

#: libraries/sql_query_form.lib.php:353
msgid "Do not overwrite this query from outside the window"
msgstr ""

#: libraries/sql_query_form.lib.php:360
msgid "Delimiter"
msgstr "පරිසීමකය"

#: libraries/sql_query_form.lib.php:368
msgid "Show this query here again"
msgstr "මෙම විමසුම මෙහි නැවත පෙන්වන්න"

#: libraries/sql_query_form.lib.php:427
msgid "View only"
msgstr "දර්ශනය කිරීම පමණි"

#: libraries/sqlparser.lib.php:129
msgid ""
"There seems to be an error in your SQL query. The MySQL server error output "
"below, if there is any, may also help you in diagnosing the problem"
msgstr ""

#: libraries/sqlparser.lib.php:171
msgid ""
"There is a chance that you may have found a bug in the SQL parser. Please "
"examine your query closely, and check that the quotes are correct and not "
"mis-matched. Other possible failure causes may be that you are uploading a "
"file with binary outside of a quoted text area. You can also try your query "
"on the MySQL command line interface. The MySQL server error output below, if "
"there is any, may also help you in diagnosing the problem. If you still have "
"problems or if the parser fails where the command line interface succeeds, "
"please reduce your SQL query input to the single query that causes problems, "
"and submit a bug report with the data chunk in the CUT section below:"
msgstr ""

#: libraries/sqlparser.lib.php:173
msgid "BEGIN CUT"
msgstr "BEGIN CUT"

#: libraries/sqlparser.lib.php:175
msgid "END CUT"
msgstr "END CUT"

#: libraries/sqlparser.lib.php:177
msgid "BEGIN RAW"
msgstr "BEGIN RAW"

#: libraries/sqlparser.lib.php:181
msgid "END RAW"
msgstr "END RAW"

=======

#: libraries/server_privileges.lib.php:2447
msgid "Remove selected users"
msgstr "තෝරාගත් භාවිතා කරන්නන් ඉවත් කරන්න"

#: libraries/server_privileges.lib.php:2451
msgid "Revoke all active privileges from the users and delete them afterwards."
msgstr "භාවිතා කරන්නන්ගේ සියලුම සක්‍රීය වරප්‍රසාද අහෝසි කර අනතුරුව ඔවුන් ඉවත් කරන්න."

#: libraries/server_privileges.lib.php:2455
#: libraries/server_privileges.lib.php:2459
#: libraries/server_privileges.lib.php:2460
msgid "Drop the databases that have the same names as the users."
msgstr "භාවිතා කරන්නන් හා සමාන නම් ඇති දත්තගබඩා හලන්න."

#: libraries/server_privileges.lib.php:2585
msgid "No users selected for deleting!"
msgstr "ඉවත් කිරීම සඳහා භාවිතා කරන්නන් කිසිවෙක් තෝරාගෙන නොමැත!"

#: libraries/server_privileges.lib.php:2588
msgid "Reloading the privileges"
msgstr "වරප්‍රසාද පූරණය කෙරෙමින්"

#: libraries/server_privileges.lib.php:2606
msgid "The selected users have been deleted successfully."
msgstr "තෝරාගත් භාවිතා කරන්නන් සාර්ථකව ඉවත් කරන ලදි."

#: libraries/server_privileges.lib.php:2672
#, php-format
msgid "You have updated the privileges for %s."
msgstr "ඔබ %s සඳහා වරප්‍රසාද අලුත් කර ඇත."

#: libraries/server_privileges.lib.php:2695
msgid "Privileges for all users"
msgstr "සියලුම භාවිතා කරන්නන් සඳහා වරප්‍රසාද"

#: libraries/server_privileges.lib.php:2708
#, php-format
msgid "Privileges for %s"
msgstr "%s සඳහා වරප්‍රසාද"

#: libraries/server_privileges.lib.php:2812
msgid "Users overview"
msgstr "භාවිතා කරන්නන් පිළිබඳ දළ විශ්ලේෂණය"

#: libraries/server_privileges.lib.php:2883
#, php-format
msgid ""
"Note: phpMyAdmin gets the users' privileges directly from MySQL's privilege "
"tables. The content of these tables may differ from the privileges the "
"server uses, if they have been changed manually. In this case, you should "
"%sreload the privileges%s before you continue."
msgstr ""
"සටහන: phpMyAdmin භාවිත කරන්නන්ගේ වරප්‍රසාද ලබාගනුයේ MySQL හි වරප්‍රසාද වගුවෙනි. "
"සේවාදායකයේ වරප්‍රසාද වෙනම ම වෙනස් කර ඇත්නම් ඉහත වගුවේ දත්ත සේවාදායකයේ වරප්‍රසාද වලට "
"වඩා වෙනස් විය හැකිය. එවැනි අවස්ථාවක ඔබ %sවරප්‍රසාද පූරණය%s කල යුතුය."

#: libraries/server_privileges.lib.php:2925
msgid "The selected user was not found in the privilege table."
msgstr "තෝරාගත් භාවිත කරන්නා වරප්‍රසාද වගුවේ හමු නොවිණි."

#: libraries/server_privileges.lib.php:3138
msgid "You have added a new user."
msgstr "ඔබ නව භාවිතා කරන්නනෙක් එක් කරන ලදි."

#: libraries/server_synchronize.lib.php:1546 server_synchronize.php:1353
msgid "Source database"
msgstr "මූලාශ්‍ර දත්ත ගබඩාව"

#: libraries/server_synchronize.lib.php:1549
#: libraries/server_synchronize.lib.php:1559
msgid "Current server"
msgstr "වත්මන් සේවාදායකය"

#: libraries/server_synchronize.lib.php:1551
#: libraries/server_synchronize.lib.php:1561
msgid "Remote server"
msgstr "දුරස්ථ සේවාදායකය"

#: libraries/server_synchronize.lib.php:1555
msgid "Difference"
msgstr "වෙනස"

#: libraries/server_synchronize.lib.php:1556 server_synchronize.php:1355
msgid "Target database"
msgstr "ඉලක්කගත දත්තගබඩාව"

#: libraries/server_synchronize.lib.php:1596
#: libraries/server_synchronize.lib.php:1605
msgid "Click to select"
msgstr "තේරීමට ක්ලික් කරන්න"

#: libraries/sql_query_form.lib.php:200
#, php-format
msgid "Run SQL query/queries on server %s"
msgstr "SQL විමසුමක් සිදු කරන්න/%s සේවාදායකය මත විමසුම්"

#: libraries/sql_query_form.lib.php:221 libraries/sql_query_form.lib.php:245
#, php-format
msgid "Run SQL query/queries on database %s"
msgstr "SQL විමසුමක් සිදු කරන්න/%s දත්තගබඩාව මත විමසුම්"

#: libraries/sql_query_form.lib.php:282 navigation.php:172 navigation.php:244
#: setup/frames/index.inc.php:260
msgid "Clear"
msgstr "මකන්න"

#: libraries/sql_query_form.lib.php:287
msgid "Columns"
msgstr "තීර"

#: libraries/sql_query_form.lib.php:325 sql.php:1146 sql.php:1163
msgid "Bookmark this SQL query"
msgstr "මෙම SQL විමසුම පොත් සලකුණුගත කරන්න"

#: libraries/sql_query_form.lib.php:331 sql.php:1157
msgid "Let every user access this bookmark"
msgstr "සියලු භාවිතා කරන්නනට මෙම පොත් සලකුණට පිවිසීමට ඉඩ දෙන්න"

#: libraries/sql_query_form.lib.php:337
msgid "Replace existing bookmark of same name"
msgstr "එකම නම ඇති පොත් සලකුණ ප්‍රතිස්ථාපනය කරන්න"

#: libraries/sql_query_form.lib.php:353
msgid "Do not overwrite this query from outside the window"
msgstr ""

#: libraries/sql_query_form.lib.php:360
msgid "Delimiter"
msgstr "පරිසීමකය"

#: libraries/sql_query_form.lib.php:368
msgid "Show this query here again"
msgstr "මෙම විමසුම මෙහි නැවත පෙන්වන්න"

#: libraries/sql_query_form.lib.php:427
msgid "View only"
msgstr "දර්ශනය කිරීම පමණි"

#: libraries/sqlparser.lib.php:129
msgid ""
"There seems to be an error in your SQL query. The MySQL server error output "
"below, if there is any, may also help you in diagnosing the problem"
msgstr ""

#: libraries/sqlparser.lib.php:171
msgid ""
"There is a chance that you may have found a bug in the SQL parser. Please "
"examine your query closely, and check that the quotes are correct and not "
"mis-matched. Other possible failure causes may be that you are uploading a "
"file with binary outside of a quoted text area. You can also try your query "
"on the MySQL command line interface. The MySQL server error output below, if "
"there is any, may also help you in diagnosing the problem. If you still have "
"problems or if the parser fails where the command line interface succeeds, "
"please reduce your SQL query input to the single query that causes problems, "
"and submit a bug report with the data chunk in the CUT section below:"
msgstr ""

#: libraries/sqlparser.lib.php:173
msgid "BEGIN CUT"
msgstr "BEGIN CUT"

#: libraries/sqlparser.lib.php:175
msgid "END CUT"
msgstr "END CUT"

#: libraries/sqlparser.lib.php:177
msgid "BEGIN RAW"
msgstr "BEGIN RAW"

#: libraries/sqlparser.lib.php:181
msgid "END RAW"
msgstr "END RAW"

>>>>>>> 8fd53394
#: libraries/sqlparser.lib.php:379
msgid "Automatically appended backtick to the end of query!"
msgstr ""

#: libraries/sqlparser.lib.php:382
msgid "Unclosed quote"
msgstr "නොවසන ලද උද්ධරනය"

#: libraries/sqlparser.lib.php:534
msgid "Invalid Identifer"
msgstr "වලංගු නොවන හඳුන්වනය"

#: libraries/sqlparser.lib.php:650
msgid "Unknown Punctuation String"
msgstr "නොදන්නා විරාම අකුරු වැල"

#: libraries/sqlvalidator.lib.php:68
#, php-format
msgid ""
"The SQL validator could not be initialized. Please check if you have "
"installed the necessary PHP extensions as described in the %sdocumentation%s."
msgstr ""

#: libraries/tbl_common.inc.php:53
#, php-format
msgid "Tracking of %s is activated."
msgstr "%s සඳහා අවධානය සක්‍රීයයි."

#: libraries/tbl_properties.inc.php:90
#, fuzzy
#| msgid ""
#| "ld type is \"enum\" or \"set\", please enter the values using this "
#| "mat: ,'b','c'...<br />If you ever need to put a backslash (\"\\\") a "
#| "single te (\"'\") amongst those values, precede it with a kslash (for "
#| "example xyz' or 'a\\'b')."
msgid ""
"If column type is \"enum\" or \"set\", please enter the values using this "
"format: 'a','b','c'...<br />If you ever need to put a backslash (\"\\\") or "
"a single quote (\"'\") amongst those values, precede it with a backslash "
"(for example '\\\\xyz' or 'a\\'b')."
msgstr ""
"If field type is \"enum\" or \"set\", please enter the values using this "
"format: 'a','b','c'...<br />If you ever need to put a backslash (\"\\\") or "
"a single quote (\"'\") amongst those values, precede it with a backslash "
"(for example '\\\\xyz' or 'a\\'b')."

#: libraries/tbl_properties.inc.php:91
msgid ""
"For default values, please enter just a single value, without backslash "
"escaping or quotes, using this format: a"
msgstr ""

#: libraries/tbl_properties.inc.php:101 libraries/tbl_properties.inc.php:545
#: tbl_printview.php:306 tbl_structure.php:152 tbl_structure.php:157
#: tbl_structure.php:594 tbl_structure.php:844
msgid "Index"
msgstr "සූචිය"

#: libraries/tbl_properties.inc.php:123
msgid "Move column"
msgstr "පේළිය ගෙනයන්න"

#: libraries/tbl_properties.inc.php:132
#, php-format
msgid ""
"For a list of available transformation options and their MIME type "
"transformations, click on %stransformation descriptions%s"
msgstr ""

#: libraries/tbl_properties.inc.php:144
msgid "Transformation options"
msgstr ""

#: libraries/tbl_properties.inc.php:146
msgid ""
"Please enter the values for transformation options using this format: 'a', "
"100, b,'c'...<br />If you ever need to put a backslash (\"\\\") or a single "
"quote (\"'\") amongst those values, precede it with a backslash (for example "
"'\\\\xyz' or 'a\\'b')."
msgstr ""

#: libraries/tbl_properties.inc.php:382
msgid "ENUM or SET data too long?"
msgstr ""

#: libraries/tbl_properties.inc.php:384
msgid "Get more editing space"
msgstr ""

#: libraries/tbl_properties.inc.php:400
msgctxt "for default"
msgid "None"
msgstr "කිසිවක් නැත"

#: libraries/tbl_properties.inc.php:401
msgid "As defined:"
msgstr ""

#: libraries/tbl_properties.inc.php:531 tbl_structure.php:151
#: tbl_structure.php:156 tbl_structure.php:586
msgid "Primary"
msgstr "ප්‍රාථමික"

#: libraries/tbl_properties.inc.php:553 tbl_structure.php:155
#: tbl_structure.php:160 tbl_structure.php:611
msgid "Fulltext"
msgstr "සම්පූර්ණ පාඨය"

#: libraries/tbl_properties.inc.php:603
msgid "first"
msgstr ""

#: libraries/tbl_properties.inc.php:613
#, php-format
msgid "after %s"
msgstr "%s ට පසු"

#: libraries/tbl_properties.inc.php:729 tbl_structure.php:697
#, php-format
msgid "Add %s column(s)"
msgstr "%s ක්ෂේත්‍ර(ය) එක් කරන්න"

#: libraries/tbl_properties.inc.php:737 tbl_structure.php:691
msgid "You have to add at least one column."
msgstr "ඔබ අවම වශයෙන් එක් ක්ෂේත්‍රයක්වත් එක් කල යුතුයි."

#: libraries/tbl_properties.inc.php:830 server_engines.php:43
#: tbl_operations.php:386
msgid "Storage Engine"
msgstr "ගබඩා යන්ත්‍ර‍"

#: libraries/tbl_properties.inc.php:871
msgid "PARTITION definition"
msgstr ""

#: libraries/user_preferences.inc.php:29
msgid "Manage your settings"
msgstr "සිටුවම් පරිපාලනය"

#: libraries/user_preferences.inc.php:46 prefs_manage.php:295
msgid "Configuration has been saved"
msgstr "වෙනස් කිරීම් සුරකින ලදි"

#: libraries/user_preferences.inc.php:66
#, php-format
msgid ""
"Your preferences will be saved for current session only. Storing them "
"permanently requires %sphpMyAdmin configuration storage%s."
msgstr ""
"මෙම සැසිය සඳහා පමණක් ඔබගේ තෝරාගැනීම් සුරැකේ. තෝරාගැනීම් ස්ථාවරව සුරැකීම සඳහා "
"%sphpMyAdmin වින්‍යාස ගබඩාව%s අවශ්‍යය."

#: libraries/user_preferences.lib.php:126
msgid "Could not save configuration"
msgstr "වින්‍යාස සුරැකීම අසමත් විය"

#: libraries/user_preferences.lib.php:303
msgid ""
"Your browser has phpMyAdmin configuration for this domain. Would you like to "
"import it for current session?"
msgstr ""

#: libraries/zip_extension.lib.php:29
msgid "No files found inside ZIP archive!"
msgstr ""

#: libraries/zip_extension.lib.php:59 libraries/zip_extension.lib.php:62
#: libraries/zip_extension.lib.php:82
msgid "Error in ZIP archive:"
msgstr "ZIP ආරක්ෂණයේ දෝෂයක් ඇත:"

#: main.php:76
msgid "General Settings"
msgstr "සාමාන්‍ය සිටුවම්"

#: main.php:121
msgid "Server connection collation"
<<<<<<< HEAD
msgstr "සේවාදායක සම්බන්ධතා collation"
=======
msgstr "සේවාදායක සමඟ සම්බන්ධතාවේ පරිතුලනය"
>>>>>>> 8fd53394

#: main.php:147
msgid "Appearance Settings"
msgstr "මුහුණුවර සම්බන්ධ සිටුවම්"

# සිටුවම් = settings. Source: Glossary of Information Technology Terms - ICTA
#: main.php:176 prefs_manage.php:278
msgid "More settings"
msgstr "තවත් සිටුවම්"

#: main.php:193
msgid "Database server"
msgstr "දත්තගබඩා සේවාදායකය"

#: main.php:200
msgid "Software"
msgstr "මෘදුකාංගය"

#: main.php:204
msgid "Software version"
msgstr "මෘදුකාංග අනුවාදය"

#: main.php:208
msgid "Protocol version"
msgstr "ප්‍රෝටකෝල අනුවාදය"

#: main.php:217
msgid "Server charset"
msgstr "සේවාදායකයේ අක්ෂර කට්ටලය"

#: main.php:229
msgid "Web server"
msgstr "වෙබ් සේවාදායකය"

#: main.php:242
msgid "Database client version"
msgstr "දත්තගබඩා සේවාලාභියාගේ අනුවාදය"

#: main.php:246
msgid "PHP extension"
msgstr "PHP දිගුව"

#: main.php:260
msgid "Show PHP information"
msgstr "PHP තොරතුරු පෙන්වන්න"

#: main.php:306
msgid "Official Homepage"
msgstr "නිල phpMyAdmin මුල් පිටුව"

#: main.php:313
msgid "Contribute"
msgstr "දායක වන්න"

#: main.php:320
msgid "Get support"
msgstr "සහාය ලබා ගන්න"

#: main.php:327
msgid "List of changes"
msgstr "වෙනස්කම් ලැයිස්තුව"

#: main.php:358
msgid ""
"Your configuration file contains settings (root with no password) that "
"correspond to the default MySQL privileged account. Your MySQL server is "
"running with this default, is open to intrusion, and you really should fix "
"this security hole by setting a password for user 'root'."
msgstr ""
<<<<<<< HEAD
"ඔබගේ සිටුවම් ගොනුවේ අඩංගු සිටුවම්, (භාවිත නාමය root වන හා මුරපදයක් නොමැති) පෙරනිමි MySQL "
"වරප්‍රසාදැති ගිණුමට අදාළ වේ. මෙම පෙරනිමි අගයන් භාවිත කිරීම අනවසර ඇතුල්වීම් වලට හේතු විය හැකි "
"බැවින් ඔබ 'root' භාවිතා කරන්නා සඳහා වෙනත් මුරපදයක් ලබා දිය යුතුය."
=======
"ඔබගේ සිටුවම් ගොනුවේ අඩංගු සිටුවම් (භාවිත නාමය root වන හා මුරපදයක් නොමැති), "
"පෙරනිමි, වරප්‍රසාදැති MySQL ගිණුමට අදාළ වේ. මෙම පෙරනිමි අගයන් භාවිතා කිරීම "
"අනවසර ඇතුල්වීම් වලට හේතු විය හැකි බැවින් ඔබ 'root' භාවිතා කරන්නා සඳහා වෙනත් "
"මුරපදයක් ලබා දිය යුතුය."
>>>>>>> 8fd53394

#: main.php:369
msgid ""
"You have enabled mbstring.func_overload in your PHP configuration. This "
"option is incompatible with phpMyAdmin and might cause some data to be "
"corrupted!"
msgstr ""

#: main.php:380
msgid ""
"The mbstring PHP extension was not found and you seem to be using a "
"multibyte charset. Without the mbstring extension phpMyAdmin is unable to "
"split strings correctly and it may result in unexpected results."
msgstr ""

#: main.php:391
msgid ""
"Your PHP parameter [a@http://php.net/manual/en/session.configuration.php#ini."
"session.gc-maxlifetime@_blank]session.gc_maxlifetime[/a] is lower than "
"cookie validity configured in phpMyAdmin, because of this, your login will "
"expire sooner than configured in phpMyAdmin."
<<<<<<< HEAD
msgstr ""

#: main.php:403
msgid ""
"Login cookie store is lower than cookie validity configured in phpMyAdmin, "
"because of this, your login will expire sooner than configured in phpMyAdmin."
msgstr ""

#: main.php:415
msgid "The configuration file now needs a secret passphrase (blowfish_secret)."
msgstr ""

#: main.php:426
msgid ""
"Directory [code]config[/code], which is used by the setup script, still "
"exists in your phpMyAdmin directory. You should remove it once phpMyAdmin "
"has been configured."
msgstr ""

#: main.php:436
#, php-format
msgid ""
"The phpMyAdmin configuration storage is not completely configured, some "
"extended features have been deactivated. To find out why click %shere%s."
msgstr ""
"phpMyAdmin හි configuration storage සම්පූර්ණයෙන් සකසා නැති බැවින් යම් විස්තෘත විශේෂාංග "
"අක්‍රිය වී ඇත. ඇයිදැයි සොයා බැලීමට %sමෙතන%s ක්ලික් කරන්න."

#: main.php:468
#, php-format
msgid ""
"Your PHP MySQL library version %s differs from your MySQL server version %s. "
"This may cause unpredictable behavior."
msgstr ""
"ඔබගේ PHP MySQL පුස්තකාල අනුවාදය වන %s සේවාදායකයේ MySQL අනුවාදය වන %s න් වෙනස් වේ. "
"මෙය අනපේක්ෂිත හැසිරීම් ගෙන දිය හැක."

#: main.php:491
#, php-format
msgid ""
"Server running with Suhosin. Please refer to %sdocumentation%s for possible "
"issues."
msgstr ""

#: navigation.php:136 server_databases.php:317 server_synchronize.php:1468
msgid "No databases"
msgstr "දත්තගබඩා නොමැත"

#: navigation.php:171
msgid "Filter databases by name"
msgstr "දත්තගබඩා නමින් පෙරහන්න"

#: navigation.php:243
msgid "Filter tables by name"
msgstr "වගු නමින් පෙරහන්න"

#: navigation.php:291 navigation.php:294
msgctxt "short form"
msgid "Create table"
msgstr "වගුවක් සාදන්න"

#: navigation.php:300 navigation.php:496
msgid "Please select a database"
msgstr "කරුණාකර දත්තගබඩාවක් තෝරන්න"

#: pmd_general.php:83
msgid "Show/Hide left menu"
msgstr "වම් මෙනුව පෙන්වන්න/සඟවන්න"

#: pmd_general.php:87
msgid "Save position"
msgstr "ස්ථාපිතය සුරකින්න"

#: pmd_general.php:94 pmd_general.php:381
msgid "Create relation"
msgstr "සම්බන්දතාවයක් සාදන්න"

#: pmd_general.php:100
msgid "Reload"
msgstr "ප්‍රතිපූරණය"

#: pmd_general.php:103
msgid "Help"
msgstr "උදවු"

#: pmd_general.php:107
msgid "Angular links"
msgstr "ආංශික සබැඳුම"

#: pmd_general.php:107
msgid "Direct links"
msgstr "ඍජු සබැඳුම"

#: pmd_general.php:111
msgid "Snap to grid"
msgstr ""

#: pmd_general.php:115
msgid "Small/Big All"
msgstr ""

#: pmd_general.php:119
msgid "Toggle small/big"
msgstr ""

#: pmd_general.php:122
msgid "Toggle relation lines"
msgstr "සබඳතා දක්වන ඉරි පෙන්වන්න/සඟවන්න"

#: pmd_general.php:128 pmd_pdf.php:99
msgid "Import/Export coordinates for PDF schema"
msgstr ""

#: pmd_general.php:135
msgid "Build Query"
msgstr "විමසුම ගොඩ නඟන්න"

#: pmd_general.php:142
msgid "Move Menu"
msgstr ""

#: pmd_general.php:153
msgid "Hide/Show all"
msgstr "සියල්ල පෙන්වන්න/සඟවන්න"

#: pmd_general.php:157
msgid "Hide/Show Tables with no relation"
msgstr ""

#: pmd_general.php:197
msgid "Number of tables"
msgstr "වගු ගණන"

#: pmd_general.php:447
msgid "Delete relation"
msgstr ""

#: pmd_general.php:489 pmd_general.php:548
#, fuzzy
msgid "Relation operator"
msgstr "Relation view"

#: pmd_general.php:499 pmd_general.php:558 pmd_general.php:681
#: pmd_general.php:798
msgid "Except"
msgstr "හැර"

#: pmd_general.php:505 pmd_general.php:564 pmd_general.php:687
#: pmd_general.php:804
msgid "subquery"
msgstr "උප විමසුම"

#: pmd_general.php:509 pmd_general.php:605
msgid "Rename to"
msgstr "නව නාමය"

#: pmd_general.php:511 pmd_general.php:610
msgid "New name"
msgstr "නව නාමය"

#: pmd_general.php:514 pmd_general.php:729
msgid "Aggregate"
msgstr "එකතු කරන්න"

#: pmd_general.php:839
msgid "Active options"
msgstr "සක්‍රිය විකල්ප"

#: pmd_pdf.php:50
msgid "Page has been created"
msgstr "පිටුව සාදන ලදි"

#: pmd_pdf.php:53
msgid "Page creation failed"
msgstr "පිටුව සෑදීම අසමත් විය"

#: pmd_pdf.php:110
msgid "Page"
msgstr "පිටුව"

#: pmd_pdf.php:120
msgid "Import from selected page"
msgstr "තෝරාගත් පිටු ආනයනය කරන්න"

#: pmd_pdf.php:121
msgid "Export to selected page"
msgstr "තෝරාගත් පිටු අපනයනය කරන්න"

#: pmd_pdf.php:123
msgid "Create a page and export to it"
msgstr "පිටුවක් සාදා අපනයනය කරන්න"

#: pmd_pdf.php:135
msgid "New page name: "
msgstr "නව පිටු නාමය: "

#: pmd_pdf.php:138
msgid "Export/Import to scale"
msgstr ""

#: pmd_pdf.php:143
msgid "recommended"
msgstr ""

#: pmd_relation_new.php:36
msgid "Error: relation already exists."
msgstr ""

#: pmd_relation_new.php:78 pmd_relation_new.php:103
msgid "Error: Relation not added."
msgstr ""

#: pmd_relation_new.php:79
msgid "FOREIGN KEY relation added"
msgstr ""

#: pmd_relation_new.php:101
msgid "Internal relation added"
msgstr "අභ්‍යන්තර සබඳතා එක් කරන ලදි"

#: pmd_relation_upd.php:67
msgid "Relation deleted"
msgstr "සම්බන්දතාවය ඉවත් කරන ලදී"

=======
msgstr ""

#: main.php:403
msgid ""
"Login cookie store is lower than cookie validity configured in phpMyAdmin, "
"because of this, your login will expire sooner than configured in phpMyAdmin."
msgstr ""

#: main.php:415
msgid "The configuration file now needs a secret passphrase (blowfish_secret)."
msgstr ""

#: main.php:426
msgid ""
"Directory [code]config[/code], which is used by the setup script, still "
"exists in your phpMyAdmin directory. You should remove it once phpMyAdmin "
"has been configured."
msgstr ""

#: main.php:436
#, php-format
msgid ""
"The phpMyAdmin configuration storage is not completely configured, some "
"extended features have been deactivated. To find out why click %shere%s."
msgstr ""
"phpMyAdmin හි configuration storage සම්පූර්ණයෙන් සකසා නැති බැවින් යම් විස්තෘත විශේෂාංග "
"අක්‍රිය වී ඇත. ඇයිදැයි සොයා බැලීමට %sමෙතන%s ක්ලික් කරන්න."

#: main.php:468
#, php-format
msgid ""
"Your PHP MySQL library version %s differs from your MySQL server version %s. "
"This may cause unpredictable behavior."
msgstr ""
"ඔබගේ PHP MySQL පුස්තකාල අනුවාදය වන %s සේවාදායකයේ MySQL අනුවාදය වන %s න් වෙනස් වේ. "
"මෙය අනපේක්ෂිත හැසිරීම් ගෙන දිය හැක."

#: main.php:491
#, php-format
msgid ""
"Server running with Suhosin. Please refer to %sdocumentation%s for possible "
"issues."
msgstr ""

#: navigation.php:136 server_databases.php:317 server_synchronize.php:1468
msgid "No databases"
msgstr "දත්තගබඩා නොමැත"

#: navigation.php:171
msgid "Filter databases by name"
msgstr "දත්තගබඩා නමින් පෙරහන්න"

#: navigation.php:243
msgid "Filter tables by name"
msgstr "වගු නමින් පෙරහන්න"

#: navigation.php:291 navigation.php:294
msgctxt "short form"
msgid "Create table"
msgstr "වගුවක් සාදන්න"

#: navigation.php:300 navigation.php:496
msgid "Please select a database"
msgstr "කරුණාකර දත්තගබඩාවක් තෝරන්න"

#: pmd_general.php:83
msgid "Show/Hide left menu"
msgstr "වම් මෙනුව පෙන්වන්න/සඟවන්න"

#: pmd_general.php:87
msgid "Save position"
msgstr "ස්ථාපිතය සුරකින්න"

#: pmd_general.php:94 pmd_general.php:381
msgid "Create relation"
msgstr "සම්බන්දතාවයක් සාදන්න"

#: pmd_general.php:100
msgid "Reload"
msgstr "ප්‍රතිපූරණය"

#: pmd_general.php:103
msgid "Help"
msgstr "උදවු"

#: pmd_general.php:107
msgid "Angular links"
msgstr "ආංශික සබැඳුම"

#: pmd_general.php:107
msgid "Direct links"
msgstr "ඍජු සබැඳුම"

#: pmd_general.php:111
msgid "Snap to grid"
msgstr ""

#: pmd_general.php:115
msgid "Small/Big All"
msgstr ""

#: pmd_general.php:119
msgid "Toggle small/big"
msgstr ""

#: pmd_general.php:122
msgid "Toggle relation lines"
msgstr "සබඳතා දක්වන ඉරි පෙන්වන්න/සඟවන්න"

#: pmd_general.php:128 pmd_pdf.php:99
msgid "Import/Export coordinates for PDF schema"
msgstr ""

#: pmd_general.php:135
msgid "Build Query"
msgstr "විමසුම ගොඩ නඟන්න"

#: pmd_general.php:142
msgid "Move Menu"
msgstr ""

#: pmd_general.php:153
msgid "Hide/Show all"
msgstr "සියල්ල පෙන්වන්න/සඟවන්න"

#: pmd_general.php:157
msgid "Hide/Show Tables with no relation"
msgstr ""

#: pmd_general.php:197
msgid "Number of tables"
msgstr "වගු ගණන"

#: pmd_general.php:447
msgid "Delete relation"
msgstr ""

#: pmd_general.php:489 pmd_general.php:548
#, fuzzy
msgid "Relation operator"
msgstr "Relation view"

#: pmd_general.php:499 pmd_general.php:558 pmd_general.php:681
#: pmd_general.php:798
msgid "Except"
msgstr "හැර"

#: pmd_general.php:505 pmd_general.php:564 pmd_general.php:687
#: pmd_general.php:804
msgid "subquery"
msgstr "උප විමසුම"

#: pmd_general.php:509 pmd_general.php:605
msgid "Rename to"
msgstr "නව නාමය"

#: pmd_general.php:511 pmd_general.php:610
msgid "New name"
msgstr "නව නාමය"

#: pmd_general.php:514 pmd_general.php:729
msgid "Aggregate"
msgstr "එකතු කරන්න"

#: pmd_general.php:839
msgid "Active options"
msgstr "සක්‍රිය විකල්ප"

#: pmd_pdf.php:50
msgid "Page has been created"
msgstr "පිටුව සාදන ලදි"

#: pmd_pdf.php:53
msgid "Page creation failed"
msgstr "පිටුව සෑදීම අසමත් විය"

#: pmd_pdf.php:110
msgid "Page"
msgstr "පිටුව"

#: pmd_pdf.php:120
msgid "Import from selected page"
msgstr "තෝරාගත් පිටු ආනයනය කරන්න"

#: pmd_pdf.php:121
msgid "Export to selected page"
msgstr "තෝරාගත් පිටු අපනයනය කරන්න"

#: pmd_pdf.php:123
msgid "Create a page and export to it"
msgstr "පිටුවක් සාදා අපනයනය කරන්න"

#: pmd_pdf.php:135
msgid "New page name: "
msgstr "නව පිටු නාමය: "

#: pmd_pdf.php:138
msgid "Export/Import to scale"
msgstr ""

#: pmd_pdf.php:143
msgid "recommended"
msgstr ""

#: pmd_relation_new.php:36
msgid "Error: relation already exists."
msgstr ""

#: pmd_relation_new.php:78 pmd_relation_new.php:103
msgid "Error: Relation not added."
msgstr ""

#: pmd_relation_new.php:79
msgid "FOREIGN KEY relation added"
msgstr ""

#: pmd_relation_new.php:101
msgid "Internal relation added"
msgstr "අභ්‍යන්තර සබඳතා එක් කරන ලදි"

#: pmd_relation_upd.php:67
msgid "Relation deleted"
msgstr "සම්බන්දතාවය ඉවත් කරන ලදී"

>>>>>>> 8fd53394
#: pmd_save_pos.php:71
msgid "Error saving coordinates for Designer."
msgstr ""

#: pmd_save_pos.php:79
msgid "Modifications have been saved"
msgstr "වෙනස් කිරීම් සුරකින ලදි"

#: prefs_forms.php:85
msgid "Cannot save settings, submitted form contains errors"
msgstr ""

#: prefs_manage.php:79
msgid "Could not import configuration"
msgstr "වින්‍යාස ආනයනය අසමත් විය"

#: prefs_manage.php:110
msgid "Configuration contains incorrect data for some fields."
msgstr ""

#: prefs_manage.php:126
msgid "Do you want to import remaining settings?"
msgstr ""

#: prefs_manage.php:229 prefs_manage.php:255
msgid "Saved on: @DATE@"
msgstr ""

#: prefs_manage.php:243
msgid "Import from file"
msgstr "ගොනුවකින් ආනයනය කරන්න"
<<<<<<< HEAD

#: prefs_manage.php:249
msgid "Import from browser's storage"
msgstr "බ්‍රවුසරයේ ගබඩාවෙන් ආනයනය කරන්න"

#: prefs_manage.php:252
msgid "Settings will be imported from your browser's local storage."
msgstr "බ්‍රවුසරයේ ගබඩාවෙන් සිටුවම් ආනයනය කෙරෙනු ඇත."

#: prefs_manage.php:258
msgid "You have no saved settings!"
msgstr "සුරැකූ සිටුවම් නොමැත!"

#: prefs_manage.php:262 prefs_manage.php:315
msgid "This feature is not supported by your web browser"
msgstr ""

#: prefs_manage.php:267
msgid "Merge with current configuration"
msgstr "වත්මන් වින්‍යාස සමග ඒකාබද්ධ කරන්න"

#: prefs_manage.php:281
#, php-format
msgid ""
"You can set more settings by modifying config.inc.php, eg. by using %sSetup "
"script%s."
msgstr ""
"config.inc.php වෙනස් කිරීම මඟින් ඔබට තවත් සිටුවම් සිටුවිය හැකිය. උදා. %sSetup script%s "
"භාවිතා කිරීමෙන්."

#: prefs_manage.php:305
msgid "Save to browser's storage"
msgstr "බ්‍රවුසරයේ ගබඩාවේ සුරකින්න"

#: prefs_manage.php:309
msgid "Settings will be saved in your browser's local storage."
msgstr "බ්‍රවුසරයේ ගබඩාවේ සිටුවම් සුරැකෙනු ඇත."

#: prefs_manage.php:311
msgid "Existing settings will be overwritten!"
msgstr "වත්මන් සිටුවම් උඩින් නව සිටුවම් ලියැවේ!"

#: prefs_manage.php:326
msgid "You can reset all your settings and restore them to default values."
msgstr "ඔබගේ සියලුම සිටුවම් ප්‍රතිසකසා ඒවා පෙරනිමි අගයන් වෙත ප්‍රතිෂ්ඨාපනය කල හැක."

#: querywindow.php:66
msgid "Import files"
msgstr "ගොනු ආනයනය"

#: querywindow.php:77
msgid "All"
msgstr "සියලු"

#: schema_edit.php:38 schema_edit.php:44 schema_edit.php:50 schema_edit.php:55
#, php-format
msgid "<b>%s</b> table not found or not set in %s"
msgstr ""

#: schema_export.php:59
msgid "File doesn't exist"
msgstr "ගොනුව නොපවතියි"

#: server_binlog.php:83
msgid "Select binary log to view"
msgstr "පෙන්වීම සඳහා ද්වීමය ලොගය තෝරන්න"

#: server_binlog.php:106 server_status.php:628
msgid "Files"
msgstr "ගොනු"

#: server_binlog.php:155 server_binlog.php:157 server_status.php:1299
#: server_status.php:1301
msgid "Truncate Shown Queries"
msgstr ""

#: server_binlog.php:163 server_binlog.php:165 server_status.php:1299
#: server_status.php:1301
msgid "Show Full Queries"
msgstr "සම්පූර්ණ විමසුම් පෙන්වන්න"

#: server_binlog.php:185
msgid "Log name"
msgstr "ලොග් නම"

#: server_binlog.php:186
msgid "Position"
msgstr "පිහිටුම"

#: server_binlog.php:189
msgid "Original position"
msgstr "මුල් පිහිටුම"

#: server_binlog.php:190 tbl_structure.php:829
msgid "Information"
msgstr "තොරතුරු"

#: server_collations.php:24
msgid "Character Sets and Collations"
msgstr "අක්ෂර කට්ටල සහ ‍Collations"

=======

#: prefs_manage.php:249
msgid "Import from browser's storage"
msgstr "බ්‍රවුසරයේ ගබඩාවෙන් ආනයනය කරන්න"

#: prefs_manage.php:252
msgid "Settings will be imported from your browser's local storage."
msgstr "බ්‍රවුසරයේ ගබඩාවෙන් සිටුවම් ආනයනය කෙරෙනු ඇත."

#: prefs_manage.php:258
msgid "You have no saved settings!"
msgstr "සුරැකූ සිටුවම් නොමැත!"

#: prefs_manage.php:262 prefs_manage.php:315
msgid "This feature is not supported by your web browser"
msgstr ""

#: prefs_manage.php:267
msgid "Merge with current configuration"
msgstr "වත්මන් වින්‍යාස සමග ඒකාබද්ධ කරන්න"

#: prefs_manage.php:281
#, php-format
msgid ""
"You can set more settings by modifying config.inc.php, eg. by using %sSetup "
"script%s."
msgstr ""
"config.inc.php වෙනස් කිරීම මඟින් ඔබට තවත් සිටුවම් සිටුවිය හැකිය. උදා. %sSetup script%s "
"භාවිතා කිරීමෙන්."

#: prefs_manage.php:305
msgid "Save to browser's storage"
msgstr "බ්‍රවුසරයේ ගබඩාවේ සුරකින්න"

#: prefs_manage.php:309
msgid "Settings will be saved in your browser's local storage."
msgstr "බ්‍රවුසරයේ ගබඩාවේ සිටුවම් සුරැකෙනු ඇත."

#: prefs_manage.php:311
msgid "Existing settings will be overwritten!"
msgstr "වත්මන් සිටුවම් උඩින් නව සිටුවම් ලියැවේ!"

#: prefs_manage.php:326
msgid "You can reset all your settings and restore them to default values."
msgstr "ඔබගේ සියලුම සිටුවම් ප්‍රතිසකසා ඒවා පෙරනිමි අගයන් වෙත ප්‍රතිෂ්ඨාපනය කල හැක."

#: querywindow.php:66
msgid "Import files"
msgstr "ගොනු ආනයනය"

#: querywindow.php:77
msgid "All"
msgstr "සියලු"

#: schema_edit.php:38 schema_edit.php:44 schema_edit.php:50 schema_edit.php:55
#, php-format
msgid "<b>%s</b> table not found or not set in %s"
msgstr ""

#: schema_export.php:59
msgid "File doesn't exist"
msgstr "ගොනුව නොපවතියි"

#: server_binlog.php:83
msgid "Select binary log to view"
msgstr "පෙන්වීම සඳහා ද්වීමය ලොගය තෝරන්න"

#: server_binlog.php:106 server_status.php:628
msgid "Files"
msgstr "ගොනු"

#: server_binlog.php:155 server_binlog.php:157 server_status.php:1299
#: server_status.php:1301
msgid "Truncate Shown Queries"
msgstr ""

#: server_binlog.php:163 server_binlog.php:165 server_status.php:1299
#: server_status.php:1301
msgid "Show Full Queries"
msgstr "සම්පූර්ණ විමසුම් පෙන්වන්න"

#: server_binlog.php:185
msgid "Log name"
msgstr "ලොග් නම"

#: server_binlog.php:186
msgid "Position"
msgstr "පිහිටුම"

#: server_binlog.php:189
msgid "Original position"
msgstr "මුල් පිහිටුම"

#: server_binlog.php:190 tbl_structure.php:829
msgid "Information"
msgstr "තොරතුරු"

#: server_collations.php:24
msgid "Character Sets and Collations"
msgstr "අක්ෂර කට්ටල සහ පරිතුලන"

>>>>>>> 8fd53394
#: server_databases.php:116
#, php-format
msgid "%1$d database has been dropped successfully."
msgid_plural "%1$d databases have been dropped successfully."
msgstr[0] "දත්තගබඩා %1$d ක් සාර්ථකව හලන ලදි."
msgstr[1] "දත්තගබඩා %1$d ක් සාර්ථකව හලන ලදි."

#: server_databases.php:133
msgid "Databases statistics"
msgstr "දත්තගබඩා සංඛ්‍යා ලේඛන"

#: server_databases.php:219 server_replication.php:209
#: server_replication.php:239
msgid "Master replication"
<<<<<<< HEAD
msgstr ""

#: server_databases.php:221 server_replication.php:277
msgid "Slave replication"
msgstr ""
=======
msgstr "ප්‍රධාන අනුරූකරණය"

#: server_databases.php:221 server_replication.php:277
msgid "Slave replication"
msgstr "අනුගාමි අනුරූකරණය"
>>>>>>> 8fd53394

#: server_databases.php:308 server_databases.php:309
msgid "Enable Statistics"
msgstr "සංඛ්‍යා ලේඛන සක්‍රිය කරන්න"

#: server_databases.php:311
msgid ""
"Note: Enabling the database statistics here might cause heavy traffic "
"between the web server and the MySQL server."
msgstr ""
"සටහන: සංඛ්‍යාලේඛන සක්‍රීය කිරීම මගින් වෙබ් සේවාදායකය සහ MySQL සේවාදායකය අතර විශාල දත්ත "
"හුවමාරුවක් ඇති විය හැකිය."

#: server_engines.php:34
msgid "Storage Engines"
msgstr "ගබඩා යන්ත්‍ර"

#: server_export.php:20
msgid "View dump (schema) of databases"
msgstr ""

#: server_plugins.php:67
msgid "Modules"
msgstr ""

#: server_plugins.php:88
msgid "Begin"
msgstr "අරඹන්න"

#: server_plugins.php:95
msgid "Plugin"
msgstr ""

#: server_plugins.php:96 server_plugins.php:130
msgid "Module"
msgstr ""

#: server_plugins.php:97 server_plugins.php:132
msgid "Library"
msgstr ""

#: server_plugins.php:98 server_plugins.php:133 tbl_tracking.php:720
msgid "Version"
msgstr "අනුවාදය"

#: server_plugins.php:99 server_plugins.php:134
msgid "Author"
msgstr ""

#: server_plugins.php:100 server_plugins.php:135
msgid "License"
msgstr ""

#: server_plugins.php:166
msgid "disabled"
msgstr "අක්‍රීයයි"

#: server_privileges.php:209
#, php-format
msgid "The user %s already exists!"
msgstr "%s භාවිතා කරන්නා දැනටමත් පවතී!"

#: server_privileges.php:308
#, php-format
msgid "Deleting %s"
msgstr "%s ඉවත් කරමින් පවතී"

#: server_privileges.php:355
msgid "The privileges were reloaded successfully."
msgstr "සාර්ථකව වරප්‍රසාද පූරණය කරන්න ලදි."

#: server_replication.php:82
msgid "Unknown error"
msgstr "හඳුනා නොගත් දෝෂය"

#: server_replication.php:89
#, php-format
msgid "Unable to connect to master %s."
msgstr "ප්‍රධාන %s වෙත සම්බන්ධ විය නොහැක."

#: server_replication.php:96
msgid ""
"Unable to read master log position. Possible privilege problem on master."
msgstr ""

#: server_replication.php:102
msgid "Unable to change master"
msgstr "ප්‍රධාන සේවාදායකය වෙනස් කල නොහැක"

#: server_replication.php:105
#, php-format
msgid "Master server changed successfully to %s"
msgstr "ප්‍රධාන සේවාදායකය %s වෙත සාර්ථකව වෙනස් කරන ලදි"

#: server_replication.php:210
msgid "This server is configured as master in a replication process."
msgstr "මෙම සේවාදායකය අනුරූකරණ ක්‍රියාවලියක ප්‍රධාන සේවාදායකය ලෙස සකසා ඇත."

#: server_replication.php:212 server_status.php:649
msgid "Show master status"
msgstr "ප්‍රධාන සේවාදායකයෙහි තත්වය පෙන්වන්න"

#: server_replication.php:216
msgid "Show connected slaves"
msgstr "සම්බන්ධිත salves පෙන්වන්න"

#: server_replication.php:240
#, php-format
msgid ""
"This server is not configured as master in a replication process. Would you "
"like to <a href=\"%s\">configure</a> it?"
msgstr ""
"මෙම සේවාදායකය අනුරූකරණ ක්‍රියාවලියක ප්‍රධාන සේවාදායකය ලෙස සකසා නැත. එසේ <a "
"href=\"%s\">සකස් කිරීමට</a> ඔබ කැමතිද?"

#: server_replication.php:247
msgid "Master configuration"
msgstr "ප්‍රධාන සේවාදායකය සඳහා වින්‍යාස"

#: server_replication.php:248
msgid ""
"This server is not configured as master server in a replication process. You "
"can choose from either replicating all databases and ignoring certain "
"(useful if you want to replicate majority of databases) or you can choose to "
"ignore all databases by default and allow only certain databases to be "
"replicated. Please select the mode:"
msgstr ""

#: server_replication.php:251
msgid "Replicate all databases; Ignore:"
msgstr "සියලුම දත්තගබඩා අනුරූකරන්න; අතහරින්න:"

#: server_replication.php:252
msgid "Ignore all databases; Replicate:"
msgstr "සියලු දත්තගබඩා නොසලකා හරින්න, අනුරූ කරන්න:"

#: server_replication.php:255
msgid "Please select databases:"
msgstr "කරුණාකර දත්තගබඩා තෝරන්න:"

#: server_replication.php:258
msgid ""
"Now, add the following lines at the end of [mysqld] section in your my.cnf "
"and please restart the MySQL server afterwards."
msgstr ""
"දැන් පහත දැක්වෙන පේළි ඔබගේ my.cnf හි [mysqld] කොටසේ අවසානයට එක්කර අනතුරුව සේවාදායකය "
"නැවත පණගන්වන්න."

#: server_replication.php:260
msgid ""
"Once you restarted MySQL server, please click on Go button. Afterwards, you "
"should see a message informing you, that this server <b>is</b> configured as "
"master"
msgstr ""
"සේවාදායකය නැවත පණගැන්වීමෙන් අනතුරුව 'යන්න' බොත්තම ඔබන්න. ඉන් අනතුරුව මෙම "
"සේවාදායකය ප්‍රධාන සේවාදායකය ලෙස සකසා <b>ඇති</b> බවට පණිවිඩයක් දර්ශනය වනු ඇත"

#: server_replication.php:322
msgid "Slave SQL Thread not running!"
msgstr "අනුගාමි SQL ත්‍රෙඩය අක්‍රීයයි!"

#: server_replication.php:325
msgid "Slave IO Thread not running!"
msgstr "අනුගාමි IO ත්‍රෙඩය අක්‍රීයයි!"

#: server_replication.php:334
msgid ""
"Server is configured as slave in a replication process. Would you like to:"
msgstr "සේවාදායකය අනුරූ ක්‍රියාවලියක අනුගාමි සේවාදායකය ලෙස සකසා ඇත. ඔබ කැමතිද:"

#: server_replication.php:337
msgid "See slave status table"
msgstr "අනුගාමි සේවාදායකයේ තත්ත්ව වගුව බලන්න"

#: server_replication.php:341
msgid "Synchronize databases with master"
msgstr "දත්තගබඩාවන් ප්‍රධාන සේවාදායකය සමඟ සමමුහුර්තනය කරන්න"

#: server_replication.php:352
msgid "Control slave:"
msgstr "පරිපාලක අනුගාමි:"

#: server_replication.php:355
msgid "Full start"
msgstr "පූර්ණ ඇරඹුම"

#: server_replication.php:355
msgid "Full stop"
msgstr "පූර්ණ නැවතුම"

#: server_replication.php:356
msgid "Reset slave"
msgstr "අනුගාමි සේවාදායකය ප්‍රත්‍යාරම්භ කරන්න"

#: server_replication.php:358
msgid "Start SQL Thread only"
msgstr "SQL ත්‍රෙඩය පමණක් අරඹන්න"

#: server_replication.php:360
msgid "Stop SQL Thread only"
msgstr "SQL ත්‍රෙඩය පමණක් නවත්තන්න"

#: server_replication.php:363
msgid "Start IO Thread only"
msgstr "IO ත්‍රෙඩය පමණක් අරඹන්න"

#: server_replication.php:365
msgid "Stop IO Thread only"
msgstr "IO ත්‍රෙඩය පමණක් නවත්තන්න"

#: server_replication.php:370
msgid "Error management:"
msgstr "දෝෂ කළමනාකරණය:"

#: server_replication.php:372
msgid "Skipping errors might lead into unsynchronized master and slave!"
msgstr ""
"දෝෂ අතහැර යාම සමමුහුර්ත නොවූ ප්‍රධාන හා අනුගාමි සේවාදායකයන් ඇති කරවිය හැක!"

#: server_replication.php:374
msgid "Skip current error"
msgstr "වත්මන් දෝෂය මගහරින්න"

#: server_replication.php:375
msgid "Skip next"
msgstr "ඊළඟ මඟහරින්න"

#: server_replication.php:378
msgid "errors."
msgstr "දෝෂ."

#: server_replication.php:394
#, php-format
msgid ""
"This server is not configured as slave in a replication process. Would you "
"like to <a href=\"%s\">configure</a> it?"
msgstr ""
"මෙම සේවාදායකය අනුරූකරණ ක්‍රියාවලියක අනුගාමි සේවාදායකය ලෙස සකසා නැත. එසේ <a "
"href=\"%s\">සකස් කිරීමට</a> ඔබ කැමතිද?"

#: server_status.php:482
#, php-format
msgid "Thread %s was successfully killed."
msgstr ""

#: server_status.php:484
#, php-format
msgid ""
"phpMyAdmin was unable to kill thread %s. It probably has already been closed."
msgstr ""

#: server_status.php:616
msgid "Handler"
msgstr "හසුරුවනය"

#: server_status.php:617
msgid "Query cache"
msgstr "විමසුම් කෑෂ්"

#: server_status.php:618
msgid "Threads"
msgstr "ත්‍රෙඩයන්"

#: server_status.php:620
msgid "Temporary data"
msgstr "තාවකාලික දත්ත"

#: server_status.php:621
msgid "Delayed inserts"
msgstr "ප්‍රමාදිත ඇතුළු කිරීම්"

#: server_status.php:622
msgid "Key cache"
msgstr "යතුරු කෑෂ් කිරීම"

#: server_status.php:623
msgid "Joins"
msgstr "ඈඳුම්"

#: server_status.php:625
msgid "Sorting"
msgstr "තේරීම"

#: server_status.php:627
msgid "Transaction coordinator"
msgstr ""

#: server_status.php:639
msgid "Flush (close) all tables"
msgstr "Flush (close) all tables"

#: server_status.php:641
msgid "Show open tables"
msgstr "විවෘත වගු පෙන්වන්න"

#: server_status.php:646
msgid "Show slave hosts"
msgstr "අනුගාමි දායකයන් පෙන්වන්න"

#: server_status.php:652
msgid "Show slave status"
msgstr "අනුගාමි සේවාදායකයේ තත්ත්වය පෙන්වන්න"

#: server_status.php:657
msgid "Flush query cache"
msgstr "විමසුම් කෑෂය හිස් කරන්න"

#: server_status.php:797
msgid "Runtime Information"
msgstr "ධාවන කාල තොරතුරු"

#: server_status.php:804
msgid "All status variables"
msgstr "සියලුම තත්ත්ව විචල්‍යයන්"

#: server_status.php:805
msgid "Monitor"
msgstr "අධීක්ෂකය"

#: server_status.php:806
msgid "Advisor"
msgstr "උපදේශකය"

#: server_status.php:816 server_status.php:838
msgid "Refresh rate: "
msgstr "යාවත්කාලීන කිරීමේ ශ්‍රීඝ‍්‍රතාව: "

#: server_status.php:851 server_variables.php:116
msgid "Filters"
msgstr "පෙරහන්"

#: server_status.php:859 server_variables.php:118
msgid "Containing the word:"
msgstr "වචනය අඩංගු:"

#: server_status.php:864
msgid "Show only alert values"
msgstr "අනතුරුදායක අගයන් පමණක් පෙන්වන්න"

#: server_status.php:868
msgid "Filter by category..."
msgstr "වර්ගය මත පෙරන්න..."

#: server_status.php:881
msgid "Show unformatted values"
msgstr "ආකෘතික අගයන් පෙන්වන්න"

#: server_status.php:885
msgid "Related links:"
msgstr "අදාල සබැඳි:"

#: server_status.php:920
msgid "Run analyzer"
msgstr "විශ්ලේශකය ක්‍රියාත්මක කරවන්න"

#: server_status.php:921
msgid "Instructions"
msgstr "උපදෙස්"

#: server_status.php:928
msgid ""
"The Advisor system can provide recommendations on server variables by "
"analyzing the server status variables."
msgstr ""
"සේවාදායක තත්ත්ව විචල්‍යයන් අධ්‍යයනය කිරීමෙන් සේවාදායක විචල්‍යයන්ට අදාල නිර්දේශ ලබා දීමට උපදේශක "
"පද්ධතියට හැකිය."

#: server_status.php:930
msgid ""
"Do note however that this system provides recommendations based on simple "
"calculations and by rule of thumb which may not necessarily apply to your "
"system."
msgstr ""
"කෙසේ වෙතත් මෙම නිර්දේශ ලබා දෙනුයේ සරල ගණනය කිරීම් හා ආනුභූතික රීති පදනම් කරගෙන බවත් එම නිසා "
"එවැනි නිර්දේශ ඔබගේ පද්ධතියට අදාල නොවීමට ඉඩ ඇති බවත් සලකන්න."

#: server_status.php:932
msgid ""
"Prior to changing any of the configuration, be sure to know what you are "
"changing (by reading the documentation) and how to undo the change. Wrong "
"tuning can have a very negative effect on performance."
msgstr ""
"කිසියම් වින්‍යාසයක් වෙනස් කිරීමට පළමුව ඔබ වෙනස් කරන්නේ කුමක්ද යන්න (ලියකියවිලි කියවීමෙන්) සහ එම "
"වෙනස්කම් ප්‍රතිවර්තනය කරන්නේ කෙසේද යන්න දැනගන්න. වැරදි සුසර කිරීම් මඟින් පද්ධතියේ කාර්යසාධනය "
"තවදුරටත් නරක විය හැකිය."

#: server_status.php:934
msgid ""
"The best way to tune your system would be to change only one setting at a "
"time, observe or benchmark your database, and undo the change if there was "
"no clearly measurable improvement."
msgstr ""
"ඔබගේ පද්ධතිය සුසර කිරීමට යෝග්‍යම ක්‍රියාවලිය වන්නේ වරකට එක සිටුවම බැගින් වෙනස් කරමින් ඔබගේ "
"දත්තගබඩාව නිරීක්ෂණය කිරීම හා පෙර අවස්ථා සමග සසැදීමත්, මැනිය හැකි වර්ධනයක් ගෙන නොදෙන වෙනස් "
"කිරීම් ප්‍රතිවර්තනය කිරීමත් ය."

#. l10n: Questions is the name of a MySQL Status variable
#: server_status.php:957
#, php-format
msgid "Questions since startup: %s"
msgstr "ආරම්භයේ සිට සේවාදායකය වෙත යැවුණු ප්‍රශ්න ගණන: %s"

#: server_status.php:993
msgid "Statements"
msgstr "ප්‍රකාශය"

#. l10n: # = Amount of queries
#: server_status.php:996
msgid "#"
msgstr ""

#: server_status.php:1070
#, php-format
msgid "Network traffic since startup: %s"
msgstr "ආරම්භයේ සිට ජාලය හරහා ගමන් ගත් දත්ත ප්‍රමාණය: %s"

#: server_status.php:1086
#, php-format
msgid "This MySQL server has been running for %1$s. It started up on %2$s."
msgstr "මෙම MySQL සේවාදායකය %1$s තිස්සේ ක්‍රියාත්මකයි. මෙය ඇරඹුයේ %2$s."

#: server_status.php:1097
msgid ""
"This MySQL server works as <b>master</b> and <b>slave</b> in <b>replication</"
"b> process."
msgstr ""
"මෙම MySQL සේවාදායකය <b>අනුරූකරණ</b> ක්‍රියාවලියේදී <b>ප්‍රධාන</b> හා "
"<b>අනුගාමි</b> සේවාදායක ලෙස ක්‍රියාකරයි."

#: server_status.php:1099
msgid "This MySQL server works as <b>master</b> in <b>replication</b> process."
msgstr ""
"මෙම MySQL සේවාදායකය <b>අනුරූකරණ</b> ක්‍රියාවලියේදී <b>ප්‍රධාන සේවාදායකය</b> "
"ලෙස ක්‍රියාකරයි."

#: server_status.php:1101
msgid "This MySQL server works as <b>slave</b> in <b>replication</b> process."
msgstr ""
"මෙම MySQL සේවාදායකය <b>අනුරූකරණ</b> ක්‍රියාවලියේදී <b>අනුගාමි සේවාදායකය</b> "
"ලෙස ක්‍රියාකරයි."

#: server_status.php:1104
msgid ""
"For further information about replication status on the server, please visit "
"the <a href=\"#replication\">replication section</a>."
msgstr ""
"සේවාදායකයේ අනුරූකරණ තත්වය පිළිබඳ වැඩි විස්තර සඳහා කරුණාකර <a href=\"#replication"
"\">අනුරූකරණ අංශය</a> වෙත යන්න."

#: server_status.php:1113
msgid "Replication status"
msgstr "අනුරූ කරණයේ තත්වය"

#: server_status.php:1128
msgid ""
"On a busy server, the byte counters may overrun, so those statistics as "
"reported by the MySQL server may be incorrect."
msgstr ""

#: server_status.php:1134
msgid "Received"
msgstr "ලබන ලද"

#: server_status.php:1151
msgid "Sent"
msgstr "යවන ලද"

#: server_status.php:1198
msgid "max. concurrent connections"
msgstr "උපරිම සමගාමී සම්බන්ධතා"

#: server_status.php:1205
msgid "Failed attempts"
msgstr "අසාර්ථක උත්සාහයන්"

#: server_status.php:1221
msgid "Aborted"
msgstr "අත්හැර දමන ලදි"

#: server_status.php:1287
msgid "ID"
msgstr "හැඳුනුම් අංකය"

#: server_status.php:1291
msgid "Command"
msgstr "විධානය"

#: server_status.php:1358
msgid ""
"The number of connections that were aborted because the client died without "
"closing the connection properly."
msgstr ""

#: server_status.php:1359
msgid "The number of failed attempts to connect to the MySQL server."
msgstr "MySQL සේවාදායකය හා සම්බන්ද වීමට ගත් අසාර්ථක උත්සාහ ගණන."

#: server_status.php:1360
msgid ""
"The number of transactions that used the temporary binary log cache but that "
"exceeded the value of binlog_cache_size and used a temporary file to store "
"statements from the transaction."
msgstr ""

#: server_status.php:1361
msgid "The number of transactions that used the temporary binary log cache."
msgstr ""

#: server_status.php:1362
msgid ""
"The number of connection attempts (successful or not) to the MySQL server."
msgstr ""

#: server_status.php:1363
msgid ""
"The number of temporary tables on disk created automatically by the server "
"while executing statements. If Created_tmp_disk_tables is big, you may want "
"to increase the tmp_table_size  value to cause temporary tables to be memory-"
"based instead of disk-based."
msgstr ""

#: server_status.php:1364
msgid "How many temporary files mysqld has created."
msgstr ""

#: server_status.php:1365
msgid ""
"The number of in-memory temporary tables created automatically by the server "
"while executing statements."
msgstr ""

#: server_status.php:1366
msgid ""
"The number of rows written with INSERT DELAYED for which some error occurred "
"(probably duplicate key)."
msgstr ""

#: server_status.php:1367
msgid ""
"The number of INSERT DELAYED handler threads in use. Every different table "
"on which one uses INSERT DELAYED gets its own thread."
msgstr ""

#: server_status.php:1368
msgid "The number of INSERT DELAYED rows written."
msgstr ""

#: server_status.php:1369
msgid "The number of executed FLUSH statements."
msgstr ""

#: server_status.php:1370
msgid "The number of internal COMMIT statements."
msgstr ""

#: server_status.php:1371
msgid "The number of times a row was deleted from a table."
msgstr ""

#: server_status.php:1372
msgid ""
"The MySQL server can ask the NDB Cluster storage engine if it knows about a "
"table with a given name. This is called discovery. Handler_discover "
"indicates the number of time tables have been discovered."
msgstr ""

#: server_status.php:1373
msgid ""
"The number of times the first entry was read from an index. If this is high, "
"it suggests that the server is doing a lot of full index scans; for example, "
"SELECT col1 FROM foo, assuming that col1 is indexed."
msgstr ""

#: server_status.php:1374
msgid ""
"The number of requests to read a row based on a key. If this is high, it is "
"a good indication that your queries and tables are properly indexed."
msgstr ""

#: server_status.php:1375
msgid ""
"The number of requests to read the next row in key order. This is "
"incremented if you are querying an index column with a range constraint or "
"if you are doing an index scan."
msgstr ""

#: server_status.php:1376
msgid ""
"The number of requests to read the previous row in key order. This read "
"method is mainly used to optimize ORDER BY ... DESC."
msgstr ""

#: server_status.php:1377
msgid ""
"The number of requests to read a row based on a fixed position. This is high "
"if you are doing a lot of queries that require sorting of the result. You "
"probably have a lot of queries that require MySQL to scan whole tables or "
"you have joins that don't use keys properly."
msgstr ""

#: server_status.php:1378
msgid ""
"The number of requests to read the next row in the data file. This is high "
"if you are doing a lot of table scans. Generally this suggests that your "
"tables are not properly indexed or that your queries are not written to take "
"advantage of the indexes you have."
msgstr ""

#: server_status.php:1379
msgid "The number of internal ROLLBACK statements."
msgstr "අභ්‍යන්තරව සිදු කෙරුණු ROLLBACK ප්‍රකාශ ගණන."

#: server_status.php:1380
msgid "The number of requests to update a row in a table."
msgstr "වගුවක පේළියක් යාවත්කාලීන කිරීම සඳහා කෙරුණු ඉල්ලීම් ගණන."

#: server_status.php:1381
msgid "The number of requests to insert a row in a table."
msgstr "වගුවකට පේළියක් ඇතුලු කිරීම සඳහා කෙරුණු ඉල්ලීම් ගණන."

#: server_status.php:1382
msgid "The number of pages containing data (dirty or clean)."
msgstr "දත්ත අඩංගු පිටු ගණන (අපවිත්‍ර හෝ පවිත්‍ර)."

#: server_status.php:1383
msgid "The number of pages currently dirty."
msgstr "දැනට අපවිත්‍රව ඇති පිටු ගණන."

#: server_status.php:1384
msgid "The number of buffer pool pages that have been requested to be flushed."
msgstr ""

#: server_status.php:1385
msgid "The number of free pages."
msgstr "නිදහස් පිටු ගණන."

#: server_status.php:1386
msgid ""
"The number of latched pages in InnoDB buffer pool. These are pages currently "
"being read or written or that can't be flushed or removed for some other "
"reason."
msgstr ""

#: server_status.php:1387
msgid ""
"The number of pages busy because they have been allocated for administrative "
"overhead such as row locks or the adaptive hash index. This value can also "
"be calculated as Innodb_buffer_pool_pages_total - "
"Innodb_buffer_pool_pages_free - Innodb_buffer_pool_pages_data."
msgstr ""

#: server_status.php:1388
msgid "Total size of buffer pool, in pages."
msgstr ""

#: server_status.php:1389
msgid ""
"The number of \"random\" read-aheads InnoDB initiated. This happens when a "
"query is to scan a large portion of a table but in random order."
msgstr ""

#: server_status.php:1390
msgid ""
"The number of sequential read-aheads InnoDB initiated. This happens when "
"InnoDB does a sequential full table scan."
msgstr ""

#: server_status.php:1391
msgid "The number of logical read requests InnoDB has done."
msgstr ""

#: server_status.php:1392
msgid ""
"The number of logical reads that InnoDB could not satisfy from buffer pool "
"and had to do a single-page read."
msgstr ""

#: server_status.php:1393
msgid ""
"Normally, writes to the InnoDB buffer pool happen in the background. "
"However, if it's necessary to read or create a page and no clean pages are "
"available, it's necessary to wait for pages to be flushed first. This "
"counter counts instances of these waits. If the buffer pool size was set "
"properly, this value should be small."
msgstr ""

#: server_status.php:1394
msgid "The number writes done to the InnoDB buffer pool."
msgstr ""

#: server_status.php:1395
msgid "The number of fsync() operations so far."
msgstr ""

#: server_status.php:1396
msgid "The current number of pending fsync() operations."
msgstr ""

#: server_status.php:1397
msgid "The current number of pending reads."
msgstr ""

#: server_status.php:1398
msgid "The current number of pending writes."
msgstr ""

#: server_status.php:1399
msgid "The amount of data read so far, in bytes."
msgstr ""

#: server_status.php:1400
msgid "The total number of data reads."
msgstr "මුළු දත්ත කියැවුම් ගණන."

#: server_status.php:1401
msgid "The total number of data writes."
msgstr "මුළු දත්ත ලියැවුම් ගණන."

#: server_status.php:1402
msgid "The amount of data written so far, in bytes."
msgstr "මේ දක්වා ලියැවුණු දත්ත ප්‍රමාණය, බයිට වලින්."

#: server_status.php:1403
msgid "The number of pages that have been written for doublewrite operations."
msgstr "ද්විත්ව-ලිවීම් මෙහෙයුම් සඳහා ලියැවුණු පිටු ගණන."

#: server_status.php:1404
msgid "The number of doublewrite operations that have been performed."
msgstr "සිදු කෙරුණු ද්විත්ව-ලිවීම් මෙහෙයුම් ගණන."

#: server_status.php:1405
msgid ""
"The number of waits we had because log buffer was too small and we had to "
"wait for it to be flushed before continuing."
msgstr ""
"ලොග බෆරය කුඩා වීම නිසා ඉදිරියට යාමට පෙර එය හිස් කෙරෙන තුරු බලා සිටීමට සිදු වූ වාර ගණන."

#: server_status.php:1406
msgid "The number of log write requests."
msgstr "ලොගය වෙත ලිවීමට කෙරුණු ඉල්ලීම් ගණන."

#: server_status.php:1407
msgid "The number of physical writes to the log file."
msgstr ""

#: server_status.php:1408
msgid "The number of fsync() writes done to the log file."
msgstr "ලොග ගොනුව වෙත සිදු කරන ලද fsync() ලිවීම් ගණන."

#: server_status.php:1409
msgid "The number of pending log file fsyncs."
msgstr "ඉදිරියේදී ලොග ගොනුව වෙත සිදු කිරීමට ඇති fsync ගණන."

#: server_status.php:1410
msgid "Pending log file writes."
msgstr "ඉදිරියේදී ලොග ගොනුව වෙත සිදු කිරීමට ඇති ලිවීම්."

#: server_status.php:1411
msgid "The number of bytes written to the log file."
msgstr "ලොග ගොනුව වෙත ලියන ලද බයිට ගණන."

#: server_status.php:1412
msgid "The number of pages created."
msgstr "සාදන ලද පිටු ගණන."

#: server_status.php:1413
msgid ""
"The compiled-in InnoDB page size (default 16KB). Many values are counted in "
"pages; the page size allows them to be easily converted to bytes."
msgstr ""

#: server_status.php:1414
msgid "The number of pages read."
msgstr "කියවන ලද පිටු ගණන."

#: server_status.php:1415
msgid "The number of pages written."
msgstr "ලියන ලද පිටු ගණන."

#: server_status.php:1416
msgid "The number of row locks currently being waited for."
msgstr "නිදහස් වන තුරු බලා සිටින පේළි අගුලු ගණන."

#: server_status.php:1417
msgid "The average time to acquire a row lock, in milliseconds."
msgstr "පේළි අගුලක් අත්පත් කර ගැනීමට ගතවූ මධ්‍යන්‍ය කාලය, මිලිතත්පර වලින්."

#: server_status.php:1418
msgid "The total time spent in acquiring row locks, in milliseconds."
msgstr "පේළි අගුලු අත්පත් කර ගැනීමට ගතවූ මුළු කාලය, මිලිතත්පර වලින්."

#: server_status.php:1419
msgid "The maximum time to acquire a row lock, in milliseconds."
msgstr "පේළි අගුලක් අත්පත් කර ගැනීමට ගතවූ උපරිම කාලය, මිලිතත්පර වලින්."

#: server_status.php:1420
msgid "The number of times a row lock had to be waited for."
msgstr "පේළි අගුලක් නිදහස් වන තුරු බලා සිටීමට සිදු වූ අවස්ථා ගණන."

#: server_status.php:1421
msgid "The number of rows deleted from InnoDB tables."
msgstr "InnoDB වගු වලින් ඉවත් කෙරුණු පේළි ගණන."

#: server_status.php:1422
msgid "The number of rows inserted in InnoDB tables."
msgstr "InnoDB වගු වෙත ඇතුල් කෙරුණු පේළි ගණන."

#: server_status.php:1423
msgid "The number of rows read from InnoDB tables."
msgstr "InnoDB වගු වෙතින් කියැවුණු පේළි ගණන."

#: server_status.php:1424
msgid "The number of rows updated in InnoDB tables."
msgstr "InnoDB වගු තුල යාවත්කාලීන කෙරුණු පේළි ගණන."

#: server_status.php:1425
msgid ""
"The number of key blocks in the key cache that have changed but haven't yet "
"been flushed to disk. It used to be known as Not_flushed_key_blocks."
msgstr ""

#: server_status.php:1426
msgid ""
"The number of unused blocks in the key cache. You can use this value to "
"determine how much of the key cache is in use."
msgstr ""

#: server_status.php:1427
msgid ""
"The number of used blocks in the key cache. This value is a high-water mark "
"that indicates the maximum number of blocks that have ever been in use at "
"one time."
msgstr ""

#: server_status.php:1428
msgid "Percentage of used key cache (calculated value)"
msgstr "යතුරු කෑෂයේ භාවිතා කරන ලද ප්‍රතිශතය (ගණනය කරන ලද අගයකි)"

#: server_status.php:1429
msgid "The number of requests to read a key block from the cache."
msgstr ""

#: server_status.php:1430
msgid ""
"The number of physical reads of a key block from disk. If Key_reads is big, "
"then your key_buffer_size value is probably too small. The cache miss rate "
"can be calculated as Key_reads/Key_read_requests."
msgstr ""

#: server_status.php:1431
msgid ""
"Key cache miss calculated as rate of physical reads compared to read "
"requests (calculated value)"
msgstr ""

#: server_status.php:1432
msgid "The number of requests to write a key block to the cache."
msgstr ""

#: server_status.php:1433
msgid "The number of physical writes of a key block to disk."
msgstr ""

#: server_status.php:1434
msgid ""
"Percentage of physical writes compared to write requests (calculated value)"
msgstr ""

#: server_status.php:1435
msgid ""
"The total cost of the last compiled query as computed by the query "
"optimizer. Useful for comparing the cost of different query plans for the "
"same query. The default value of 0 means that no query has been compiled yet."
msgstr ""

#: server_status.php:1436
msgid ""
"The maximum number of connections that have been in use simultaneously since "
"the server started."
msgstr ""

#: server_status.php:1437
msgid "The number of rows waiting to be written in INSERT DELAYED queues."
msgstr ""

#: server_status.php:1438
msgid ""
"The number of tables that have been opened. If opened tables is big, your "
"table cache value is probably too small."
msgstr ""

#: server_status.php:1439
msgid "The number of files that are open."
msgstr ""

#: server_status.php:1440
msgid "The number of streams that are open (used mainly for logging)."
msgstr ""

#: server_status.php:1441
msgid "The number of tables that are open."
msgstr ""

#: server_status.php:1442
msgid ""
"The number of free memory blocks in query cache. High numbers can indicate "
"fragmentation issues, which may be solved by issuing a FLUSH QUERY CACHE "
"statement."
msgstr ""

#: server_status.php:1443
msgid "The amount of free memory for query cache."
msgstr ""

#: server_status.php:1444
msgid "The number of cache hits."
msgstr ""

#: server_status.php:1445
msgid "The number of queries added to the cache."
msgstr ""

#: server_status.php:1446
msgid ""
"The number of queries that have been removed from the cache to free up "
"memory for caching new queries. This information can help you tune the query "
"cache size. The query cache uses a least recently used (LRU) strategy to "
"decide which queries to remove from the cache."
msgstr ""

#: server_status.php:1447
msgid ""
"The number of non-cached queries (not cachable, or not cached due to the "
"query_cache_type setting)."
msgstr ""

#: server_status.php:1448
msgid "The number of queries registered in the cache."
msgstr ""

#: server_status.php:1449
msgid "The total number of blocks in the query cache."
msgstr ""

#: server_status.php:1450
msgid "The status of failsafe replication (not yet implemented)."
msgstr ""

#: server_status.php:1451
msgid ""
"The number of joins that do not use indexes. If this value is not 0, you "
"should carefully check the indexes of your tables."
msgstr ""

#: server_status.php:1452
msgid "The number of joins that used a range search on a reference table."
msgstr ""

#: server_status.php:1453
msgid ""
"The number of joins without keys that check for key usage after each row. "
"(If this is not 0, you should carefully check the indexes of your tables.)"
msgstr ""

#: server_status.php:1454
msgid ""
"The number of joins that used ranges on the first table. (It's normally not "
"critical even if this is big.)"
msgstr ""

#: server_status.php:1455
msgid "The number of joins that did a full scan of the first table."
msgstr ""

#: server_status.php:1456
msgid "The number of temporary tables currently open by the slave SQL thread."
msgstr ""

#: server_status.php:1457
msgid ""
"Total (since startup) number of times the replication slave SQL thread has "
"retried transactions."
msgstr ""

#: server_status.php:1458
msgid "This is ON if this server is a slave that is connected to a master."
msgstr ""

#: server_status.php:1459
msgid ""
"The number of threads that have taken more than slow_launch_time seconds to "
"create."
msgstr ""

#: server_status.php:1460
msgid ""
"The number of queries that have taken more than long_query_time seconds."
msgstr ""

#: server_status.php:1461
msgid ""
"The number of merge passes the sort algorithm has had to do. If this value "
"is large, you should consider increasing the value of the sort_buffer_size "
"system variable."
msgstr ""

#: server_status.php:1462
msgid "The number of sorts that were done with ranges."
msgstr ""

#: server_status.php:1463
msgid "The number of sorted rows."
msgstr ""

#: server_status.php:1464
msgid "The number of sorts that were done by scanning the table."
msgstr ""

#: server_status.php:1465
msgid "The number of times that a table lock was acquired immediately."
msgstr ""

#: server_status.php:1466
msgid ""
"The number of times that a table lock could not be acquired immediately and "
"a wait was needed. If this is high, and you have performance problems, you "
"should first optimize your queries, and then either split your table or "
"tables or use replication."
msgstr ""

#: server_status.php:1467
msgid ""
"The number of threads in the thread cache. The cache hit rate can be "
"calculated as Threads_created/Connections. If this value is red you should "
"raise your thread_cache_size."
msgstr ""

#: server_status.php:1468
msgid "The number of currently open connections."
msgstr ""

#: server_status.php:1469
msgid ""
"The number of threads created to handle connections. If Threads_created is "
"big, you may want to increase the thread_cache_size value. (Normally this "
"doesn't give a notable performance improvement if you have a good thread "
"implementation.)"
msgstr ""

#: server_status.php:1470
#, fuzzy
#| msgid "Tracking is not active."
msgid "Thread cache hit rate (calculated value)"
msgstr "අවධානය අක්‍රීයයි."

#: server_status.php:1471
msgid "The number of threads that are not sleeping."
msgstr ""

#: server_status.php:1626
msgid "Start Monitor"
msgstr "අධීක්ෂණය අරඹන්න"

#: server_status.php:1637
msgid "Instructions/Setup"
msgstr "උපදෙස්/පිහිටුවීම"

#: server_status.php:1644
msgid "Done rearranging/editing charts"
msgstr "ප්‍රස්ථාර වෙනස් කර/අනුපිලිවෙල සකස්කර අවසානයි"

#: server_status.php:1651 server_status.php:1724
msgid "Add chart"
msgstr "ප්‍රස්ථාර එක් කරන්න"

#: server_status.php:1653
msgid "Rearrange/edit charts"
msgstr "ප්‍රස්ථාර වෙනස් කිරීම/අනුපිලිවෙල සකස් කිරීම"

#: server_status.php:1657
msgid "Refresh rate"
msgstr "යාවත්කාලීන කිරීමේ ශ්‍රීඝ‍්‍රතාව"

#: server_status.php:1662
msgid "Chart columns"
msgstr "ප්‍රස්ථාරයේ තීර"

#: server_status.php:1678
msgid "Chart arrangement"
msgstr "ප්‍රස්ථාර සැකසුම"

#: server_status.php:1678
msgid ""
"The arrangement of the charts is stored to the browsers local storage. You "
"may want to export it if you have a complicated set up."
msgstr ""
"ප්‍රස්ථාර සැකැස්ම බ්‍රවුසරයේ ගබඩාවේ ගබඩා කර ඇත. සංකීර්ණ වූ සැකැස්මක් ඇත්නම් ඔබට එය අපනයනය "
"කර ගැනීමට අවශ්‍ය විය හැකිය."

#: server_status.php:1679
msgid "Reset to default"
msgstr "පෙරනිමි අගයන් පිහිටුවන්න"

#: server_status.php:1683
msgid "Monitor Instructions"
msgstr "අධීක්ෂකය පිලිබඳ උපදෙස්"

#: server_status.php:1684
msgid ""
"The phpMyAdmin Monitor can assist you in optimizing the server configuration "
"and track down time intensive queries. For the latter you will need to set "
"log_output to 'TABLE' and have either the slow_query_log or general_log "
"enabled. Note however, that the general_log produces a lot of data and "
"increases server load by up to 15%"
msgstr ""
"ඔබගේ සේවාදායකයේ වින්‍යාසයන් ප්‍රශස්ත කිරීමටත් වැඩි කාලයක් ගතවන විමසුම් හඳුනා ගැනීමටත් ඔබට "
"phpMyAdmin අධීක්ෂකය යොදාගත හැක. දෙවැන්න සඳහා log_output හි අගය TABLE ලෙස සිටුවීමත් "
"slow_query_log, general_log යන දෙකෙන් එකක් සක්‍රීය කිරීමත් අවශ්‍ය වේ. කෙසේ වෙතත් "
"general_log ය ඉතා විශාල දත්ත ප්‍රමාණයක් උත්පාදනය කරන බව සහ එමගින් සේවාදායකය මත භාරය "
"15% දක්වා ඉහල යා හැකි බව සලකන්න"

#: server_status.php:1689
msgid ""
"Unfortunately your Database server does not support logging to table, which "
"is a requirement for analyzing the database logs with phpMyAdmin. Logging to "
"table is supported by MySQL 5.1.6 and onwards. You may still use the server "
"charting features however."
msgstr ""
"phpMyAdmin මඟින් දත්තගබඩා ලොගයන් විශ්ලේෂණය කිරීම සඳහා අත්‍යාවශ්‍ය අංගයක් වන වගුවක් තුලට දත්ත "
"ලොගගත කිරීමේ හැකියාව ඔබගේ දත්තගබඩා සේවාදායකයේ නොමැත. වගුවක් තුලට දත්ත ලොගගත කිරීම "
"MySQL 5.1.6 හෝ පසු අනුවාදයක සිදු කල හැක. කෙසේ නමුත් ඔබට සේවාදායකයේ ප්‍රස්ථාර විශේෂාංග "
"භාවිතා කල හැක."

#: server_status.php:1702
msgid "Using the monitor:"
msgstr "අධීක්ෂකය භාවිතා කිරීම:"

#: server_status.php:1704
msgid ""
"Your browser will refresh all displayed charts in a regular interval. You "
"may add charts and change the refresh rate under 'Settings', or remove any "
"chart using the cog icon on each respective chart."
msgstr ""
"ඔබගේ බ්‍රව්සරය විසින් නියමිත කාලාන්තරයකට වරක් සියලුම ප්‍රස්ථාර යාවත්කාලීන කෙරෙනු ඇත. ඔබට "
"ප්‍රස්ථාර එකතු කිරීම, 'සිටුවම්' භාවිතා කරමින් යාවත්කාලීන කරන වේගය වෙනස් කිරීම හෝ අදාල ප්‍රස්ථාරය "
"මත ඇති අයිකනය භාවිතා කර ඕනෑම ප්‍රස්ථාරයක් ඉවත් කිරීම සිදු කල හැක."

#: server_status.php:1706
msgid ""
"To display queries from the logs, select the relevant time span on any chart "
"by holding down the left mouse button and panning over the chart. Once "
"confirmed, this will load a table of grouped queries, there you may click on "
"any occuring SELECT statements to further analyze them."
msgstr ""
"ලොගයේ ඇතුලත් විමසුම් පරීක්ෂා කිරීම සඳහා ප්‍රස්තාරය මත වම් මූසික බොත්තම පහලට ඔබාගෙන තිරස් අතට "
"ඇදීමෙන් අදාල කාල පරාසය තෝරන්න. සනාත කිරීමකින් අනතුරුව සමූහනය කරන ලද විමසුම් ඇතුලත් වගුවක් "
"පූරණය කෙරෙනු ඇත. එහි ඇතුලත් ඕනෑම SELECT ප්‍රකාශයක් ක්ලික් කිරීමෙන් එය තවදුරටත් විශ්ලේෂණය කල "
"හැක."

#: server_status.php:1713
msgid "Please note:"
msgstr "කරුණාවෙන් සලකන්න:"

#: server_status.php:1715
msgid ""
"Enabling the general_log may increase the server load by 5-15%. Also be "
"aware that generating statistics from the logs is a load intensive task, so "
"it is advisable to select only a small time span and to disable the "
"general_log and empty its table once monitoring is not required any more."
msgstr ""
"general_log සක්‍රීය කිරීම සේවාදායකය මත භාරය 5-15% අතර ප්‍රමාණයකින් වැඩි කරයි. එමෙන්ම "
"ලොගගත දත්ත මගින් සංඛ්‍යාලේඛන උත්පාදනය කිරීම අධික භාරයක් ගෙනදෙන කාර්යයක් බව සලකන්න. එම නිසා "
"මේ සඳහා කුඩා කාල පරාසයක් තෝරා ගැනීමද අධීක්ෂණය තවදුරටත් අවශ්‍ය නොවන විට general_log "
"අක්‍රීය කිරීම හා ඊට අයත් වගුව හිස් කිරීම ද නිර්දේශිතය."

#: server_status.php:1729
msgid "Preset chart"
msgstr "පෙරසැදි ප්‍රස්ථාර"

#: server_status.php:1733
msgid "Status variable(s)"
msgstr "තත්ව විචල්‍ය(ය)"

#: server_status.php:1735
msgid "Select series:"
msgstr "ශ්‍රේණිය තෝරන්න:"

#: server_status.php:1737
msgid "Commonly monitored"
msgstr "සාමාන්‍යයෙන් අධීක්ෂණය කරනු ලබන"

#: server_status.php:1752
msgid "or type variable name:"
msgstr "හෝ විචල්‍ය නාමය යතුරු කරන්න:"

#: server_status.php:1756
msgid "Display as differential value"
msgstr "ආන්තර අගයන් ලෙස පෙන්වන්න"

#: server_status.php:1758
msgid "Apply a divisor"
msgstr "භාජකයක් භාවිතා කරන්න"

#: server_status.php:1765
msgid "Append unit to data values"
msgstr "දත්ත අගයන් සඳහා ඒකකයක් එක් කරන්න"

#: server_status.php:1771
msgid "Add this series"
msgstr "මෙම ශ්‍රේණිය එක් කරන්න"

#: server_status.php:1773
msgid "Clear series"
msgstr "ශ්‍රේණිය ඉවත් කරන්න"

#: server_status.php:1776
msgid "Series in Chart:"
msgstr "ප්‍රස්ථාරයේ ශ්‍රේණි:"

#: server_status.php:1791
msgid "Log statistics"
msgstr "ලොග සංඛ්‍යලේඛන"

#: server_status.php:1792
msgid "Selected time range:"
msgstr "තෝරාගත් කාල පරාසය:"

#: server_status.php:1797
msgid "Only retrieve SELECT,INSERT,UPDATE and DELETE Statements"
msgstr "SELECT,INSERT,UPDATE සහ DELETE ප්‍රකාශ පමණක් ලබාගන්න"

#: server_status.php:1802
msgid "Remove variable data in INSERT statements for better grouping"
msgstr "වඩා හොඳ සමූහනයන් සඳහා INSERT ප්‍රකාශ වල අඩංගු විචල්‍ය දත්ත ඉවත් කරන්න"

#: server_status.php:1807
msgid "Choose from which log you want the statistics to be generated from."
msgstr "සංඛ්‍යාලේඛන උත්පාදනය කල යුත්තේ කුමන ලොගයෙන් දැයි තෝරන්න."

#: server_status.php:1809
msgid "Results are grouped by query text."
msgstr "ප්‍රතිඵල විමසුම් පෙළ මගින් සමූහනය කර ඇත."

#: server_status.php:1814
msgid "Query analyzer"
msgstr "විමසුම් විශ්ලේශකය"

#: server_status.php:1865
#, php-format
msgid "%d second"
msgid_plural "%d seconds"
msgstr[0] "තත්පර %dක්"
msgstr[1] "තත්පර %dක්"

#: server_status.php:1868
#, php-format
msgid "%d minute"
msgid_plural "%d minutes"
msgstr[0] "මිනිත්තු %dක්"
msgstr[1] "මිනිත්තු %dක්"

#: server_synchronize.php:99
msgid "Could not connect to the source"
msgstr "මූලාශ්‍රය වෙත සම්බන්ද විය නොහැකි විය"

#: server_synchronize.php:102
msgid "Could not connect to the target"
msgstr "ඉලක්කය වෙත සම්බන්ද විය නොහැකි විය"

#: server_synchronize.php:146 server_synchronize.php:152 tbl_create.php:55
#: tbl_get_field.php:24
#, php-format
msgid "'%s' database does not exist."
msgstr "'%s' දත්තගබඩාව නොමැත."

#: server_synchronize.php:360
msgid "Structure Synchronization"
msgstr "සැකිල්ල සමමුහුර්ත කරණය"

#: server_synchronize.php:364
msgid "Data Synchronization"
msgstr "දත්ත සමමුහුර්ත කරණය"

#: server_synchronize.php:487 server_synchronize.php:986
msgid "not present"
msgstr "නොමැති"

#: server_synchronize.php:523 server_synchronize.php:1043
msgid "Structure Difference"
msgstr "ආකෘති වෙනස"

#: server_synchronize.php:524 server_synchronize.php:1044
msgid "Data Difference"
msgstr "දත්ත වෙනස"

#: server_synchronize.php:529 server_synchronize.php:1049
msgid "Add column(s)"
msgstr "පේළි(යක්) එක් කරන්න"

#: server_synchronize.php:530 server_synchronize.php:1050
msgid "Remove column(s)"
msgstr "පේළි(යක්) ඉවත් කරන්න"

#: server_synchronize.php:531 server_synchronize.php:1051
msgid "Alter column(s)"
msgstr "පේළි(යක්) වෙනස් කරන්න"

#: server_synchronize.php:532 server_synchronize.php:1052
msgid "Remove index(s)"
msgstr "සුචි(ය) ඉවත් කරන්න"

#: server_synchronize.php:533 server_synchronize.php:1053
msgid "Apply index(s)"
msgstr "සුචි(ය) යොදන්න"

#: server_synchronize.php:534 server_synchronize.php:1054
msgid "Update row(s)"
msgstr "පේළි(ය) යාවත්කාලීන කරන්න"

#: server_synchronize.php:535 server_synchronize.php:1055
msgid "Insert row(s)"
msgstr "පේළි(ය) ඇතුල් කරන්න"

#: server_synchronize.php:547 server_synchronize.php:1068
msgid "Would you like to delete all the previous rows from target tables?"
msgstr "ඉලක්කගත වගුවෙන් සියලුම පෙර තීරු ඉවත් කිරීමට‍ ඔබ කැමතිද?"

#: server_synchronize.php:552 server_synchronize.php:1073
msgid "Apply Selected Changes"
msgstr "තෝරාගත් වෙනස්කම් යොදන්න"

#: server_synchronize.php:556 server_synchronize.php:1076
msgid "Synchronize Databases"
msgstr "දත්තගබඩා සමමුහුර්ත කරන්න"

#: server_synchronize.php:570
msgid "Selected target tables have been synchronized with source tables."
msgstr "ඉලක්ක ලෙස තෝරාගත් වගු මූලාශ්‍ර වගු සමඟ සමමුහුර්ත කර ඇත."

#: server_synchronize.php:1123
msgid "Target database has been synchronized with source database"
msgstr "ඉලක්ක දත්තගබඩා මූලාශ්‍ර දත්තගබඩා සමඟ සමමුහුර්ත කර ඇත"

#: server_synchronize.php:1191
msgid "Executed queries"
msgstr "ක්‍රියාත්මක කරන ලද විමසුම්"

#: server_synchronize.php:1375
msgid "Enter manually"
msgstr "අතින් ඇතුල් කරන්න"

#: server_synchronize.php:1383
msgid "Current connection"
msgstr "වත්මන් සම්බන්ධතාව"

#: server_synchronize.php:1424
#, php-format
msgid "Configuration: %s"
msgstr "සැකසුම : %s"

#: server_synchronize.php:1439
msgid "Socket"
msgstr "සොකට්"

#: server_synchronize.php:1487
msgid ""
"Target database will be completely synchronized with source database. Source "
"database will remain unchanged."
msgstr ""
"ඉලක්ක දත්තගබඩාව මූලාශ්‍ර දත්තගබඩාව සමඟ සම්පූර්ණයෙන් සමමුහුර්ත වෙයි. මූලාශ්‍ර දත්තගබඩාව නොවෙනස්ව "
"පවතියි."

#: server_variables.php:87
msgid "Setting variable failed"
msgstr "විචල්‍යය සිටුවීම අසමත් විය"

#: server_variables.php:100
msgid "Server variables and settings"
msgstr "සේවාදායකයේ විචල්‍යයන් සහ සිටුවම්"

#: server_variables.php:127 server_variables.php:154
msgid "Session value"
msgstr "සැසි අගය"

#: server_variables.php:127
msgid "Global value"
msgstr "ගෝලීය අගය"

#: setup/frames/config.inc.php:38 setup/frames/index.inc.php:244
msgid "Download"
msgstr "බාගත කරන්න"

#: setup/frames/form.inc.php:25
msgid "Incorrect formset, check $formsets array in setup/frames/form.inc.php"
msgstr ""

#: setup/frames/index.inc.php:51
msgid "Cannot load or save configuration"
msgstr "සැකසුම්, පූරණය සහ සුරැකීම කල නොහැක"

#: setup/frames/index.inc.php:52
msgid ""
"Please create web server writable folder [em]config[/em] in phpMyAdmin top "
"level directory as described in [a@Documentation.html#setup_script]"
"documentation[/a]. Otherwise you will be only able to download or display it."
msgstr ""

#: setup/frames/index.inc.php:60
msgid ""
"You are not using a secure connection; all data (including potentially "
"sensitive information, like passwords) is transferred unencrypted!"
msgstr ""
"ඔබ ආරක්‍ෂිත සම්බන්ධතාවක් භාවිතා නොකරයි. සියලුම දත්ත (මුරපද ආදී සංවේදී තොරතුරු ඇතුළුව) අනාරක්ෂිතව "
"හුවමාරු වෙයි!"

#: setup/frames/index.inc.php:64
#, php-format
msgid ""
"If your server is also configured to accept HTTPS requests follow [a@%s]this "
"link[/a] to use a secure connection."
msgstr ""
"ඔබගේ සේවාදායකය HTTPS ඉල්ලීම් භාර ගැනීමට සකස් කර ඇත්නම්, ආරක්‍ෂිත සම්බන්ධතාවන් භාවිත කිරීමට "
"[a@%s]මෙම[/a] සබැඳුම වෙත යන්න."

#: setup/frames/index.inc.php:68
msgid "Insecure connection"
msgstr "අනාරක්ෂිත සම්බන්ධතාවය"

#: setup/frames/index.inc.php:98
msgid "Configuration saved."
msgstr "වින්‍යාසය සුරකින ලදි."

#: setup/frames/index.inc.php:99
msgid ""
"Configuration saved to file config/config.inc.php in phpMyAdmin top level "
"directory, copy it to top level one and delete directory config to use it."
msgstr ""

#: setup/frames/index.inc.php:107 setup/frames/menu.inc.php:16
msgid "Overview"
msgstr "දළ විශ්ලේෂණය"

#: setup/frames/index.inc.php:115
msgid "Show hidden messages (#MSG_COUNT)"
msgstr "සැඟවුණු පණිවිඩ පෙන්වන්න (#MSG_COUNT)"

#: setup/frames/index.inc.php:158
msgid "There are no configured servers"
msgstr "සකස් කෙරුණු සේවාදායක කිසිවක් නොමැත"

#: setup/frames/index.inc.php:166
msgid "New server"
msgstr "නව සේවාදායකය"

#: setup/frames/index.inc.php:199
msgid "Default language"
msgstr "පෙරනිමි භාෂාව"

#: setup/frames/index.inc.php:210
msgid "let the user choose"
msgstr "භාවිත කරන්නාට තෝරා ගෙනීමට ඉඩ දෙන්න"

#: setup/frames/index.inc.php:221
msgid "- none -"
msgstr "- කිසිවක් නොමැත -"

#: setup/frames/index.inc.php:225
msgid "Default server"
msgstr "පෙරනිමි සේවාදායකය"

#: setup/frames/index.inc.php:237
msgid "End of line"
msgstr "පේළියේ අවසානය"

#: setup/frames/index.inc.php:243
msgid "Display"
msgstr "පෙන්වන්න"

#: setup/frames/index.inc.php:250
msgid "Load"
msgstr "පූරණය කරන්න"

#: setup/frames/index.inc.php:270
msgid "phpMyAdmin homepage"
msgstr "phpMyAdmin මුල් පිටුව"

#: setup/frames/index.inc.php:272
msgid "Donate"
msgstr "පරිත්‍යාග කරන්න"

#: setup/frames/servers.inc.php:29
msgid "Edit server"
msgstr "සේවාදායකය සංස්කරණය කරන්න"

#: setup/frames/servers.inc.php:38
msgid "Add a new server"
msgstr "නව සේවාදායකයක් එක් කරන්න"

#: setup/index.php:22
msgid "Wrong GET file attribute value"
msgstr ""

#: setup/lib/form_processing.lib.php:43
msgid "Warning"
msgstr "අනතුරු ඇඟවීම"

#: setup/lib/form_processing.lib.php:44
msgid "Submitted form contains errors"
msgstr "යොමු කල පෝරමයේ දෝෂ සහිතයි"

#: setup/lib/form_processing.lib.php:45
msgid "Try to revert erroneous fields to their default values"
msgstr "දෝෂ සහිත ක්ෂේත්‍ර ඒවායේ පෙරනිමි අගයන් වෙත මාරු කරන්න"

#: setup/lib/form_processing.lib.php:48
msgid "Ignore errors"
msgstr "දෝෂ නොසලකන්න"

#: setup/lib/form_processing.lib.php:50
msgid "Show form"
msgstr "පෝරමය පෙන්වන්න"

#: setup/lib/index.lib.php:133
msgid ""
"Neither URL wrapper nor CURL is available. Version check is not possible."
msgstr ""

#: setup/lib/index.lib.php:144
msgid ""
"Reading of version failed. Maybe you're offline or the upgrade server does "
"not respond."
msgstr ""
"අනුවාදය කියවීමට අසමත් විය. ඔබ offline වීම හෝ උත්ශ්‍රේණි (upgrade) සේවාදායකය ප්‍රතිචාර "
"නොදැක්වීම හෝ නිසා විය හැකිය."

#: setup/lib/index.lib.php:165
msgid "Got invalid version string from server"
msgstr ""

#: setup/lib/index.lib.php:176
msgid "Unparsable version string"
msgstr ""

#: setup/lib/index.lib.php:196
#, php-format
msgid ""
"You are using Git version, run [kbd]git pull[/kbd] :-)[br]The latest stable "
"version is %s, released on %s."
msgstr ""
"ඔබ Git අනුවාදය භාවිතා කරයි. [kbd]git pull[/kbd] විධානය භාවිතා කරන්න :-)[br] නවතම "
"ස්ථායී අනුවාදය %s, %s දින නිකුත් කෙරුණු."

#: setup/lib/index.lib.php:203
msgid "No newer stable version is available"
msgstr "අලුත් ස්ථායී අනුවාදයක් නොමැත"

#: setup/lib/index.lib.php:294
#, php-format
msgid ""
"This %soption%s should be disabled as it allows attackers to bruteforce "
"login to any MySQL server. If you feel this is necessary, use %strusted "
"proxies list%s. However, IP-based protection may not be reliable if your IP "
"belongs to an ISP where thousands of users, including you, are connected to."
msgstr ""

#: setup/lib/index.lib.php:296
msgid ""
"You didn't have blowfish secret set and have enabled cookie authentication, "
"so a key was automatically generated for you. It is used to encrypt cookies; "
"you don't need to remember it."
msgstr ""

#: setup/lib/index.lib.php:297
#, php-format
msgid ""
"%sBzip2 compression and decompression%s requires functions (%s) which are "
"unavailable on this system."
msgstr ""

#: setup/lib/index.lib.php:299
msgid ""
"This value should be double checked to ensure that this directory is neither "
"world accessible nor readable or writable by other users on your server."
msgstr ""

#: setup/lib/index.lib.php:300
#, php-format
msgid "This %soption%s should be enabled if your web server supports it."
msgstr ""

#: setup/lib/index.lib.php:302
#, php-format
msgid ""
"%sGZip compression and decompression%s requires functions (%s) which are "
"unavailable on this system."
msgstr ""

#: setup/lib/index.lib.php:304
#, php-format
msgid ""
"%sLogin cookie validity%s greater than 1440 seconds may cause random session "
"invalidation if %ssession.gc_maxlifetime%s is lower than its value "
"(currently %d)."
msgstr ""

#: setup/lib/index.lib.php:306
#, php-format
msgid ""
"%sLogin cookie validity%s should be set to 1800 seconds (30 minutes) at "
"most. Values larger than 1800 may pose a security risk such as impersonation."
msgstr ""

#: setup/lib/index.lib.php:308
#, php-format
msgid ""
"If using cookie authentication and %sLogin cookie store%s is not 0, %sLogin "
"cookie validity%s must be set to a value less or equal to it."
msgstr ""

#: setup/lib/index.lib.php:310
#, php-format
msgid ""
"If you feel this is necessary, use additional protection settings - %shost "
"authentication%s settings and %strusted proxies list%s. However, IP-based "
"protection may not be reliable if your IP belongs to an ISP where thousands "
"of users, including you, are connected to."
msgstr ""

#: setup/lib/index.lib.php:312
#, php-format
msgid ""
"You set the [kbd]config[/kbd] authentication type and included username and "
"password for auto-login, which is not a desirable option for live hosts. "
"Anyone who knows or guesses your phpMyAdmin URL can directly access your "
"phpMyAdmin panel. Set %sauthentication type%s to [kbd]cookie[/kbd] or [kbd]"
"http[/kbd]."
msgstr ""
"ඔබ [kbd]config[/kbd] සත්‍යාපනය තෝරා ස්වයංක්‍රීය ඇතුල්වීම සඳහා භාවිත නාමය සහ මුරපදය සඳහන් "
"කර ඇත. සජීවී සත්කාරකයන් සඳහා මෙය නුසුදුසුය. ඔබගේ phpMyAdmin URLය දන්නා ඕනෑම අයෙකුට "
"ඔබගේ phpMyAdmin පැනලය භාවිත කල හැකිය. %sසත්‍යාපනය%s ලෙස [kbd]config[/kbd] හෝ "
"[kbd]http[/kbd] තෝරන්න."

#: setup/lib/index.lib.php:314
#, php-format
msgid ""
"%sZip compression%s requires functions (%s) which are unavailable on this "
"system."
msgstr "%sZip හැකිළුමට%s (%s) කෘත්‍ය අවශ්‍ය අතර එය ඔබගේ පද්ධතියේ නොමැත."

#: setup/lib/index.lib.php:316
#, php-format
msgid ""
"%sZip decompression%s requires functions (%s) which are unavailable on this "
"system."
msgstr "%sZip දිගහැරුමට%s (%s) කෘත්‍ය අවශ්‍ය අතර එය ඔබගේ පද්ධතියේ නොමැත."

#: setup/lib/index.lib.php:344
msgid "You should use SSL connections if your database server supports it."
msgstr "ඔබගේ දත්තගබඩා සේවාදායකයේ SSL සහයෝගය ඇත්නම් එය භාවිත කල යුතුය."

#: setup/lib/index.lib.php:359
msgid "You should use mysqli for performance reasons."
msgstr "එහි කාර්යක්ෂමතාව හේතු කොටගෙන ඔබ mysqli භාවිතා කල යුතුය."

#: setup/lib/index.lib.php:396
msgid "You allow for connecting to the server without a password."
msgstr "ඔබ මුරපදයකින් තොරව සේවාදායකයට සම්බන්ධ වීමට ඉඩ ලබා දෙන්නෙහිය."

#: setup/lib/index.lib.php:420
msgid "Key is too short, it should have at least 8 characters."
msgstr "මූලය කෙටිය. අවම වශයෙන් අක්ෂර 8 වත් තිබිය යුතුය."

#: setup/lib/index.lib.php:427
msgid "Key should contain letters, numbers [em]and[/em] special characters."
msgstr "මූලයේ අක්ෂර, ඉලක්කම් [em]සහ[/em] විශේෂ සලකුණු තිබිය යුතුය."

#: setup/validate.php:22
msgid "Wrong data"
msgstr "වැරදි දත්ත"

#: sql.php:275
#, php-format
msgid "Using bookmark \"%s\" as default browse query."
msgstr "\"%s\" පොත් සලකුණ පිරික්සීම සඳහා වූ පෙරනිමි SQL විමසුම ලෙස යොදා ගනිමින්."

#: sql.php:434
msgid "Do you really want to execute following query?"
msgstr "පහත විමසුම ක්‍රියාත්මක කිරීමට ඔබට ඇත්තෙන්ම අවශ්‍යද?"

#: sql.php:802
msgid "Showing as PHP code"
msgstr "PHP කේත ලෙස පෙන්වමින්"

#: sql.php:807
msgid "Validated SQL"
msgstr "තහවුරු කරන ලද SQL"

#: sql.php:966
msgid "SQL result"
msgstr "SQL ප්‍රතිළුල"

#: sql.php:971
msgid "Generated by"
msgstr "උත්පාදනය කරන ලද්දේ"

#: sql.php:1119
#, php-format
msgid "Problems with indexes of table `%s`"
msgstr ""

#: sql.php:1151
msgid "Label"
msgstr "ලේබලය"

#: tbl_addfield.php:190 tbl_alter.php:216 tbl_indexes.php:107
#, php-format
msgid "Table %1$s has been altered successfully"
msgstr "%1$s වගුව සාර්ථකව වෙනස් කරන ලදි"

#: tbl_alter.php:133
msgid "The columns have been moved successfully."
msgstr "තීර සාර්ථකව ගෙන යන ලදි."

#: tbl_chart.php:83
msgctxt "Chart type"
msgid "Bar"
msgstr "තීර"

#: tbl_chart.php:85
msgctxt "Chart type"
msgid "Column"
msgstr "ස්ථම්භ"

#: tbl_chart.php:87
msgctxt "Chart type"
msgid "Line"
msgstr "රේඛා"

#: tbl_chart.php:89
msgctxt "Chart type"
msgid "Spline"
msgstr "සුනම්‍ය රේඛා"

#: tbl_chart.php:92
msgctxt "Chart type"
msgid "Pie"
msgstr "වට"

#: tbl_chart.php:96
msgid "Stacked"
msgstr "ගොඩ ගසන ලද"

#: tbl_chart.php:99
msgid "Chart title"
msgstr "ප්‍රස්ථාර මාතෘකාව"

#: tbl_chart.php:106
msgid "X-Axis:"
msgstr ""

#: tbl_chart.php:121
msgid "Series:"
msgstr "ශ්‍රේණි:"

#: tbl_chart.php:141
msgid "X-Axis label:"
msgstr "X-අක්ෂයේ ලේබලය:"

#: tbl_chart.php:143
msgid "X Values"
msgstr "X අගයන්"

#: tbl_chart.php:144
msgid "Y-Axis label:"
msgstr "Y-අක්ෂයේ ලේබලය:"

#: tbl_chart.php:145
msgid "Y Values"
msgstr "Y අගයන්"

#: tbl_create.php:31
#, php-format
msgid "Table %s already exists!"
msgstr "%s වගුව දැනටමත් පවතී!"

#: tbl_create.php:230
#, php-format
msgid "Table %1$s has been created."
msgstr "%1$s වගුව සාදන ලදි."

#: tbl_export.php:27
msgid "View dump (schema) of table"
msgstr ""

#: tbl_gis_visualization.php:108
msgid "Display GIS Visualization"
msgstr "ජ්‍යාමිතික දත්ත නිරූපණය"

#: tbl_gis_visualization.php:124
msgid "Width"
msgstr "පළල"

#: tbl_gis_visualization.php:128
msgid "Height"
msgstr "උස"

#: tbl_gis_visualization.php:132
msgid "Label column"
msgstr "ලේබල තීරුව"

#: tbl_gis_visualization.php:134
msgid "-- None --"
msgstr "- කිසිවක් නොමැත -"

#: tbl_gis_visualization.php:147
msgid "Spatial column"
msgstr "ජ්‍යාමිතික තීරුව"

#: tbl_gis_visualization.php:171
msgid "Redraw"
msgstr "නැවත අඳින්න"

#: tbl_gis_visualization.php:173
msgid "Save to file"
msgstr "ගොනුවකට සුරකින්න"

#: tbl_gis_visualization.php:174
msgid "File name"
msgstr "ගොනුවේ නම"

#: tbl_indexes.php:72
msgid "The name of the primary key must be \"PRIMARY\"!"
msgstr ""

#: tbl_indexes.php:81
msgid "Can't rename index to PRIMARY!"
msgstr ""

#: tbl_indexes.php:97
msgid "No index parts defined!"
msgstr ""

#: tbl_indexes.php:192 tbl_structure.php:168 tbl_structure.php:169
msgid "Add index"
msgstr "සුචිය එක් කරන්න"

#: tbl_indexes.php:194
msgid "Edit index"
msgstr "සුචිය සංස්කරණය කරන්න"

#: tbl_indexes.php:206
msgid "Index name:"
msgstr "සූචියේ නම:"

#: tbl_indexes.php:208
msgid ""
"(\"PRIMARY\" <b>must</b> be the name of and <b>only of</b> a primary key!)"
msgstr "(\"PRIMARY\" නාමය ප්‍රාථමික මූලය සඳහා <b>පමණක්</b> භාවිතා කල <b>යුතුය</b>!)"

#: tbl_indexes.php:220
msgid "Index type:"
msgstr "සූචි වර්ගය:"

#: tbl_indexes.php:315
#, php-format
msgid "Add to index &nbsp;%s&nbsp;column(s)"
msgstr "&nbsp;%s&nbsp;තීර(ය) සූචියට එක් කරන්න"

#: tbl_move_copy.php:45
msgid "Can't move table to same one!"
msgstr ""

#: tbl_move_copy.php:47
msgid "Can't copy table to same one!"
msgstr "එම වගුවටම පිටපත් කල නොහැක!"

#: tbl_move_copy.php:57
#, php-format
msgid "Table %s has been moved to %s."
msgstr "%s වගුව %s වෙතට ගෙනයන ලදි."

#: tbl_move_copy.php:59
#, php-format
msgid "Table %s has been copied to %s."
msgstr "%s වගුව %s වෙතට පිටපත් කරන ලදි."

#: tbl_move_copy.php:77
msgid "The table name is empty!"
msgstr "වගුවෙහි නම හිස්ව ඇත!"

#: tbl_operations.php:280
msgid "Alter table order by"
msgstr "වගු අනුපිළිවෙල වෙනස් කරන්න"

#: tbl_operations.php:289
msgid "(singly)"
msgstr "(singly)"

#: tbl_operations.php:309
msgid "Move table to (database<b>.</b>table):"
msgstr "වගුව (දත්තගබඩාව<b>.</b>වගුව) වෙතට ගෙන යන්න:"

#: tbl_operations.php:367
msgid "Table options"
msgstr "වගු විකල්ප"

#: tbl_operations.php:371
msgid "Rename table to"
msgstr "වගුව බවට නම වෙනස් කරන්න"

#: tbl_operations.php:556
msgid "Copy table to (database<b>.</b>table):"
msgstr "වගුව (දත්තගබඩාව<b>.</b>වගුව) වෙතට පිටපත් කරන්න:"

#: tbl_operations.php:604
msgid "Switch to copied table"
msgstr "පිටපත් කල වගුව වෙත මාරු වන්න"

#: tbl_operations.php:616
msgid "Table maintenance"
msgstr "වගු නඩත්තුව"

#: tbl_operations.php:644
msgid "Defragment table"
msgstr ""

#: tbl_operations.php:700
#, php-format
msgid "Table %s has been flushed"
msgstr ""

#: tbl_operations.php:708
#, fuzzy
#| msgid "Flush the table (\"FLUSH\")"
msgid "Flush the table (FLUSH)"
msgstr "Flush the table (FLUSH)"

#: tbl_operations.php:717
msgid "Delete data or table"
msgstr "වගුව හෝ දත්ත ඉවත් කරන්න"

#: tbl_operations.php:734
msgid "Empty the table (TRUNCATE)"
msgstr "වගුව හිස් කරන්න (TRUNCATE)"

#: tbl_operations.php:756
msgid "Delete the table (DROP)"
msgstr "වගුව ඉවත් කරන්න (DROP)"

#: tbl_operations.php:778
msgid "Partition maintenance"
msgstr "කොටස් නඩත්තුව"

#: tbl_operations.php:786
#, php-format
msgid "Partition %s"
msgstr "%s කොටස"

#: tbl_operations.php:789
msgid "Analyze"
msgstr "විශ්ලේෂණය"

#: tbl_operations.php:790
msgid "Check"
msgstr "පරීක්ෂාව"

#: tbl_operations.php:791
msgid "Optimize"
msgstr "ප්‍රශස්තනය"

#: tbl_operations.php:792
msgid "Rebuild"
msgstr "නැවත සෑදීම"

#: tbl_operations.php:793
msgid "Repair"
msgstr "ප්‍රතිසංස්කරණය"

#: tbl_operations.php:807
msgid "Remove partitioning"
msgstr "කොටස් කිරීම ඉවත් කරන්න"

#: tbl_operations.php:833
msgid "Check referential integrity:"
msgstr ""

#: tbl_printview.php:66
msgid "Showing tables"
msgstr "වගු පෙන්වමින්"

#: tbl_printview.php:294 tbl_structure.php:833
msgid "Space usage"
msgstr "අවකාශ භාවිතය"

#: tbl_printview.php:321 tbl_structure.php:858
msgid "Effective"
msgstr "එලදායී"

#: tbl_printview.php:346 tbl_structure.php:893
msgid "Row Statistics"
msgstr "පේළි සංඛ්‍ය ලේඛන"

#: tbl_printview.php:356 tbl_structure.php:902
msgid "static"
msgstr "ස්ථිතික"

#: tbl_printview.php:358 tbl_structure.php:904
msgid "dynamic"
msgstr "ගතික"

#: tbl_printview.php:382 tbl_structure.php:947
msgid "Row length"
msgstr "පේළියේ දිග"

#: tbl_printview.php:396 tbl_structure.php:955
msgid "Row size"
msgstr "පේළියේ ප්‍රමාණය"

#: tbl_printview.php:406 tbl_structure.php:963
msgid "Next autoindex"
msgstr "මීළඟ ක්‍රමාංකය"

#: tbl_relation.php:281
#, php-format
msgid "Error creating foreign key on %1$s (check data types)"
msgstr "%1$s මත අන්‍ය මූලය සෑදීමේදී දෝෂ ඇතිවිය (දත්ත වර්ග පරීක්ෂා කරන්න)"

#: tbl_relation.php:412
msgid "Internal relation"
msgstr "අභ්‍යන්තර සබඳතා"

#: tbl_relation.php:414
msgid ""
"An internal relation is not necessary when a corresponding FOREIGN KEY "
"relation exists."
msgstr "අදාල අන්‍ය මූලය ඇති විට අභ්‍යන්තර සබඳතාවක් අවශ්‍ය නොවේ."

#: tbl_relation.php:420
msgid "Foreign key constraint"
msgstr "අන්‍ය මූල නිරෝධය"

#: tbl_structure.php:154 tbl_structure.php:159 tbl_structure.php:601
msgid "Spatial"
msgstr "ජ්‍යාමිතික"

#: tbl_structure.php:161 tbl_structure.php:165
msgid "Distinct values"
msgstr "එකිනෙකට වෙනස් අගයන්"

#: tbl_structure.php:166 tbl_structure.php:167
msgid "Add primary key"
msgstr "ප්‍රාථමික මූලය එක් කරන්න"

#: tbl_structure.php:170 tbl_structure.php:171
msgid "Add unique index"
msgstr "අනන්‍ය මූලය එක් කරන්න"

#: tbl_structure.php:172 tbl_structure.php:173
msgid "Add SPATIAL index"
msgstr "SPATIAL මූලය එක් කරන්න"

#: tbl_structure.php:174 tbl_structure.php:175
msgid "Add FULLTEXT index"
msgstr "FULLTEXT මූලය එක් කරන්න"

#: tbl_structure.php:357 tbl_tracking.php:349
msgctxt "None for default"
msgid "None"
msgstr "කිසිවක් නැත"

#: tbl_structure.php:366
#, php-format
msgid "Column %s has been dropped"
msgstr "%s තීරුව හලන ලදි"

#: tbl_structure.php:379 tbl_structure.php:476
#, php-format
msgid "A primary key has been added on %s"
msgstr "%s ට ප්‍රාථමික මූලයක් එක් කරන ලදි"

#: tbl_structure.php:394 tbl_structure.php:409 tbl_structure.php:432
#: tbl_structure.php:448 tbl_structure.php:489 tbl_structure.php:502
#: tbl_structure.php:516 tbl_structure.php:529
#, php-format
msgid "An index has been added on %s"
msgstr "%s සඳහා සූචියක් එක්කරන ලදි"

#: tbl_structure.php:470
msgid "Show more actions"
msgstr "තවත් ක්‍රියාවන් පෙන්වන්න"

#: tbl_structure.php:619 tbl_structure.php:686
msgid "Move columns"
msgstr "තීර අනුපිළිවල සකසන්න"

#: tbl_structure.php:620
msgid "Move the columns by dragging them up and down."
msgstr "ඉහළ පහළ ඇදීමෙන් තීර අනුපිළිවෙල සකසන්න."

#: tbl_structure.php:646
msgid "Edit view"
msgstr "දසුන සංස්කරණය කරන්න"

#: tbl_structure.php:665
msgid "Relation view"
msgstr "වගු සබඳතා දර්ශනය"

#: tbl_structure.php:673
msgid "Propose table structure"
msgstr "සැකිල්ලක් යෝජනා කරන්න"

#: tbl_structure.php:695
msgid "Add column"
msgstr "තීරයක් එක් කරන්න"

#: tbl_structure.php:709
msgid "At End of Table"
msgstr "වගුව අවසනදී"

#: tbl_structure.php:710
msgid "At Beginning of Table"
msgstr "වගුව මුලදී"

#: tbl_structure.php:711
#, php-format
msgid "After %s"
msgstr "%s ට පසු"

#: tbl_structure.php:747
#, php-format
msgid "Create an index on &nbsp;%s&nbsp;columns"
msgstr "පේළි&nbsp;%s&nbsp;මත සුචියක් සාදන්න"

#: tbl_structure.php:918
msgid "partitioned"
msgstr "කොටස් කරන ලද"

#: tbl_tracking.php:132
#, php-format
msgid "Tracking report for table `%s`"
msgstr "`%s` වගුව සඳහා අවධානය පිළිබඳ වාර්තාව"

#: tbl_tracking.php:198
#, php-format
msgid "Version %1$s was created, tracking for %2$s is active."
msgstr "%1$s වන අනුවාදය සාදන ලදි. %2$s සඳහා අවධානය සක්‍රීයයි."

#: tbl_tracking.php:215
#, php-format
msgid "Tracking for %1$s was deactivated at version %2$s."
msgstr "%2$s වන අනුවාදයේදී %1$s සඳහා අවධානය අක්‍රීය කරන ලදී."

#: tbl_tracking.php:232
#, php-format
msgid "Tracking for %1$s was activated at version %2$s."
msgstr "%2$s වන අනුවාදයේදී %1$s සඳහා අවධානය සක්‍රීය කරන ලදී."

#: tbl_tracking.php:246
msgid "SQL statements executed."
msgstr "SQL ය ක්‍රියාත්මක කරන ලදි."

#: tbl_tracking.php:252
msgid ""
"You can execute the dump by creating and using a temporary database. Please "
"ensure that you have the privileges to do so."
msgstr ""

#: tbl_tracking.php:253
msgid "Comment out these two lines if you do not need them."
msgstr ""

#: tbl_tracking.php:262
msgid "SQL statements exported. Please copy the dump or execute it."
msgstr ""

#: tbl_tracking.php:295
#, php-format
msgid "Version %s snapshot (SQL code)"
msgstr "%s වන අනුවාදයේ සැණරුව (SQL කේත)"

#: tbl_tracking.php:448
msgid "Tracking data definition successfully deleted"
msgstr ""

#: tbl_tracking.php:450 tbl_tracking.php:472
msgid "Query error"
msgstr "විමසුම් දෝෂය"

#: tbl_tracking.php:470
msgid "Tracking data manipulation successfully deleted"
msgstr ""

#: tbl_tracking.php:483
msgid "Tracking statements"
msgstr ""

#: tbl_tracking.php:499 tbl_tracking.php:631
#, php-format
msgid "Show %1$s with dates from %2$s to %3$s by user %4$s %5$s"
msgstr "%1$s පෙන්වන්න, %2$s දින සිට %3$s දින දක්වා %4$s %5$s භාවිතා කරන්නා විසින්"

#: tbl_tracking.php:504
msgid "Delete tracking data row from report"
msgstr "අවධානය පිළිබඳ දත්ත පේළිය වාර්තාවෙන් ඉවත් කරන්න"

#: tbl_tracking.php:515
msgid "No data"
msgstr "දත්ත නොමැත"

#: tbl_tracking.php:525 tbl_tracking.php:584
msgid "Date"
msgstr "දිනය"

#: tbl_tracking.php:527
msgid "Data definition statement"
msgstr "දත්ත අර්ථ දැක්වීම"

#: tbl_tracking.php:586
msgid "Data manipulation statement"
msgstr ""

#: tbl_tracking.php:634
msgid "SQL dump (file download)"
msgstr ""

#: tbl_tracking.php:635
msgid "SQL dump"
msgstr ""

#: tbl_tracking.php:636
msgid "This option will replace your table and contained data."
msgstr "මෙම විකල්පය මගින් ඔබගේ වගුව සහ දත්ත ප්‍රතිස්ථාපනය කෙරෙනු ඇත."

#: tbl_tracking.php:636
msgid "SQL execution"
msgstr "SQL ක්‍රියාත්මක කිරීම"

#: tbl_tracking.php:648
#, php-format
msgid "Export as %s"
msgstr "අපනයන කරන්න %s ලෙස"

#: tbl_tracking.php:688
msgid "Show versions"
msgstr "අනුවාද පෙන්වන්න"

#: tbl_tracking.php:772
#, php-format
msgid "Deactivate tracking for %s"
msgstr "%s සඳහා අවධානය අක්‍රීය කරන්න"

#: tbl_tracking.php:774
msgid "Deactivate now"
msgstr "අක්‍රීය කරන්න"

#: tbl_tracking.php:785
#, php-format
msgid "Activate tracking for %s"
msgstr "%s සඳහා අවධානය සක්‍රීය කරන්න"

#: tbl_tracking.php:787
msgid "Activate now"
msgstr "සක්‍රීය කරන්න"

#: tbl_tracking.php:800
#, php-format
msgid "Create version %1$s of %2$s"
msgstr "%2$s හි %1$s වන අනුවාදය සාදන්න"

#: tbl_tracking.php:804
msgid "Track these data definition statements:"
msgstr ""

#: tbl_tracking.php:812
msgid "Track these data manipulation statements:"
msgstr ""

#: tbl_tracking.php:820
msgid "Create version"
msgstr "අනුවාදය සාදන්න"

#: themes.php:24
msgid "Get more themes!"
msgstr "තවත් තේමාවන් ලබා ගන්න!"

#: transformation_overview.php:21
msgid "Available MIME types"
msgstr ""

#: transformation_overview.php:34
msgid "Available transformations"
msgstr ""

#: transformation_overview.php:39
msgctxt "for MIME transformation"
msgid "Description"
msgstr "විස්තරය"

#: user_password.php:29
msgid "You don't have sufficient privileges to be here right now!"
msgstr ""

#: user_password.php:105
msgid "The profile has been updated."
msgstr "පරිශීලක පැතිකඩ යාවත්කාලීන කරන ලදි."

#: view_create.php:147
msgid "VIEW name"
msgstr "දසුනේ නම"

#: view_operations.php:88
msgid "Rename view to"
msgstr "දසුනේ නම වෙනස් කරන්න"

#: libraries/advisory_rules.txt:49
msgid "Uptime below one day"
msgstr ""

#: libraries/advisory_rules.txt:52
msgid "Uptime is less than 1 day, performance tuning may not be accurate."
msgstr ""

#: libraries/advisory_rules.txt:53
msgid ""
"To have more accurate averages it is recommended to let the server run for "
"longer than a day before running this analyzer"
msgstr ""

#: libraries/advisory_rules.txt:54
#, php-format
msgid "The uptime is only %s"
msgstr ""

#: libraries/advisory_rules.txt:56
msgid "Questions below 1,000"
msgstr "ප්‍රශ්න ගණන 1,000 ට වඩා අඩුය"

#: libraries/advisory_rules.txt:59
msgid ""
"Fewer than 1,000 questions have been run against this server. The "
"recommendations may not be accurate."
msgstr ""

#: libraries/advisory_rules.txt:60
msgid ""
"Let the server run for a longer time until it has executed a greater amount "
"of queries."
msgstr ""

#: libraries/advisory_rules.txt:61
#, php-format
msgid "Current amount of Questions: %s"
msgstr "වත්මන් ප්‍රශ්න ගණන: %s"

#: libraries/advisory_rules.txt:63
msgid "Percentage of slow queries"
msgstr "මන්දගාමී විමසුම් ප්‍රතිශතය"

#: libraries/advisory_rules.txt:66
msgid ""
"There is a lot of slow queries compared to the overall amount of Queries."
msgstr ""

#: libraries/advisory_rules.txt:67 libraries/advisory_rules.txt:74
msgid ""
"You might want to increase {long_query_time} or optimize the queries listed "
"in the slow query log"
msgstr ""

#: libraries/advisory_rules.txt:68
#, php-format
msgid "The slow query rate should be below 5%%, your value is %s%%."
msgstr ""

#: libraries/advisory_rules.txt:70
msgid "Slow query rate"
msgstr "මන්දගාමී විමසුම් ශ්‍රීඝ‍්‍රතාවය"

#: libraries/advisory_rules.txt:73
msgid ""
"There is a high percentage of slow queries compared to the server uptime."
msgstr ""

#: libraries/advisory_rules.txt:75
#, php-format
msgid ""
"You have a slow query rate of %s per hour, you should have less than 1%% per "
"hour."
msgstr ""

#: libraries/advisory_rules.txt:77
msgid "Long query time"
msgstr "දිගු විමසුම් කාලය"

#: libraries/advisory_rules.txt:80
msgid ""
"long_query_time is set to 10 seconds or more, thus only slow queries that "
"take above 10 seconds are logged."
msgstr ""

#: libraries/advisory_rules.txt:81
msgid ""
"It is suggested to set {long_query_time} to a lower value, depending on your "
"environment. Usually a value of 1-5 seconds is suggested."
msgstr ""

#: libraries/advisory_rules.txt:82
#, php-format
msgid "long_query_time is currently set to %ds."
msgstr "long_query_time තත්පර %d කට සිටුවා ඇත."

#: libraries/advisory_rules.txt:84
msgid "Slow query logging"
msgstr "මන්දගාමී විමසුම් ලොගගත කිරීම"

#: libraries/advisory_rules.txt:87
msgid "The slow query log is disabled."
msgstr "වැඩි කාලයක් ගන්න විමසුම් සටහන් කරනා ලොගය අක්‍රීය යි."

#: libraries/advisory_rules.txt:88
msgid ""
"Enable slow query logging by setting {log_slow_queries} to 'ON'. This will "
"help troubleshooting badly performing queries."
msgstr ""

#: libraries/advisory_rules.txt:89
msgid "log_slow_queries is set to 'OFF'"
msgstr "log_slow_queries, 'OFF'(අක්‍රීය) වෙත පිහිටුවා ඇත"

#: libraries/advisory_rules.txt:93
#, fuzzy
#| msgid "Select Tables"
msgid "Release Series"
msgstr "වගු තෝරන්න"

#: libraries/advisory_rules.txt:96
msgid "The MySQL server version less than 5.1."
msgstr ""

#: libraries/advisory_rules.txt:97
msgid ""
"You should upgrade, as MySQL 5.1 has improved performance, and MySQL 5.5 "
"even more so."
msgstr ""

#: libraries/advisory_rules.txt:98 libraries/advisory_rules.txt:105
#: libraries/advisory_rules.txt:112
#, php-format
msgid "Current version: %s"
msgstr "වත්මන් අනුවාදය: %s"

#: libraries/advisory_rules.txt:100 libraries/advisory_rules.txt:107
msgid "Minor Version"
msgstr "සුළු අනුවාදය"

#: libraries/advisory_rules.txt:103
msgid "Version less than 5.1.30 (the first GA release of 5.1)."
msgstr ""

#: libraries/advisory_rules.txt:104
msgid ""
"You should upgrade, as recent versions of MySQL 5.1 have improved "
"performance and MySQL 5.5 even more so."
msgstr ""

#: libraries/advisory_rules.txt:110
msgid "Version less than 5.5.8 (the first GA release of 5.5)."
msgstr ""

#: libraries/advisory_rules.txt:111
msgid "You should upgrade, to a stable version of MySQL 5.5"
msgstr "ඔබ MySQL 5.5 හි ස්ථාවර අනුවාදයක් වෙත යාවත්කාලීන කල යුතුය"

#: libraries/advisory_rules.txt:114 libraries/advisory_rules.txt:121
#: libraries/advisory_rules.txt:128
msgid "Distribution"
msgstr "ව්‍යප්තිය"

#: libraries/advisory_rules.txt:117
msgid "Version is compiled from source, not a MySQL official binary."
msgstr ""

#: libraries/advisory_rules.txt:118
msgid ""
"If you did not compile from source, you may be using a package modified by a "
"distribution. The MySQL manual only is accurate for official MySQL binaries, "
"not any package distributions (such as RedHat, Debian/Ubuntu etc)."
msgstr ""

#: libraries/advisory_rules.txt:119
msgid "'source' found in version_comment"
msgstr ""

#: libraries/advisory_rules.txt:124 libraries/advisory_rules.txt:131
msgid "The MySQL manual only is accurate for official MySQL binaries."
msgstr ""

#: libraries/advisory_rules.txt:125
msgid "Percona documentation is at http://www.percona.com/docs/wiki/"
msgstr ""

#: libraries/advisory_rules.txt:126
msgid "'percona' found in version_comment"
msgstr ""

#: libraries/advisory_rules.txt:132
msgid "Drizzle documentation is at http://docs.drizzle.org/"
msgstr ""

#: libraries/advisory_rules.txt:133
#, php-format
msgid "Version string (%s) matches Drizzle versioning scheme"
msgstr ""

#: libraries/advisory_rules.txt:135
msgid "MySQL Architecture"
msgstr "MySQL නිර්මිතය"

#: libraries/advisory_rules.txt:138
msgid "MySQL is not compiled as a 64-bit package."
msgstr ""

#: libraries/advisory_rules.txt:139
msgid ""
"Your memory capacity is above 3 GiB (assuming the Server is on localhost), "
"so MySQL might not be able to access all of your memory. You might want to "
"consider installing the 64-bit version of MySQL."
msgstr ""

#: libraries/advisory_rules.txt:140
#, php-format
msgid "Available memory on this host: %s"
msgstr ""

#: libraries/advisory_rules.txt:146
msgid "Query cache disabled"
msgstr "විමසුම් කෑෂ් අක්‍රීයයි"

#: libraries/advisory_rules.txt:149
msgid "The query cache is not enabled."
msgstr "විමසුම් කෑෂ් සක්‍රීය කර නැත."

#: libraries/advisory_rules.txt:150
msgid ""
"The query cache is known to greatly improve performance if configured "
"correctly. Enable it by setting {query_cache_size} to a 2 digit MiB value "
"and setting {query_cache_type} to 'ON'. <b>Note:</b> If you are using "
"memcached, ignore this recommendation."
msgstr ""

#: libraries/advisory_rules.txt:151
msgid "query_cache_size is set to 0 or query_cache_type is set to 'OFF'"
msgstr ""

#: libraries/advisory_rules.txt:153
msgid "Query caching method"
msgstr "විමසුම් කෑෂ්ගත කරන ක්‍රමය"

#: libraries/advisory_rules.txt:156
msgid "Suboptimal caching method."
msgstr "කෑෂ්ගත කරන ක්‍රමය ප්‍රශස්ත නැත."

#: libraries/advisory_rules.txt:157
msgid ""
"You are using the MySQL Query cache with a fairly high traffic database. It "
"might be worth considering to use <a href=\"http://dev.mysql.com/doc/"
"refman/5.5/en/ha-memcached.html\">memcached</a> instead of the MySQL Query "
"cache, especially if you have multiple slaves."
msgstr ""

#: libraries/advisory_rules.txt:158
#, php-format
msgid ""
"The query cache is enabled and the server receives %d queries per second. "
"This rule fires if there is more than 100 queries per second."
msgstr ""

#: libraries/advisory_rules.txt:160
#, php-format
msgid "Query cache efficiency (%%)"
msgstr "විමසුම් කෑෂ් කාර්යක්ෂමතාව (%%)"

#: libraries/advisory_rules.txt:163
msgid "Query cache not running efficiently, it has a low hit rate."
msgstr ""

#: libraries/advisory_rules.txt:164
msgid "Consider increasing {query_cache_limit}."
msgstr ""

#: libraries/advisory_rules.txt:165
#, fuzzy, php-format
#| msgid "Sort buffer size"
msgid "The current query cache hit rate of %s%% is below 20%%"
msgstr "Sort buffer size"

#: libraries/advisory_rules.txt:167
msgid "Query Cache usage"
msgstr "විමසුම් කෑෂ් භාවිතය"

#: libraries/advisory_rules.txt:170
#, php-format
msgid "Less than 80%% of the query cache is being utilized."
msgstr ""

#: libraries/advisory_rules.txt:171
msgid ""
"This might be caused by {query_cache_limit} being too low. Flushing the "
"query cache might help as well."
msgstr ""

#: libraries/advisory_rules.txt:172
#, php-format
msgid ""
"The current ratio of free query cache memory to total query cache size is %s"
"%%. It should be above 80%%"
msgstr ""

#: libraries/advisory_rules.txt:174
msgid "Query cache fragmentation"
msgstr "විමසුම් කෑෂ් ඛණ්ඩනීකරණය"

#: libraries/advisory_rules.txt:177
#, fuzzy
#| msgid "The query cache is not enabled."
msgid "The query cache is considerably fragmented."
msgstr "විමසුම් කෑෂ් සක්‍රීය කර නැත."

#: libraries/advisory_rules.txt:178
msgid ""
"Severe fragmentation is likely to (further) increase Qcache_lowmem_prunes. "
"This might be caused by many Query cache low memory prunes due to "
"{query_cache_size} being too small. For a immediate but short lived fix you "
"can flush the query cache (might lock the query cache for a long time). "
"Carefully adjusting {query_cache_min_res_unit} to a lower value might help "
"too, e.g. you can set it to the average size of your queries in the cache "
"using this formula: (query_cache_size - qcache_free_memory) / "
"qcache_queries_in_cache"
msgstr ""

#: libraries/advisory_rules.txt:179
#, php-format
msgid ""
"The cache is currently fragmented by %s%% , with 100%% fragmentation meaning "
"that the query cache is an alternating pattern of free and used blocks. This "
"value should be below 20%%."
msgstr ""

#: libraries/advisory_rules.txt:181
#, fuzzy
#| msgid "Query cache used"
msgid "Query cache low memory prunes"
msgstr "භාවිතා කරන ලද විමසුම් කෑෂ්"

#: libraries/advisory_rules.txt:184
#, fuzzy
#| msgid "The amount of free memory for query cache."
msgid ""
"Cached queries are removed due to low query cache memory from the query "
"cache."
msgstr "The amount of free memory for query cache."

#: libraries/advisory_rules.txt:185
msgid ""
"You might want to increase {query_cache_size}, however keep in mind that the "
"overhead of maintaining the cache is likely to increase with its size, so do "
"this in small increments and monitor the results."
msgstr ""

#: libraries/advisory_rules.txt:186
#, php-format
msgid ""
"The ratio of removed queries to inserted queries is %s%%. The lower this "
"value is, the better (This rules firing limit: 0.1%%)"
msgstr ""

#: libraries/advisory_rules.txt:188
msgid "Query cache max size"
msgstr "විමසුම් කෑෂ් උපරිම ප්‍රමාණය"

#: libraries/advisory_rules.txt:191
msgid ""
"The query cache size is above 128 MiB. Big query caches may cause "
"significant overhead that is required to maintain the cache."
msgstr ""

#: libraries/advisory_rules.txt:192
msgid ""
"Depending on your environment, it might be performance increasing to reduce "
"this value."
msgstr ""

#: libraries/advisory_rules.txt:193
#, php-format
msgid "Current query cache size: %s"
msgstr "වත්මන් විමසුම් කෑෂයේ ප්‍රමාණය: %s"

#: libraries/advisory_rules.txt:195
msgid "Query cache min result size"
msgstr "විමසුම් කෑෂ් අවම ප්‍රථිඵල ප්‍රමාණය"

#: libraries/advisory_rules.txt:198
msgid ""
"The max size of the result set in the query cache is the default of 1 MiB."
msgstr ""

#: libraries/advisory_rules.txt:199
msgid ""
"Changing {query_cache_limit} (usually by increasing) may increase "
"efficiency. This variable determines the maximum size a query result may "
"have to be inserted into the query cache. If there are many query results "
"above 1 MiB that are well cacheable (many reads, little writes) then "
"increasing {query_cache_limit} will increase efficiency. Whereas in the case "
"of many query results being above 1 MiB that are not very well cacheable "
"(often invalidated due to table updates) increasing {query_cache_limit} "
"might reduce efficiency."
msgstr ""

#: libraries/advisory_rules.txt:200
msgid "query_cache_limit is set to 1 MiB"
msgstr ""

#: libraries/advisory_rules.txt:204
#, fuzzy
#| msgid "Allows creating temporary tables."
msgid "Percentage of sorts that cause temporary tables"
msgstr "Allows creating temporary tables."

#: libraries/advisory_rules.txt:207 libraries/advisory_rules.txt:214
#, fuzzy
#| msgid "Allows creating temporary tables."
msgid "Too many sorts are causing temporary tables."
msgstr "Allows creating temporary tables."

#: libraries/advisory_rules.txt:208 libraries/advisory_rules.txt:215
msgid ""
"Consider increasing sort_buffer_size and/or read_rnd_buffer_size, depending "
"on your system memory limits"
msgstr ""

#: libraries/advisory_rules.txt:209
#, php-format
msgid ""
"%s%% of all sorts cause temporary tables, this value should be lower than "
"10%%."
msgstr ""

#: libraries/advisory_rules.txt:211
#, fuzzy
#| msgid "Allows creating temporary tables."
msgid "Rate of sorts that cause temporary tables"
msgstr "Allows creating temporary tables."

#: libraries/advisory_rules.txt:216
#, fuzzy, php-format
#| msgid "Sort buffer size"
msgid ""
"Temporary tables average: %s, this value should be less than 1 per hour."
msgstr "Sort buffer size"

#: libraries/advisory_rules.txt:218
msgid "Sort rows"
msgstr "පේළි සුබෙදන්න"

#: libraries/advisory_rules.txt:221
msgid "There are lots of rows being sorted."
msgstr ""

#: libraries/advisory_rules.txt:222
msgid ""
"While there is nothing wrong with a high amount of row sorting, you might "
"want to make sure that the queries which require a lot of sorting use "
"indexed columns in the ORDER BY clause, as this will result in much faster "
"sorting"
msgstr ""

#: libraries/advisory_rules.txt:223
#, php-format
msgid "Sorted rows average: %s"
msgstr ""

#: libraries/advisory_rules.txt:226
#, fuzzy
#| msgid "There are no files to upload"
msgid "Rate of joins without indexes"
msgstr "උඩුගත කිරීම සඳහා ගොනු නොමැත"

#: libraries/advisory_rules.txt:229
#, fuzzy
#| msgid "There are no files to upload"
msgid "There are too many joins without indexes."
msgstr "උඩුගත කිරීම සඳහා ගොනු නොමැත"

#: libraries/advisory_rules.txt:230
msgid ""
"This means that joins are doing full table scans. Adding indexes for the "
"columns being used in the join conditions will greatly speed up table joins"
msgstr ""

#: libraries/advisory_rules.txt:231
#, fuzzy, php-format
#| msgid "Sort buffer size"
msgid "Table joins average: %s, this value should be less than 1 per hour"
msgstr "Sort buffer size"

#: libraries/advisory_rules.txt:233
#, fuzzy
#| msgid "There are no files to upload"
msgid "Rate of reading first index entry"
msgstr "උඩුගත කිරීම සඳහා ගොනු නොමැත"

#: libraries/advisory_rules.txt:236
#, fuzzy
#| msgid "The number of pending log file fsyncs."
msgid "The rate of reading the first index entry is high."
msgstr "The number of pending log file fsyncs."

#: libraries/advisory_rules.txt:237
msgid ""
"This usually indicates frequent full index scans. Full index scans are "
"faster than table scans but require lots of CPU cycles in big tables, if "
"those tables that have or had high volumes of UPDATEs and DELETEs, running "
"'OPTIMIZE TABLE' might reduce the amount of and/or speed up full index "
"scans. Other than that full index scans can only be reduced by rewriting "
"queries."
msgstr ""

#: libraries/advisory_rules.txt:238
#, fuzzy, php-format
#| msgid "Sort buffer size"
msgid "Index scans average: %s, this value should be less than 1 per hour"
msgstr "Sort buffer size"

#: libraries/advisory_rules.txt:240
#, fuzzy
#| msgid "Format of imported file"
msgid "Rate of reading fixed position"
msgstr "ආනයනය කරන ලද ගොනුවේ ආකෘතිය"

#: libraries/advisory_rules.txt:243
#, fuzzy
#| msgid "The number of pending log file fsyncs."
msgid "The rate of reading data from a fixed position is high."
msgstr "The number of pending log file fsyncs."

#: libraries/advisory_rules.txt:244
msgid ""
"This indicates that many queries need to sort results and/or do a full table "
"scan, including join queries that do not use indexes. Add indexes where "
"applicable."
msgstr ""

#: libraries/advisory_rules.txt:245
#, php-format
msgid ""
"Rate of reading fixed position average: %s, this value should be less than 1 "
"per hour"
msgstr ""

#: libraries/advisory_rules.txt:247
#, fuzzy
#| msgid "Create table"
msgid "Rate of reading next table row"
msgstr "වගුව සාදන්න"

#: libraries/advisory_rules.txt:250
#, fuzzy
#| msgid "The current number of pending writes."
msgid "The rate of reading the next table row is high."
msgstr "The current number of pending writes."

#: libraries/advisory_rules.txt:251
msgid ""
"This indicates that many queries are doing full table scans. Add indexes "
"where applicable."
msgstr ""

#: libraries/advisory_rules.txt:252
#, fuzzy, php-format
#| msgid "Sort buffer size"
msgid ""
"Rate of reading next table row: %s, this value should be less than 1 per hour"
msgstr "Sort buffer size"

#: libraries/advisory_rules.txt:255
msgid "tmp_table_size vs. max_heap_table_size"
msgstr ""

#: libraries/advisory_rules.txt:258
msgid "tmp_table_size and max_heap_table_size are not the same."
msgstr ""

#: libraries/advisory_rules.txt:259
msgid ""
"If you have deliberately changed one of either: The server uses the lower "
"value of either to determine the maximum size of in-memory tables. So if you "
"wish to increase the in-memory table limit you will have to increase the "
"other value as well."
msgstr ""

#: libraries/advisory_rules.txt:260
#, php-format
msgid "Current values are tmp_table_size: %s, max_heap_table_size: %s"
msgstr ""

#: libraries/advisory_rules.txt:262
#, fuzzy
#| msgid "Format of imported file"
msgid "Percentage of temp tables on disk"
msgstr "ආනයනය කරන ලද ගොනුවේ ආකෘතිය"

#: libraries/advisory_rules.txt:265 libraries/advisory_rules.txt:272
msgid ""
"Many temporary tables are being written to disk instead of being kept in "
"memory."
msgstr ""

#: libraries/advisory_rules.txt:266
msgid ""
"Increasing {max_heap_table_size} and {tmp_table_size} might help. However "
"some temporary tables are always being written to disk, independent of the "
"value of these variables. To eliminate these you will have to rewrite your "
"queries to avoid those conditions (Within a temporary table: Presence of a "
"BLOB or TEXT column or presence of a column bigger than 512 bytes) as "
"mentioned in the beginning of an <a href=\"http://www.facebook.com/note.php?"
"note_id=10150111255065841&comments\">Article by the Pythian Group</a>"
msgstr ""

#: libraries/advisory_rules.txt:267
#, php-format
msgid ""
"%s%% of all temporary tables are being written to disk, this value should be "
"below 25%%"
msgstr ""

#: libraries/advisory_rules.txt:269
#, fuzzy
#| msgid "%s table"
#| msgid_plural "%s tables"
msgid "Temp disk rate"
msgstr "%s වගු"

#: libraries/advisory_rules.txt:273
msgid ""
"Increasing {max_heap_table_size} and {tmp_table_size} might help. However "
"some temporary tables are always being written to disk, independent of the "
"value of these variables. To eliminate these you will have to rewrite your "
"queries to avoid those conditions (Within a temporary table: Presence of a "
"BLOB or TEXT column or presence of a column bigger than 512 bytes) as "
"mentioned in the <a href=\"http://dev.mysql.com/doc/refman/5.5/en/internal-"
"temporary-tables.html\">MySQL Documentation</a>"
msgstr ""

#: libraries/advisory_rules.txt:274
#, php-format
msgid ""
"Rate of temporary tables being written to disk: %s, this value should be "
"less than 1 per hour"
msgstr ""

#: libraries/advisory_rules.txt:289
#, fuzzy
#| msgid "Sort buffer size"
msgid "MyISAM key buffer size"
msgstr "Sort buffer size"

#: libraries/advisory_rules.txt:292
msgid "Key buffer is not initialized. No MyISAM indexes will be cached."
msgstr ""

#: libraries/advisory_rules.txt:293
msgid ""
"Set {key_buffer_size} depending on the size of your MyISAM indexes. 64M is a "
"good start."
msgstr ""

#: libraries/advisory_rules.txt:294
#, fuzzy
#| msgid "Sort buffer size"
msgid "key_buffer_size is 0"
msgstr "Sort buffer size"

#: libraries/advisory_rules.txt:296
#, fuzzy, php-format
#| msgid "Sort buffer size"
msgid "Max %% MyISAM key buffer ever used"
msgstr "Sort buffer size"

#: libraries/advisory_rules.txt:299 libraries/advisory_rules.txt:307
#, fuzzy, php-format
#| msgid "Sort buffer size"
msgid "MyISAM key buffer (index cache) %% used is low."
msgstr "Sort buffer size"

#: libraries/advisory_rules.txt:300 libraries/advisory_rules.txt:308
msgid ""
"You may need to decrease the size of {key_buffer_size}, re-examine your "
"tables to see if indexes have been removed, or examine queries and "
"expectations about what indexes are being used."
msgstr ""

#: libraries/advisory_rules.txt:301
#, fuzzy, php-format
#| msgid "Sort buffer size"
msgid ""
"max %% MyISAM key buffer ever used: %s%%, this value should be above 95%%"
msgstr "Sort buffer size"

#: libraries/advisory_rules.txt:304
#, fuzzy
#| msgid "Sort buffer size"
msgid "Percentage of MyISAM key buffer used"
msgstr "Sort buffer size"

#: libraries/advisory_rules.txt:309
#, fuzzy, php-format
#| msgid "Sort buffer size"
msgid "%% MyISAM key buffer used: %s%%, this value should be above 95%%"
msgstr "Sort buffer size"

#: libraries/advisory_rules.txt:311
#, fuzzy
#| msgid "Percentage of slow queries"
msgid "Percentage of index reads from memory"
msgstr "මන්දගාමී විමසුම් ප්‍රතිශතය"

#: libraries/advisory_rules.txt:314
#, php-format
msgid "The %% of indexes that use the MyISAM key buffer is low."
msgstr ""

#: libraries/advisory_rules.txt:315
msgid "You may need to increase {key_buffer_size}."
msgstr ""

#: libraries/advisory_rules.txt:316
#, fuzzy, php-format
#| msgid "Sort buffer size"
msgid "Index reads from memory: %s%%, this value should be above 95%%"
msgstr "Sort buffer size"

#: libraries/advisory_rules.txt:320
#, fuzzy
#| msgid "Create table"
msgid "Rate of table open"
msgstr "වගුව සාදන්න"

#: libraries/advisory_rules.txt:323
#, fuzzy
#| msgid "The current number of pending writes."
msgid "The rate of opening tables is high."
msgstr "The current number of pending writes."

#: libraries/advisory_rules.txt:324
msgid ""
"Opening tables requires disk I/O which is costly. Increasing "
"{table_open_cache} might avoid this."
msgstr ""

#: libraries/advisory_rules.txt:325
#, fuzzy, php-format
#| msgid "Sort buffer size"
msgid "Opened table rate: %s, this value should be less than 10 per hour"
msgstr "Sort buffer size"

#: libraries/advisory_rules.txt:327
#, fuzzy
#| msgid "Format of imported file"
msgid "Percentage of used open files limit"
msgstr "ආනයනය කරන ලද ගොනුවේ ආකෘතිය"

#: libraries/advisory_rules.txt:330
msgid ""
"The number of open files is approaching the max number of open files.  You "
"may get a \"Too many open files\" error."
msgstr ""

#: libraries/advisory_rules.txt:331 libraries/advisory_rules.txt:338
msgid ""
"Consider increasing {open_files_limit}, and check the error log when "
"restarting after changing open_files_limit."
msgstr ""

#: libraries/advisory_rules.txt:332
#, php-format
msgid ""
"The number of opened files is at %s%% of the limit. It should be below 85%%"
msgstr ""

#: libraries/advisory_rules.txt:334
#, fuzzy
#| msgid "Format of imported file"
msgid "Rate of open files"
msgstr "ආනයනය කරන ලද ගොනුවේ ආකෘතිය"

#: libraries/advisory_rules.txt:337
#, fuzzy
#| msgid "The number of pending log file fsyncs."
msgid "The rate of opening files is high."
msgstr "The number of pending log file fsyncs."

#: libraries/advisory_rules.txt:339
#, fuzzy, php-format
#| msgid "Sort buffer size"
msgid "Opened files rate: %s, this value should be less than 5 per hour"
msgstr "Sort buffer size"

#: libraries/advisory_rules.txt:341
#, fuzzy, php-format
#| msgid "Create table on database %s"
msgid "Immediate table locks %%"
msgstr "%s දත්තගබඩාවේ නව වගුවක් සාදන්න"

#: libraries/advisory_rules.txt:344 libraries/advisory_rules.txt:351
#, fuzzy
#| msgid " number of times that a table lock was acquired immediately."
msgid "Too many table locks were not granted immediately."
msgstr "The number of times that a table lock was acquired immediately."

#: libraries/advisory_rules.txt:345 libraries/advisory_rules.txt:352
msgid "Optimize queries and/or use InnoDB to reduce lock wait."
msgstr ""

#: libraries/advisory_rules.txt:346
#, fuzzy, php-format
#| msgid "Sort buffer size"
msgid "Immediate table locks: %s%%, this value should be above 95%%"
msgstr "Sort buffer size"

#: libraries/advisory_rules.txt:348
msgid "Table lock wait rate"
msgstr ""

#: libraries/advisory_rules.txt:353
#, fuzzy, php-format
#| msgid "Sort buffer size"
msgid "Table lock wait rate: %s, this value should be less than 1 per hour"
msgstr "Sort buffer size"

#: libraries/advisory_rules.txt:355
#, fuzzy
#| msgid "Key cache"
msgid "Thread cache"
msgstr "යතුරු කෑෂ් කිරීම"

#: libraries/advisory_rules.txt:358
msgid ""
"Thread cache is disabled, resulting in more overhead from new connections to "
"MySQL."
msgstr ""

#: libraries/advisory_rules.txt:359
msgid "Enable the thread cache by setting {thread_cache_size} > 0."
msgstr ""

#: libraries/advisory_rules.txt:360
#, fuzzy
#| msgid "Tracking is not active."
msgid "The thread cache is set to 0"
msgstr "අවධානය අක්‍රීයයි."

#: libraries/advisory_rules.txt:362
#, fuzzy, php-format
#| msgid "Tracking is not active."
msgid "Thread cache hit rate %%"
msgstr "අවධානය අක්‍රීයයි."

#: libraries/advisory_rules.txt:365
#, fuzzy
#| msgid "Tracking is not active."
msgid "Thread cache is not efficient."
msgstr "අවධානය අක්‍රීයයි."

#: libraries/advisory_rules.txt:366
msgid "Increase {thread_cache_size}."
msgstr ""

#: libraries/advisory_rules.txt:367
#, fuzzy, php-format
#| msgid "Sort buffer size"
msgid "Thread cache hitrate: %s%%, this value should be above 80%%"
msgstr "Sort buffer size"

#: libraries/advisory_rules.txt:369
#, fuzzy
#| msgid "The number of threads that are not sleeping."
msgid "Threads that are slow to launch"
msgstr "The number of threads that are not sleeping."

#: libraries/advisory_rules.txt:372
#, fuzzy
#| msgid "The number of threads that are not sleeping."
msgid "There are too many threads that are slow to launch."
msgstr "The number of threads that are not sleeping."

#: libraries/advisory_rules.txt:373
msgid ""
"This generally happens in case of general system overload as it is pretty "
"simple operations. You might want to monitor your system load carefully."
msgstr ""

#: libraries/advisory_rules.txt:374
#, php-format
msgid "%s thread(s) took longer than %s seconds to start, it should be 0"
msgstr ""

#: libraries/advisory_rules.txt:376
msgid "Slow launch time"
msgstr ""

#: libraries/advisory_rules.txt:379
#, fuzzy
#| msgid "long_query_time is set to %d second(s)."
msgid "Slow_launch_threads is above 2s"
msgstr "long_query_time තත්පර %d කට සිටුවා ඇත."

#: libraries/advisory_rules.txt:380
#, fuzzy
#| msgid "The number of threads that are not sleeping."
msgid ""
"Set slow_launch_time to 1s or 2s to correctly count threads that are slow to "
"launch"
msgstr "The number of threads that are not sleeping."

#: libraries/advisory_rules.txt:381
#, fuzzy, php-format
#| msgid "long_query_time is set to %d second(s)."
msgid "slow_launch_time is set to %s"
msgstr "long_query_time තත්පර %d කට සිටුවා ඇත."

#: libraries/advisory_rules.txt:385
#, fuzzy
#| msgid "max. concurrent connections"
msgid "Percentage of used connections"
msgstr "උපරිම සමගාමී සම්බන්ධතා"

#: libraries/advisory_rules.txt:388
msgid ""
"The maximum amount of used connections is getting close to the value of "
"max_connections."
msgstr ""

#: libraries/advisory_rules.txt:389
msgid ""
"Increase max_connections, or decrease wait_timeout so that connections that "
"do not close database handlers properly get killed sooner. Make sure the "
"code closes database handlers properly."
msgstr ""

#: libraries/advisory_rules.txt:390
#, php-format
msgid ""
"Max_used_connections is at %s%% of max_connections, it should be below 80%%"
msgstr ""

#: libraries/advisory_rules.txt:392
#, fuzzy
#| msgid "max. concurrent connections"
msgid "Percentage of aborted connections"
msgstr "උපරිම සමගාමී සම්බන්ධතා"

#: libraries/advisory_rules.txt:395 libraries/advisory_rules.txt:402
#, fuzzy
#| msgid "Allows creating temporary tables."
msgid "Too many connections are aborted."
msgstr "Allows creating temporary tables."

#: libraries/advisory_rules.txt:396 libraries/advisory_rules.txt:403
msgid ""
"Connections are usually aborted when they cannot be authorized. <a href="
"\"http://www.mysqlperformanceblog.com/2008/08/23/how-to-track-down-the-"
"source-of-aborted_connects/\">This article</a> might help you track down the "
"source."
msgstr ""

#: libraries/advisory_rules.txt:397
#, php-format
msgid "%s%% of all connections are aborted. This value should be below 1%%"
msgstr ""

#: libraries/advisory_rules.txt:399
#, fuzzy
#| msgid "max. concurrent connections"
msgid "Rate of aborted connections"
msgstr "උපරිම සමගාමී සම්බන්ධතා"

#: libraries/advisory_rules.txt:404
#, php-format
msgid ""
"Aborted connections rate is at %s, this value should be less than 1 per hour"
msgstr ""

#: libraries/advisory_rules.txt:406
#, fuzzy
#| msgid "Format of imported file"
msgid "Percentage of aborted clients"
msgstr "ආනයනය කරන ලද ගොනුවේ ආකෘතිය"

#: libraries/advisory_rules.txt:409 libraries/advisory_rules.txt:416
#, fuzzy
#| msgid "Allows creating temporary tables."
msgid "Too many clients are aborted."
msgstr "Allows creating temporary tables."

#: libraries/advisory_rules.txt:410 libraries/advisory_rules.txt:417
msgid ""
"Clients are usually aborted when they did not close their connection to "
"MySQL properly. This can be due to network issues or code not closing a "
"database handler properly. Check your network and code."
msgstr ""

#: libraries/advisory_rules.txt:411
#, php-format
msgid "%s%% of all clients are aborted. This value should be below 2%%"
msgstr ""

#: libraries/advisory_rules.txt:413
#, fuzzy
#| msgid "Format of imported file"
msgid "Rate of aborted clients"
msgstr "ආනයනය කරන ලද ගොනුවේ ආකෘතිය"

#: libraries/advisory_rules.txt:418
#, fuzzy, php-format
#| msgid "Sort buffer size"
msgid "Aborted client rate is at %s, this value should be less than 1 per hour"
msgstr "Sort buffer size"

#: libraries/advisory_rules.txt:422
msgid "Is InnoDB disabled?"
msgstr "InnoDB අක්‍රීයද?"

#: libraries/advisory_rules.txt:425
msgid "You do not have InnoDB enabled."
msgstr "ඔබ InnoDB සක්‍රීය කර නැත."

#: libraries/advisory_rules.txt:426
msgid "InnoDB is usually the better choice for table engines."
msgstr "සාමාන්‍යයෙන් වගු එන්ජිම සඳහා වඩාත් සුදුසු InnoDB වේ."

#: libraries/advisory_rules.txt:427
msgid "have_innodb is set to 'value'"
msgstr ""

#: libraries/advisory_rules.txt:429
msgid "InnoDB log size"
msgstr "InnoDB ලොග විශාලත්වය"

#: libraries/advisory_rules.txt:432
#, fuzzy
#| msgid "The number writes done to the InnoDB buffer pool."
msgid ""
"The InnoDB log file size is not an appropriate size, in relation to the "
"InnoDB buffer pool."
msgstr "The number writes done to the InnoDB buffer pool."

#: libraries/advisory_rules.txt:433
#, php-format
msgid ""
"Especially on a system with a lot of writes to InnoDB tables you should set "
"innodb_log_file_size to 25%% of {innodb_buffer_pool_size}. However the "
"bigger this value, the longer the recovery time will be when database "
"crashes, so this value should not be set much higher than 256 MiB. Please "
"note however that you cannot simply change the value of this variable. You "
"need to shutdown the server, remove the InnoDB log files, set the new value "
"in my.cnf, start the server, then check the error logs if everything went "
"fine. See also <a href=\"http://mysqldatabaseadministration.blogspot."
"com/2007/01/increase-innodblogfilesize-proper-way.html\">this blog entry</a>"
msgstr ""

#: libraries/advisory_rules.txt:434
#, fuzzy, php-format
#| msgid "The number writes done to the InnoDB buffer pool."
msgid ""
"Your InnoDB log size is at %s%% in relation to the InnoDB buffer pool size, "
"it should not be below 20%%"
msgstr "The number writes done to the InnoDB buffer pool."

#: libraries/advisory_rules.txt:436
msgid "Max InnoDB log size"
msgstr "උපරිම InnoDB ලොග විශාලත්වය"

#: libraries/advisory_rules.txt:439
msgid "The InnoDB log file size is inadequately large."
msgstr ""

#: libraries/advisory_rules.txt:440
#, php-format
msgid ""
"It is usually sufficient to set innodb_log_file_size to 25%% of the size of "
"{innodb_buffer_pool_size}. A very big innodb_log_file_size slows down the "
"recovery time after a database crash considerably. See also <a href=\"http://"
"www.mysqlperformanceblog.com/2006/07/03/choosing-proper-innodb_log_file_size/"
"\">this Article</a>. You need to shutdown the server, remove the InnoDB log "
"files, set the new value in my.cnf, start the server, then check the error "
"logs if everything went fine. See also <a href=\"http://"
"mysqldatabaseadministration.blogspot.com/2007/01/increase-innodblogfilesize-"
"proper-way.html\">this blog entry</a>"
msgstr ""

#: libraries/advisory_rules.txt:441
#, php-format
msgid "Your absolute InnoDB log size is %s MiB"
msgstr ""

#: libraries/advisory_rules.txt:443
#, fuzzy
#| msgid "Buffer pool size"
msgid "InnoDB buffer pool size"
msgstr "Buffer pool size"

#: libraries/advisory_rules.txt:446
#, fuzzy
#| msgid "Buffer pool size"
msgid "Your InnoDB buffer pool is fairly small."
msgstr "Buffer pool size"

#: libraries/advisory_rules.txt:447
#, php-format
msgid ""
"The InnoDB buffer pool has a profound impact on performance for InnoDB "
"tables. Assign all your remaining memory to this buffer. For database "
"servers that use solely InnoDB as storage engine and have no other services "
"(e.g. a web server) running, you may set this as high as 80%% of your "
"available memory. If that is not the case, you need to carefully assess the "
"memory consumption of your other services and non-InnoDB-Tables and set this "
"variable accordingly. If it is set too high, your system will start "
"swapping, which decreases performance significantly. See also <a href="
"\"http://www.mysqlperformanceblog.com/2007/11/03/choosing-"
"innodb_buffer_pool_size/\">this article</a>"
msgstr ""

#: libraries/advisory_rules.txt:448
#, php-format
msgid ""
"You are currently using %s%% of your memory for the InnoDB buffer pool. This "
"rule fires if you are assigning less than 60%%, however this might be "
"perfectly adequate for your system if you don't have much InnoDB tables or "
"other services running on the same machine."
msgstr ""

#: libraries/advisory_rules.txt:452
#, fuzzy
#| msgid "max. concurrent connections"
msgid "MyISAM concurrent inserts"
msgstr "උපරිම සමගාමී සම්බන්ධතා"

#: libraries/advisory_rules.txt:455
msgid "Enable concurrent_insert by setting it to 1"
msgstr "concurret_insert 1ට සිටුවා සක්‍රීය කරන්න"

#: libraries/advisory_rules.txt:456
msgid ""
"Setting {concurrent_insert} to 1 reduces contention between readers and "
"writers for a given table. See also <a href=\"http://dev.mysql.com/doc/"
"refman/5.5/en/concurrent-inserts.html\">MySQL Documentation</a>"
msgstr ""

#: libraries/advisory_rules.txt:457
msgid "concurrent_insert is set to 0"
msgstr "concurrent_insert ශුන්‍යයට සිටුවා ඇත"

#~ msgid "PDF"
#~ msgstr "PDF"

#~ msgid "PHP array"
#~ msgstr "PHP ආරාව"

#~ msgid "rows"
#~ msgstr "පිරික්සන්න"

#~ msgid "Usage"
#~ msgstr "භාවිතය"

#~ msgid "Use mousewheel to zoom in or out of the plot."
#~ msgstr "ප්‍රස්ථාරය ලොකු/කුඩා කර බැලීමට මූසිකයේ රෝදය භාවිතා කරන්න."

#~ msgid "Click and drag the mouse to navigate the plot."
#~ msgstr "ප්‍රස්ථාරය මත එහා මෙහා යාමට මූසිකය භාවිතා කර අදින්න."

#, fuzzy
#~| msgid "Linestring"
#~ msgid "String"
#~ msgstr "රේඛාව"

#~ msgid "Remove \"./config\" directory before using phpMyAdmin!"
#~ msgstr "phpMyAdmin භාවිතයට පෙර \"./config\" ඩිරෙක්ටරිය ඉවත් කරන්න!"

#~ msgid "Show help button instead of Documentation text"
#~ msgstr "ලියකියවිලි වෙනුවට උදවු බොත්තම පෙන්වන්න"

#~ msgid "Show help button"
#~ msgstr "උදවු බොත්තම පෙන්වන්න"

#~ msgid "The remaining columns"
#~ msgstr "ඉතිරි තීර"

#~ msgid ""
#~ "Show affected rows of each statement on multiple-statement queries. See "
#~ "libraries/import.lib.php for defaults on how many queries a statement may "
#~ "contain."
#~ msgstr ""
#~ "බහු-ප්‍රකාශ විමසුමකදී එක් එක් ප්‍රකාශය සඳහා එම ප්‍රකාශය බලපෑ පේළි ගණන පෙන්වන්න. ප්‍රකාශයක් "
#~ "තුල තිබිය හැකි විමසුම් ගණන සම්බන්ධ පෙරනිමි අගයන් සඳහා libraries/import.lib.php බලන්න."

#, fuzzy
#~| msgid "Data only"
#~ msgid "Dates only."
#~ msgstr "දත්ත පමණයි"

#~ msgid ""
#~ "Suggest a database name on the &quot;Create Database&quot; form (if "
#~ "possible) or keep the text field empty"
#~ msgstr ""
#~ "හැකිනම් &quot;නව දත්තගබඩාවක් සාදන්න&quot; පෝරමයේ දත්තගබඩාව සඳහා නමක් යෝජනා කරන්න. "
#~ "එසේත් නැතිනම් පෙළ ක්ෂේත්‍රය හිස්ව තබන්න"

#~ msgid "Suggest new database name"
#~ msgstr "නව දත්තගබඩා සඳහා නම් යෝජනා කරන්න"

#~ msgid "Show icons for warning, error and information messages"
#~ msgstr "තොරතුරු, අනතුරු ඇඟවීම් හා දෝෂ පිළිබඳ පණිවිඩ සඳහා අයිකන භාවිතා කරන්න"

#~ msgid "Iconic errors"
#~ msgstr "අයිකන සහිත දෝෂ"

#~ msgid "Use less graphically intense tabs"
#~ msgstr "දර්ශනය කිරීමට පහසු ටැබ පෙන්වන්න"

#~ msgid "Light tabs"
#~ msgstr "සැහැල්ලු ටැබ"

#~ msgid "Use icons on main page"
#~ msgstr "ප්‍රධාන පිටුවේ අයිකන භාවිතා කරන්න"

#~ msgid ""
#~ "Disable if you know that your pma_* tables are up to date. This prevents "
#~ "compatibility checks and thereby increases performance"
#~ msgstr ""
#~ "ඔබගේ pma_* වගු යාවත්කාලීන බව දන්නේ නම් අක්‍රීය කරන්න. මෙමගින් අනුකූලතා පරීක්ෂාවන් නවතන "
#~ "අතර එමගින් කාර්ය සාධනය ඉහල නංවයි"

#~ msgid ""
#~ "Javascript support is missing or disabled in your browser, some "
#~ "phpMyAdmin functionality will be missing. For example navigation frame "
#~ "will not refresh automatically."
#~ msgstr ""
#~ "ඔබගේ බවුසරයේ Javascript සහය නැත/අක්‍රිය කර ඇත. එබැවින් යම් phpMyAdmin විශේෂාංග "
#~ "අක්‍රිය වී ඇත. උදාහරණයක් ලෙස යාත්‍රණ රාමුව ස්වයංක්‍රියව යාවත්කාලීන නොවේ."

#~ msgid "Add a value"
#~ msgstr "අගයක් එක් කරන්න"

#~ msgid "Copy and paste the joined values into the \"Length/Values\" field"
#~ msgstr "ඈඳූ අගයන් \"Length/Values\" ක්ෂේත්‍රය තුලට පිටපත් කරන්න"

#, fuzzy
#~ msgid "Tracking for %1$s, version %2$s is deactivated."
#~ msgstr "%s.%s හි %s වන අනුවාදය සඳහා අවධානය අක්‍රීයයි."

#, fuzzy
#~ msgid "Tracking for %1$s, version %2$s is activated."
#~ msgstr "%s.%s හි %s වන අනුවාදය සඳහා අවධානය සක්‍රීයයි."

#, fuzzy
#~ msgctxt "Correctly setup"
#~ msgid "OK"
#~ msgstr "OK"

#, fuzzy
#~ msgid "All users"
#~ msgstr "භාවිතා කරන්නෙක් එක් කරන්න"

#, fuzzy
#~ msgid "All hosts"
#~ msgstr "ඕනෑම දායකයෙක්"

#~ msgid "No blob streaming server configured!"
#~ msgstr "Blog streaming සේවාදායකයක් සකස් කර නැත!"

#~ msgid "Failed to fetch headers"
#~ msgstr "ශීර්ෂකය ලබා ගැනීමට නොහැකි විය"

#~ msgid "Failed to open remote URL"
#~ msgstr "දුරස්ථ URL විවෘත කිරීම අසමත් විය"

#~ msgid "You are about to DISABLE a BLOB Repository!"
#~ msgstr "ඔබ බ්ලොබ් repository අක්‍රීය කිරීමටයි සැරසෙන්නේ!"

#~ msgid "Unknown error while uploading."
#~ msgstr "ගොනුව උඩුගත කිරීමේදී දෝෂයක් ඇති විය."

#~ msgid "PBMS error"
#~ msgstr "PBMS දෝෂය"

#~ msgid "PBMS connection failed:"
#~ msgstr "PBMS සම්බන්ධතාවය අසමත් විය:"

#~ msgid "PBMS get BLOB info failed:"
#~ msgstr "PBMS BLOB තොරතුරු ලබාගැනීම අසමත් විය:"

#~ msgid "PBMS get BLOB Content-Type failed"
#~ msgstr "BLOB අන්තර්ගත-ප්‍රකාරය ලබාගැනීම අසමත් විය"

#~ msgid "View image"
#~ msgstr "දසුන නරඹන්න"

#~ msgid "Play audio"
#~ msgstr "Play audio"

#~ msgid "View video"
#~ msgstr "වීඩියෝ නරඹන්න"

#~ msgid "Download file"
#~ msgstr "ගොනුව බාගත කරන්න"

#~ msgid "Could not open file: %s"
#~ msgstr "ගොනුව විවෘත කිරීමට නොහැකි විය: %s"

#~ msgctxt "Create none database for user"
#~ msgid "None"
#~ msgstr "කිසිවක් නැත"

#~ msgid "Maximum number of records saved in \"table_uiprefs\" table"
#~ msgstr "වගු ලයිස්තුවේ උපරිම ලෙස පෙන්විය යුතු වගු ගණන"

#~ msgid "Click to unselect"
#~ msgstr "තේරීම අවලංගු කිරීමට ක්ලික් කරන්න"

#~ msgid "Modify an index"
#~ msgstr "සූචිය වෙනස් කරන්න"

#~ msgid "Column count has to be larger than zero."
#~ msgstr "Column count has to be larger than zero."

#~ msgid "+ Restart insertion and add a new value"
#~ msgstr "+ ඇතුලත් කිරීම නැවත අරඹා අලුත් අගයක් එකතු කරන්න"

#~ msgid "Create Table"
#~ msgstr "වගුව සාදන්න"

#~ msgid "(or the local Drizzle server's socket is not correctly configured)"
#~ msgstr "(or the local MySQL server's socket is not correctly configured)"

#~ msgid "Create table on database %s"
#~ msgstr "%s දත්තගබඩාවේ නව වගුවක් සාදන්න"

#~ msgid "Data Label"
#~ msgstr "ලේබලය"

#~ msgid "Location of the text file"
#~ msgstr "පාඨ ගොනුවෙහි පිහිටුම"

#~ msgid "MySQL charset"
#~ msgstr "MySQL අක්ෂර කට්ටලය"

#~ msgid "MySQL client version"
#~ msgstr "MySQL සේවාලාභියාගේ අනුවාදය"

#~ msgid "memcached usage"
#~ msgstr "අවකාශ භාවිතය"

#~ msgid "% open files"
#~ msgstr "විවෘත වගු පෙන්වන්න"

#~ msgid "% connections used"
#~ msgstr "සම්බන්ධතා"

#~ msgid "% aborted connections"
#~ msgstr "SSL සම්බන්දතාවක් යොදා ගැනීමට බල කරන්න"

#~ msgid "CPU Usage"
#~ msgstr "භාවිතය"

#~ msgid "Swap Usage"
#~ msgstr "භාවිතය"

#~ msgctxt "PDF"
#~ msgid "page"
#~ msgstr "පිටු"

#~ msgid "Inline Edit"
#~ msgstr "පේළිගත සංස්කරණය"

#~ msgid "Previous"
#~ msgstr "පෙර"

#~ msgid "Next"
#~ msgstr "මීලඟ"

#~ msgid "Create event"
#~ msgstr "දසුනක් සාදන්න"

#~ msgid "Create routine"
#~ msgstr "සර්වරයේ සංස්කරණය"

#~ msgid "Create trigger"
#~ msgstr "දසුනක් සාදන්න"

#~ msgid ""
#~ "No themes support; please check your configuration and/or your themes in "
#~ "directory %s."
#~ msgstr ""
#~ "No themes support; please check your configuration and/or your themes in "
#~ "directory %s."

#~ msgid "The following queries have been executed:"
#~ msgstr "පහත විමසුම් ක්‍රියාත්මක කරන ලදි:"

#~ msgid "Switch to"
#~ msgstr "මාරු වන්න"

#~ msgid "settings"
#~ msgstr "සිටුවම්"

#~ msgid "Refresh rate:"
#~ msgstr "අලුත් කරන්න"

#~ msgid "Server traffic"
#~ msgstr "සේවාදායකයේ තේරීම"

#~ msgid "Value too long in the form!"
#~ msgstr "පෝරම‍යේ අස්ථනගත වූ අගයන් ඇත!"

#~ msgid "Export of event \"%s\""
#~ msgstr "අපනයන වර්ගය"

#~ msgid "No trigger with name %s found"
#~ msgstr "No valid image path for theme %s found!"

#~ msgid "row(s) starting from row #"
#~ msgstr "row(s) starting from record #"

#~ msgid "in %s mode and repeat headers after %s cells"
#~ msgstr "in %s mode and repeat headers after %s cells"

#~ msgid ""
#~ "phpMyAdmin was unable to read your configuration file!<br />This might "
#~ "happen if PHP finds a parse error in it or PHP cannot find the file.<br /"
#~ ">Please call the configuration file directly using the link below and "
#~ "read the PHP error message(s) that you receive. In most cases a quote or "
#~ "a semicolon is missing somewhere.<br />If you receive a blank page, "
#~ "everything is fine."
#~ msgstr ""
#~ "phpMyAdmin was unable to read your configuration file!<br />This might "
#~ "happen if PHP finds a parse error in it or PHP cannot find the file.<br /"
#~ ">Please call the configuration file directly using the link below and "
#~ "read the PHP error message(s) that you receive. In most cases a quote or "
#~ "a semicolon is missing somewhere.<br />If you receive a blank page, "
#~ "everything is fine."

#~ msgid "Dropping Procedure"
#~ msgstr "ක්‍රියාපටිපාටිය හලමින්"

#~ msgid "Theme / Style"
#~ msgstr "තේමාව / ශෛලිය"

#~ msgid "seconds"
#~ msgstr "තත්පර"

#~ msgid "Query execution time comparison (in microseconds)"
#~ msgstr "විමසුම් සඳහා ගතවූ කාල සැසඳිම (මයික්‍රෝ තත්පර)"

#~ msgid "GD extension is needed for charts."
#~ msgstr "ප්‍රස්තාර සඳහා GD දිගුව අවැසිය."

#~ msgid "JSON encoder is needed for chart tooltips."
#~ msgstr "ප්‍රස්තාරයේ මෙවලම් ඉඟි සඳහා JSON කේතාංකනය අවැසිය."

#~ msgid "The number of free memory blocks in query cache."
#~ msgstr "The number of free memory blocks in query cache."

#~ msgctxt "$strShowStatusReset"
#~ msgid "Reset"
#~ msgstr "Reset"

#~ msgid "Show processes"
#~ msgstr "ක්‍රියාවලිය පෙන්වන්න"

#~ msgctxt "for Show status"
#~ msgid "Reset"
#~ msgstr "ප්‍රතිසකසන්න"

#~ msgid ""
#~ "<b>Server traffic</b>: These tables show the network traffic statistics "
#~ "of this MySQL server since its startup."
#~ msgstr ""
#~ "<b>සේවාදායකය සමඟ දත්ත හුවමාරු</b>: මෙම වගු MySQL සේවාදායකය පණගැන්වීමේ සිට එහි දත්ත "
#~ "හුවමාරු පිළිබඳ සංඛ්‍යාලේඛන පෙන්වයි."

#~ msgid ""
#~ "<b>Query statistics</b>: Since its startup, %s queries have been sent to "
#~ "the server."
#~ msgstr "<b>විමසුම් සංඛ්‍යාලේඛන</b>: ආරම්භයේ සිට විමසුම් %sක් සේවාදායකය වෙත යවා ඇත."

#~ msgid "Note: Generating the query chart can take a long time."
#~ msgstr "සටහන: විමසුම් ප්‍රතිඵල ප්‍රස්ථාර ගත කිරීමට කාලය ගත විය හැක."

#~ msgid "Chart generated successfully."
#~ msgstr "ප්‍රස්තාරය සාර්ථකව අඳින ලදි."

#~ msgid ""
#~ "The result of this query can't be used for a chart. See [a@./"
#~ "Documentation.html#faq6_29@Documentation]FAQ 6.29[/a]"
#~ msgstr ""
#~ "මෙම විමසුම් ප්‍රතිඑලය ප්‍රස්තාරයක් ඇඳීමට භාවිතා කල නොහැක. [a@./Documentation."
#~ "html#faq6_29@Documentation]FAQ 6.29[/a] බලන්න"

#~ msgid "Title"
#~ msgstr "මාතෘකාව"

#~ msgid "Area margins"
#~ msgstr "පෙදෙසේ දාර"

#~ msgid "Radar"
#~ msgstr "රේඩාර්"

#~ msgid "Multi"
#~ msgstr "බහු"

#~ msgid "Continuous image"
#~ msgstr "අඛණ්ඩ ප්‍රතිරූපය"

#~ msgid ""
#~ "For compatibility reasons the chart image is segmented by default, select "
#~ "this to draw the whole chart in one image."
#~ msgstr ""
#~ "අනුකූලතාව පවත්වාගැනීම සඳහා ප්‍රස්ථාරය තීරු වලට බෙදා ඇත. ප්‍රස්ථාරය තනි රූපයක් ලෙස නිර්මාණය "
#~ "කිරීමට මෙය තෝරන්න."

#~ msgid ""
#~ "When drawing a radar chart all values are normalized to a range [0..10]."
#~ msgstr "රේඩාර් ප්‍රස්ථාරයක් ඇඳීමේදී සියලුම අගයන් [0..10] පරාසයට ප්‍රමත කෙරේ."

#~ msgid ""
#~ "Note that not every result table can be put to the chart. See <a href=\"./"
#~ "Documentation.html#faq6_29\" target=\"Documentation\">FAQ 6.29</a>"
#~ msgstr ""
#~ "සෑම ප්‍රතිඑලයක්ම ප්‍රස්තාරයක් ඇඳීමට භාවිතා කල නොහැක. <a href=\"./Documentation."
#~ "html#faq6_29\" target=\"Documentation\">FAQ 6.29</a> බලන්න"

#~ msgid "Add a New User"
#~ msgstr "නව භාවිතා කරන්නෙක් එක් කරන්න"

#~ msgid "Create User"
#~ msgstr "භාවිතා කරන්නෙක් සාදන්න"

#~ msgid "Background color"
#~ msgstr "පසුබිම් වර්ණය"

#~ msgid "Choose..."
#~ msgstr "තෝරන්න..."<|MERGE_RESOLUTION|>--- conflicted
+++ resolved
@@ -4,11 +4,7 @@
 "Project-Id-Version: phpMyAdmin 4.0.0-dev\n"
 "Report-Msgid-Bugs-To: phpmyadmin-devel@lists.sourceforge.net\n"
 "POT-Creation-Date: 2012-07-27 10:40+0200\n"
-<<<<<<< HEAD
-"PO-Revision-Date: 2012-07-28 18:20+0200\n"
-=======
 "PO-Revision-Date: 2012-08-01 05:43+0200\n"
->>>>>>> 8fd53394
 "Last-Translator: Madhura Jayaratne <madhura.cj@gmail.com>\n"
 "Language-Team: sinhala <si@li.org>\n"
 "Language: si\n"
@@ -8951,7 +8947,6 @@
 #: libraries/server_privileges.lib.php:2224
 msgid "Add privileges on the following table"
 msgstr "පහත වගුවට වරප්‍රසාද එක් කරන්න"
-<<<<<<< HEAD
 
 #: libraries/server_privileges.lib.php:2447
 msgid "Remove selected users"
@@ -9126,182 +9121,6 @@
 msgid "END RAW"
 msgstr "END RAW"
 
-=======
-
-#: libraries/server_privileges.lib.php:2447
-msgid "Remove selected users"
-msgstr "තෝරාගත් භාවිතා කරන්නන් ඉවත් කරන්න"
-
-#: libraries/server_privileges.lib.php:2451
-msgid "Revoke all active privileges from the users and delete them afterwards."
-msgstr "භාවිතා කරන්නන්ගේ සියලුම සක්‍රීය වරප්‍රසාද අහෝසි කර අනතුරුව ඔවුන් ඉවත් කරන්න."
-
-#: libraries/server_privileges.lib.php:2455
-#: libraries/server_privileges.lib.php:2459
-#: libraries/server_privileges.lib.php:2460
-msgid "Drop the databases that have the same names as the users."
-msgstr "භාවිතා කරන්නන් හා සමාන නම් ඇති දත්තගබඩා හලන්න."
-
-#: libraries/server_privileges.lib.php:2585
-msgid "No users selected for deleting!"
-msgstr "ඉවත් කිරීම සඳහා භාවිතා කරන්නන් කිසිවෙක් තෝරාගෙන නොමැත!"
-
-#: libraries/server_privileges.lib.php:2588
-msgid "Reloading the privileges"
-msgstr "වරප්‍රසාද පූරණය කෙරෙමින්"
-
-#: libraries/server_privileges.lib.php:2606
-msgid "The selected users have been deleted successfully."
-msgstr "තෝරාගත් භාවිතා කරන්නන් සාර්ථකව ඉවත් කරන ලදි."
-
-#: libraries/server_privileges.lib.php:2672
-#, php-format
-msgid "You have updated the privileges for %s."
-msgstr "ඔබ %s සඳහා වරප්‍රසාද අලුත් කර ඇත."
-
-#: libraries/server_privileges.lib.php:2695
-msgid "Privileges for all users"
-msgstr "සියලුම භාවිතා කරන්නන් සඳහා වරප්‍රසාද"
-
-#: libraries/server_privileges.lib.php:2708
-#, php-format
-msgid "Privileges for %s"
-msgstr "%s සඳහා වරප්‍රසාද"
-
-#: libraries/server_privileges.lib.php:2812
-msgid "Users overview"
-msgstr "භාවිතා කරන්නන් පිළිබඳ දළ විශ්ලේෂණය"
-
-#: libraries/server_privileges.lib.php:2883
-#, php-format
-msgid ""
-"Note: phpMyAdmin gets the users' privileges directly from MySQL's privilege "
-"tables. The content of these tables may differ from the privileges the "
-"server uses, if they have been changed manually. In this case, you should "
-"%sreload the privileges%s before you continue."
-msgstr ""
-"සටහන: phpMyAdmin භාවිත කරන්නන්ගේ වරප්‍රසාද ලබාගනුයේ MySQL හි වරප්‍රසාද වගුවෙනි. "
-"සේවාදායකයේ වරප්‍රසාද වෙනම ම වෙනස් කර ඇත්නම් ඉහත වගුවේ දත්ත සේවාදායකයේ වරප්‍රසාද වලට "
-"වඩා වෙනස් විය හැකිය. එවැනි අවස්ථාවක ඔබ %sවරප්‍රසාද පූරණය%s කල යුතුය."
-
-#: libraries/server_privileges.lib.php:2925
-msgid "The selected user was not found in the privilege table."
-msgstr "තෝරාගත් භාවිත කරන්නා වරප්‍රසාද වගුවේ හමු නොවිණි."
-
-#: libraries/server_privileges.lib.php:3138
-msgid "You have added a new user."
-msgstr "ඔබ නව භාවිතා කරන්නනෙක් එක් කරන ලදි."
-
-#: libraries/server_synchronize.lib.php:1546 server_synchronize.php:1353
-msgid "Source database"
-msgstr "මූලාශ්‍ර දත්ත ගබඩාව"
-
-#: libraries/server_synchronize.lib.php:1549
-#: libraries/server_synchronize.lib.php:1559
-msgid "Current server"
-msgstr "වත්මන් සේවාදායකය"
-
-#: libraries/server_synchronize.lib.php:1551
-#: libraries/server_synchronize.lib.php:1561
-msgid "Remote server"
-msgstr "දුරස්ථ සේවාදායකය"
-
-#: libraries/server_synchronize.lib.php:1555
-msgid "Difference"
-msgstr "වෙනස"
-
-#: libraries/server_synchronize.lib.php:1556 server_synchronize.php:1355
-msgid "Target database"
-msgstr "ඉලක්කගත දත්තගබඩාව"
-
-#: libraries/server_synchronize.lib.php:1596
-#: libraries/server_synchronize.lib.php:1605
-msgid "Click to select"
-msgstr "තේරීමට ක්ලික් කරන්න"
-
-#: libraries/sql_query_form.lib.php:200
-#, php-format
-msgid "Run SQL query/queries on server %s"
-msgstr "SQL විමසුමක් සිදු කරන්න/%s සේවාදායකය මත විමසුම්"
-
-#: libraries/sql_query_form.lib.php:221 libraries/sql_query_form.lib.php:245
-#, php-format
-msgid "Run SQL query/queries on database %s"
-msgstr "SQL විමසුමක් සිදු කරන්න/%s දත්තගබඩාව මත විමසුම්"
-
-#: libraries/sql_query_form.lib.php:282 navigation.php:172 navigation.php:244
-#: setup/frames/index.inc.php:260
-msgid "Clear"
-msgstr "මකන්න"
-
-#: libraries/sql_query_form.lib.php:287
-msgid "Columns"
-msgstr "තීර"
-
-#: libraries/sql_query_form.lib.php:325 sql.php:1146 sql.php:1163
-msgid "Bookmark this SQL query"
-msgstr "මෙම SQL විමසුම පොත් සලකුණුගත කරන්න"
-
-#: libraries/sql_query_form.lib.php:331 sql.php:1157
-msgid "Let every user access this bookmark"
-msgstr "සියලු භාවිතා කරන්නනට මෙම පොත් සලකුණට පිවිසීමට ඉඩ දෙන්න"
-
-#: libraries/sql_query_form.lib.php:337
-msgid "Replace existing bookmark of same name"
-msgstr "එකම නම ඇති පොත් සලකුණ ප්‍රතිස්ථාපනය කරන්න"
-
-#: libraries/sql_query_form.lib.php:353
-msgid "Do not overwrite this query from outside the window"
-msgstr ""
-
-#: libraries/sql_query_form.lib.php:360
-msgid "Delimiter"
-msgstr "පරිසීමකය"
-
-#: libraries/sql_query_form.lib.php:368
-msgid "Show this query here again"
-msgstr "මෙම විමසුම මෙහි නැවත පෙන්වන්න"
-
-#: libraries/sql_query_form.lib.php:427
-msgid "View only"
-msgstr "දර්ශනය කිරීම පමණි"
-
-#: libraries/sqlparser.lib.php:129
-msgid ""
-"There seems to be an error in your SQL query. The MySQL server error output "
-"below, if there is any, may also help you in diagnosing the problem"
-msgstr ""
-
-#: libraries/sqlparser.lib.php:171
-msgid ""
-"There is a chance that you may have found a bug in the SQL parser. Please "
-"examine your query closely, and check that the quotes are correct and not "
-"mis-matched. Other possible failure causes may be that you are uploading a "
-"file with binary outside of a quoted text area. You can also try your query "
-"on the MySQL command line interface. The MySQL server error output below, if "
-"there is any, may also help you in diagnosing the problem. If you still have "
-"problems or if the parser fails where the command line interface succeeds, "
-"please reduce your SQL query input to the single query that causes problems, "
-"and submit a bug report with the data chunk in the CUT section below:"
-msgstr ""
-
-#: libraries/sqlparser.lib.php:173
-msgid "BEGIN CUT"
-msgstr "BEGIN CUT"
-
-#: libraries/sqlparser.lib.php:175
-msgid "END CUT"
-msgstr "END CUT"
-
-#: libraries/sqlparser.lib.php:177
-msgid "BEGIN RAW"
-msgstr "BEGIN RAW"
-
-#: libraries/sqlparser.lib.php:181
-msgid "END RAW"
-msgstr "END RAW"
-
->>>>>>> 8fd53394
 #: libraries/sqlparser.lib.php:379
 msgid "Automatically appended backtick to the end of query!"
 msgstr ""
@@ -9479,11 +9298,7 @@
 
 #: main.php:121
 msgid "Server connection collation"
-<<<<<<< HEAD
-msgstr "සේවාදායක සම්බන්ධතා collation"
-=======
 msgstr "සේවාදායක සමඟ සම්බන්ධතාවේ පරිතුලනය"
->>>>>>> 8fd53394
 
 #: main.php:147
 msgid "Appearance Settings"
@@ -9553,16 +9368,10 @@
 "running with this default, is open to intrusion, and you really should fix "
 "this security hole by setting a password for user 'root'."
 msgstr ""
-<<<<<<< HEAD
-"ඔබගේ සිටුවම් ගොනුවේ අඩංගු සිටුවම්, (භාවිත නාමය root වන හා මුරපදයක් නොමැති) පෙරනිමි MySQL "
-"වරප්‍රසාදැති ගිණුමට අදාළ වේ. මෙම පෙරනිමි අගයන් භාවිත කිරීම අනවසර ඇතුල්වීම් වලට හේතු විය හැකි "
-"බැවින් ඔබ 'root' භාවිතා කරන්නා සඳහා වෙනත් මුරපදයක් ලබා දිය යුතුය."
-=======
 "ඔබගේ සිටුවම් ගොනුවේ අඩංගු සිටුවම් (භාවිත නාමය root වන හා මුරපදයක් නොමැති), "
 "පෙරනිමි, වරප්‍රසාදැති MySQL ගිණුමට අදාළ වේ. මෙම පෙරනිමි අගයන් භාවිතා කිරීම "
 "අනවසර ඇතුල්වීම් වලට හේතු විය හැකි බැවින් ඔබ 'root' භාවිතා කරන්නා සඳහා වෙනත් "
 "මුරපදයක් ලබා දිය යුතුය."
->>>>>>> 8fd53394
 
 #: main.php:369
 msgid ""
@@ -9584,7 +9393,6 @@
 "session.gc-maxlifetime@_blank]session.gc_maxlifetime[/a] is lower than "
 "cookie validity configured in phpMyAdmin, because of this, your login will "
 "expire sooner than configured in phpMyAdmin."
-<<<<<<< HEAD
 msgstr ""
 
 #: main.php:403
@@ -9809,232 +9617,6 @@
 msgid "Relation deleted"
 msgstr "සම්බන්දතාවය ඉවත් කරන ලදී"
 
-=======
-msgstr ""
-
-#: main.php:403
-msgid ""
-"Login cookie store is lower than cookie validity configured in phpMyAdmin, "
-"because of this, your login will expire sooner than configured in phpMyAdmin."
-msgstr ""
-
-#: main.php:415
-msgid "The configuration file now needs a secret passphrase (blowfish_secret)."
-msgstr ""
-
-#: main.php:426
-msgid ""
-"Directory [code]config[/code], which is used by the setup script, still "
-"exists in your phpMyAdmin directory. You should remove it once phpMyAdmin "
-"has been configured."
-msgstr ""
-
-#: main.php:436
-#, php-format
-msgid ""
-"The phpMyAdmin configuration storage is not completely configured, some "
-"extended features have been deactivated. To find out why click %shere%s."
-msgstr ""
-"phpMyAdmin හි configuration storage සම්පූර්ණයෙන් සකසා නැති බැවින් යම් විස්තෘත විශේෂාංග "
-"අක්‍රිය වී ඇත. ඇයිදැයි සොයා බැලීමට %sමෙතන%s ක්ලික් කරන්න."
-
-#: main.php:468
-#, php-format
-msgid ""
-"Your PHP MySQL library version %s differs from your MySQL server version %s. "
-"This may cause unpredictable behavior."
-msgstr ""
-"ඔබගේ PHP MySQL පුස්තකාල අනුවාදය වන %s සේවාදායකයේ MySQL අනුවාදය වන %s න් වෙනස් වේ. "
-"මෙය අනපේක්ෂිත හැසිරීම් ගෙන දිය හැක."
-
-#: main.php:491
-#, php-format
-msgid ""
-"Server running with Suhosin. Please refer to %sdocumentation%s for possible "
-"issues."
-msgstr ""
-
-#: navigation.php:136 server_databases.php:317 server_synchronize.php:1468
-msgid "No databases"
-msgstr "දත්තගබඩා නොමැත"
-
-#: navigation.php:171
-msgid "Filter databases by name"
-msgstr "දත්තගබඩා නමින් පෙරහන්න"
-
-#: navigation.php:243
-msgid "Filter tables by name"
-msgstr "වගු නමින් පෙරහන්න"
-
-#: navigation.php:291 navigation.php:294
-msgctxt "short form"
-msgid "Create table"
-msgstr "වගුවක් සාදන්න"
-
-#: navigation.php:300 navigation.php:496
-msgid "Please select a database"
-msgstr "කරුණාකර දත්තගබඩාවක් තෝරන්න"
-
-#: pmd_general.php:83
-msgid "Show/Hide left menu"
-msgstr "වම් මෙනුව පෙන්වන්න/සඟවන්න"
-
-#: pmd_general.php:87
-msgid "Save position"
-msgstr "ස්ථාපිතය සුරකින්න"
-
-#: pmd_general.php:94 pmd_general.php:381
-msgid "Create relation"
-msgstr "සම්බන්දතාවයක් සාදන්න"
-
-#: pmd_general.php:100
-msgid "Reload"
-msgstr "ප්‍රතිපූරණය"
-
-#: pmd_general.php:103
-msgid "Help"
-msgstr "උදවු"
-
-#: pmd_general.php:107
-msgid "Angular links"
-msgstr "ආංශික සබැඳුම"
-
-#: pmd_general.php:107
-msgid "Direct links"
-msgstr "ඍජු සබැඳුම"
-
-#: pmd_general.php:111
-msgid "Snap to grid"
-msgstr ""
-
-#: pmd_general.php:115
-msgid "Small/Big All"
-msgstr ""
-
-#: pmd_general.php:119
-msgid "Toggle small/big"
-msgstr ""
-
-#: pmd_general.php:122
-msgid "Toggle relation lines"
-msgstr "සබඳතා දක්වන ඉරි පෙන්වන්න/සඟවන්න"
-
-#: pmd_general.php:128 pmd_pdf.php:99
-msgid "Import/Export coordinates for PDF schema"
-msgstr ""
-
-#: pmd_general.php:135
-msgid "Build Query"
-msgstr "විමසුම ගොඩ නඟන්න"
-
-#: pmd_general.php:142
-msgid "Move Menu"
-msgstr ""
-
-#: pmd_general.php:153
-msgid "Hide/Show all"
-msgstr "සියල්ල පෙන්වන්න/සඟවන්න"
-
-#: pmd_general.php:157
-msgid "Hide/Show Tables with no relation"
-msgstr ""
-
-#: pmd_general.php:197
-msgid "Number of tables"
-msgstr "වගු ගණන"
-
-#: pmd_general.php:447
-msgid "Delete relation"
-msgstr ""
-
-#: pmd_general.php:489 pmd_general.php:548
-#, fuzzy
-msgid "Relation operator"
-msgstr "Relation view"
-
-#: pmd_general.php:499 pmd_general.php:558 pmd_general.php:681
-#: pmd_general.php:798
-msgid "Except"
-msgstr "හැර"
-
-#: pmd_general.php:505 pmd_general.php:564 pmd_general.php:687
-#: pmd_general.php:804
-msgid "subquery"
-msgstr "උප විමසුම"
-
-#: pmd_general.php:509 pmd_general.php:605
-msgid "Rename to"
-msgstr "නව නාමය"
-
-#: pmd_general.php:511 pmd_general.php:610
-msgid "New name"
-msgstr "නව නාමය"
-
-#: pmd_general.php:514 pmd_general.php:729
-msgid "Aggregate"
-msgstr "එකතු කරන්න"
-
-#: pmd_general.php:839
-msgid "Active options"
-msgstr "සක්‍රිය විකල්ප"
-
-#: pmd_pdf.php:50
-msgid "Page has been created"
-msgstr "පිටුව සාදන ලදි"
-
-#: pmd_pdf.php:53
-msgid "Page creation failed"
-msgstr "පිටුව සෑදීම අසමත් විය"
-
-#: pmd_pdf.php:110
-msgid "Page"
-msgstr "පිටුව"
-
-#: pmd_pdf.php:120
-msgid "Import from selected page"
-msgstr "තෝරාගත් පිටු ආනයනය කරන්න"
-
-#: pmd_pdf.php:121
-msgid "Export to selected page"
-msgstr "තෝරාගත් පිටු අපනයනය කරන්න"
-
-#: pmd_pdf.php:123
-msgid "Create a page and export to it"
-msgstr "පිටුවක් සාදා අපනයනය කරන්න"
-
-#: pmd_pdf.php:135
-msgid "New page name: "
-msgstr "නව පිටු නාමය: "
-
-#: pmd_pdf.php:138
-msgid "Export/Import to scale"
-msgstr ""
-
-#: pmd_pdf.php:143
-msgid "recommended"
-msgstr ""
-
-#: pmd_relation_new.php:36
-msgid "Error: relation already exists."
-msgstr ""
-
-#: pmd_relation_new.php:78 pmd_relation_new.php:103
-msgid "Error: Relation not added."
-msgstr ""
-
-#: pmd_relation_new.php:79
-msgid "FOREIGN KEY relation added"
-msgstr ""
-
-#: pmd_relation_new.php:101
-msgid "Internal relation added"
-msgstr "අභ්‍යන්තර සබඳතා එක් කරන ලදි"
-
-#: pmd_relation_upd.php:67
-msgid "Relation deleted"
-msgstr "සම්බන්දතාවය ඉවත් කරන ලදී"
-
->>>>>>> 8fd53394
 #: pmd_save_pos.php:71
 msgid "Error saving coordinates for Designer."
 msgstr ""
@@ -10066,7 +9648,6 @@
 #: prefs_manage.php:243
 msgid "Import from file"
 msgstr "ගොනුවකින් ආනයනය කරන්න"
-<<<<<<< HEAD
 
 #: prefs_manage.php:249
 msgid "Import from browser's storage"
@@ -10166,111 +9747,8 @@
 
 #: server_collations.php:24
 msgid "Character Sets and Collations"
-msgstr "අක්ෂර කට්ටල සහ ‍Collations"
-
-=======
-
-#: prefs_manage.php:249
-msgid "Import from browser's storage"
-msgstr "බ්‍රවුසරයේ ගබඩාවෙන් ආනයනය කරන්න"
-
-#: prefs_manage.php:252
-msgid "Settings will be imported from your browser's local storage."
-msgstr "බ්‍රවුසරයේ ගබඩාවෙන් සිටුවම් ආනයනය කෙරෙනු ඇත."
-
-#: prefs_manage.php:258
-msgid "You have no saved settings!"
-msgstr "සුරැකූ සිටුවම් නොමැත!"
-
-#: prefs_manage.php:262 prefs_manage.php:315
-msgid "This feature is not supported by your web browser"
-msgstr ""
-
-#: prefs_manage.php:267
-msgid "Merge with current configuration"
-msgstr "වත්මන් වින්‍යාස සමග ඒකාබද්ධ කරන්න"
-
-#: prefs_manage.php:281
-#, php-format
-msgid ""
-"You can set more settings by modifying config.inc.php, eg. by using %sSetup "
-"script%s."
-msgstr ""
-"config.inc.php වෙනස් කිරීම මඟින් ඔබට තවත් සිටුවම් සිටුවිය හැකිය. උදා. %sSetup script%s "
-"භාවිතා කිරීමෙන්."
-
-#: prefs_manage.php:305
-msgid "Save to browser's storage"
-msgstr "බ්‍රවුසරයේ ගබඩාවේ සුරකින්න"
-
-#: prefs_manage.php:309
-msgid "Settings will be saved in your browser's local storage."
-msgstr "බ්‍රවුසරයේ ගබඩාවේ සිටුවම් සුරැකෙනු ඇත."
-
-#: prefs_manage.php:311
-msgid "Existing settings will be overwritten!"
-msgstr "වත්මන් සිටුවම් උඩින් නව සිටුවම් ලියැවේ!"
-
-#: prefs_manage.php:326
-msgid "You can reset all your settings and restore them to default values."
-msgstr "ඔබගේ සියලුම සිටුවම් ප්‍රතිසකසා ඒවා පෙරනිමි අගයන් වෙත ප්‍රතිෂ්ඨාපනය කල හැක."
-
-#: querywindow.php:66
-msgid "Import files"
-msgstr "ගොනු ආනයනය"
-
-#: querywindow.php:77
-msgid "All"
-msgstr "සියලු"
-
-#: schema_edit.php:38 schema_edit.php:44 schema_edit.php:50 schema_edit.php:55
-#, php-format
-msgid "<b>%s</b> table not found or not set in %s"
-msgstr ""
-
-#: schema_export.php:59
-msgid "File doesn't exist"
-msgstr "ගොනුව නොපවතියි"
-
-#: server_binlog.php:83
-msgid "Select binary log to view"
-msgstr "පෙන්වීම සඳහා ද්වීමය ලොගය තෝරන්න"
-
-#: server_binlog.php:106 server_status.php:628
-msgid "Files"
-msgstr "ගොනු"
-
-#: server_binlog.php:155 server_binlog.php:157 server_status.php:1299
-#: server_status.php:1301
-msgid "Truncate Shown Queries"
-msgstr ""
-
-#: server_binlog.php:163 server_binlog.php:165 server_status.php:1299
-#: server_status.php:1301
-msgid "Show Full Queries"
-msgstr "සම්පූර්ණ විමසුම් පෙන්වන්න"
-
-#: server_binlog.php:185
-msgid "Log name"
-msgstr "ලොග් නම"
-
-#: server_binlog.php:186
-msgid "Position"
-msgstr "පිහිටුම"
-
-#: server_binlog.php:189
-msgid "Original position"
-msgstr "මුල් පිහිටුම"
-
-#: server_binlog.php:190 tbl_structure.php:829
-msgid "Information"
-msgstr "තොරතුරු"
-
-#: server_collations.php:24
-msgid "Character Sets and Collations"
 msgstr "අක්ෂර කට්ටල සහ පරිතුලන"
 
->>>>>>> 8fd53394
 #: server_databases.php:116
 #, php-format
 msgid "%1$d database has been dropped successfully."
@@ -10285,19 +9763,11 @@
 #: server_databases.php:219 server_replication.php:209
 #: server_replication.php:239
 msgid "Master replication"
-<<<<<<< HEAD
-msgstr ""
-
-#: server_databases.php:221 server_replication.php:277
-msgid "Slave replication"
-msgstr ""
-=======
 msgstr "ප්‍රධාන අනුරූකරණය"
 
 #: server_databases.php:221 server_replication.php:277
 msgid "Slave replication"
 msgstr "අනුගාමි අනුරූකරණය"
->>>>>>> 8fd53394
 
 #: server_databases.php:308 server_databases.php:309
 msgid "Enable Statistics"
