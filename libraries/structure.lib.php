--- conflicted
+++ resolved
@@ -2113,11 +2113,7 @@
         );
     }
     $html_output .= PMA_getHtmlForDistinctValueAction($url_query, $row, $titles);
-<<<<<<< HEAD
-    if (isset($GLOBALS['cfgRelation']['central_columnswork'])
-=======
     if (isset($GLOBALS['cfgRelation']['central_columnswork']) 
->>>>>>> 9555a21a
         && $GLOBALS['cfgRelation']['central_columnswork']
     ) {
         $html_output .= '<li class="browse nowrap">';
