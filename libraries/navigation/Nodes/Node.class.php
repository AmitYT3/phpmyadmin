<?php
/* vim: set expandtab sw=4 ts=4 sts=4: */
/**
 * Functionality for the navigation tree in the left frame
 *
 * @package PhpMyAdmin-Navigation
 */
if (! defined('PHPMYADMIN')) {
    exit;
}

/**
 * The Node is the building block for the collapsible navigation tree
 *
 * @package PhpMyAdmin-Navigation
 */
class Node
{
    /**
     * @var int Defines a possible node type
     */
    const CONTAINER = 0;

    /**
     * @var int Defines a possible node type
     */
    const OBJECT = 1;

    /**
     * @var string A non-unique identifier for the node
     *             This may be trimmed when grouping nodes
     */
    public $name = "";

    /**
     * @var string A non-unique identifier for the node
     *             This will never change after being assigned
     */
    public $real_name = "";

    /**
     * @var int May be one of CONTAINER or OBJECT
     */
    public $type = Node::OBJECT;

    /**
     * @var bool Whether this object has been created while grouping nodes
     *           Only relevant if the node is of type CONTAINER
     */
    public $is_group;

    /**
     * @var bool Whether to add a "display: none;" CSS
     *           rule to the node when rendering it
     */
    public $visible = false;

    /**
     * @var Node A reference to the parent object of
     *           this node, NULL for the root node.
     */
    public $parent;

    /**
     * @var array An array of Node objects that are
     *            direct children of this node
     */
    public $children = array();

    /**
     * @var Mixed A string used to group nodes, or an array of strings
     *            Only relevant if the node is of type CONTAINER
     */
    public $separator = '';

    /**
     * @var int How many time to recursively apply the grouping function
     *          Only relevant if the node is of type CONTAINER
     */
    public $separator_depth = 1;

    /**
     * @var string An IMG tag, used when rendering the node
     */
    public $icon;

    /**
     * @var Array An array of A tags, used when rendering the node
     *            The indexes in the array may be 'icon' and 'text'
     */
    public $links;

    /**
     * @var string HTML title
     */
    public $title;

    /**
     * @var string Extra CSS classes for the node
     */
    public $classes = '';

    /**
     * @var string Whether this node is a link for creating new objects
     */
    public $isNew = false;

    /**
     * @var int The position for the pagination of
     *          the branch at the second level of the tree
     */
    public $pos2 = 0;

    /**
     * @var int The position for the pagination of
     *          the branch at the third level of the tree
     */
    public $pos3 = 0;

    /**
     * Initialises the class by setting the mandatory variables
     *
     * @param string $name     An identifier for the new node
     * @param int    $type     Type of node, may be one of CONTAINER or OBJECT
     * @param bool   $is_group Whether this object has been created
     *                         while grouping nodes
     *
     * @return Node
     */
    public function __construct($name, $type = Node::OBJECT, $is_group = false)
    {
        if (! empty($name)) {
            $this->name      = $name;
            $this->real_name = $name;
        }
        if ($type === Node::CONTAINER) {
            $this->type = Node::CONTAINER;
        }
        $this->is_group = (bool)$is_group;
    }

    /**
     * Adds a child node to this node
     *
     * @param Node $child A child node
     *
     * @return void
     */
    public function addChild($child)
    {
        $this->children[] = $child;
        $child->parent    = $this;
    }

    /**
     * Returns a child node given it's name
     *
     * @param string $name      The name of requested child
     * @param bool   $real_name Whether to use the "real_name"
     *                          instead of "name" in comparisons
     *
     * @return false|Node The requested child node or false,
     *                    if the requested node cannot be found
     */
    public function getChild($name, $real_name = false)
    {
        if ($real_name) {
            foreach ($this->children as $child) {
                if ($child->real_name == $name) {
                    return $child;
                }
            }
        } else {
            foreach ($this->children as $child) {
                if ($child->name == $name) {
                    return $child;
                }
            }
        }
        return false;
    }

    /**
     * Removes a child node from this node
     *
     * @param string $name The name of child to be removed
     *
     * @return void
     */
    public function removeChild($name)
    {
        foreach ($this->children as $key => $child) {
            if ($child->name == $name) {
                unset($this->children[$key]);
                break;
            }
        }
    }

    /**
     * Retrieves the parents for a node
     *
     * @param bool $self       Whether to include the Node itself in the results
     * @param bool $containers Whether to include nodes of type CONTAINER
     * @param bool $groups     Whether to include nodes which have $group == true
     *
     * @return array An array of parent Nodes
     */
    public function parents($self = false, $containers = false, $groups = false)
    {
        $parents = array();
        if ($self
            && ($this->type != Node::CONTAINER || $containers)
            && ($this->is_group != true || $groups)
        ) {
            $parents[] = $this;
        }
        $parent = $this->parent;
        while (isset($parent)) {
            if (   ($parent->type != Node::CONTAINER || $containers)
                && ($parent->is_group != true || $groups)
            ) {
                $parents[] = $parent;
            }
            $parent = $parent->parent;
        }
        return $parents;
    }

    /**
     * Returns the actual parent of a node. If used twice on an index or columns
     * node, it will return the table and database nodes. The names of the returned
     * nodes can be used in SQL queries, etc...
     *
     * @return Node|false
     */
    public function realParent()
    {
        $retval = $this->parents();
        if (count($retval) <= 0) {
            return false;
        }

        return $retval[0];
    }

    /**
     * This function checks if the node has children nodes associated with it
     *
     * @param bool $count_empty_containers Whether to count empty child
     *                                     containers as valid children
     *
     * @return bool Whether the node has child nodes
     */
    public function hasChildren($count_empty_containers = true)
    {
        $retval = false;
        if ($count_empty_containers) {
            if (count($this->children)) {
                $retval = true;
            }
        } else {
            foreach ($this->children as $child) {
                if ($child->type == Node::OBJECT || $child->hasChildren(false)) {
                    $retval = true;
                    break;
                }
            }
        }
        return $retval;
    }

    /**
     * Returns true if the node has some siblings (other nodes on the same tree
     * level, in the same branch), false otherwise.
     * The only exception is for nodes on
     * the third level of the tree (columns and indexes), for which the function
     * always returns true. This is because we want to render the containers
     * for these nodes
     *
     * @return bool
     */
    public function hasSiblings()
    {
        $retval = false;
        $paths  = $this->getPaths();
        if (count($paths['aPath_clean']) > 3) {
            $retval = true;
            return $retval;
        }

        foreach ($this->parent->children as $child) {
            if ($child !== $this
                && ($child->type == Node::OBJECT || $child->hasChildren(false))
            ) {
                $retval = true;
                break;
            }
        }
        return $retval;
    }

    /**
     * Returns the number of child nodes that a node has associated with it
     *
     * @return int The number of children nodes
     */
    public function numChildren()
    {
        $retval = 0;
        foreach ($this->children as $child) {
            if ($child->type == Node::OBJECT) {
                $retval++;
            } else {
                $retval += $child->numChildren();
            }
        }
        return $retval;
    }

    /**
     * Returns the actual path and the virtual paths for a node
     * both as clean arrays and base64 encoded strings
     *
     * @return array
     */
    public function getPaths()
    {
        $aPath       = array();
        $aPath_clean = array();
        foreach ($this->parents(true, true, false) as $parent) {
            $aPath[]       = base64_encode($parent->real_name);
            $aPath_clean[] = $parent->real_name;
        }
        $aPath       = implode('.', array_reverse($aPath));
        $aPath_clean = array_reverse($aPath_clean);

        $vPath       = array();
        $vPath_clean = array();
        foreach ($this->parents(true, true, true) as $parent) {
            $vPath[]       = base64_encode($parent->name);
            $vPath_clean[] = $parent->name;
        }
        $vPath       = implode('.', array_reverse($vPath));
        $vPath_clean = array_reverse($vPath_clean);

        return array(
            'aPath' => $aPath,
            'aPath_clean' => $aPath_clean,
            'vPath' => $vPath,
            'vPath_clean' => $vPath_clean
        );
    }

    /**
     * Returns the names of children of type $type present inside this container
     * This method is overridden by the Node_Database and Node_Table classes
     *
     * @param string $type         The type of item we are looking for
     *                             ('tables', 'views', etc)
     * @param int    $pos          The offset of the list within the results
     * @param string $searchClause A string used to filter the results of the query
     *
     * @return array
     */
    public function getData($type, $pos, $searchClause = '')
    {
        $maxItems = $GLOBALS['cfg']['FirstLevelNavigationItems'];
        if (!$GLOBALS['cfg']['NavigationTreeEnableGrouping']) {
            if (! $GLOBALS['cfg']['Server']['DisableIS']) {
                $query  = "SELECT `SCHEMA_NAME` ";
                $query .= "FROM `INFORMATION_SCHEMA`.`SCHEMATA` ";
                $query .= $this->_getWhereClause('SCHEMA_NAME', $searchClause);
                $query .= "ORDER BY `SCHEMA_NAME` ";
                $query .= "LIMIT $pos, $maxItems";
                $retval = $GLOBALS['dbi']->fetchResult($query);
                return $retval;
            }

            if ($GLOBALS['dbs_to_test'] === false) {
                $retval = array();
                $query = "SHOW DATABASES ";
                $query .= $this->_getWhereClause('Database', $searchClause);
                $handle = $GLOBALS['dbi']->tryQuery($query);
                if ($handle !== false) {
                    $count = 0;
                    while ($arr = $GLOBALS['dbi']->fetchArray($handle)) {
                        if ($pos <= 0 && $count < $maxItems) {
                            $retval[] = $arr[0];
                            $count++;
                        }
                        $pos--;
                    }
                }
                return $retval;
            }

<<<<<<< HEAD
            $retval = array();
            $count = 0;
            foreach ($this->_getDatabasesToSearch($searchClause) as $db) {
                $query = "SHOW DATABASES LIKE '" . $db . "'";
                $handle = $GLOBALS['dbi']->tryQuery($query);
                if ($handle === false) {
                    continue;
                }

                while ($arr = $GLOBALS['dbi']->fetchArray($handle)) {
                    if (in_array($arr[0], $retval)) {
                        continue;
                    }

                    if ($pos <= 0 && $count < $maxItems) {
                        $retval[] = $arr[0];
                        $count++;
=======
                    $query = "SHOW DATABASES ";
                    $query .= $this->_getWhereClause('Database', '');
                    $query .= " AND (";
                    $subClauses = array();
                    foreach ($prefixes as $prefix) {
                        $subClauses[] = " LOCATE('"
                            . PMA_Util::sqlAddSlashes($prefix) . $dbSeparator . "', "
                            . "CONCAT(`Database`, '" . $dbSeparator . "')) = 1 ";
                    }
                    $query .= implode("OR", $subClauses) . ")";
                    $retval = $GLOBALS['dbi']->fetchResult($query);
                } else {
                    $retval = array();
                    $prefixMap = array();
                    $total = $pos + $maxItems;
                    foreach ($this->_getDatabasesToSearch($searchClause) as $db) {
                        $query = "SHOW DATABASES LIKE '" . $db . "'";
                        $handle = $GLOBALS['dbi']->tryQuery($query);
                        if ($handle !== false) {
                            while ($arr = $GLOBALS['dbi']->fetchArray($handle)) {
                                if ($this->_isHideDb($arr[0])) {
                                    continue;
                                }
                                $prefix = strstr($arr[0], $dbSeparator, true);
                                if ($prefix === false) {
                                    $prefix = $arr[0];
                                }
                                $prefixMap[$prefix] = 1;
                                if (sizeof($prefixMap) == $total) {
                                    break 2;
                                }
                            }
                        }
                    }
                    $prefixes = array_slice(array_keys($prefixMap), $pos);

                    foreach ($this->_getDatabasesToSearch($searchClause) as $db) {
                        $query = "SHOW DATABASES LIKE '" . $db . "'";
                        $handle = $GLOBALS['dbi']->tryQuery($query);
                        if ($handle !== false) {
                            while ($arr = $GLOBALS['dbi']->fetchArray($handle)) {
                                if ($this->_isHideDb($arr[0])) {
                                    continue;
                                }
                                if (! in_array($arr[0], $retval)) {
                                    foreach ($prefixes as $prefix) {
                                        $starts_with = strpos(
                                            $arr[0] . $dbSeparator,
                                            $prefix . $dbSeparator
                                        ) === 0;
                                        if ($starts_with) {
                                            $retval[] = $arr[0];
                                            break;
                                        }
                                    }
                                }
                            }
                        }
>>>>>>> ebb9c1fd
                    }
                    $pos--;
                }
            }
            sort($retval);
            return $retval;
        }

        $dbSeparator = $GLOBALS['cfg']['NavigationTreeDbSeparator'];
        if (! $GLOBALS['cfg']['Server']['DisableIS']) {
            $query  = "SELECT `SCHEMA_NAME` ";
            $query .= "FROM `INFORMATION_SCHEMA`.`SCHEMATA`, ";
            $query .= "(";
            $query .= "SELECT DB_first_level ";
            $query .= "FROM ( ";
            $query .= "SELECT DISTINCT SUBSTRING_INDEX(SCHEMA_NAME, ";
            $query .= "'$dbSeparator', 1) ";
            $query .= "DB_first_level ";
            $query .= "FROM INFORMATION_SCHEMA.SCHEMATA ";
            $query .= $this->_getWhereClause('SCHEMA_NAME', $searchClause);
            $query .= ") t ";
            $query .= "ORDER BY DB_first_level ASC ";
            $query .= "LIMIT $pos, $maxItems";
            $query .= ") t2 ";
            $query .= "WHERE 1 = LOCATE(CONCAT(DB_first_level, ";
            $query .= "'$dbSeparator'), ";
            $query .= "CONCAT(SCHEMA_NAME, ";
            $query .= "'$dbSeparator')) ";
            $query .= "ORDER BY SCHEMA_NAME ASC";
            $retval = $GLOBALS['dbi']->fetchResult($query);
            return $retval;
        }

        if ($GLOBALS['dbs_to_test'] === false) {
            $query = "SHOW DATABASES ";
            $query .= $this->_getWhereClause('Database', $searchClause);
            $handle = $GLOBALS['dbi']->tryQuery($query);
            $prefixes = array();
            if ($handle !== false) {
                $prefixMap = array();
                $total = $pos + $maxItems;
                while ($arr = $GLOBALS['dbi']->fetchArray($handle)) {
                    $prefix = strstr($arr[0], $dbSeparator, true);
                    if ($prefix === false) {
                        $prefix = $arr[0];
                    }
<<<<<<< HEAD
                    $prefixMap[$prefix] = 1;
                    if (sizeof($prefixMap) == $total) {
                        break;
                    }
                }
                $prefixes = array_slice(array_keys($prefixMap), $pos);
            }

            $query = "SHOW DATABASES ";
            $query .= $this->_getWhereClause('Database', '');
            $query .= " AND (";
            $subClauses = array();
            foreach ($prefixes as $prefix) {
                $subClauses[] = " LOCATE('"
                    . PMA_Util::sqlAddSlashes($prefix) . $dbSeparator . "', "
                    . "CONCAT(`Database`, '" . $dbSeparator . "')) = 1 ";
            }
            $query .= implode("OR", $subClauses) . ")";
            $retval = $GLOBALS['dbi']->fetchResult($query);
            return $retval;
        }

        $retval = array();
        $prefixMap = array();
        $total = $pos + $maxItems;
        foreach ($this->_getDatabasesToSearch($searchClause) as $db) {
            $query = "SHOW DATABASES LIKE '" . $db . "'";
            $handle = $GLOBALS['dbi']->tryQuery($query);
            if ($handle === false) {
                continue;
            }

            while ($arr = $GLOBALS['dbi']->fetchArray($handle)) {
                $prefix = strstr($arr[0], $dbSeparator, true);
                if ($prefix === false) {
                    $prefix = $arr[0];
                }
                $prefixMap[$prefix] = 1;
                if (sizeof($prefixMap) == $total) {
                    break 2;
                }
            }
        }
        $prefixes = array_slice(array_keys($prefixMap), $pos);

        foreach ($this->_getDatabasesToSearch($searchClause) as $db) {
            $query = "SHOW DATABASES LIKE '" . $db . "'";
            $handle = $GLOBALS['dbi']->tryQuery($query);
            if ($handle === false) {
                continue;
            }

            while ($arr = $GLOBALS['dbi']->fetchArray($handle)) {
                if (in_array($arr[0], $retval)) {
                    continue;
                }

                foreach ($prefixes as $prefix) {
                    $starts_with = strpos(
                        $arr[0] . $dbSeparator,
                        $prefix . $dbSeparator
                    ) === 0;
                    if ($starts_with) {
                        $retval[] = $arr[0];
                        break;
=======
                } else {
                    $retval = array();
                    $count = 0;
                    foreach ($this->_getDatabasesToSearch($searchClause) as $db) {
                        $query = "SHOW DATABASES LIKE '" . $db . "'";
                        $handle = $GLOBALS['dbi']->tryQuery($query);
                        if ($handle !== false) {
                            while ($arr = $GLOBALS['dbi']->fetchArray($handle)) {
                                if ($this->_isHideDb($arr[0])) {
                                    continue;
                                }
                                if (! in_array($arr[0], $retval)) {
                                    if ($pos <= 0 && $count < $maxItems) {
                                        $retval[] = $arr[0];
                                        $count++;
                                    }
                                    $pos--;
                                }
                            }
                        }
>>>>>>> ebb9c1fd
                    }
                }
            }
        }
        sort($retval);

        return $retval;
    }

    /**
     * Returns the number of children of type $type present inside this container
     * This method is overridden by the Node_Database and Node_Table classes
     *
     * @param string $type         The type of item we are looking for
     *                             ('tables', 'views', etc)
     * @param string $searchClause A string used to filter the results of the query
     *
     * @return int
     */
    public function getPresence($type = '', $searchClause = '')
    {
        if (!$GLOBALS['cfg']['NavigationTreeEnableGrouping']) {
            if (!$GLOBALS['cfg']['Server']['DisableIS']) {
                $query = "SELECT COUNT(*) ";
                $query .= "FROM INFORMATION_SCHEMA.SCHEMATA ";
                $query .= $this->_getWhereClause('SCHEMA_NAME', $searchClause);
                $retval = (int)$GLOBALS['dbi']->fetchValue($query);
<<<<<<< HEAD
                return $retval;
            }

            if ($GLOBALS['dbs_to_test'] === false) {
                $query = "SHOW DATABASES ";
                $query .= $this->_getWhereClause('Database', $searchClause);
                $retval = $GLOBALS['dbi']->numRows(
                    $GLOBALS['dbi']->tryQuery($query)
                );
                return $retval;
            }

            $retval = 0;
            foreach ($this->_getDatabasesToSearch($searchClause) as $db) {
                $query = "SHOW DATABASES LIKE '" . $db . "'";
                $retval += $GLOBALS['dbi']->numRows(
                    $GLOBALS['dbi']->tryQuery($query)
                );
            }
            return $retval;
        }

        $dbSeparator = $GLOBALS['cfg']['NavigationTreeDbSeparator'];
        if (! $GLOBALS['cfg']['Server']['DisableIS']) {
            $query = "SELECT COUNT(*) ";
            $query .= "FROM ( ";
            $query .= "SELECT DISTINCT SUBSTRING_INDEX(SCHEMA_NAME, ";
            $query .= "'$dbSeparator', 1) ";
            $query .= "DB_first_level ";
            $query .= "FROM INFORMATION_SCHEMA.SCHEMATA ";
            $query .= $this->_getWhereClause('SCHEMA_NAME', $searchClause);
            $query .= ") t ";
            $retval = (int)$GLOBALS['dbi']->fetchValue($query);
            return $retval;
        }

        if ($GLOBALS['dbs_to_test'] !== false) {
            $prefixMap = array();
            foreach ($this->_getDatabasesToSearch($searchClause) as $db) {
                $query = "SHOW DATABASES LIKE '" . $db . "'";
                $handle = $GLOBALS['dbi']->tryQuery($query);
                if ($handle === false) {
                    continue;
                }

                while ($arr = $GLOBALS['dbi']->fetchArray($handle)) {
                    $prefix = strstr($arr[0], $dbSeparator, true);
                    if ($prefix === false) {
                        $prefix = $arr[0];
=======
            } else {
                if ($GLOBALS['dbs_to_test'] === false) {
                    $prefixMap = array();
                    $query = "SHOW DATABASES ";
                    $query .= $this->_getWhereClause('Database', $searchClause);
                    $handle = $GLOBALS['dbi']->tryQuery($query);
                    if ($handle !== false) {
                        while ($arr = $GLOBALS['dbi']->fetchArray($handle)) {
                            $prefix = strstr($arr[0], $dbSeparator, true);
                            if ($prefix === false) {
                                $prefix = $arr[0];
                            }
                            $prefixMap[$prefix] = 1;
                        }
                    }
                    $retval = count($prefixMap);
                } else {
                    $prefixMap = array();
                    foreach ($this->_getDatabasesToSearch($searchClause) as $db) {
                        $query = "SHOW DATABASES LIKE '" . $db . "'";
                        $handle = $GLOBALS['dbi']->tryQuery($query);
                        if ($handle !== false) {
                            while ($arr = $GLOBALS['dbi']->fetchArray($handle)) {
                                if ($this->_isHideDb($arr[0])) {
                                    continue;
                                }
                                $prefix = strstr($arr[0], $dbSeparator, true);
                                if ($prefix === false) {
                                    $prefix = $arr[0];
                                }
                                $prefixMap[$prefix] = 1;
                            }
                        }
>>>>>>> ebb9c1fd
                    }
                    $prefixMap[$prefix] = 1;
                }
            }
            $retval = count($prefixMap);
            return $retval;
        }

        $prefixMap = array();
        $query = "SHOW DATABASES ";
        $query .= $this->_getWhereClause('Database', $searchClause);
        $handle = $GLOBALS['dbi']->tryQuery($query);
        if ($handle !== false) {
            while ($arr = $GLOBALS['dbi']->fetchArray($handle)) {
                $prefix = strstr($arr[0], $dbSeparator, true);
                if ($prefix === false) {
                    $prefix = $arr[0];
                }
                $prefixMap[$prefix] = 1;
            }
        }
        $retval = count($prefixMap);

        return $retval;
    }

    /**
     * Detemines whether a given database should be hidden according to 'hide_db'
     *
     * @param string $db database name
     *
     * @return boolean whether to hide
     */
    private function _isHideDb($db) {
        if (! empty($GLOBALS['cfg']['Server']['hide_db'])
            && preg_match('/' . $GLOBALS['cfg']['Server']['hide_db'] . '/', $db)
        ) {
            return true;
        }
        return false;
    }

    /**
     * Get the list of databases for 'SHOW DATABASES LIKE' queries.
     * If a search clause is set it gets the highest priority while only_db gets
     * the next priority. In case both are empty list of databases determined by
     * GRANTs are used
     *
     * @param string $searchClause search clause
     *
     * @return array array of databases
     */
    private function _getDatabasesToSearch($searchClause)
    {
        if (! empty($searchClause)) {
            $databases = array(
                "%" . PMA_Util::sqlAddSlashes($searchClause, true) . "%"
            );
        } elseif (! empty($GLOBALS['cfg']['Server']['only_db'])) {
            $databases = $GLOBALS['cfg']['Server']['only_db'];
        } elseif (! empty($GLOBALS['dbs_to_test'])) {
            $databases = $GLOBALS['dbs_to_test'];
        }
        sort($databases);
        return $databases;
    }

    /**
     * Returns the WHERE clause depending on the $searchClause parameter
     * and the hide_db directive
     *
     * @param string $columnName   Column name of the column having database names
     * @param string $searchClause A string used to filter the results of the query
     *
     * @return string
     */
    private function _getWhereClause($columnName, $searchClause = '')
    {
        $whereClause = "WHERE TRUE ";
        if (! empty($searchClause)) {
            $whereClause .= "AND " . PMA_Util::backquote($columnName) . " LIKE '%";
            $whereClause .= PMA_Util::sqlAddSlashes(
                $searchClause, true
            );
            $whereClause .= "%' ";
        }

        if (! empty($GLOBALS['cfg']['Server']['hide_db'])) {
            $whereClause .= "AND " . PMA_Util::backquote($columnName)
                . " NOT REGEXP '" . $GLOBALS['cfg']['Server']['hide_db'] . "' ";
        }

        if (! empty($GLOBALS['cfg']['Server']['only_db'])) {
            if (is_string($GLOBALS['cfg']['Server']['only_db'])) {
                $GLOBALS['cfg']['Server']['only_db'] = array(
                    $GLOBALS['cfg']['Server']['only_db']
                );
            }
            $whereClause .= "AND (";
            $subClauses = array();
            foreach ($GLOBALS['cfg']['Server']['only_db'] as $each_only_db) {
                $subClauses[] = " " . PMA_Util::backquote($columnName) . " LIKE '"
                    . $each_only_db . "' ";
            }
            $whereClause .= implode("OR", $subClauses) . ")";
        }
        return $whereClause;
    }

    /**
     * Returns HTML for control buttons displayed infront of a node
     *
     * @return String HTML for control buttons
     */
    public function getHtmlForControlButtons()
    {
        return '';
    }

    /**
     * Returns CSS classes for a node
     *
     * @param boolean $match Whether the node matched loaded tree
     *
     * @return String with html classes.
     */
    public function getCssClasses($match)
    {
        if ($GLOBALS['cfg']['NavigationTreeDisableDatabaseExpansion']) {
            return '';
        }

        $result = array('expander');

        if ($this->is_group || $match) {
            $result[] = 'loaded';
        }
        if ($this->type == Node::CONTAINER) {
            $result[] = 'container';
        }

        return implode(' ', $result);
    }

    /**
     * Returns icon for the node
     *
     * @param boolean $match Whether the node matched loaded tree
     *
     * @return String with image name
     */
    public function getIcon($match)
    {
        if ($GLOBALS['cfg']['NavigationTreeDisableDatabaseExpansion']) {
            return '';
        } elseif ($match) {
            $this->visible = true;
            return PMA_Util::getImage('b_minus.png');
        } else {
            return PMA_Util::getImage('b_plus.png', __('Expand/Collapse'));
        }
    }

    /**
     * Gets the count of hidden elements for each database
     *
     * @return array array containing the count of hidden elements for each database
     */
    public function getNavigationHidingData()
    {
        $cfgRelation = PMA_getRelationsParam();
        if (isset($cfgRelation['navwork']) && $cfgRelation['navwork']) {
            $navTable = PMA_Util::backquote($cfgRelation['db'])
            . "." . PMA_Util::backquote($cfgRelation['navigationhiding']);
            $sqlQuery = "SELECT `db_name`, COUNT(*) AS `count` FROM " . $navTable
            . " WHERE `username`='"
                . PMA_Util::sqlAddSlashes($GLOBALS['cfg']['Server']['user']) . "'"
                    . " GROUP BY `db_name`";
            $counts = $GLOBALS['dbi']->fetchResult(
                $sqlQuery, 'db_name', 'count', $GLOBALS['controllink']
            );
            return $counts;
        }
        return null;
    }
}
?><|MERGE_RESOLUTION|>--- conflicted
+++ resolved
@@ -395,7 +395,6 @@
                 return $retval;
             }
 
-<<<<<<< HEAD
             $retval = array();
             $count = 0;
             foreach ($this->_getDatabasesToSearch($searchClause) as $db) {
@@ -406,6 +405,9 @@
                 }
 
                 while ($arr = $GLOBALS['dbi']->fetchArray($handle)) {
+                    if ($this->_isHideDb($arr[0])) {
+                        continue;
+                    }
                     if (in_array($arr[0], $retval)) {
                         continue;
                     }
@@ -413,66 +415,6 @@
                     if ($pos <= 0 && $count < $maxItems) {
                         $retval[] = $arr[0];
                         $count++;
-=======
-                    $query = "SHOW DATABASES ";
-                    $query .= $this->_getWhereClause('Database', '');
-                    $query .= " AND (";
-                    $subClauses = array();
-                    foreach ($prefixes as $prefix) {
-                        $subClauses[] = " LOCATE('"
-                            . PMA_Util::sqlAddSlashes($prefix) . $dbSeparator . "', "
-                            . "CONCAT(`Database`, '" . $dbSeparator . "')) = 1 ";
-                    }
-                    $query .= implode("OR", $subClauses) . ")";
-                    $retval = $GLOBALS['dbi']->fetchResult($query);
-                } else {
-                    $retval = array();
-                    $prefixMap = array();
-                    $total = $pos + $maxItems;
-                    foreach ($this->_getDatabasesToSearch($searchClause) as $db) {
-                        $query = "SHOW DATABASES LIKE '" . $db . "'";
-                        $handle = $GLOBALS['dbi']->tryQuery($query);
-                        if ($handle !== false) {
-                            while ($arr = $GLOBALS['dbi']->fetchArray($handle)) {
-                                if ($this->_isHideDb($arr[0])) {
-                                    continue;
-                                }
-                                $prefix = strstr($arr[0], $dbSeparator, true);
-                                if ($prefix === false) {
-                                    $prefix = $arr[0];
-                                }
-                                $prefixMap[$prefix] = 1;
-                                if (sizeof($prefixMap) == $total) {
-                                    break 2;
-                                }
-                            }
-                        }
-                    }
-                    $prefixes = array_slice(array_keys($prefixMap), $pos);
-
-                    foreach ($this->_getDatabasesToSearch($searchClause) as $db) {
-                        $query = "SHOW DATABASES LIKE '" . $db . "'";
-                        $handle = $GLOBALS['dbi']->tryQuery($query);
-                        if ($handle !== false) {
-                            while ($arr = $GLOBALS['dbi']->fetchArray($handle)) {
-                                if ($this->_isHideDb($arr[0])) {
-                                    continue;
-                                }
-                                if (! in_array($arr[0], $retval)) {
-                                    foreach ($prefixes as $prefix) {
-                                        $starts_with = strpos(
-                                            $arr[0] . $dbSeparator,
-                                            $prefix . $dbSeparator
-                                        ) === 0;
-                                        if ($starts_with) {
-                                            $retval[] = $arr[0];
-                                            break;
-                                        }
-                                    }
-                                }
-                            }
-                        }
->>>>>>> ebb9c1fd
                     }
                     $pos--;
                 }
@@ -519,7 +461,6 @@
                     if ($prefix === false) {
                         $prefix = $arr[0];
                     }
-<<<<<<< HEAD
                     $prefixMap[$prefix] = 1;
                     if (sizeof($prefixMap) == $total) {
                         break;
@@ -553,6 +494,9 @@
             }
 
             while ($arr = $GLOBALS['dbi']->fetchArray($handle)) {
+                if ($this->_isHideDb($arr[0])) {
+                    continue;
+                }
                 $prefix = strstr($arr[0], $dbSeparator, true);
                 if ($prefix === false) {
                     $prefix = $arr[0];
@@ -573,6 +517,9 @@
             }
 
             while ($arr = $GLOBALS['dbi']->fetchArray($handle)) {
+                if ($this->_isHideDb($arr[0])) {
+                    continue;
+                }
                 if (in_array($arr[0], $retval)) {
                     continue;
                 }
@@ -585,28 +532,6 @@
                     if ($starts_with) {
                         $retval[] = $arr[0];
                         break;
-=======
-                } else {
-                    $retval = array();
-                    $count = 0;
-                    foreach ($this->_getDatabasesToSearch($searchClause) as $db) {
-                        $query = "SHOW DATABASES LIKE '" . $db . "'";
-                        $handle = $GLOBALS['dbi']->tryQuery($query);
-                        if ($handle !== false) {
-                            while ($arr = $GLOBALS['dbi']->fetchArray($handle)) {
-                                if ($this->_isHideDb($arr[0])) {
-                                    continue;
-                                }
-                                if (! in_array($arr[0], $retval)) {
-                                    if ($pos <= 0 && $count < $maxItems) {
-                                        $retval[] = $arr[0];
-                                        $count++;
-                                    }
-                                    $pos--;
-                                }
-                            }
-                        }
->>>>>>> ebb9c1fd
                     }
                 }
             }
@@ -634,7 +559,6 @@
                 $query .= "FROM INFORMATION_SCHEMA.SCHEMATA ";
                 $query .= $this->_getWhereClause('SCHEMA_NAME', $searchClause);
                 $retval = (int)$GLOBALS['dbi']->fetchValue($query);
-<<<<<<< HEAD
                 return $retval;
             }
 
@@ -681,44 +605,12 @@
                 }
 
                 while ($arr = $GLOBALS['dbi']->fetchArray($handle)) {
+                    if ($this->_isHideDb($arr[0])) {
+                        continue;
+                    }
                     $prefix = strstr($arr[0], $dbSeparator, true);
                     if ($prefix === false) {
                         $prefix = $arr[0];
-=======
-            } else {
-                if ($GLOBALS['dbs_to_test'] === false) {
-                    $prefixMap = array();
-                    $query = "SHOW DATABASES ";
-                    $query .= $this->_getWhereClause('Database', $searchClause);
-                    $handle = $GLOBALS['dbi']->tryQuery($query);
-                    if ($handle !== false) {
-                        while ($arr = $GLOBALS['dbi']->fetchArray($handle)) {
-                            $prefix = strstr($arr[0], $dbSeparator, true);
-                            if ($prefix === false) {
-                                $prefix = $arr[0];
-                            }
-                            $prefixMap[$prefix] = 1;
-                        }
-                    }
-                    $retval = count($prefixMap);
-                } else {
-                    $prefixMap = array();
-                    foreach ($this->_getDatabasesToSearch($searchClause) as $db) {
-                        $query = "SHOW DATABASES LIKE '" . $db . "'";
-                        $handle = $GLOBALS['dbi']->tryQuery($query);
-                        if ($handle !== false) {
-                            while ($arr = $GLOBALS['dbi']->fetchArray($handle)) {
-                                if ($this->_isHideDb($arr[0])) {
-                                    continue;
-                                }
-                                $prefix = strstr($arr[0], $dbSeparator, true);
-                                if ($prefix === false) {
-                                    $prefix = $arr[0];
-                                }
-                                $prefixMap[$prefix] = 1;
-                            }
-                        }
->>>>>>> ebb9c1fd
                     }
                     $prefixMap[$prefix] = 1;
                 }
@@ -748,13 +640,14 @@
     /**
      * Detemines whether a given database should be hidden according to 'hide_db'
      *
-     * @param string $db database name
+     * @param string $db
+     *            database name
      *
      * @return boolean whether to hide
      */
     private function _isHideDb($db) {
-        if (! empty($GLOBALS['cfg']['Server']['hide_db'])
-            && preg_match('/' . $GLOBALS['cfg']['Server']['hide_db'] . '/', $db)
+        if (! empty ( $GLOBALS ['cfg'] ['Server'] ['hide_db'] )
+            && preg_match ( '/' . $GLOBALS ['cfg'] ['Server'] ['hide_db'] . '/', $db )
         ) {
             return true;
         }
@@ -874,7 +767,7 @@
     {
         if ($GLOBALS['cfg']['NavigationTreeDisableDatabaseExpansion']) {
             return '';
-        } elseif ($match) {
+        } elseif ($match && ! $this->is_group) {
             $this->visible = true;
             return PMA_Util::getImage('b_minus.png');
         } else {
