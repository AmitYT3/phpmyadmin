--- conflicted
+++ resolved
@@ -97,20 +97,12 @@
     $tabs['tracking']['text'] = __('Tracking');
     $tabs['tracking']['link'] = 'tbl_tracking.php';
 }
-<<<<<<< HEAD
-if (! $db_is_information_schema && PMA_MYSQL_INT_VERSION >= 50002 && ! PMA_DRIZZLE) {
-    // Temporarily hiding this unfinished feature
-    // $tabs['triggers']['link'] = 'tbl_triggers.php';
-    // $tabs['triggers']['text'] = __('Triggers');
-    // $tabs['triggers']['icon'] = 'b_triggers.png';
-=======
 if (!$db_is_information_schema && !PMA_DRIZZLE) {
     if (PMA_currentUserHasPrivilege('TRIGGER', $db, $table)) {
         $tabs['triggers']['link'] = 'tbl_triggers.php';
         $tabs['triggers']['text'] = __('Triggers');
-        $tabs['triggers']['icon'] = 'b_triggers.png';
+        $tabs['triggers']['icon'] = 'ic_b_triggers';
     }
->>>>>>> 7f5cbe9f
 }
 
 /**
