<?php
/* vim: set expandtab sw=4 ts=4 sts=4: */
/**
 * Set of functions used to build XML dumps of tables
 *
 * @package phpMyAdmin-Export
 * @subpackage XML
 */
if (! defined('PHPMYADMIN')) {
    exit;
}

if (strlen($GLOBALS['db'])) { /* Can't do server export */
    return;
}

if (isset($plugin_list)) {
    $plugin_list['xml'] = array(
        'text' => __('XML'),
        'extension' => 'xml',
        'mime_type' => 'text/xml',
        'options' => array(
            array('type' => 'begin_group', 'name' => 'general_opts'),
            array('type' => 'hidden', 'name' => 'structure_or_data'),
            array('type' => 'end_group')
            ),
        'options_text' => __('Options')
        );

    /* Export structure */
<<<<<<< HEAD
    $plugin_list['xml']['options'][] =
        array('type' => 'begin_group', 'name' => 'structure', 'text' => __('Object creation options (all are recommended)'));
    $plugin_list['xml']['options'][] =
        array('type' => 'bool', 'name' => 'export_functions', 'text' => __('Functions'));
    $plugin_list['xml']['options'][] =
        array('type' => 'bool', 'name' => 'export_procedures', 'text' => __('Procedures'));
    $plugin_list['xml']['options'][] =
        array('type' => 'bool', 'name' => 'export_tables', 'text' => __('Tables'));
    $plugin_list['xml']['options'][] =
        array('type' => 'bool', 'name' => 'export_triggers', 'text' => __('Triggers'));
    $plugin_list['xml']['options'][] =
        array('type' => 'bool', 'name' => 'export_views', 'text' => __('Views'));
    $plugin_list['xml']['options'][] = array('type' => 'end_group');
=======
    $plugin_list['xml']['options'][] = array(
        'type' => 'begin_group',
        'name' => 'structure',
        'text' => __('Object creation options (all are recommended)')
        );
    $plugin_list['xml']['options'][] = array(
        'type' => 'bool',
        'name' => 'export_functions',
        'text' => __('Functions')
        );
    $plugin_list['xml']['options'][] = array(
        'type' => 'bool',
        'name' => 'export_procedures',
        'text' => __('Procedures')
        );
    $plugin_list['xml']['options'][] = array(
        'type' => 'bool',
        'name' => 'export_tables',
        'text' => __('Tables')
        );
    $plugin_list['xml']['options'][] = array(
        'type' => 'bool',
        'name' => 'export_triggers',
        'text' => __('Triggers')
        );
    $plugin_list['xml']['options'][] = array(
        'type' => 'bool',
        'name' => 'export_views',
        'text' => __('Views')
        );
    $plugin_list['xml']['options'][] = array(
        'type' => 'end_group'
        );
>>>>>>> a5394bdc

    /* Data */
    $plugin_list['xml']['options'][] = array(
        'type' => 'begin_group',
        'name' => 'data',
        'text' => __('Data dump options')
        );
    $plugin_list['xml']['options'][] = array(
        'type' => 'bool',
        'name' => 'export_contents',
        'text' => __('Export contents')
        );
    $plugin_list['xml']['options'][] = array(
        'type' => 'end_group'
        );
} else {

    /**
     * Outputs export footer
     *
     * @return  bool        Whether it suceeded
     *
     * @access  public
     */
    function PMA_exportFooter() {
        $foot = '</pma_xml_export>';

        return PMA_exportOutputHandler($foot);
    }

    /**
     * Outputs export header
     *
     * @return  bool        Whether it suceeded
     *
     * @access  public
     */
    function PMA_exportHeader() {
        global $crlf;
        global $cfg;
        global $db;
        global $table;
        global $tables;

        $export_struct = isset($GLOBALS['xml_export_functions']) || isset($GLOBALS['xml_export_procedures'])
            || isset($GLOBALS['xml_export_tables']) || isset($GLOBALS['xml_export_triggers'])
            || isset($GLOBALS['xml_export_views']);
        $export_data = isset($GLOBALS['xml_export_contents']) ? true : false;

        if ($GLOBALS['output_charset_conversion']) {
            $charset = $GLOBALS['charset_of_file'];
        } else {
            $charset = 'utf-8';
        }

        $head  =  '<?xml version="1.0" encoding="' . $charset . '"?>' . $crlf
               .  '<!--' . $crlf
               .  '- phpMyAdmin XML Dump' . $crlf
               .  '- version ' . PMA_VERSION . $crlf
               .  '- http://www.phpmyadmin.net' . $crlf
               .  '-' . $crlf
               .  '- ' . __('Host') . ': ' . $cfg['Server']['host'];
        if (!empty($cfg['Server']['port'])) {
             $head .= ':' . $cfg['Server']['port'];
        }
        $head .= $crlf
               .  '- ' . __('Generation Time') . ': ' . PMA_localisedDate() . $crlf
               .  '- ' . __('Server version') . ': ' . PMA_MYSQL_STR_VERSION . $crlf
               .  '- ' . __('PHP Version') . ': ' . phpversion() . $crlf
               .  '-->' . $crlf . $crlf;

        $head .= '<pma_xml_export version="1.0"' . (($export_struct) ? ' xmlns:pma="http://www.phpmyadmin.net/some_doc_url/"' : '') . '>' . $crlf;

        if ($export_struct) {
            $result = PMA_DBI_fetch_result('SELECT `DEFAULT_CHARACTER_SET_NAME`, `DEFAULT_COLLATION_NAME` FROM `information_schema`.`SCHEMATA` WHERE `SCHEMA_NAME` = \''.PMA_sqlAddSlashes($db).'\' LIMIT 1');
            $db_collation = $result[0]['DEFAULT_COLLATION_NAME'];
            $db_charset = $result[0]['DEFAULT_CHARACTER_SET_NAME'];

            $head .= '    <!--' . $crlf;
            $head .= '    - Structure schemas' . $crlf;
            $head .= '    -->' . $crlf;
            $head .= '    <pma:structure_schemas>' . $crlf;
            $head .= '        <pma:database name="' . htmlspecialchars($db) . '" collation="' . $db_collation . '" charset="' . $db_charset . '">' . $crlf;

            if (count($tables) == 0) {
                $tables[] = $table;
            }

            foreach ($tables as $table) {
                // Export tables and views
                $result = PMA_DBI_fetch_result('SHOW CREATE TABLE ' . PMA_backquote($db) . '.' . PMA_backquote($table), 0);
                $tbl =  $result[$table][1];

                $is_view = PMA_isView($db, $table);

                if ($is_view) {
                    $type = 'view';
                } else {
                    $type = 'table';
                }

                if ($is_view && ! isset($GLOBALS['xml_export_views'])) {
                    continue;
                }

                if (! $is_view && ! isset($GLOBALS['xml_export_tables'])) {
                    continue;
                }

                $head .= '            <pma:' . $type . ' name="' . $table . '">' . $crlf;

                $tbl = "                " . htmlspecialchars($tbl);
                $tbl = str_replace("\n", "\n                ", $tbl);

                $head .= $tbl . ';' . $crlf;
                $head .= '            </pma:' . $type . '>' . $crlf;

                if (isset($GLOBALS['xml_export_triggers']) && $GLOBALS['xml_export_triggers']) {
                    // Export triggers
                    $triggers = PMA_DBI_get_triggers($db, $table);
                    if ($triggers) {
                        foreach ($triggers as $trigger) {
                            $code = $trigger['create'];
                            $head .= '            <pma:trigger name="' . $trigger['name'] . '">' . $crlf;

                            // Do some formatting
                            $code = substr(rtrim($code), 0, -3);
                            $code = "                " . htmlspecialchars($code);
                            $code = str_replace("\n", "\n                ", $code);

                            $head .= $code . $crlf;
                            $head .= '            </pma:trigger>' . $crlf;
                        }

                        unset($trigger);
                        unset($triggers);
                    }
                }
            }

            if (isset($GLOBALS['xml_export_functions']) && $GLOBALS['xml_export_functions']) {
                // Export functions
                $functions = PMA_DBI_get_procedures_or_functions($db, 'FUNCTION');
                if ($functions) {
                    foreach ($functions as $function) {
                        $head .= '            <pma:function name="' . $function . '">' . $crlf;

                        // Do some formatting
                        $sql = PMA_DBI_get_definition($db, 'FUNCTION', $function);
                        $sql = rtrim($sql);
                        $sql = "                " . htmlspecialchars($sql);
                        $sql = str_replace("\n", "\n                ", $sql);

                        $head .= $sql . $crlf;
                        $head .= '            </pma:function>' . $crlf;
                    }

                    unset($create_func);
                    unset($function);
                    unset($functions);
                }
            }

            if (isset($GLOBALS['xml_export_procedures']) && $GLOBALS['xml_export_procedures']) {
                // Export procedures
                $procedures = PMA_DBI_get_procedures_or_functions($db, 'PROCEDURE');
                if ($procedures) {
                    foreach ($procedures as $procedure) {
                        $head .= '            <pma:procedure name="' . $procedure . '">' . $crlf;

                        // Do some formatting
                        $sql = PMA_DBI_get_definition($db, 'PROCEDURE', $procedure);
                        $sql = rtrim($sql);
                        $sql = "                " . htmlspecialchars($sql);
                        $sql = str_replace("\n", "\n                ", $sql);

                        $head .= $sql . $crlf;
                        $head .= '            </pma:procedure>' . $crlf;
                    }

                    unset($create_proc);
                    unset($procedure);
                    unset($procedures);
                }
            }

            unset($result);

            $head .= '        </pma:database>' . $crlf;
            $head .= '    </pma:structure_schemas>' . $crlf;

            if ($export_data) {
                $head .= $crlf;
            }
        }

        return PMA_exportOutputHandler($head);
    }

    /**
     * Outputs database header
     *
     * @param string  $db Database name
     * @return  bool        Whether it suceeded
     *
     * @access  public
     */
    function PMA_exportDBHeader($db) {
        global $crlf;

        if (isset($GLOBALS['xml_export_contents']) && $GLOBALS['xml_export_contents']) {
            $head = '    <!--' . $crlf
<<<<<<< HEAD
                  . '    - ' . __('Database') . ': ' . (isset($GLOBALS['use_backquotes']) ? PMA_backquote($db) : '\'' . $db . '\''). $crlf
=======
                  . '    - ' . __('Database') . ': ' .  '\'' . $db . '\'' . $crlf
>>>>>>> a5394bdc
                  . '    -->' . $crlf
                  . '    <database name="' . htmlspecialchars($db) . '">' . $crlf;

            return PMA_exportOutputHandler($head);
        }
        else
        {
            return true;
        }
    }

    /**
     * Outputs database footer
     *
     * @param string  $db Database name
     * @return  bool        Whether it suceeded
     *
     * @access  public
     */
    function PMA_exportDBFooter($db) {
        global $crlf;

        if (isset($GLOBALS['xml_export_contents']) && $GLOBALS['xml_export_contents']) {
            return PMA_exportOutputHandler('    </database>' . $crlf);
        }
        else
        {
            return true;
        }
    }

    /**
     * Outputs CREATE DATABASE statement
     *
     * @param string  $db Database name
     * @return  bool        Whether it suceeded
     *
     * @access  public
     */
    function PMA_exportDBCreate($db) {
        return true;
    }

    /**
     * Outputs the content of a table in XML format
     *
     * @param string  $db         database name
     * @param string  $table      table name
     * @param string  $crlf       the end of line sequence
     * @param string  $error_url  the url to go back in case of error
     * @param string  $sql_query  SQL query for obtaining data
     * @return  bool        Whether it suceeded
     *
     * @access  public
     */
    function PMA_exportData($db, $table, $crlf, $error_url, $sql_query) {

        if (isset($GLOBALS['xml_export_contents']) && $GLOBALS['xml_export_contents']) {
            $result      = PMA_DBI_query($sql_query, null, PMA_DBI_QUERY_UNBUFFERED);

            $columns_cnt = PMA_DBI_num_fields($result);
            $columns = array();
            for ($i = 0; $i < $columns_cnt; $i++) {
                $columns[$i] = stripslashes(str_replace(' ', '_', PMA_DBI_field_name($result, $i)));
            }
            unset($i);

            $buffer      = '        <!-- ' . __('Table') . ' ' . $table . ' -->' . $crlf;
            if (!PMA_exportOutputHandler($buffer)) {
                return false;
<<<<<<< HEAD
            }

            while ($record = PMA_DBI_fetch_row($result)) {
                $buffer         = '        <table name="' . htmlspecialchars($table) . '">' . $crlf;
                for ($i = 0; $i < $columns_cnt; $i++) {
                    // If a cell is NULL, still export it to preserve the XML structure
                    if (!isset($record[$i]) || is_null($record[$i])) {
                        $record[$i] = 'NULL';
                    }
                    $buffer .= '            <column name="' . htmlspecialchars($columns[$i]) . '">' . htmlspecialchars((string)$record[$i])
                            .  '</column>' . $crlf;
                }
                $buffer         .= '        </table>' . $crlf;

                if (!PMA_exportOutputHandler($buffer)) {
                    return false;
                }
            }
=======
            }

            while ($record = PMA_DBI_fetch_row($result)) {
                $buffer         = '        <table name="' . htmlspecialchars($table) . '">' . $crlf;
                for ($i = 0; $i < $columns_cnt; $i++) {
                    // If a cell is NULL, still export it to preserve the XML structure
                    if (!isset($record[$i]) || is_null($record[$i])) {
                        $record[$i] = 'NULL';
                    }
                    $buffer .= '            <column name="' . htmlspecialchars($columns[$i]) . '">' . htmlspecialchars((string)$record[$i])
                            .  '</column>' . $crlf;
                }
                $buffer         .= '        </table>' . $crlf;

                if (!PMA_exportOutputHandler($buffer)) {
                    return false;
                }
            }
>>>>>>> a5394bdc
            PMA_DBI_free_result($result);
        }

        return true;
    } // end of the 'PMA_getTableXML()' function
<<<<<<< HEAD
    }
=======
>>>>>>> a5394bdc
}
?><|MERGE_RESOLUTION|>--- conflicted
+++ resolved
@@ -28,21 +28,6 @@
         );
 
     /* Export structure */
-<<<<<<< HEAD
-    $plugin_list['xml']['options'][] =
-        array('type' => 'begin_group', 'name' => 'structure', 'text' => __('Object creation options (all are recommended)'));
-    $plugin_list['xml']['options'][] =
-        array('type' => 'bool', 'name' => 'export_functions', 'text' => __('Functions'));
-    $plugin_list['xml']['options'][] =
-        array('type' => 'bool', 'name' => 'export_procedures', 'text' => __('Procedures'));
-    $plugin_list['xml']['options'][] =
-        array('type' => 'bool', 'name' => 'export_tables', 'text' => __('Tables'));
-    $plugin_list['xml']['options'][] =
-        array('type' => 'bool', 'name' => 'export_triggers', 'text' => __('Triggers'));
-    $plugin_list['xml']['options'][] =
-        array('type' => 'bool', 'name' => 'export_views', 'text' => __('Views'));
-    $plugin_list['xml']['options'][] = array('type' => 'end_group');
-=======
     $plugin_list['xml']['options'][] = array(
         'type' => 'begin_group',
         'name' => 'structure',
@@ -76,7 +61,6 @@
     $plugin_list['xml']['options'][] = array(
         'type' => 'end_group'
         );
->>>>>>> a5394bdc
 
     /* Data */
     $plugin_list['xml']['options'][] = array(
@@ -289,11 +273,7 @@
 
         if (isset($GLOBALS['xml_export_contents']) && $GLOBALS['xml_export_contents']) {
             $head = '    <!--' . $crlf
-<<<<<<< HEAD
-                  . '    - ' . __('Database') . ': ' . (isset($GLOBALS['use_backquotes']) ? PMA_backquote($db) : '\'' . $db . '\''). $crlf
-=======
                   . '    - ' . __('Database') . ': ' .  '\'' . $db . '\'' . $crlf
->>>>>>> a5394bdc
                   . '    -->' . $crlf
                   . '    <database name="' . htmlspecialchars($db) . '">' . $crlf;
 
@@ -364,7 +344,6 @@
             $buffer      = '        <!-- ' . __('Table') . ' ' . $table . ' -->' . $crlf;
             if (!PMA_exportOutputHandler($buffer)) {
                 return false;
-<<<<<<< HEAD
             }
 
             while ($record = PMA_DBI_fetch_row($result)) {
@@ -383,34 +362,10 @@
                     return false;
                 }
             }
-=======
-            }
-
-            while ($record = PMA_DBI_fetch_row($result)) {
-                $buffer         = '        <table name="' . htmlspecialchars($table) . '">' . $crlf;
-                for ($i = 0; $i < $columns_cnt; $i++) {
-                    // If a cell is NULL, still export it to preserve the XML structure
-                    if (!isset($record[$i]) || is_null($record[$i])) {
-                        $record[$i] = 'NULL';
-                    }
-                    $buffer .= '            <column name="' . htmlspecialchars($columns[$i]) . '">' . htmlspecialchars((string)$record[$i])
-                            .  '</column>' . $crlf;
-                }
-                $buffer         .= '        </table>' . $crlf;
-
-                if (!PMA_exportOutputHandler($buffer)) {
-                    return false;
-                }
-            }
->>>>>>> a5394bdc
             PMA_DBI_free_result($result);
         }
 
         return true;
     } // end of the 'PMA_getTableXML()' function
-<<<<<<< HEAD
-    }
-=======
->>>>>>> a5394bdc
 }
 ?>