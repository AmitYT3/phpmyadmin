--- conflicted
+++ resolved
@@ -439,7 +439,7 @@
 
         // restore connection settings
         $charset_of_file = isset($GLOBALS['charset_of_file']) ? $GLOBALS['charset_of_file'] : '';
-        if (!empty($GLOBALS['asfile']) && isset($mysql_charset_map[$charset_of_file])) {
+        if (!empty($GLOBALS['asfile']) && isset($mysql_charset_map[$charset_of_file]) && !PMA_DRIZZLE) {
             $foot .=  $crlf
                     . '/*!40101 SET CHARACTER_SET_CLIENT=@OLD_CHARACTER_SET_CLIENT */;' . $crlf
                     . '/*!40101 SET CHARACTER_SET_RESULTS=@OLD_CHARACTER_SET_RESULTS */;' . $crlf
@@ -447,25 +447,10 @@
         }
 
         /* Restore timezone */
-        if ($GLOBALS['sql_utc_time']) {
+        if (isset($GLOBALS['sql_utc_time']) && $GLOBALS['sql_utc_time']) {
             PMA_DBI_query('SET time_zone = "' . $GLOBALS['old_tz'] . '"');
         }
 
-<<<<<<< HEAD
-    // restore connection settings
-    $charset_of_file = isset($GLOBALS['charset_of_file']) ? $GLOBALS['charset_of_file'] : '';
-    if (!empty($GLOBALS['asfile']) && isset($mysql_charset_map[$charset_of_file]) && !PMA_DRIZZLE) {
-        $foot .=  $crlf
-                . '/*!40101 SET CHARACTER_SET_CLIENT=@OLD_CHARACTER_SET_CLIENT */;' . $crlf
-                . '/*!40101 SET CHARACTER_SET_RESULTS=@OLD_CHARACTER_SET_RESULTS */;' . $crlf
-                . '/*!40101 SET COLLATION_CONNECTION=@OLD_COLLATION_CONNECTION */;' . $crlf;
-    }
-
-    /* Restore timezone */
-    if (isset($GLOBALS['sql_utc_time']) && $GLOBALS['sql_utc_time']) {
-        PMA_DBI_query('SET time_zone = "' . $GLOBALS['old_tz'] . '"');
-    }
-=======
         return PMA_exportOutputHandler($foot);
     }
 
@@ -515,14 +500,14 @@
             }
             $head .= PMA_exportComment();
         }
->>>>>>> 54fbcaa1
 
         if (isset($GLOBALS['sql_disable_fk'])) {
             $head .= 'SET FOREIGN_KEY_CHECKS=0;' . $crlf;
         }
 
         /* We want exported AUTO_INCREMENT fields to have still same value, do this only for recent MySQL exports */
-        if (!isset($GLOBALS['sql_compatibility']) || $GLOBALS['sql_compatibility'] == 'NONE') {
+        if ((!isset($GLOBALS['sql_compatibility']) || $GLOBALS['sql_compatibility'] == 'NONE')
+                && !PMA_DRIZZLE) {
             $head .= 'SET SQL_MODE="NO_AUTO_VALUE_ON_ZERO";' . $crlf;
         }
 
@@ -532,24 +517,16 @@
         }
 
 
-<<<<<<< HEAD
-    /* We want exported AUTO_INCREMENT fields to have still same value, do this only for recent MySQL exports */
-    if ((!isset($GLOBALS['sql_compatibility']) || $GLOBALS['sql_compatibility'] == 'NONE')
-            && !PMA_DRIZZLE) {
-        $head .= 'SET SQL_MODE="NO_AUTO_VALUE_ON_ZERO";' . $crlf;
-    }
-=======
         /* Change timezone if we should export timestamps in UTC */
-        if ($GLOBALS['sql_utc_time']) {
+        if (isset($GLOBALS['sql_utc_time']) && $GLOBALS['sql_utc_time']) {
             $head .= 'SET time_zone = "+00:00";' . $crlf;
             $GLOBALS['old_tz'] = PMA_DBI_fetch_value('SELECT @@session.time_zone');
             PMA_DBI_query('SET time_zone = "+00:00"');
         }
->>>>>>> 54fbcaa1
 
         $head .= PMA_possibleCRLF();
 
-        if (! empty($GLOBALS['asfile'])) {
+        if (! empty($GLOBALS['asfile']) && !PMA_DRIZZLE) {
             // we are saving as file, therefore we provide charset information
             // so that a utility like the mysql client can interpret
             // the file correctly
@@ -567,24 +544,6 @@
                    . '/*!40101 SET NAMES ' . $set_names . ' */;' . $crlf . $crlf;
         }
 
-<<<<<<< HEAD
-    /* Change timezone if we should export timestamps in UTC */
-    if (isset($GLOBALS['sql_utc_time']) && $GLOBALS['sql_utc_time']) {
-        $head .= 'SET time_zone = "+00:00";' . $crlf;
-        $GLOBALS['old_tz'] = PMA_DBI_fetch_value('SELECT @@session.time_zone');
-        PMA_DBI_query('SET time_zone = "+00:00"');
-    }
-
-    $head .= PMA_possibleCRLF();
-
-    if (! empty($GLOBALS['asfile']) && !PMA_DRIZZLE) {
-        // we are saving as file, therefore we provide charset information
-        // so that a utility like the mysql client can interpret
-        // the file correctly
-        if (isset($GLOBALS['charset_of_file']) && isset($mysql_charset_map[$GLOBALS['charset_of_file']])) {
-            // we got a charset from the export dialog
-            $set_names = $mysql_charset_map[$GLOBALS['charset_of_file']];
-=======
         return PMA_exportOutputHandler($head);
     }
 
@@ -606,65 +565,25 @@
         }
         $create_query = 'CREATE DATABASE ' . (isset($GLOBALS['sql_backquotes']) ? PMA_backquote($db) : $db);
         $collation = PMA_getDbCollation($db);
-        if (strpos($collation, '_')) {
-            $create_query .= ' DEFAULT CHARACTER SET ' . substr($collation, 0, strpos($collation, '_')) . ' COLLATE ' . $collation;
->>>>>>> 54fbcaa1
+        if (PMA_DRIZZLE) {
+            $create_query .= ' COLLATE ' . $collation;
         } else {
-            $create_query .= ' DEFAULT CHARACTER SET ' . $collation;
+            if (strpos($collation, '_')) {
+                $create_query .= ' DEFAULT CHARACTER SET ' . substr($collation, 0, strpos($collation, '_')) . ' COLLATE ' . $collation;
+            } else {
+                $create_query .= ' DEFAULT CHARACTER SET ' . $collation;
+            }
         }
         $create_query .= ';' . $crlf;
         if (!PMA_exportOutputHandler($create_query)) {
             return false;
         }
-<<<<<<< HEAD
-    }
-    $create_query = 'CREATE DATABASE ' . (isset($GLOBALS['sql_backquotes']) ? PMA_backquote($db) : $db);
-    $collation = PMA_getDbCollation($db);
-    if (PMA_DRIZZLE) {
-        $create_query .= ' COLLATE ' . $collation;
-    } else {
-        if (strpos($collation, '_')) {
-            $create_query .= ' DEFAULT CHARACTER SET ' . substr($collation, 0, strpos($collation, '_')) . ' COLLATE ' . $collation;
-        } else {
-            $create_query .= ' DEFAULT CHARACTER SET ' . $collation;
-        }
-    }
-    $create_query .= ';' . $crlf;
-    if (!PMA_exportOutputHandler($create_query)) {
-        return false;
-    }
-    if (isset($GLOBALS['sql_backquotes'])
-            && ((isset($GLOBALS['sql_compatibility']) && $GLOBALS['sql_compatibility'] == 'NONE') || PMA_DRIZZLE)) {
-        $result = PMA_exportOutputHandler('USE ' . PMA_backquote($db) . ';' . $crlf);
-    } else {
-        $result = PMA_exportOutputHandler('USE ' . $db . ';' . $crlf);
-    }
-
-    return $result;
-}
-
-/**
- * Outputs database header
- *
- * @param string  $db Database name
- * @return  bool        Whether it suceeded
- *
- * @access  public
- */
-function PMA_exportDBHeader($db)
-{
-    $head = PMA_exportComment()
-          . PMA_exportComment(__('Database') . ': ' . (isset($GLOBALS['sql_backquotes']) ? PMA_backquote($db) : '\'' . $db . '\''))
-          . PMA_exportComment();
-    return PMA_exportOutputHandler($head);
-}
-=======
-        if (isset($GLOBALS['sql_backquotes']) && isset($GLOBALS['sql_compatibility']) && $GLOBALS['sql_compatibility'] == 'NONE') {
+        if (isset($GLOBALS['sql_backquotes'])
+                && ((isset($GLOBALS['sql_compatibility']) && $GLOBALS['sql_compatibility'] == 'NONE') || PMA_DRIZZLE)) {
             $result = PMA_exportOutputHandler('USE ' . PMA_backquote($db) . ';' . $crlf);
         } else {
             $result = PMA_exportOutputHandler('USE ' . $db . ';' . $crlf);
         }
->>>>>>> 54fbcaa1
 
         return $result;
     }
@@ -770,56 +689,6 @@
         return($create_query);
     }
 
-<<<<<<< HEAD
-/**
- * Returns $table's CREATE definition
- *
- * @param string  $db             the database name
- * @param string  $table          the table name
- * @param string  $crlf           the end of line sequence
- * @param string  $error_url      the url to go back in case of error
- * @param bool    $show_dates     whether to include creation/update/check dates
- * @param bool    $add_semicolon  whether to add semicolon and end-of-line at the end
- * @param bool    $view           whether we're handling a view
- * @return  string   resulting schema
- *
- * @access  public
- */
-function PMA_getTableDef($db, $table, $crlf, $error_url, $show_dates = false, $add_semicolon = true, $view = false)
-{
-    global $sql_drop_table;
-    global $sql_backquotes;
-    global $sql_constraints_query; // just the text of the query
-    global $sql_drop_foreign_keys;
-
-    $schema_create = '';
-    $auto_increment = '';
-    $new_crlf = $crlf;
-
-    // need to use PMA_DBI_QUERY_STORE with PMA_DBI_num_rows() in mysqli
-    $result = PMA_DBI_query('SHOW TABLE STATUS FROM ' . PMA_backquote($db) . ' LIKE \'' . PMA_sqlAddSlashes($table, true) . '\'', null, PMA_DBI_QUERY_STORE);
-    if ($result != false) {
-        if (PMA_DBI_num_rows($result) > 0) {
-            $tmpres = PMA_DBI_fetch_assoc($result);
-            if (PMA_DRIZZLE && $show_dates) {
-                // Drizzle doesn't give Create_time and Update_time in SHOW TABLE STATUS, add it
-                $sql ="SELECT
-                        TABLE_CREATION_TIME AS Create_time,
-                        TABLE_UPDATE_TIME AS Update_time
-                    FROM data_dictionary.TABLES
-                    WHERE TABLE_SCHEMA = '" . PMA_sqlAddSlashes($db) . "'
-                      AND TABLE_NAME = '" . PMA_sqlAddSlashes($table) . "'";
-                $tmpres = array_merge(PMA_DBI_fetch_single_row($sql), $tmpres);
-            }
-            // Here we optionally add the AUTO_INCREMENT next value,
-            // but starting with MySQL 5.0.24, the clause is already included
-            // in SHOW CREATE TABLE so we'll remove it below
-            // It's required for Drizzle because SHOW CREATE TABLE uses
-            // the value from table's creation time
-            if (isset($GLOBALS['sql_auto_increment']) && !empty($tmpres['Auto_increment'])) {
-                $auto_increment .= ' AUTO_INCREMENT=' . $tmpres['Auto_increment'] . ' ';
-            }
-=======
     /**
      * Returns $table's CREATE definition
      *
@@ -850,13 +719,24 @@
         if ($result != false) {
             if (PMA_DBI_num_rows($result) > 0) {
                 $tmpres        = PMA_DBI_fetch_assoc($result);
+                if (PMA_DRIZZLE && $show_dates) {
+                    // Drizzle doesn't give Create_time and Update_time in SHOW TABLE STATUS, add it
+                    $sql ="SELECT
+                            TABLE_CREATION_TIME AS Create_time,
+                            TABLE_UPDATE_TIME AS Update_time
+                        FROM data_dictionary.TABLES
+                        WHERE TABLE_SCHEMA = '" . PMA_sqlAddSlashes($db) . "'
+                          AND TABLE_NAME = '" . PMA_sqlAddSlashes($table) . "'";
+                    $tmpres = array_merge(PMA_DBI_fetch_single_row($sql), $tmpres);
+                }
                 // Here we optionally add the AUTO_INCREMENT next value,
                 // but starting with MySQL 5.0.24, the clause is already included
                 // in SHOW CREATE TABLE so we'll remove it below
+                // It's required for Drizzle because SHOW CREATE TABLE uses
+                // the value from table's creation time
                 if (isset($GLOBALS['sql_auto_increment']) && !empty($tmpres['Auto_increment'])) {
                     $auto_increment .= ' AUTO_INCREMENT=' . $tmpres['Auto_increment'] . ' ';
                 }
->>>>>>> 54fbcaa1
 
                 if ($show_dates && isset($tmpres['Create_time']) && !empty($tmpres['Create_time'])) {
                     $schema_create .= PMA_exportComment(__('Creation') . ': ' . PMA_localisedDate(strtotime($tmpres['Create_time'])));
@@ -876,20 +756,7 @@
             PMA_DBI_free_result($result);
         }
 
-<<<<<<< HEAD
-    // Complete table dump,
-    // Whether to quote table and fields names or not
-    // Drizzle always quotes names
-    if (!PMA_DRIZZLE) {
-        if ($sql_backquotes) {
-            PMA_DBI_query('SET SQL_QUOTE_SHOW_CREATE = 1');
-        } else {
-            PMA_DBI_query('SET SQL_QUOTE_SHOW_CREATE = 0');
-        }
-    }
-=======
         $schema_create .= $new_crlf;
->>>>>>> 54fbcaa1
 
         // no need to generate a DROP VIEW here, it was done earlier
         if (! empty($sql_drop_table) && ! PMA_Table::isView($db,$table)) {
@@ -898,10 +765,13 @@
 
         // Complete table dump,
         // Whether to quote table and fields names or not
-        if ($sql_backquotes) {
-            PMA_DBI_query('SET SQL_QUOTE_SHOW_CREATE = 1');
-        } else {
-            PMA_DBI_query('SET SQL_QUOTE_SHOW_CREATE = 0');
+    // Drizzle always quotes names
+        if (!PMA_DRIZZLE) {
+            if ($sql_backquotes) {
+                PMA_DBI_query('SET SQL_QUOTE_SHOW_CREATE = 1');
+            } else {
+                PMA_DBI_query('SET SQL_QUOTE_SHOW_CREATE = 0');
+            }
         }
 
         // I don't see the reason why this unbuffered query could cause problems,
@@ -920,15 +790,6 @@
             return PMA_exportComment(__('in use') . '(' . $tmp_error . ')');
         }
 
-<<<<<<< HEAD
-        // Drizzle (checked on 2011.03.13) returns ROW_FORMAT surrounded with quotes, which is not accepted by parser
-        if (PMA_DRIZZLE) {
-            $create_query = preg_replace('/ROW_FORMAT=\'(\S+)\'/', 'ROW_FORMAT=$1', $create_query);
-        }
-
-        // are there any constraints to cut out?
-        if (preg_match('@CONSTRAINT|FOREIGN[\s]+KEY@', $create_query)) {
-=======
         if ($result != false && ($row = PMA_DBI_fetch_row($result))) {
             $create_query = $row[1];
             unset($row);
@@ -941,7 +802,6 @@
             } elseif (strpos($create_query, "(\r ")) {
                 $create_query = str_replace("\r", $crlf, $create_query);
             }
->>>>>>> 54fbcaa1
 
             /*
              * Drop database name from VIEW creation.
@@ -957,6 +817,11 @@
             // Should we use IF NOT EXISTS?
             if (isset($GLOBALS['sql_if_not_exists'])) {
                 $create_query     = preg_replace('/^CREATE TABLE/', 'CREATE TABLE IF NOT EXISTS', $create_query);
+            }
+
+        // Drizzle (checked on 2011.03.13) returns ROW_FORMAT surrounded with quotes, which is not accepted by parser
+            if (PMA_DRIZZLE) {
+                $create_query = preg_replace('/ROW_FORMAT=\'(\S+)\'/', 'ROW_FORMAT=$1', $create_query);
             }
 
             // are there any constraints to cut out?
@@ -1039,16 +904,10 @@
             $schema_create .= $create_query;
         }
 
-<<<<<<< HEAD
-    // remove a possible "AUTO_INCREMENT = value" clause
-    // that could be there starting with MySQL 5.0.24
-    // in Drizzle it's useless as it contains the value given at table creation time
-    $schema_create = preg_replace('/AUTO_INCREMENT\s*=\s*([0-9])+/', '', $schema_create);
-=======
         // remove a possible "AUTO_INCREMENT = value" clause
         // that could be there starting with MySQL 5.0.24
+    // in Drizzle it's useless as it contains the value given at table creation time
         $schema_create = preg_replace('/AUTO_INCREMENT\s*=\s*([0-9])+/', '', $schema_create);
->>>>>>> 54fbcaa1
 
         $schema_create .= $auto_increment;
 
