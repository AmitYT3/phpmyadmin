--- conflicted
+++ resolved
@@ -106,11 +106,7 @@
      * @access  public
      */
     function PMA_exportDBHeader($db) {
-<<<<<<< HEAD
-        $GLOBALS['odt_buffer'] .= '<text:h text:outline-level="1" text:style-name="Heading_1" text:is-list-header="true">' . htmlspecialchars(__('Database') . ' ' . $db) . '</text:h>';
-=======
         $GLOBALS['odt_buffer'] .= '<text:h text:outline-level="1" text:style-name="Heading_1" text:is-list-header="true">' . __('Database') . ' ' . htmlspecialchars($db) . '</text:h>';
->>>>>>> a5394bdc
         return true;
     }
 
@@ -162,112 +158,6 @@
             $field_flags[$j] = PMA_DBI_field_flags($result, $j);
         }
 
-<<<<<<< HEAD
-        $GLOBALS['odt_buffer'] .= '<text:h text:outline-level="2" text:style-name="Heading_2" text:is-list-header="true">' . htmlspecialchars(__('Dumping data for table') . ' ' . $table) . '</text:h>';
-        $GLOBALS['odt_buffer'] .= '<table:table table:name="' . htmlspecialchars($table) . '_structure">';
-        $GLOBALS['odt_buffer'] .= '<table:table-column table:number-columns-repeated="' . $fields_cnt . '"/>';
-
-        // If required, get fields name at the first line
-        if (isset($GLOBALS[$what . '_columns'])) {
-            $GLOBALS['odt_buffer'] .= '<table:table-row>';
-            for ($i = 0; $i < $fields_cnt; $i++) {
-                $GLOBALS['odt_buffer'] .= '<table:table-cell office:value-type="string">'
-                    . '<text:p>' . htmlspecialchars(stripslashes(PMA_DBI_field_name($result, $i))) . '</text:p>'
-                    . '</table:table-cell>';
-            } // end for
-            $GLOBALS['odt_buffer'] .= '</table:table-row>';
-        } // end if
-
-        // Format the data
-        while ($row = PMA_DBI_fetch_row($result)) {
-            $GLOBALS['odt_buffer'] .= '<table:table-row>';
-            for ($j = 0; $j < $fields_cnt; $j++) {
-                if (!isset($row[$j]) || is_null($row[$j])) {
-                    $GLOBALS['odt_buffer'] .= '<table:table-cell office:value-type="string">'
-                        . '<text:p>' . htmlspecialchars($GLOBALS[$what . '_null']) . '</text:p>'
-                        . '</table:table-cell>';
-                // ignore BLOB
-                } elseif (stristr($field_flags[$j], 'BINARY')
-                        && $fields_meta[$j]->blob) {
-                    $GLOBALS['odt_buffer'] .= '<table:table-cell office:value-type="string">'
-                        . '<text:p></text:p>'
-                        . '</table:table-cell>';
-                } elseif ($fields_meta[$j]->numeric && $fields_meta[$j]->type != 'timestamp' && ! $fields_meta[$j]->blob) {
-                    $GLOBALS['odt_buffer'] .= '<table:table-cell office:value-type="float" office:value="' . $row[$j] . '" >'
-                        . '<text:p>' . htmlspecialchars($row[$j]) . '</text:p>'
-                        . '</table:table-cell>';
-                } else {
-                    $GLOBALS['odt_buffer'] .= '<table:table-cell office:value-type="string">'
-                        . '<text:p>' . htmlspecialchars($row[$j]) . '</text:p>'
-                        . '</table:table-cell>';
-                }
-            } // end for
-            $GLOBALS['odt_buffer'] .= '</table:table-row>';
-        } // end while
-        PMA_DBI_free_result($result);
-
-        $GLOBALS['odt_buffer'] .= '</table:table>';
-
-        return true;
-    }
-
-    /**
-     * Outputs table's structure
-     *
-     * @param string  $db           database name
-     * @param string  $table        table name
-     * @param string  $crlf         the end of line sequence
-     * @param string  $error_url    the url to go back in case of error
-     * @param bool    $do_relation  whether to include relation comments
-     * @param bool    $do_comments  whether to include the pmadb-style column comments
-     *                                as comments in the structure; this is deprecated
-     *                                but the parameter is left here because export.php
-     *                                calls PMA_exportStructure() also for other export
-     *                                types which use this parameter
-     * @param bool    $do_mime      whether to include mime comments
-     * @param bool    $dates        whether to include creation/update/check dates
-     * @param string  $export_mode  'create_table', 'triggers', 'create_view', 'stand_in'
-     * @param string  $export_type  'server', 'database', 'table'
-     * @return  bool      Whether it suceeded
-     *
-     * @access  public
-     */
-    function PMA_exportStructure($db, $table, $crlf, $error_url, $do_relation = false, $do_comments = false, $do_mime = false, $dates = false, $export_mode, $export_type)
-    {
-        global $cfgRelation;
-
-        /* Heading */
-        $GLOBALS['odt_buffer'] .= '<text:h text:outline-level="2" text:style-name="Heading_2" text:is-list-header="true">' . htmlspecialchars(__('Table structure for table') . ' ' . $table) . '</text:h>';
-
-        /**
-         * Get the unique keys in the table
-         */
-        $keys_query     = 'SHOW KEYS FROM ' . PMA_backquote($table) . ' FROM '. PMA_backquote($db);
-        $keys_result    = PMA_DBI_query($keys_query);
-        $unique_keys    = array();
-        while ($key = PMA_DBI_fetch_assoc($keys_result)) {
-            if ($key['Non_unique'] == 0) {
-                $unique_keys[] = $key['Column_name'];
-            }
-        }
-        PMA_DBI_free_result($keys_result);
-
-        /**
-         * Gets fields properties
-         */
-        PMA_DBI_select_db($db);
-
-        // Check if we can use Relations
-        if ($do_relation && !empty($cfgRelation['relation'])) {
-            // Find which tables are related with the current one and write it in
-            // an array
-            $res_rel = PMA_getForeigners($db, $table);
-
-            if ($res_rel && count($res_rel) > 0) {
-                $have_rel = true;
-            } else {
-                $have_rel = false;
-=======
         $GLOBALS['odt_buffer'] .= '<text:h text:outline-level="2" text:style-name="Heading_2" text:is-list-header="true">' . __('Dumping data for table') . ' ' . htmlspecialchars($table) . '</text:h>';
         $GLOBALS['odt_buffer'] .= '<table:table table:name="' . htmlspecialchars($table) . '_structure">';
         $GLOBALS['odt_buffer'] .= '<table:table-column table:number-columns-repeated="' . $fields_cnt . '"/>';
@@ -437,93 +327,8 @@
             $type = htmlspecialchars($extracted_fieldspec['print_type']);
             if (empty($type)) {
                 $type     = '&nbsp;';
->>>>>>> a5394bdc
-            }
-        } else {
-               $have_rel = false;
-        } // end if
-
-<<<<<<< HEAD
-        /**
-         * Displays the table structure
-         */
-        $GLOBALS['odt_buffer'] .= '<table:table table:name="' . htmlspecialchars($table) . '_data">';
-        $columns_cnt = 4;
-        if ($do_relation && $have_rel) {
-            $columns_cnt++;
-        }
-        if ($do_comments) {
-            $columns_cnt++;
-        }
-        if ($do_mime && $cfgRelation['mimework']) {
-            $columns_cnt++;
-        }
-        $GLOBALS['odt_buffer'] .= '<table:table-column table:number-columns-repeated="' . $columns_cnt . '"/>';
-        /* Header */
-        $GLOBALS['odt_buffer'] .= '<table:table-row>';
-        $GLOBALS['odt_buffer'] .= '<table:table-cell office:value-type="string">'
-            . '<text:p>' . htmlspecialchars(__('Column')) . '</text:p>'
-            . '</table:table-cell>';
-        $GLOBALS['odt_buffer'] .= '<table:table-cell office:value-type="string">'
-            . '<text:p>' . htmlspecialchars(__('Type')) . '</text:p>'
-            . '</table:table-cell>';
-        $GLOBALS['odt_buffer'] .= '<table:table-cell office:value-type="string">'
-            . '<text:p>' . htmlspecialchars(__('Null')) . '</text:p>'
-            . '</table:table-cell>';
-        $GLOBALS['odt_buffer'] .= '<table:table-cell office:value-type="string">'
-            . '<text:p>' . htmlspecialchars(__('Default')) . '</text:p>'
-            . '</table:table-cell>';
-        if ($do_relation && $have_rel) {
-            $GLOBALS['odt_buffer'] .= '<table:table-cell office:value-type="string">'
-                . '<text:p>' . htmlspecialchars(__('Links to')) . '</text:p>'
-                . '</table:table-cell>';
-        }
-        if ($do_comments) {
-            $GLOBALS['odt_buffer'] .= '<table:table-cell office:value-type="string">'
-                . '<text:p>' . htmlspecialchars(__('Comments')) . '</text:p>'
-                . '</table:table-cell>';
-            $comments = PMA_getComments($db, $table);
-        }
-        if ($do_mime && $cfgRelation['mimework']) {
-            $GLOBALS['odt_buffer'] .= '<table:table-cell office:value-type="string">'
-                . '<text:p>' . htmlspecialchars(__('MIME type')) . '</text:p>'
-                . '</table:table-cell>';
-            $mime_map = PMA_getMIME($db, $table, true);
-        }
-        $GLOBALS['odt_buffer'] .= '</table:table-row>';
-
-        $columns = PMA_DBI_get_columns($db, $table);
-        foreach ($columns as $column) {
-
-            $field_name = $column['Field'];
-            $GLOBALS['odt_buffer'] .= '<table:table-row>';
-            $GLOBALS['odt_buffer'] .= '<table:table-cell office:value-type="string">'
-                . '<text:p>' . htmlspecialchars($field_name) . '</text:p>'
-                . '</table:table-cell>';
-            // reformat mysql query output
-            // set or enum types: slashes single quotes inside options
-            $type = $column['Type'];
-            if (preg_match('/^(set|enum)\((.+)\)$/i', $type, $tmp)) {
-                $tmp[2]       = substr(preg_replace('/([^,])\'\'/', '\\1\\\'', ',' . $tmp[2]), 1);
-                $type         = $tmp[1] . '(' . str_replace(',', ', ', $tmp[2]) . ')';
-                $type_nowrap  = '';
-
-                $binary       = 0;
-                $unsigned     = 0;
-                $zerofill     = 0;
-            } else {
-                $type_nowrap  = ' nowrap="nowrap"';
-                $type         = preg_replace('/BINARY/i', '', $type);
-                $type         = preg_replace('/ZEROFILL/i', '', $type);
-                $type         = preg_replace('/UNSIGNED/i', '', $type);
-                if (empty($type)) {
-                    $type     = '&nbsp;';
-                }
-
-                $binary       = preg_match('/BINARY/i', $column['Type']);
-                $unsigned     = preg_match('/UNSIGNED/i', $column['Type']);
-                $zerofill     = preg_match('/ZEROFILL/i', $column['Type']);
-            }
+            }
+
             $GLOBALS['odt_buffer'] .= '<table:table-cell office:value-type="string">'
                 . '<text:p>' . htmlspecialchars($type) . '</text:p>'
                 . '</table:table-cell>';
@@ -537,7 +342,7 @@
                 $column['Default'] = $column['Default'];
             }
             $GLOBALS['odt_buffer'] .= '<table:table-cell office:value-type="string">'
-                . '<text:p>' . htmlspecialchars(($column['Null'] == '' || $column['Null'] == 'NO') ? __('No') : __('Yes')) . '</text:p>'
+                . '<text:p>' . (($column['Null'] == '' || $column['Null'] == 'NO') ? __('No') : __('Yes')) . '</text:p>'
                 . '</table:table-cell>';
             $GLOBALS['odt_buffer'] .= '<table:table-cell office:value-type="string">'
                 . '<text:p>' . htmlspecialchars($column['Default']) . '</text:p>'
@@ -575,59 +380,6 @@
             $GLOBALS['odt_buffer'] .= '</table:table-row>';
         } // end while
 
-=======
-            $GLOBALS['odt_buffer'] .= '<table:table-cell office:value-type="string">'
-                . '<text:p>' . htmlspecialchars($type) . '</text:p>'
-                . '</table:table-cell>';
-            if (!isset($column['Default'])) {
-                if ($column['Null'] != 'NO') {
-                    $column['Default'] = 'NULL';
-                } else {
-                    $column['Default'] = '';
-                }
-            } else {
-                $column['Default'] = $column['Default'];
-            }
-            $GLOBALS['odt_buffer'] .= '<table:table-cell office:value-type="string">'
-                . '<text:p>' . (($column['Null'] == '' || $column['Null'] == 'NO') ? __('No') : __('Yes')) . '</text:p>'
-                . '</table:table-cell>';
-            $GLOBALS['odt_buffer'] .= '<table:table-cell office:value-type="string">'
-                . '<text:p>' . htmlspecialchars($column['Default']) . '</text:p>'
-                . '</table:table-cell>';
-
-            if ($do_relation && $have_rel) {
-                if (isset($res_rel[$field_name])) {
-                    $GLOBALS['odt_buffer'] .= '<table:table-cell office:value-type="string">'
-                        . '<text:p>' . htmlspecialchars($res_rel[$field_name]['foreign_table'] . ' (' . $res_rel[$field_name]['foreign_field'] . ')') . '</text:p>'
-                        . '</table:table-cell>';
-                }
-            }
-            if ($do_comments) {
-                if (isset($comments[$field_name])) {
-                    $GLOBALS['odt_buffer'] .= '<table:table-cell office:value-type="string">'
-                        . '<text:p>' . htmlspecialchars($comments[$field_name]) . '</text:p>'
-                        . '</table:table-cell>';
-                } else {
-                    $GLOBALS['odt_buffer'] .= '<table:table-cell office:value-type="string">'
-                        . '<text:p></text:p>'
-                        . '</table:table-cell>';
-                }
-            }
-            if ($do_mime && $cfgRelation['mimework']) {
-                if (isset($mime_map[$field_name])) {
-                    $GLOBALS['odt_buffer'] .= '<table:table-cell office:value-type="string">'
-                        . '<text:p>' . htmlspecialchars(str_replace('_', '/', $mime_map[$field_name]['mimetype'])) . '</text:p>'
-                        . '</table:table-cell>';
-                } else {
-                    $GLOBALS['odt_buffer'] .= '<table:table-cell office:value-type="string">'
-                        . '<text:p></text:p>'
-                        . '</table:table-cell>';
-                }
-            }
-            $GLOBALS['odt_buffer'] .= '</table:table-row>';
-        } // end while
-
->>>>>>> a5394bdc
         $GLOBALS['odt_buffer'] .= '</table:table>';
         return true;
     } // end of the 'PMA_exportStructure' function
