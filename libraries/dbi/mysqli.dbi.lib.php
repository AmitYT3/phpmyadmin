<?php
/* vim: set expandtab sw=4 ts=4 sts=4: */
/**
 * Interface to the improved MySQL extension (MySQLi)
 *
 * @package phpMyAdmin-DBI-MySQLi
 */
if (! defined('PHPMYADMIN')) {
    exit;
}

require_once './libraries/logging.lib.php';

/**
 * MySQL client API
 */
if (!defined('PMA_MYSQL_CLIENT_API')) {
    $client_api = explode('.', mysqli_get_client_info());
    define('PMA_MYSQL_CLIENT_API', (int)sprintf('%d%02d%02d', $client_api[0], $client_api[1], intval($client_api[2])));
    unset($client_api);
}

/**
 * some PHP versions are reporting extra messages like "No index used in query"
 */

mysqli_report(MYSQLI_REPORT_OFF);

/**
 * some older mysql client libs are missing these constants ...
 */
if (! defined('MYSQLI_BINARY_FLAG')) {
   define('MYSQLI_BINARY_FLAG', 128);
}

/**
 * @see http://bugs.php.net/36007
 */
if (! defined('MYSQLI_TYPE_NEWDECIMAL')) {
    define('MYSQLI_TYPE_NEWDECIMAL', 246);
}
if (! defined('MYSQLI_TYPE_BIT')) {
    define('MYSQLI_TYPE_BIT', 16);
}

/**
 * Helper function for connecting to the database server
 *
 * @param   mysqli  $link
 * @param   string  $host
 * @param   string  $user
 * @param   string  $password
 * @param   string  $dbname
 * @param   int     $server_port
 * @param   string  $server_socket
 * @param   int     $client_flags
 * @param   bool    $persistent
 * @return  bool
 */
function PMA_DBI_real_connect($link, $host, $user, $password, $dbname, $server_port, $server_socket, $client_flags = null, $persistent = false)
{
    global $cfg;

    if ($cfg['PersistentConnections'] || $persistent) {
        $host = 'p:' . $host;
    }
    if ($client_flags === null) {
        return @mysqli_real_connect($link, $host, $user, $password, $dbname, $server_port, $server_socket);
    } else {
        return @mysqli_real_connect($link, $host, $user, $password, $dbname, $server_port, $server_socket, $client_flags);
    }
}

/**
 * connects to the database server
 *
 * @param   string  $user           mysql user name
 * @param   string  $password       mysql user password
 * @param   bool    $is_controluser
 * @param   array   $server host/port/socket
 * @param   bool    $auxiliary_connection (when true, don't go back to login if connection fails)
 * @return  mixed   false on error or a mysqli object on success
 */
function PMA_DBI_connect($user, $password, $is_controluser = false, $server = null, $auxiliary_connection = false)
{
    global $cfg;

    if ($server) {
        $server_port   = (empty($server['port']))
            ? false
            : (int)$server['port'];
        $server_socket = (empty($server['socket']))
            ? ''
            : $server['socket'];
        $server['host'] = (empty($server['host']))
            ? 'localhost'
            : $server['host'];
    } else {
        $server_port   = (empty($cfg['Server']['port']))
            ? false
            : (int) $cfg['Server']['port'];
        $server_socket = (empty($cfg['Server']['socket']))
            ? null
            : $cfg['Server']['socket'];
    }

    // NULL enables connection to the default socket

    $link = mysqli_init();

    mysqli_options($link, MYSQLI_OPT_LOCAL_INFILE, true);

    $client_flags = 0;

    /* Optionally compress connection */
    if ($cfg['Server']['compress'] && defined('MYSQLI_CLIENT_COMPRESS')) {
        $client_flags |= MYSQLI_CLIENT_COMPRESS;
    }

    /* Optionally enable SSL */
    if ($cfg['Server']['ssl'] && defined('MYSQLI_CLIENT_SSL')) {
        $client_flags |= MYSQLI_CLIENT_SSL;
    }

    if (!$server) {
        $return_value = @PMA_DBI_real_connect($link, $cfg['Server']['host'], $user, $password, false, $server_port, $server_socket, $client_flags);
        // Retry with empty password if we're allowed to
        if ($return_value == false && isset($cfg['Server']['nopassword']) && $cfg['Server']['nopassword'] && !$is_controluser) {
            $return_value = @PMA_DBI_real_connect($link, $cfg['Server']['host'], $user, '', false, $server_port, $server_socket, $client_flags);
        }
    } else {
        $return_value = @PMA_DBI_real_connect($link, $server['host'], $user, $password, false, $server_port, $server_socket);
    }

    if ($return_value == false) {
        if ($is_controluser) {
            trigger_error(__('Connection for controluser as defined in your configuration failed.'), E_USER_WARNING);
            return false;
        }
        // we could be calling PMA_DBI_connect() to connect to another
        // server, for example in the Synchronize feature, so do not
        // go back to main login if it fails
        if (! $auxiliary_connection) {
            PMA_log_user($user, 'mysql-denied');
            PMA_auth_fails();
        } else {
            return false;
        }
    } else {
        PMA_DBI_postConnect($link, $is_controluser);
    }

    return $link;
}

/**
 * selects given database
 *
 * @param string  $dbname  database name to select
 * @param mysqli  $link    the mysqli object
 * @return boolean
 */
function PMA_DBI_select_db($dbname, $link = null)
{
    if (empty($link)) {
        if (isset($GLOBALS['userlink'])) {
            $link = $GLOBALS['userlink'];
        } else {
            return false;
        }
    }
    return mysqli_select_db($link, $dbname);
}

/**
 * runs a query and returns the result
 *
 * @param   string  $query    query to execute
 * @param   mysqli  $link     mysqli object
 * @param   int     $options
 * @return  mysqli_result|bool
 */
function PMA_DBI_real_query($query, $link, $options)
{
    if ($options == ($options | PMA_DBI_QUERY_STORE)) {
        $method = MYSQLI_STORE_RESULT;
    } elseif ($options == ($options | PMA_DBI_QUERY_UNBUFFERED)) {
        $method = MYSQLI_USE_RESULT;
    } else {
        $method = 0;
    }

    return mysqli_query($link, $query, $method);
}

/**
 * returns array of rows with associative and numeric keys from $result
 *
 * @param   mysqli_result  $result
 * @return  array
 */
function PMA_DBI_fetch_array($result)
{
    return mysqli_fetch_array($result, MYSQLI_BOTH);
}

/**
 * returns array of rows with associative keys from $result
 *
 * @param   mysqli_result  $result
 * @return  array
 */
function PMA_DBI_fetch_assoc($result)
{
    return mysqli_fetch_array($result, MYSQLI_ASSOC);
}

/**
 * returns array of rows with numeric keys from $result
 *
 * @param   mysqli_result  $result
 * @return  array
 */
function PMA_DBI_fetch_row($result)
{
    return mysqli_fetch_array($result, MYSQLI_NUM);
}

/**
 * Adjusts the result pointer to an arbitrary row in the result
 *
 * @param   $result
 * @param   $offset
 * @return  bool  true on success, false on failure
 */
function PMA_DBI_data_seek($result, $offset)
{
    return mysqli_data_seek($result, $offset);
}

/**
 * Frees memory associated with the result
 *
 * @param  mysqli_result  $result
 */
function PMA_DBI_free_result($result)
{
    if ($result instanceof mysqli_result) {
        mysqli_free_result($result);
    }
}

/**
 * Check if there are any more query results from a multi query
 *
 * @param   mysqli  $link  the mysqli object
 * @return  bool         true or false
 */
<<<<<<< HEAD
function PMA_DBI_more_results($link = null) {
=======
function PMA_DBI_more_results($link = null)
{
>>>>>>> a5394bdc
    if (empty($link)) {
        if (isset($GLOBALS['userlink'])) {
            $link = $GLOBALS['userlink'];
        } else {
            return false;
        }
    }
    return mysqli_more_results($link);
}

/**
 * Prepare next result from multi_query
 *
 * @param   mysqli  $link  the mysqli object
 * @return  bool         true or false
 */
<<<<<<< HEAD
function PMA_DBI_next_result($link = null) {
=======
function PMA_DBI_next_result($link = null)
{
>>>>>>> a5394bdc
    if (empty($link)) {
        if (isset($GLOBALS['userlink'])) {
            $link = $GLOBALS['userlink'];
        } else {
            return false;
        }
    }
    return mysqli_next_result($link);
}

/**
 * Returns a string representing the type of connection used
<<<<<<< HEAD
 * 
=======
 *
>>>>>>> a5394bdc
 * @param   resource  $link  mysql link
 * @return  string          type of connection used
 */
function PMA_DBI_get_host_info($link = null)
{
    if (null === $link) {
        if (isset($GLOBALS['userlink'])) {
            $link = $GLOBALS['userlink'];
        } else {
            return false;
        }
    }
    return mysqli_get_host_info($link);
}

/**
 * Returns the version of the MySQL protocol used
 *
 * @param   resource  $link  mysql link
 * @return  integer         version of the MySQL protocol used
 */
function PMA_DBI_get_proto_info($link = null)
{
    if (null === $link) {
        if (isset($GLOBALS['userlink'])) {
            $link = $GLOBALS['userlink'];
        } else {
            return false;
        }
    }
    return mysqli_get_proto_info($link);
}

/**
 * returns a string that represents the client library version
 *
 * @return  string          MySQL client library version
 */
function PMA_DBI_get_client_info()
{
    return mysqli_get_client_info();
}

/**
 * returns last error message or false if no errors occured
 *
 * @param   resource  $link  mysql link
 * @return  string|bool  $error or false
 */
function PMA_DBI_getError($link = null)
{
    $GLOBALS['errno'] = 0;

    /* Treat false same as null because of controllink */
    if ($link === false) {
        $link = null;
    }

    if (null === $link && isset($GLOBALS['userlink'])) {
        $link =& $GLOBALS['userlink'];
        // Do not stop now. We still can get the error code
        // with mysqli_connect_errno()
//    } else {
//        return false;
    }

    if (null !== $link) {
        $error_number = mysqli_errno($link);
        $error_message = mysqli_error($link);
    } else {
        $error_number = mysqli_connect_errno();
        $error_message = mysqli_connect_error();
    }
    if (0 == $error_number) {
        return false;
    }

    // keep the error number for further check after the call to PMA_DBI_getError()
    $GLOBALS['errno'] = $error_number;

    if (! empty($error_message)) {
        $error_message = PMA_DBI_convert_message($error_message);
    }

    $error_message = htmlspecialchars($error_message);

    if ($error_number == 2002) {
        $error = '#' . ((string) $error_number) . ' - ' . __('The server is not responding') . ' ' . __('(or the local MySQL server\'s socket is not correctly configured)');
    } else {
        $error = '#' . ((string) $error_number) . ' - ' . $error_message;
    }
    return $error;
}

/**
 * returns the number of rows returned by last query
 *
 * @param   mysqli_result  $result
 * @return  string|int
 */
function PMA_DBI_num_rows($result)
{
    // see the note for PMA_DBI_try_query();
    if (!is_bool($result)) {
        return @mysqli_num_rows($result);
    } else {
        return 0;
    }
}

/**
 * returns last inserted auto_increment id for given $link or $GLOBALS['userlink']
 *
 * @param   mysqli  $link  the mysqli object
 * @return  string|int
 */
function PMA_DBI_insert_id($link = null)
{
    if (empty($link)) {
        if (isset($GLOBALS['userlink'])) {
            $link = $GLOBALS['userlink'];
        } else {
            return false;
        }
    }
    // When no controluser is defined, using mysqli_insert_id($link)
    // does not always return the last insert id due to a mixup with
    // the tracking mechanism, but this works:
    return PMA_DBI_fetch_value('SELECT LAST_INSERT_ID();', 0, 0, $link);
    // Curiously, this problem does not happen with the mysql extension but
    // there is another problem with BIGINT primary keys so PMA_DBI_insert_id()
    // in the mysql extension also uses this logic.
}

/**
 * returns the number of rows affected by last query
 *
 * @param   mysqli   $link            the mysqli object
 * @param   boolean  $get_from_cache
 * @return  string|int
 */
function PMA_DBI_affected_rows($link = null, $get_from_cache = true)
{
    if (empty($link)) {
        if (isset($GLOBALS['userlink'])) {
            $link = $GLOBALS['userlink'];
        } else {
            return false;
        }
    }
    if ($get_from_cache) {
        return $GLOBALS['cached_affected_rows'];
    } else {
        return mysqli_affected_rows($link);
    }
}

/**
 * returns metainfo for fields in $result
 *
 * @param   mysqli_result  $result
 * @return  array  meta info for fields in $result
 */
function PMA_DBI_get_fields_meta($result)
{
    // Build an associative array for a type look up
    $typeAr = array();
    $typeAr[MYSQLI_TYPE_DECIMAL]     = 'real';
    $typeAr[MYSQLI_TYPE_NEWDECIMAL]  = 'real';
    $typeAr[MYSQLI_TYPE_BIT]         = 'int';
    $typeAr[MYSQLI_TYPE_TINY]        = 'int';
    $typeAr[MYSQLI_TYPE_SHORT]       = 'int';
    $typeAr[MYSQLI_TYPE_LONG]        = 'int';
    $typeAr[MYSQLI_TYPE_FLOAT]       = 'real';
    $typeAr[MYSQLI_TYPE_DOUBLE]      = 'real';
    $typeAr[MYSQLI_TYPE_NULL]        = 'null';
    $typeAr[MYSQLI_TYPE_TIMESTAMP]   = 'timestamp';
    $typeAr[MYSQLI_TYPE_LONGLONG]    = 'int';
    $typeAr[MYSQLI_TYPE_INT24]       = 'int';
    $typeAr[MYSQLI_TYPE_DATE]        = 'date';
    $typeAr[MYSQLI_TYPE_TIME]        = 'time';
    $typeAr[MYSQLI_TYPE_DATETIME]    = 'datetime';
    $typeAr[MYSQLI_TYPE_YEAR]        = 'year';
    $typeAr[MYSQLI_TYPE_NEWDATE]     = 'date';
    $typeAr[MYSQLI_TYPE_ENUM]        = 'unknown';
    $typeAr[MYSQLI_TYPE_SET]         = 'unknown';
    $typeAr[MYSQLI_TYPE_TINY_BLOB]   = 'blob';
    $typeAr[MYSQLI_TYPE_MEDIUM_BLOB] = 'blob';
    $typeAr[MYSQLI_TYPE_LONG_BLOB]   = 'blob';
    $typeAr[MYSQLI_TYPE_BLOB]        = 'blob';
    $typeAr[MYSQLI_TYPE_VAR_STRING]  = 'string';
    $typeAr[MYSQLI_TYPE_STRING]      = 'string';
    // MySQL returns MYSQLI_TYPE_STRING for CHAR
    // and MYSQLI_TYPE_CHAR === MYSQLI_TYPE_TINY
    // so this would override TINYINT and mark all TINYINT as string
    // https://sf.net/tracker/?func=detail&aid=1532111&group_id=23067&atid=377408
    //$typeAr[MYSQLI_TYPE_CHAR]        = 'string';
    $typeAr[MYSQLI_TYPE_GEOMETRY]    = 'geometry';
    $typeAr[MYSQLI_TYPE_BIT]         = 'bit';

    $fields = mysqli_fetch_fields($result);

    // this happens sometimes (seen under MySQL 4.0.25)
    if (!is_array($fields)) {
        return false;
    }

    foreach ($fields as $k => $field) {
        $fields[$k]->_type = $field->type;
        $fields[$k]->type = $typeAr[$field->type];
        $fields[$k]->_flags = $field->flags;
        $fields[$k]->flags = PMA_DBI_field_flags($result, $k);

        // Enhance the field objects for mysql-extension compatibilty
        //$flags = explode(' ', $fields[$k]->flags);
        //array_unshift($flags, 'dummy');
        $fields[$k]->multiple_key
            = (int) (bool) ($fields[$k]->_flags & MYSQLI_MULTIPLE_KEY_FLAG);
        $fields[$k]->primary_key
            = (int) (bool) ($fields[$k]->_flags & MYSQLI_PRI_KEY_FLAG);
        $fields[$k]->unique_key
            = (int) (bool) ($fields[$k]->_flags & MYSQLI_UNIQUE_KEY_FLAG);
        $fields[$k]->not_null
            = (int) (bool) ($fields[$k]->_flags & MYSQLI_NOT_NULL_FLAG);
        $fields[$k]->unsigned
            = (int) (bool) ($fields[$k]->_flags & MYSQLI_UNSIGNED_FLAG);
        $fields[$k]->zerofill
            = (int) (bool) ($fields[$k]->_flags & MYSQLI_ZEROFILL_FLAG);
        $fields[$k]->numeric
            = (int) (bool) ($fields[$k]->_flags & MYSQLI_NUM_FLAG);
        $fields[$k]->blob
            = (int) (bool) ($fields[$k]->_flags & MYSQLI_BLOB_FLAG);
    }
    return $fields;
}

/**
 * return number of fields in given $result
 *
 * @param   mysqli_result  $result
 * @return  int  field count
 */
function PMA_DBI_num_fields($result)
{
    return mysqli_num_fields($result);
}

/**
 * returns the length of the given field $i in $result
 *
 * @param   mysqli_result  $result
 * @param   int            $i       field
 * @return  int  length of field
 */
function PMA_DBI_field_len($result, $i)
{
    return mysqli_fetch_field_direct($result, $i)->length;
}

/**
 * returns name of $i. field in $result
 *
 * @param   mysqli_result  $result
 * @param   int            $i       field
 * @return  string  name of $i. field in $result
 */
function PMA_DBI_field_name($result, $i)
{
    return mysqli_fetch_field_direct($result, $i)->name;
}

/**
 * returns concatenated string of human readable field flags
 *
 * @param   mysqli_result  $result
 * @param   int            $i       field
 * @return  string  field flags
 */
function PMA_DBI_field_flags($result, $i)
{
    // This is missing from PHP 5.2.5, see http://bugs.php.net/bug.php?id=44846
    if (! defined('MYSQLI_ENUM_FLAG')) {
        define('MYSQLI_ENUM_FLAG', 256); // see MySQL source include/mysql_com.h
    }
    $f = mysqli_fetch_field_direct($result, $i);
    $type = $f->type;
    $charsetnr = $f->charsetnr;
    $f = $f->flags;
    $flags = '';
    if ($f & MYSQLI_UNIQUE_KEY_FLAG)     { $flags .= 'unique ';}
    if ($f & MYSQLI_NUM_FLAG)            { $flags .= 'num ';}
    if ($f & MYSQLI_PART_KEY_FLAG)       { $flags .= 'part_key ';}
    if ($f & MYSQLI_SET_FLAG)            { $flags .= 'set ';}
    if ($f & MYSQLI_TIMESTAMP_FLAG)      { $flags .= 'timestamp ';}
    if ($f & MYSQLI_AUTO_INCREMENT_FLAG) { $flags .= 'auto_increment ';}
    if ($f & MYSQLI_ENUM_FLAG)           { $flags .= 'enum ';}
    // See http://dev.mysql.com/doc/refman/6.0/en/c-api-datatypes.html:
    // to determine if a string is binary, we should not use MYSQLI_BINARY_FLAG
    // but instead the charsetnr member of the MYSQL_FIELD
    // structure. Watch out: some types like DATE returns 63 in charsetnr
    // so we have to check also the type.
    // Unfortunately there is no equivalent in the mysql extension.
    if (($type == MYSQLI_TYPE_TINY_BLOB || $type == MYSQLI_TYPE_BLOB || $type == MYSQLI_TYPE_MEDIUM_BLOB || $type == MYSQLI_TYPE_LONG_BLOB || $type == MYSQLI_TYPE_VAR_STRING || $type == MYSQLI_TYPE_STRING) && 63 == $charsetnr)                { $flags .= 'binary ';}
    if ($f & MYSQLI_ZEROFILL_FLAG)       { $flags .= 'zerofill ';}
    if ($f & MYSQLI_UNSIGNED_FLAG)       { $flags .= 'unsigned ';}
    if ($f & MYSQLI_BLOB_FLAG)           { $flags .= 'blob ';}
    if ($f & MYSQLI_MULTIPLE_KEY_FLAG)   { $flags .= 'multiple_key ';}
    if ($f & MYSQLI_UNIQUE_KEY_FLAG)     { $flags .= 'unique_key ';}
    if ($f & MYSQLI_PRI_KEY_FLAG)        { $flags .= 'primary_key ';}
    if ($f & MYSQLI_NOT_NULL_FLAG)       { $flags .= 'not_null ';}
    return trim($flags);
}

?><|MERGE_RESOLUTION|>--- conflicted
+++ resolved
@@ -256,12 +256,8 @@
  * @param   mysqli  $link  the mysqli object
  * @return  bool         true or false
  */
-<<<<<<< HEAD
-function PMA_DBI_more_results($link = null) {
-=======
 function PMA_DBI_more_results($link = null)
 {
->>>>>>> a5394bdc
     if (empty($link)) {
         if (isset($GLOBALS['userlink'])) {
             $link = $GLOBALS['userlink'];
@@ -278,12 +274,8 @@
  * @param   mysqli  $link  the mysqli object
  * @return  bool         true or false
  */
-<<<<<<< HEAD
-function PMA_DBI_next_result($link = null) {
-=======
 function PMA_DBI_next_result($link = null)
 {
->>>>>>> a5394bdc
     if (empty($link)) {
         if (isset($GLOBALS['userlink'])) {
             $link = $GLOBALS['userlink'];
@@ -296,11 +288,7 @@
 
 /**
  * Returns a string representing the type of connection used
-<<<<<<< HEAD
- * 
-=======
- *
->>>>>>> a5394bdc
+ *
  * @param   resource  $link  mysql link
  * @return  string          type of connection used
  */
