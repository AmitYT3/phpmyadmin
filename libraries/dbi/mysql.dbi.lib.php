<?php
/* vim: set expandtab sw=4 ts=4 sts=4: */
/**
 * Interface to the classic MySQL extension
 *
 * @package phpMyAdmin-DBI-MySQL
 */
if (! defined('PHPMYADMIN')) {
    exit;
}

require_once './libraries/logging.lib.php';

/**
 * MySQL client API
 */
if (! defined('PMA_MYSQL_CLIENT_API')) {
    $client_api = explode('.', mysql_get_client_info());
    define('PMA_MYSQL_CLIENT_API', (int)sprintf('%d%02d%02d', $client_api[0], $client_api[1], intval($client_api[2])));
    unset($client_api);
}

/**
 * Helper function for connecting to the database server
 *
 * @param   string  $server
 * @param   string  $user
 * @param   string  $password
 * @param   int     $client_flags
 * @param   bool    $persistent
 * @return  mixed   false on error or a mysql connection resource on success
 */
function PMA_DBI_real_connect($server, $user, $password, $client_flags, $persistent = false)
{
    global $cfg;

    if (empty($client_flags)) {
        if ($cfg['PersistentConnections'] || $persistent) {
            $link = @mysql_pconnect($server, $user, $password);
        } else {
            $link = @mysql_connect($server, $user, $password);
        }
    } else {
        if ($cfg['PersistentConnections'] || $persistent) {
            $link = @mysql_pconnect($server, $user, $password, $client_flags);
        } else {
            $link = @mysql_connect($server, $user, $password, false, $client_flags);
        }
    }

    return $link;
}

/**
 * connects to the database server
<<<<<<< HEAD
 * 
=======
 *
>>>>>>> a5394bdc
 * @param   string  $user           mysql user name
 * @param   string  $password       mysql user password
 * @param   bool    $is_controluser
 * @param   array   $server host/port/socket/persistent
 * @param   bool    $auxiliary_connection (when true, don't go back to login if connection fails)
 * @return  mixed   false on error or a mysqli object on success
 */
function PMA_DBI_connect($user, $password, $is_controluser = false, $server = null, $auxiliary_connection = false)
{
    global $cfg;

    if ($server) {
        $server_port = (empty($server['port']))
            ? ''
            : ':' . (int)$server['port'];
        $server_socket = (empty($server['socket']))
            ? ''
            : ':' . $server['socket'];
    } else {
        $server_port   = (empty($cfg['Server']['port']))
            ? ''
            : ':' . (int)$cfg['Server']['port'];
        $server_socket = (empty($cfg['Server']['socket']))
            ? ''
            : ':' . $cfg['Server']['socket'];
    }

    $client_flags = 0;

    // always use CLIENT_LOCAL_FILES as defined in mysql_com.h
    // for the case where the client library was not compiled
    // with --enable-local-infile
    $client_flags |= 128;

    /* Optionally compress connection */
    if (defined('MYSQL_CLIENT_COMPRESS') && $cfg['Server']['compress']) {
        $client_flags |= MYSQL_CLIENT_COMPRESS;
    }

    /* Optionally enable SSL */
    if (defined('MYSQL_CLIENT_SSL') && $cfg['Server']['ssl']) {
        $client_flags |= MYSQL_CLIENT_SSL;
    }

    if (!$server) {
        $link = PMA_DBI_real_connect($cfg['Server']['host'] . $server_port . $server_socket, $user, $password, empty($client_flags) ? NULL : $client_flags);

      // Retry with empty password if we're allowed to
        if (empty($link) && $cfg['Server']['nopassword'] && !$is_controluser) {
            $link = PMA_DBI_real_connect($cfg['Server']['host'] . $server_port . $server_socket, $user, '', empty($client_flags) ? NULL : $client_flags);
        }
    } else {
        if (!isset($server['host'])) {
            $link = PMA_DBI_real_connect($server_socket, $user, $password, NULL);
        } else {
            $link = PMA_DBI_real_connect($server['host'] . $server_port . $server_socket, $user, $password, NULL);
        }
    }
    if (empty($link)) {
        if ($is_controluser) {
            trigger_error(__('Connection for controluser as defined in your configuration failed.'), E_USER_WARNING);
            return false;
        }
        // we could be calling PMA_DBI_connect() to connect to another
        // server, for example in the Synchronize feature, so do not
        // go back to main login if it fails
        if (! $auxiliary_connection) {
            PMA_log_user($user, 'mysql-denied');
            PMA_auth_fails();
        } else {
            return false;
        }
    } // end if
    if (! $server) {
        PMA_DBI_postConnect($link, $is_controluser);
    }
    return $link;
}

/**
 * selects given database
 *
 * @param string    $dbname  name of db to select
 * @param resource  $link    mysql link resource
 * @return bool
 */
function PMA_DBI_select_db($dbname, $link = null)
{
    if (empty($link)) {
        if (isset($GLOBALS['userlink'])) {
            $link = $GLOBALS['userlink'];
        } else {
            return false;
        }
    }
    return mysql_select_db($dbname, $link);
}

/**
 * runs a query and returns the result
 *
 * @param string    $query    query to run
 * @param resource  $link     mysql link resource
 * @param int       $options
 * @return mixed
 */
function PMA_DBI_real_query($query, $link, $options)
{
    if ($options == ($options | PMA_DBI_QUERY_STORE)) {
        return mysql_query($query, $link);
    } elseif ($options == ($options | PMA_DBI_QUERY_UNBUFFERED)) {
        return mysql_unbuffered_query($query, $link);
    } else {
        return mysql_query($query, $link);
    }
}

/**
 * returns array of rows with associative and numeric keys from $result
 *
 * @param   resource  $result
 * @return  array
 */
function PMA_DBI_fetch_array($result)
{
    return mysql_fetch_array($result, MYSQL_BOTH);
}

/**
 * returns array of rows with associative keys from $result
 *
 * @param   resource  $result
 * @return  array
 */
<<<<<<< HEAD
function PMA_DBI_fetch_assoc($result) {
=======
function PMA_DBI_fetch_assoc($result)
{
>>>>>>> a5394bdc
    return mysql_fetch_array($result, MYSQL_ASSOC);
}

/**
 * returns array of rows with numeric keys from $result
 *
 * @param   resource  $result
 * @return  array
 */
function PMA_DBI_fetch_row($result)
{
    return mysql_fetch_array($result, MYSQL_NUM);
}

/**
 * Adjusts the result pointer to an arbitrary row in the result
 *
 * @param   $result
 * @param   $offset
 * @return  bool true on success, false on failure
 */
function PMA_DBI_data_seek($result, $offset)
{
    return mysql_data_seek($result, $offset);
}

/**
 * Frees memory associated with the result
 *
 * @param  resource  $result
 */
function PMA_DBI_free_result($result)
{
    if (is_resource($result) && get_resource_type($result) === 'mysql result') {
        mysql_free_result($result);
    }
}

/**
 * Check if there are any more query results from a multi query
 *
 * @return  bool         false
 */
<<<<<<< HEAD
function PMA_DBI_more_results() {
=======
function PMA_DBI_more_results()
{
>>>>>>> a5394bdc
    // N.B.: PHP's 'mysql' extension does not support
    // multi_queries so this function will always
    // return false. Use the 'mysqli' extension, if
    // you need support for multi_queries.
    return false;
}

/**
 * Prepare next result from multi_query
 *
 * @return  boo         false
 */
<<<<<<< HEAD
function PMA_DBI_next_result() {
=======
function PMA_DBI_next_result()
{
>>>>>>> a5394bdc
    // N.B.: PHP's 'mysql' extension does not support
    // multi_queries so this function will always
    // return false. Use the 'mysqli' extension, if
    // you need support for multi_queries.
    return false;
}

/**
 * Returns a string representing the type of connection used
 *
 * @param   resource  $link  mysql link
 * @return  string          type of connection used
 */
function PMA_DBI_get_host_info($link = null)
{
    if (null === $link) {
        if (isset($GLOBALS['userlink'])) {
            $link = $GLOBALS['userlink'];
        } else {
            return false;
        }
    }
    return mysql_get_host_info($link);
}

/**
 * Returns the version of the MySQL protocol used
 *
 * @param   resource  $link  mysql link
 * @return  int         version of the MySQL protocol used
 */
function PMA_DBI_get_proto_info($link = null)
{
    if (null === $link) {
        if (isset($GLOBALS['userlink'])) {
            $link = $GLOBALS['userlink'];
        } else {
            return false;
        }
    }
    return mysql_get_proto_info($link);
}

/**
 * returns a string that represents the client library version
 *
 * @return  string          MySQL client library version
 */
function PMA_DBI_get_client_info()
{
    return mysql_get_client_info();
}

/**
 * returns last error message or false if no errors occured
 *
 * @param   resource  $link  mysql link
 * @return  string|bool  $error or false
 */
function PMA_DBI_getError($link = null)
{
    $GLOBALS['errno'] = 0;

    /* Treat false same as null because of controllink */
    if ($link === false) {
        $link = null;
    }

    if (null === $link && isset($GLOBALS['userlink'])) {
        $link =& $GLOBALS['userlink'];

// Do not stop now. On the initial connection, we don't have a $link,
// we don't have a $GLOBALS['userlink'], but we can catch the error code
//    } else {
//            return false;
    }

    if (null !== $link && false !== $link) {
        $error_number = mysql_errno($link);
        $error_message = mysql_error($link);
    } else {
        $error_number = mysql_errno();
        $error_message = mysql_error();
    }
    if (0 == $error_number) {
        return false;
    }

    // keep the error number for further check after the call to PMA_DBI_getError()
    $GLOBALS['errno'] = $error_number;

    if (! empty($error_message)) {
        $error_message = PMA_DBI_convert_message($error_message);
    }

    $error_message = htmlspecialchars($error_message);

    // Some errors messages cannot be obtained by mysql_error()
    if ($error_number == 2002) {
        $error = '#' . ((string) $error_number) . ' - ' . __('The server is not responding') . ' ' . __('(or the local MySQL server\'s socket is not correctly configured)');
    } elseif ($error_number == 2003) {
        $error = '#' . ((string) $error_number) . ' - ' . __('The server is not responding');
    } elseif ($error_number == 1005) {
        /* InnoDB contraints, see
         * http://dev.mysql.com/doc/refman/5.0/en/innodb-foreign-key-constraints.html
         */
        $error = '#' . ((string) $error_number) . ' - ' . $error_message .
            ' (<a href="server_engines.php' . PMA_generate_common_url(array('engine' => 'InnoDB', 'page' => 'Status')).
            '">' . __('Details...') . '</a>)';
    } else {
        $error = '#' . ((string) $error_number) . ' - ' . $error_message;
    }
    return $error;
}

/**
 * returns the number of rows returned by last query
 *
 * @param   resource  $result
 * @return  string|int
 */
function PMA_DBI_num_rows($result)
{
    if (!is_bool($result)) {
        return mysql_num_rows($result);
    } else {
        return 0;
    }
}

/**
 * returns last inserted auto_increment id for given $link or $GLOBALS['userlink']
 *
 * @param   resource  $link  the mysql object
 * @return  string|int
 */
function PMA_DBI_insert_id($link = null)
{
    if (empty($link)) {
        if (isset($GLOBALS['userlink'])) {
            $link = $GLOBALS['userlink'];
        } else {
            return false;
        }
    }
    // If the primary key is BIGINT we get an incorrect result
    // (sometimes negative, sometimes positive)
    // and in the present function we don't know if the PK is BIGINT
    // so better play safe and use LAST_INSERT_ID()
    //
    return PMA_DBI_fetch_value('SELECT LAST_INSERT_ID();', 0, 0, $link);
}

/**
 * returns the number of rows affected by last query
 *
 * @param   resource  $link            the mysql object
 * @param   bool      $get_from_cache
 * @return  string|int
 */
function PMA_DBI_affected_rows($link = null, $get_from_cache = true)
{
    if (empty($link)) {
        if (isset($GLOBALS['userlink'])) {
            $link = $GLOBALS['userlink'];
        } else {
            return false;
        }
    }

    if ($get_from_cache) {
        return $GLOBALS['cached_affected_rows'];
    } else {
        return mysql_affected_rows($link);
    }
}

/**
 * returns metainfo for fields in $result
 *
 * @todo add missing keys like in mysqli_query (orgname, orgtable, flags, decimals)
 * @param   resource  $result
 * @return  array  meta info for fields in $result
 */
function PMA_DBI_get_fields_meta($result)
{
    $fields       = array();
    $num_fields   = mysql_num_fields($result);
    for ($i = 0; $i < $num_fields; $i++) {
        $fields[] = mysql_fetch_field($result, $i);
    }
    return $fields;
}

/**
 * return number of fields in given $result
 *
 * @param   resource  $result
 * @return  int  field count
 */
function PMA_DBI_num_fields($result)
{
    return mysql_num_fields($result);
}

/**
 * returns the length of the given field $i in $result
 *
 * @param   resource  $result
 * @param   int       $i       field
 * @return  int  length of field
 */
function PMA_DBI_field_len($result, $i)
{
    return mysql_field_len($result, $i);
}

/**
 * returns name of $i. field in $result
 *
 * @param   resource  $result
 * @param   int       $i       field
 * @return  string  name of $i. field in $result
 */
function PMA_DBI_field_name($result, $i)
{
    return mysql_field_name($result, $i);
}

/**
 * returns concatenated string of human readable field flags
 *
 * @param   resource  $result
 * @param   int       $i       field
 * @return  string  field flags
 */
function PMA_DBI_field_flags($result, $i)
{
    return mysql_field_flags($result, $i);
}

?><|MERGE_RESOLUTION|>--- conflicted
+++ resolved
@@ -53,11 +53,7 @@
 
 /**
  * connects to the database server
-<<<<<<< HEAD
- * 
-=======
- *
->>>>>>> a5394bdc
+ *
  * @param   string  $user           mysql user name
  * @param   string  $password       mysql user password
  * @param   bool    $is_controluser
@@ -192,12 +188,8 @@
  * @param   resource  $result
  * @return  array
  */
-<<<<<<< HEAD
-function PMA_DBI_fetch_assoc($result) {
-=======
 function PMA_DBI_fetch_assoc($result)
 {
->>>>>>> a5394bdc
     return mysql_fetch_array($result, MYSQL_ASSOC);
 }
 
@@ -241,12 +233,8 @@
  *
  * @return  bool         false
  */
-<<<<<<< HEAD
-function PMA_DBI_more_results() {
-=======
 function PMA_DBI_more_results()
 {
->>>>>>> a5394bdc
     // N.B.: PHP's 'mysql' extension does not support
     // multi_queries so this function will always
     // return false. Use the 'mysqli' extension, if
@@ -259,12 +247,8 @@
  *
  * @return  boo         false
  */
-<<<<<<< HEAD
-function PMA_DBI_next_result() {
-=======
 function PMA_DBI_next_result()
 {
->>>>>>> a5394bdc
     // N.B.: PHP's 'mysql' extension does not support
     // multi_queries so this function will always
     // return false. Use the 'mysqli' extension, if
