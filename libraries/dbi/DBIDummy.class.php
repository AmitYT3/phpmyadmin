--- conflicted
+++ resolved
@@ -256,7 +256,6 @@
         'result' => array(),
     ),
     array(
-<<<<<<< HEAD
         'query' => 'SELECT DEFAULT_COLLATION_NAME FROM information_schema.SCHEMATA WHERE SCHEMA_NAME = \'pma_test\' LIMIT 1',
         'columns' => array('DEFAULT_COLLATION_NAME'),
         'result' => array(
@@ -276,12 +275,11 @@
         'result' => array(
             array('foo', 'bar'),
         )
-    )
-=======
+    ),
+    array(
         'query' => "SHOW TABLES FROM `phpmyadmin`",
         'result' => array(),
     ),
->>>>>>> 1c0840ce
 );
 /**
  * Current database.
