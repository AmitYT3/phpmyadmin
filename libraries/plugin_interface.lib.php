--- conflicted
+++ resolved
@@ -162,19 +162,11 @@
     $ret = '<select id="plugins" name="' . $name . '">';
     $default = PMA_pluginGetDefault($section, $cfgname);
     foreach ($list as $plugin_name => $val) {
-<<<<<<< HEAD
-        $ret .= '<!-- ' . $plugin_name . ' -->' . "\n";
-=======
->>>>>>> 27bc09c9
         $ret .= '<option';
         if($plugin_name == $default) {
             $ret .= ' selected="selected"';
         }
-<<<<<<< HEAD
-         $ret .= ' value="' . $plugin_name . '">' . PMA_getString($val['text']) . '</option> \n';
-=======
          $ret .= ' value="' . $plugin_name . '">' . PMA_getString($val['text']) . '</option>' . "\n";
->>>>>>> 27bc09c9
     }
     $ret .= '</select>' . "\n";
 
@@ -186,11 +178,7 @@
         } else {
             $ret .= 'false';
         }
-<<<<<<< HEAD
-        $ret .= '">'. "\n";
-=======
         $ret .= '" />'. "\n";
->>>>>>> 27bc09c9
     }
     return $ret;
 }
@@ -263,16 +251,6 @@
             if($key == $default) {
                 $ret .= 'checked="checked"';
             }
-<<<<<<< HEAD
-            $ret .= '>' . '<label for="radio_' . $plugin_name . '_' . $opt['name'] . '_' . $key . '">'
-            . PMA_getString($val) . '</label>';
-        }
-    } elseif ($opt['type'] == 'hidden') {
-        $ret .= '<input type="hidden" name="' . $plugin_name . '_' . $opt['name'] . '"'
-            . ' value="' . PMA_pluginGetDefault($section, $plugin_name . '_' . $opt['name']) . '"' . ' />';
-    } elseif ($opt['type'] == 'begin_group') {
-        $ret .= '<div class="export_sub_options" id="' . $plugin_name . '_' . $opt['name'] . '"><h4>' . PMA_getString($opt['text']) . '</h4><ul>';
-=======
             $ret .= ' />' . '<label for="radio_' . $plugin_name . '_' . $opt['name'] . '_' . $key . '">'
             . PMA_getString($val) . '</label></li>';
         }
@@ -285,16 +263,10 @@
             $ret .= '<h4>' . PMA_getString($opt['text']) . '</h4>';
         }
         $ret .= '<ul>';
->>>>>>> 27bc09c9
     } elseif ($opt['type'] == 'end_group') {
         $ret .= '</ul></div>';
     } elseif ($opt['type'] == 'begin_subgroup') {
         /* each subgroup can have a header, which may also be a form element */
-<<<<<<< HEAD
-        $ret .= PMA_pluginGetOneOption($section, $plugin_name, $id, $opt['subgroup_header']) . '<ul id="ul_' . $opt['subgroup_header']['name'] . '">';
-    } elseif ($opt['type'] == 'end_subgroup') {
-        $ret .= '</ul>';
-=======
         $ret .=  PMA_pluginGetOneOption($section, $plugin_name, $id, $opt['subgroup_header']) . '<li><ul';
         if(isset($opt['subgroup_header']['name'])) {
             $ret .= ' id="ul_' . $opt['subgroup_header']['name'] . '">';
@@ -303,7 +275,6 @@
         }
     } elseif ($opt['type'] == 'end_subgroup') {
         $ret .= '</ul></li>';
->>>>>>> 27bc09c9
     } else {
         /* This should be seen only by plugin writers, so I do not thing this
          * needs translation. */
@@ -317,13 +288,10 @@
         }
     }
 
-<<<<<<< HEAD
-=======
     // Close the list element after $opt['doc'] link is displayed
     if($opt['type'] == 'bool' || $opt['type'] == 'text' || $opt['type'] == 'message_only' || $opt['type'] == 'select') {
         $ret .= '</li>';
     }
->>>>>>> 27bc09c9
     $ret .= "\n";
     return $ret;
 }
@@ -346,15 +314,7 @@
     $default = PMA_pluginGetDefault('Export', 'format');
     // Options for plugins that support them
     foreach ($list as $plugin_name => $val) {
-<<<<<<< HEAD
-        $ret .= '<div id="' . $plugin_name . '_options" class="format_specific_options"';
-        if($plugin_name != $default) {
-            $ret .= ' style="display: none;">';
-        }
-        $ret .= '<ul>';
-=======
         $ret .= '<div id="' . $plugin_name . '_options" class="format_specific_options">';
->>>>>>> 27bc09c9
         $count = 0;
             $ret .= '<h3>' . PMA_getString($val['text']) . '</h3>';
         if (isset($val['options']) && count($val['options']) > 0) {
@@ -366,15 +326,9 @@
             }
         }
         if ($count == 0) {
-<<<<<<< HEAD
-            $ret .= __('This format has no options');
-        }
-        $ret .= '</ul></div>';
-=======
             $ret .= __('<p>This format has no options</p>');
         }
         $ret .= '</div>';
->>>>>>> 27bc09c9
     }
     return $ret;
 }