<?php
/* vim: set expandtab sw=4 ts=4 sts=4: */
/**
 * Hold the PMA_Util class
 *
 * @package PhpMyAdmin
 */
if (! defined('PHPMYADMIN')) {
    exit;
}

/**
 * Misc functions used all over the scripts.
 *
 * @package PhpMyAdmin
 */
class PMA_Util
{

    /**
     * Detects which function to use for pow.
     *
     * @return string Function name.
     */
    public static function detectPow()
    {
        if (function_exists('bcpow')) {
            // BCMath Arbitrary Precision Mathematics Function
            return 'bcpow';
        } elseif (function_exists('gmp_pow')) {
            // GMP Function
            return 'gmp_pow';
        } else {
            // PHP function
            return 'pow';
        }
    }

    /**
     * Exponential expression / raise number into power
     *
     * @param string $base         base to raise
     * @param string $exp          exponent to use
     * @param mixed  $use_function pow function to use, or false for auto-detect
     *
     * @return mixed string or float
     */
    public static function pow($base, $exp, $use_function = false)
    {
        static $pow_function = null;

        if ($pow_function == null) {
            $pow_function = self::detectPow();
        }

        if (! $use_function) {
            if ($exp < 0) {
                $use_function = 'pow';
            } else {
                $use_function = $pow_function;
            }
        }

        if (($exp < 0) && ($use_function != 'pow')) {
            return false;
        }

        switch ($use_function) {
        case 'bcpow' :
            // bcscale() needed for testing pow() with base values < 1
            bcscale(10);
            $pow = bcpow($base, $exp);
            break;
        case 'gmp_pow' :
             $pow = gmp_strval(gmp_pow($base, $exp));
            break;
        case 'pow' :
            $base = (float) $base;
            $exp = (int) $exp;
            $pow = pow($base, $exp);
            break;
        default:
            $pow = $use_function($base, $exp);
        }

        return $pow;
    }

    /**
     * Returns an HTML IMG tag for a particular icon from a theme,
     * which may be an actual file or an icon from a sprite.
     * This function takes into account the ActionLinksMode
     * configuration setting and wraps the image tag in a span tag.
     *
     * @param string  $icon          name of icon file
     * @param string  $alternate     alternate text
     * @param boolean $force_text    whether to force alternate text to be displayed
     * @param boolean $menu_icon     whether this icon is for the menu bar or not
     * @param string  $control_param which directive controls the display
     *
     * @return string an html snippet
     */
    public static function getIcon(
        $icon, $alternate = '', $force_text = false,
        $menu_icon = false, $control_param = 'ActionLinksMode'
    ) {
        $include_icon = $include_text = false;
        if (in_array(
                $GLOBALS['cfg'][$control_param],
                array('icons', 'both')
            )
        ) {
            $include_icon = true;
        }
        if ($force_text
            || in_array(
                $GLOBALS['cfg'][$control_param],
                array('text', 'both')
            )
        ) {
            $include_text = true;
        }
        // Sometimes use a span (we rely on this in js/sql.js). But for menu bar
        // we don't need a span
        $button = $menu_icon ? '' : '<span class="nowrap">';
        if ($include_icon) {
            $button .= self::getImage($icon, $alternate);
        }
        if ($include_icon && $include_text) {
            $button .= ' ';
        }
        if ($include_text) {
            $button .= $alternate;
        }
        $button .= $menu_icon ? '' : '</span>';

        return $button;
    }

    /**
     * Returns an HTML IMG tag for a particular image from a theme,
     * which may be an actual file or an icon from a sprite
     *
     * @param string $image      The name of the file to get
     * @param string $alternate  Used to set 'alt' and 'title' attributes
     *                           of the image
     * @param array  $attributes An associative array of other attributes
     *
     * @return string an html IMG tag
     */
    public static function getImage($image, $alternate = '', $attributes = array())
    {
        static $sprites; // cached list of available sprites (if any)
        if (defined('TESTSUITE')) {
            // prevent caching in testsuite
            unset($sprites);
        }

        $url       = '';
        $is_sprite = false;
        $alternate = htmlspecialchars($alternate);

        // If it's the first time this function is called
        if (! isset($sprites)) {
            // Try to load the list of sprites
            if (is_readable($_SESSION['PMA_Theme']->getPath() . '/sprites.lib.php')) {
                include_once $_SESSION['PMA_Theme']->getPath() . '/sprites.lib.php';
                $sprites = PMA_sprites();
            } else {
                // No sprites are available for this theme
                $sprites = array();
            }
        }

        // Check if we have the requested image as a sprite
        //  and set $url accordingly
        $class = str_replace(array('.gif','.png'), '', $image);
        if (array_key_exists($class, $sprites)) {
            $is_sprite = true;
            $url = (defined('PMA_TEST_THEME') ? '../' : '') . 'themes/dot.gif';
        } else {
            $url = $GLOBALS['pmaThemeImage'] . $image;
        }

        // set class attribute
        if ($is_sprite) {
            if (isset($attributes['class'])) {
                $attributes['class'] = "icon ic_$class " . $attributes['class'];
            } else {
                $attributes['class'] = "icon ic_$class";
            }
        }

        // set all other attributes
        $attr_str = '';
        foreach ($attributes as $key => $value) {
            if (! in_array($key, array('alt', 'title'))) {
                $attr_str .= " $key=\"$value\"";
            }
        }

        // override the alt attribute
        if (isset($attributes['alt'])) {
            $alt = $attributes['alt'];
        } else {
            $alt = $alternate;
        }

        // override the title attribute
        if (isset($attributes['title'])) {
            $title = $attributes['title'];
        } else {
            $title = $alternate;
        }

        // generate the IMG tag
        $template = '<img src="%s" title="%s" alt="%s"%s />';
        $retval = sprintf($template, $url, $title, $alt, $attr_str);

        return $retval;
    }

    /**
     * Returns the formatted maximum size for an upload
     *
     * @param integer $max_upload_size the size
     *
     * @return string the message
     *
     * @access  public
     */
    public static function getFormattedMaximumUploadSize($max_upload_size)
    {
        // I have to reduce the second parameter (sensitiveness) from 6 to 4
        // to avoid weird results like 512 kKib
        list($max_size, $max_unit) = self::formatByteDown($max_upload_size, 4);
        return '(' . sprintf(__('Max: %s%s'), $max_size, $max_unit) . ')';
    }

    /**
     * Generates a hidden field which should indicate to the browser
     * the maximum size for upload
     *
     * @param integer $max_size the size
     *
     * @return string the INPUT field
     *
     * @access  public
     */
    public static function generateHiddenMaxFileSize($max_size)
    {
        return '<input type="hidden" name="MAX_FILE_SIZE" value="'
            . $max_size . '" />';
    }

    /**
     * Add slashes before "'" and "\" characters so a value containing them can
     * be used in a sql comparison.
     *
     * @param string $a_string the string to slash
     * @param bool   $is_like  whether the string will be used in a 'LIKE' clause
     *                         (it then requires two more escaped sequences) or not
     * @param bool   $crlf     whether to treat cr/lfs as escape-worthy entities
     *                         (converts \n to \\n, \r to \\r)
     * @param bool   $php_code whether this function is used as part of the
     *                         "Create PHP code" dialog
     *
     * @return string   the slashed string
     *
     * @access  public
     */
    public static function sqlAddSlashes(
        $a_string = '', $is_like = false, $crlf = false, $php_code = false
    ) {
        if ($is_like) {
            $a_string = str_replace('\\', '\\\\\\\\', $a_string);
        } else {
            $a_string = str_replace('\\', '\\\\', $a_string);
        }

        if ($crlf) {
            $a_string = strtr(
                $a_string,
                array("\n" => '\n', "\r" => '\r', "\t" => '\t')
            );
        }

        if ($php_code) {
            $a_string = str_replace('\'', '\\\'', $a_string);
        } else {
            $a_string = str_replace('\'', '\'\'', $a_string);
        }

        return $a_string;
    } // end of the 'sqlAddSlashes()' function

    /**
     * Add slashes before "_" and "%" characters for using them in MySQL
     * database, table and field names.
     * Note: This function does not escape backslashes!
     *
     * @param string $name the string to escape
     *
     * @return string the escaped string
     *
     * @access  public
     */
    public static function escapeMysqlWildcards($name)
    {
        return strtr($name, array('_' => '\\_', '%' => '\\%'));
    } // end of the 'escapeMysqlWildcards()' function

    /**
     * removes slashes before "_" and "%" characters
     * Note: This function does not unescape backslashes!
     *
     * @param string $name the string to escape
     *
     * @return string   the escaped string
     *
     * @access  public
     */
    public static function unescapeMysqlWildcards($name)
    {
        return strtr($name, array('\\_' => '_', '\\%' => '%'));
    } // end of the 'unescapeMysqlWildcards()' function

    /**
     * removes quotes (',",`) from a quoted string
     *
     * checks if the string is quoted and removes this quotes
     *
     * @param string $quoted_string string to remove quotes from
     * @param string $quote         type of quote to remove
     *
     * @return string unqoted string
     */
    public static function unQuote($quoted_string, $quote = null)
    {
        $quotes = array();

        if ($quote === null) {
            $quotes[] = '`';
            $quotes[] = '"';
            $quotes[] = "'";
        } else {
            $quotes[] = $quote;
        }

        foreach ($quotes as $quote) {
            if (substr($quoted_string, 0, 1) === $quote
                && substr($quoted_string, -1, 1) === $quote
            ) {
                $unquoted_string = substr($quoted_string, 1, -1);
                // replace escaped quotes
                $unquoted_string = str_replace(
                    $quote . $quote,
                    $quote,
                    $unquoted_string
                );
                return $unquoted_string;
            }
        }

        return $quoted_string;
    }

    /**
     * format sql strings
     *
     * @param mixed  $parsed_sql   pre-parsed SQL structure
     * @param string $unparsed_sql raw SQL string
     *
     * @return string  the formatted sql
     *
     * @global  array    the configuration array
     * @global  boolean  whether the current statement is a multiple one or not
     *
     * @access  public
     * @todo    move into PMA_Sql
     */
    public static function formatSql($parsed_sql, $unparsed_sql = '')
    {
        global $cfg;

        // Check that we actually have a valid set of parsed data
        // well, not quite
        // first check for the SQL parser having hit an error
        if (PMA_SQP_isError()) {
            return htmlspecialchars($parsed_sql['raw']);
        }
        // then check for an array
        if (! is_array($parsed_sql)) {
            // We don't so just return the input directly
            // This is intended to be used for when the SQL Parser is turned off
            $formatted_sql = "<pre>\n";
            if (($cfg['SQP']['fmtType'] == 'none') && ($unparsed_sql != '')) {
                $formatted_sql .= $unparsed_sql;
            } else {
                $formatted_sql .= $parsed_sql;
            }
            $formatted_sql .= "\n</pre>";
            return $formatted_sql;
        }

        $formatted_sql = '';

        switch ($cfg['SQP']['fmtType']) {
        case 'none':
            if ($unparsed_sql != '') {
                $formatted_sql = '<span class="inner_sql"><pre>' . "\n"
                    . PMA_SQP_formatNone(array('raw' => $unparsed_sql)) . "\n"
                    . '</pre></span>';
            } else {
                $formatted_sql = PMA_SQP_formatNone($parsed_sql);
            }
            break;
        case 'text':
            $formatted_sql = PMA_SQP_format($parsed_sql, 'text');
            break;
        default:
            break;
        } // end switch

        return $formatted_sql;
    } // end of the "formatSql()" function

    /**
     * Displays a link to the documentation as an icon
     *
     * @param string $link   documentation link
     * @param string $target optional link target
     *
     * @return string the html link
     *
     * @access public
     */
    public static function showDocLink($link, $target = 'documentation')
    {
        return '<a href="' . $link . '" target="' . $target . '">'
            . self::getImage('b_help.png', __('Documentation'))
            . '</a>';
    } // end of the 'showDocLink()' function

    /**
     * Displays a link to the official MySQL documentation
     *
     * @param string $chapter   chapter of "HTML, one page per chapter" documentation
     * @param string $link      contains name of page/anchor that is being linked
     * @param bool   $big_icon  whether to use big icon (like in left frame)
     * @param string $anchor    anchor to page part
     * @param bool   $just_open whether only the opening <a> tag should be returned
     *
     * @return string  the html link
     *
     * @access  public
     */
    public static function showMySQLDocu(
        $chapter, $link, $big_icon = false, $anchor = '', $just_open = false
    ) {
        global $cfg;

        if (($cfg['MySQLManualType'] == 'none') || empty($cfg['MySQLManualBase'])) {
            return '';
        }

        // Fixup for newly used names:
        $chapter = str_replace('_', '-', strtolower($chapter));
        $link = str_replace('_', '-', strtolower($link));

        switch ($cfg['MySQLManualType']) {
        case 'chapters':
            if (empty($chapter)) {
                $chapter = 'index';
            }
            if (empty($anchor)) {
                $anchor = $link;
            }
            $url = $cfg['MySQLManualBase'] . '/' . $chapter . '.html#' . $anchor;
            break;
        case 'big':
            if (empty($anchor)) {
                $anchor = $link;
            }
            $url = $cfg['MySQLManualBase'] . '#' . $anchor;
            break;
        case 'searchable':
            if (empty($link)) {
                $link = 'index';
            }
            $url = $cfg['MySQLManualBase'] . '/' . $link . '.html';
            if (! empty($anchor)) {
                $url .= '#' . $anchor;
            }
            break;
        case 'viewable':
        default:
            if (empty($link)) {
                $link = 'index';
            }
            $mysql = '5.5';
            $lang = 'en';
            if (defined('PMA_MYSQL_INT_VERSION')) {
                if (PMA_MYSQL_INT_VERSION >= 50600) {
                    $mysql = '5.6';
                } else if (PMA_MYSQL_INT_VERSION >= 50500) {
                    $mysql = '5.5';
                } else if (PMA_MYSQL_INT_VERSION >= 50100) {
                    $mysql = '5.1';
                } else {
                    $mysql = '5.0';
                }
            }
            $url = $cfg['MySQLManualBase']
                . '/' . $mysql . '/' . $lang . '/' . $link . '.html';
            if (! empty($anchor)) {
                $url .= '#' . $anchor;
            }
            break;
        }

        $open_link = '<a href="' . PMA_linkURL($url) . '" target="mysql_doc">';
        if ($just_open) {
            return $open_link;
        } elseif ($big_icon) {
            return $open_link
                . self::getImage('b_sqlhelp.png', __('Documentation')) . '</a>';
        } else {
            return self::showDocLink(PMA_linkURL($url), 'mysql_doc');
        }
    } // end of the 'showMySQLDocu()' function

    /**
     * Returns link to documentation.
     *
     * @param string $page   Page in documentation
     * @param string $anchor Optional anchor in page
     *
     * @return string URL
     */
    public static function getDocuLink($page, $anchor = '')
    {
        /* Construct base URL */
        $url =  $page . '.html';
        if (!empty($anchor)) {
            $url .= '#' . $anchor;
        }

        /* Check if we have built local documentation */
        if (defined('TESTSUITE')) {
            /* Provide consistent URL for testsuite */
            return PMA_linkURL('http://docs.phpmyadmin.net/en/latest/' . $url);
        } else if (file_exists('doc/html/index.html')) {
            if (defined('PMA_SETUP')) {
                return '../doc/html/' . $url;
            } else {
                return './doc/html/' . $url;
            }
        } else {
            /* TODO: Should link to correct branch for released versions */
            return PMA_linkURL('http://docs.phpmyadmin.net/en/latest/' . $url);
        }
    }

    /**
     * Displays a link to the phpMyAdmin documentation
     *
     * @param string $page   Page in documentation
     * @param string $anchor Optional anchor in page
     *
     * @return string  the html link
     *
     * @access  public
     */
    public static function showDocu($page, $anchor = '')
    {
        return self::showDocLink(self::getDocuLink($page, $anchor));
    } // end of the 'showDocu()' function

    /**
     * Displays a link to the PHP documentation
     *
     * @param string $target anchor in documentation
     *
     * @return string  the html link
     *
     * @access  public
     */
    public static function showPHPDocu($target)
    {
        $url = PMA_getPHPDocLink($target);

        return self::showDocLink($url);
    } // end of the 'showPHPDocu()' function

    /**
     * Returns HTML code for a tooltip
     *
     * @param string $message the message for the tooltip
     *
     * @return string
     *
     * @access  public
     */
    public static function showHint($message)
    {
        if ($GLOBALS['cfg']['ShowHint']) {
            $classClause = ' class="pma_hint"';
        } else {
            $classClause = '';
        }
        return '<span' . $classClause . '>'
            . self::getImage('b_help.png')
            . '<span class="hide">' . $message . '</span>'
            . '</span>';
    }

    /**
     * Displays a MySQL error message in the main panel when $exit is true.
     * Returns the error message otherwise.
     *
     * @param string $error_message  the error message
     * @param string $the_query      the sql query that failed
     * @param bool   $is_modify_link whether to show a "modify" link or not
     * @param string $back_url       the "back" link url (full path is not required)
     * @param bool   $exit           EXIT the page?
     *
     * @return mixed
     *
     * @global  string    the curent table
     * @global  string    the current db
     *
     * @access  public
     */
    public static function mysqlDie(
        $error_message = '', $the_query = '',
        $is_modify_link = true, $back_url = '', $exit = true
    ) {
        global $table, $db;

        $error_msg = '';

        if (! $error_message) {
            $error_message = $GLOBALS['dbi']->getError();
        }
        if (! $the_query && ! empty($GLOBALS['sql_query'])) {
            $the_query = $GLOBALS['sql_query'];
        }

        // --- Added to solve bug #641765
        if (! function_exists('PMA_SQP_isError') || PMA_SQP_isError()) {
            $formatted_sql = htmlspecialchars($the_query);
        } elseif (empty($the_query) || (trim($the_query) == '')) {
            $formatted_sql = '';
        } else {
            if (strlen($the_query) > $GLOBALS['cfg']['MaxCharactersInDisplayedSQL']) {
                $formatted_sql = htmlspecialchars(
                    substr(
                        $the_query, 0,
                        $GLOBALS['cfg']['MaxCharactersInDisplayedSQL']
                    )
                )
                . '[...]';
            } else {
                $formatted_sql = self::formatSql(
                    PMA_SQP_parse($the_query), $the_query
                );
            }
        }
        // ---
        $error_msg .= "\n" . '<!-- PMA-SQL-ERROR -->' . "\n";
        $error_msg .= '    <div class="error"><h1>' . __('Error')
            . '</h1>' . "\n";
        // if the config password is wrong, or the MySQL server does not
        // respond, do not show the query that would reveal the
        // username/password
        if (! empty($the_query) && ! strstr($the_query, 'connect')) {
            // --- Added to solve bug #641765
            if (function_exists('PMA_SQP_isError') && PMA_SQP_isError()) {
                $error_msg .= PMA_SQP_getErrorString() . "\n";
                $error_msg .= '<br />' . "\n";
            }
            // ---
            // modified to show the help on sql errors
            $error_msg .= '<p><strong>' . __('SQL query:') . '</strong>' . "\n";
            if (strstr(strtolower($formatted_sql), 'select')) {
                // please show me help to the error on select
                $error_msg .= self::showMySQLDocu('SQL-Syntax', 'SELECT');
            }
            if ($is_modify_link) {
                $_url_params = array(
                    'sql_query' => $the_query,
                    'show_query' => 1,
                );
                if (strlen($table)) {
                    $_url_params['db'] = $db;
                    $_url_params['table'] = $table;
                    $doedit_goto = '<a href="tbl_sql.php'
                        . PMA_generate_common_url($_url_params) . '">';
                } elseif (strlen($db)) {
                    $_url_params['db'] = $db;
                    $doedit_goto = '<a href="db_sql.php'
                        . PMA_generate_common_url($_url_params) . '">';
                } else {
                    $doedit_goto = '<a href="server_sql.php'
                        . PMA_generate_common_url($_url_params) . '">';
                }

                $error_msg .= $doedit_goto
                   . self::getIcon('b_edit.png', __('Edit'))
                   . '</a>';
            } // end if
            $error_msg .= '    </p>' . "\n"
                .'<p>' . "\n"
                . $formatted_sql . "\n"
                . '</p>' . "\n";
        } // end if

        if (! empty($error_message)) {
            $error_message = preg_replace(
                "@((\015\012)|(\015)|(\012)){3,}@",
                "\n\n",
                $error_message
            );
        }
        // modified to show the help on error-returns
        // (now error-messages-server)
        $error_msg .= '<p>' . "\n"
            . '    <strong>' . __('MySQL said: ') . '</strong>'
            . self::showMySQLDocu('Error-messages-server', 'Error-messages-server')
            . "\n"
            . '</p>' . "\n";

        // The error message will be displayed within a CODE segment.
        // To preserve original formatting, but allow wordwrapping,
        // we do a couple of replacements

        // Replace all non-single blanks with their HTML-counterpart
        $error_message = str_replace('  ', '&nbsp;&nbsp;', $error_message);
        // Replace TAB-characters with their HTML-counterpart
        $error_message = str_replace(
            "\t", '&nbsp;&nbsp;&nbsp;&nbsp;', $error_message
        );
        // Replace linebreaks
        $error_message = nl2br($error_message);

        $error_msg .= '<code>' . "\n"
            . $error_message . "\n"
            . '</code><br />' . "\n";
        $error_msg .= '</div>';

        $_SESSION['Import_message']['message'] = $error_msg;

        if ($exit) {
            /**
             * If in an Ajax request
             * - avoid displaying a Back link
             * - use PMA_Response() to transmit the message and exit
             */
            if (isset($GLOBALS['is_ajax_request'])
                && $GLOBALS['is_ajax_request'] == true
            ) {
                $response = PMA_Response::getInstance();
                $response->isSuccess(false);
                $response->addJSON('message', $error_msg);
                exit;
            }
            if (! empty($back_url)) {
                if (strstr($back_url, '?')) {
                    $back_url .= '&amp;no_history=true';
                } else {
                    $back_url .= '?no_history=true';
                }

                $_SESSION['Import_message']['go_back_url'] = $back_url;

                $error_msg .= '<fieldset class="tblFooters">'
                    . '[ <a href="' . $back_url . '">' . __('Back') . '</a> ]'
                    . '</fieldset>' . "\n\n";
            }
            echo $error_msg;
            exit;
        } else {
            return $error_msg;
        }
    } // end of the 'mysqlDie()' function

    /**
     * returns array with tables of given db with extended information and grouped
     *
     * @param string   $db           name of db
     * @param string   $tables       name of tables
     * @param integer  $limit_offset list offset
     * @param int|bool $limit_count  max tables to return
     *
     * @return array    (recursive) grouped table list
     */
    public static function getTableList(
        $db, $tables = null, $limit_offset = 0, $limit_count = false
    ) {
        $sep = $GLOBALS['cfg']['NavigationTreeTableSeparator'];

        if ($tables === null) {
            $tables = $GLOBALS['dbi']->getTablesFull(
                $db, false, false, null, $limit_offset, $limit_count
            );
            if ($GLOBALS['cfg']['NaturalOrder']) {
                uksort($tables, 'strnatcasecmp');
            }
        }

        if (count($tables) < 1) {
            return $tables;
        }

        $default = array(
            'Name'      => '',
            'Rows'      => 0,
            'Comment'   => '',
            'disp_name' => '',
        );

        $table_groups = array();

        foreach ($tables as $table_name => $table) {
            // check for correct row count
            if ($table['Rows'] === null) {
                // Do not check exact row count here,
                // if row count is invalid possibly the table is defect
                // and this would break left frame;
                // but we can check row count if this is a view or the
                // information_schema database
                // since PMA_Table::countRecords() returns a limited row count
                // in this case.

                // set this because PMA_Table::countRecords() can use it
                $tbl_is_view = $table['TABLE_TYPE'] == 'VIEW';

                if ($tbl_is_view || $GLOBALS['dbi']->isSystemSchema($db)) {
                    $table['Rows'] = PMA_Table::countRecords(
                        $db,
                        $table['Name'],
                        false,
                        true
                    );
                }
            }

            // in $group we save the reference to the place in $table_groups
            // where to store the table info
            if ($GLOBALS['cfg']['NavigationTreeEnableGrouping']
                && $sep && strstr($table_name, $sep)
            ) {
                $parts = explode($sep, $table_name);

                $group =& $table_groups;
                $i = 0;
                $group_name_full = '';
                $parts_cnt = count($parts) - 1;

                while (($i < $parts_cnt)
                    && ($i < $GLOBALS['cfg']['NavigationTreeTableLevel'])
                ) {
                    $group_name = $parts[$i] . $sep;
                    $group_name_full .= $group_name;

                    if (! isset($group[$group_name])) {
                        $group[$group_name] = array();
                        $group[$group_name]['is' . $sep . 'group'] = true;
                        $group[$group_name]['tab' . $sep . 'count'] = 1;
                        $group[$group_name]['tab' . $sep . 'group']
                            = $group_name_full;

                    } elseif (! isset($group[$group_name]['is' . $sep . 'group'])) {
                        $table = $group[$group_name];
                        $group[$group_name] = array();
                        $group[$group_name][$group_name] = $table;
                        unset($table);
                        $group[$group_name]['is' . $sep . 'group'] = true;
                        $group[$group_name]['tab' . $sep . 'count'] = 1;
                        $group[$group_name]['tab' . $sep . 'group']
                            = $group_name_full;

                    } else {
                        $group[$group_name]['tab' . $sep . 'count']++;
                    }

                    $group =& $group[$group_name];
                    $i++;
                }

            } else {
                if (! isset($table_groups[$table_name])) {
                    $table_groups[$table_name] = array();
                }
                $group =& $table_groups;
            }

            $table['disp_name'] = $table['Name'];
            $group[$table_name] = array_merge($default, $table);
        }

        return $table_groups;
    }

    /* ----------------------- Set of misc functions ----------------------- */

    /**
     * Adds backquotes on both sides of a database, table or field name.
     * and escapes backquotes inside the name with another backquote
     *
     * example:
     * <code>
     * echo backquote('owner`s db'); // `owner``s db`
     *
     * </code>
     *
     * @param mixed   $a_name the database, table or field name to "backquote"
     *                        or array of it
     * @param boolean $do_it  a flag to bypass this function (used by dump
     *                        functions)
     *
     * @return mixed    the "backquoted" database, table or field name
     *
     * @access  public
     */
    public static function backquote($a_name, $do_it = true)
    {
        if (is_array($a_name)) {
            foreach ($a_name as &$data) {
                $data = self::backquote($data, $do_it);
            }
            return $a_name;
        }

        if (! $do_it) {
            global $PMA_SQPdata_forbidden_word;
            if (! in_array(strtoupper($a_name), $PMA_SQPdata_forbidden_word)) {
                return $a_name;
            }
        }

        // '0' is also empty for php :-(
        if (strlen($a_name) && $a_name !== '*') {
            return '`' . str_replace('`', '``', $a_name) . '`';
        } else {
            return $a_name;
        }
    } // end of the 'backquote()' function

    /**
     * Adds quotes on both sides of a database, table or field name.
     * in compatibility mode
     *
     * example:
     * <code>
     * echo backquote('owner`s db'); // `owner``s db`
     *
     * </code>
     *
     * @param mixed   $a_name        the database, table or field name to
     *                               "backquote" or array of it
     * @param string  $compatibility string compatibility mode (used by dump
     *                               functions)
     * @param boolean $do_it         a flag to bypass this function (used by dump
     *                               functions)
     *
     * @return mixed the "backquoted" database, table or field name
     *
     * @access  public
     */
    public static function backquoteCompat(
        $a_name, $compatibility = 'MSSQL', $do_it = true
    ) {
        if (is_array($a_name)) {
            foreach ($a_name as &$data) {
                $data = self::backquoteCompat($data, $compatibility, $do_it);
            }
            return $a_name;
        }

        if (! $do_it) {
            global $PMA_SQPdata_forbidden_word;
            if (! in_array(strtoupper($a_name), $PMA_SQPdata_forbidden_word)) {
                return $a_name;
            }
        }

        // @todo add more compatibility cases (ORACLE for example)
        switch ($compatibility) {
        case 'MSSQL':
            $quote = '"';
            break;
        default:
            (isset($GLOBALS['sql_backquotes'])) ? $quote = "`" : $quote = '';
            break;
        }

        // '0' is also empty for php :-(
        if (strlen($a_name) && $a_name !== '*') {
            return $quote . $a_name . $quote;
        } else {
            return $a_name;
        }
    } // end of the 'backquoteCompat()' function

    /**
     * Defines the <CR><LF> value depending on the user OS.
     *
     * @return string   the <CR><LF> value to use
     *
     * @access  public
     */
    public static function whichCrlf()
    {
        // The 'PMA_USR_OS' constant is defined in "libraries/Config.class.php"
        // Win case
        if (PMA_USR_OS == 'Win') {
            $the_crlf = "\r\n";
        } else {
            // Others
            $the_crlf = "\n";
        }

        return $the_crlf;
    } // end of the 'whichCrlf()' function

    /**
     * Prepare the message and the query
     * usually the message is the result of the query executed
     *
     * @param string  $message   the message to display
     * @param string  $sql_query the query to display
     * @param string  $type      the type (level) of the message
     * @param boolean $is_view   is this a message after a VIEW operation?
     *
     * @return string
     *
     * @access  public
     */
    public static function getMessage(
        $message, $sql_query = null, $type = 'notice', $is_view = false
    ) {
        global $cfg;
        $retval = '';

        if (null === $sql_query) {
            if (! empty($GLOBALS['display_query'])) {
                $sql_query = $GLOBALS['display_query'];
            } elseif ($cfg['SQP']['fmtType'] == 'none'
                && ! empty($GLOBALS['unparsed_sql'])
            ) {
                $sql_query = $GLOBALS['unparsed_sql'];
            } elseif (! empty($GLOBALS['sql_query'])) {
                $sql_query = $GLOBALS['sql_query'];
            } else {
                $sql_query = '';
            }
        }

        if (isset($GLOBALS['using_bookmark_message'])) {
            $retval .= $GLOBALS['using_bookmark_message']->getDisplay();
            unset($GLOBALS['using_bookmark_message']);
        }

        // In an Ajax request, $GLOBALS['cell_align_left'] may not be defined. Hence,
        // check for it's presence before using it
        $retval .= '<div id="result_query"'
            . ( isset($GLOBALS['cell_align_left'])
                ? ' style="text-align: ' . $GLOBALS['cell_align_left'] . '"'
                : '' )
            . '>' . "\n";

        if ($message instanceof PMA_Message) {
            if (isset($GLOBALS['special_message'])) {
                $message->addMessage($GLOBALS['special_message']);
                unset($GLOBALS['special_message']);
            }
            $retval .= $message->getDisplay();
        } else {
            $retval .= '<div class="' . $type . '">';
            $retval .= PMA_sanitize($message);
            if (isset($GLOBALS['special_message'])) {
                $retval .= PMA_sanitize($GLOBALS['special_message']);
                unset($GLOBALS['special_message']);
            }
            $retval .= '</div>';
        }

        if ($cfg['ShowSQL'] == true && ! empty($sql_query)) {
            // Html format the query to be displayed
            // If we want to show some sql code it is easiest to create it here
            /* SQL-Parser-Analyzer */

            if (! empty($GLOBALS['show_as_php'])) {
                $new_line = '\\n"<br />' . "\n"
                    . '&nbsp;&nbsp;&nbsp;&nbsp;. "';
                $query_base = htmlspecialchars(addslashes($sql_query));
                $query_base = preg_replace(
                    '/((\015\012)|(\015)|(\012))/', $new_line, $query_base
                );
            } else {
                $query_base = $sql_query;
            }

            $query_too_big = false;

            if (strlen($query_base) > $cfg['MaxCharactersInDisplayedSQL']) {
                // when the query is large (for example an INSERT of binary
                // data), the parser chokes; so avoid parsing the query
                $query_too_big = true;
                $shortened_query_base = nl2br(
                    htmlspecialchars(
                        substr($sql_query, 0, $cfg['MaxCharactersInDisplayedSQL'])
                        . '[...]'
                    )
                );
            } elseif (! empty($GLOBALS['parsed_sql'])
             && $query_base == $GLOBALS['parsed_sql']['raw']) {
                // (here, use "! empty" because when deleting a bookmark,
                // $GLOBALS['parsed_sql'] is set but empty
                $parsed_sql = $GLOBALS['parsed_sql'];
            } else {
                // Parse SQL if needed
                $parsed_sql = PMA_SQP_parse($query_base);
            }

            // Analyze it
            if (isset($parsed_sql) && ! PMA_SQP_isError()) {
                $analyzed_display_query = PMA_SQP_analyze($parsed_sql);

                // Same as below (append LIMIT), append the remembered ORDER BY
                if ($GLOBALS['cfg']['RememberSorting']
                    && isset($analyzed_display_query[0]['queryflags']['select_from'])
                    && isset($GLOBALS['sql_order_to_append'])
                ) {
                    $query_base = $analyzed_display_query[0]['section_before_limit']
                        . "\n" . $GLOBALS['sql_order_to_append']
                        . $analyzed_display_query[0]['limit_clause'] . ' '
                        . $analyzed_display_query[0]['section_after_limit'];

                    // Need to reparse query
                    $parsed_sql = PMA_SQP_parse($query_base);
                    // update the $analyzed_display_query
                    $analyzed_display_query[0]['section_before_limit']
                        .= $GLOBALS['sql_order_to_append'];
                    $analyzed_display_query[0]['order_by_clause']
                        = $GLOBALS['sorted_col'];
                }

                // Here we append the LIMIT added for navigation, to
                // enable its display. Adding it higher in the code
                // to $sql_query would create a problem when
                // using the Refresh or Edit links.

                // Only append it on SELECTs.

                /**
                 * @todo what would be the best to do when someone hits Refresh:
                 * use the current LIMITs ?
                 */

                if (isset($analyzed_display_query[0]['queryflags']['select_from'])
                    && ! empty($GLOBALS['sql_limit_to_append'])
                ) {
                    $query_base = $analyzed_display_query[0]['section_before_limit']
                        . "\n" . $GLOBALS['sql_limit_to_append']
                        . $analyzed_display_query[0]['section_after_limit'];
                    // Need to reparse query
                    $parsed_sql = PMA_SQP_parse($query_base);
                }
            }

            if (! empty($GLOBALS['show_as_php'])) {
                $query_base = '$sql  = "' . $query_base;
            } elseif (! empty($GLOBALS['validatequery'])) {
                try {
                    $query_base = PMA_validateSQL($query_base);
                } catch (Exception $e) {
                    $retval .= PMA_Message::error(
                        __('Failed to connect to SQL validator!')
                    )->getDisplay();
                }
            } elseif (isset($parsed_sql)) {
                $query_base = self::formatSql($parsed_sql, $query_base);
            }

            // Prepares links that may be displayed to edit/explain the query
            // (don't go to default pages, we must go to the page
            // where the query box is available)

            // Basic url query part
            $url_params = array();
            if (! isset($GLOBALS['db'])) {
                $GLOBALS['db'] = '';
            }
            if (strlen($GLOBALS['db'])) {
                $url_params['db'] = $GLOBALS['db'];
                if (strlen($GLOBALS['table'])) {
                    $url_params['table'] = $GLOBALS['table'];
                    $edit_link = 'tbl_sql.php';
                } else {
                    $edit_link = 'db_sql.php';
                }
            } else {
                $edit_link = 'server_sql.php';
            }

            // Want to have the query explained
            // but only explain a SELECT (that has not been explained)
            /* SQL-Parser-Analyzer */
            $explain_link = '';
            $is_select = false;
            if (! empty($cfg['SQLQuery']['Explain']) && ! $query_too_big) {
                $explain_params = $url_params;
                // Detect if we are validating as well
                // To preserve the validate uRL data
                if (! empty($GLOBALS['validatequery'])) {
                    $explain_params['validatequery'] = 1;
                }
                if (preg_match('@^SELECT[[:space:]]+@i', $sql_query)) {
                    $explain_params['sql_query'] = 'EXPLAIN ' . $sql_query;
                    $_message = __('Explain SQL');
                    $is_select = true;
                } elseif (
                    preg_match(
                        '@^EXPLAIN[[:space:]]+SELECT[[:space:]]+@i', $sql_query
                    )
                ) {
                    $explain_params['sql_query'] = substr($sql_query, 8);
                    $_message = __('Skip Explain SQL');
                }
                if (isset($explain_params['sql_query'])) {
                    $explain_link = 'import.php'
                        . PMA_generate_common_url($explain_params);
                    $explain_link = ' ['
                        . self::linkOrButton($explain_link, $_message) . ']';
                }
            } //show explain

            $url_params['sql_query']  = $sql_query;
            $url_params['show_query'] = 1;

            // even if the query is big and was truncated, offer the chance
            // to edit it (unless it's enormous, see linkOrButton() )
            if (! empty($cfg['SQLQuery']['Edit'])) {
                if ($cfg['EditInWindow'] == true) {
                    $onclick = 'PMA_querywindow.focus(\''
                        . PMA_jsFormat($sql_query, false) . '\'); return false;';
                } else {
                    $onclick = '';
                }

                $edit_link .= PMA_generate_common_url($url_params) . '#querybox';
                $edit_link = ' ['
                    . self::linkOrButton(
                        $edit_link, __('Edit'),
                        array('onclick' => $onclick, 'class' => 'disableAjax')
                    )
                    . ']';
            } else {
                $edit_link = '';
            }

            // Also we would like to get the SQL formed in some nice
            // php-code
            if (! empty($cfg['SQLQuery']['ShowAsPHP']) && ! $query_too_big) {
                $php_params = $url_params;

                if (! empty($GLOBALS['show_as_php'])) {
                    $_message = __('Without PHP Code');
                } else {
                    $php_params['show_as_php'] = 1;
                    $_message = __('Create PHP Code');
                }

                $php_link = 'import.php' . PMA_generate_common_url($php_params);
                $php_link = ' [' . self::linkOrButton($php_link, $_message) . ']';

                if (isset($GLOBALS['show_as_php'])) {

                    $runquery_link = 'import.php'
                        . PMA_generate_common_url($url_params);

                    $php_link .= ' ['
                        . self::linkOrButton($runquery_link, __('Submit Query'))
                        . ']';
                }
            } else {
                $php_link = '';
            } //show as php

            // Refresh query
            if (! empty($cfg['SQLQuery']['Refresh'])
                && ! isset($GLOBALS['show_as_php']) // 'Submit query' does the same
                && preg_match('@^(SELECT|SHOW)[[:space:]]+@i', $sql_query)
            ) {
                $refresh_link = 'import.php' . PMA_generate_common_url($url_params);
                $refresh_link = ' ['
                    . self::linkOrButton($refresh_link, __('Refresh')) . ']';
            } else {
                $refresh_link = '';
            } //refresh

            if (! empty($cfg['SQLValidator']['use'])
                && ! empty($cfg['SQLQuery']['Validate'])
            ) {
                $validate_params = $url_params;
                if (! empty($GLOBALS['validatequery'])) {
                    $validate_message = __('Skip Validate SQL');
                } else {
                    $validate_params['validatequery'] = 1;
                    $validate_message = __('Validate SQL');
                }

                $validate_link = 'import.php'
                    . PMA_generate_common_url($validate_params);
                $validate_link = ' ['
                    . self::linkOrButton($validate_link, $validate_message) . ']';
            } else {
                $validate_link = '';
            } //validator

            if (! empty($GLOBALS['validatequery'])) {
                $retval .= '<div class="sqlvalidate">';
            } else {
                $retval .= '<code class="sql">';
            }
            if ($query_too_big) {
                $retval .= $shortened_query_base;
            } else {
                $retval .= $query_base;
            }

            //Clean up the end of the PHP
            if (! empty($GLOBALS['show_as_php'])) {
                $retval .= '";';
            }
            if (! empty($GLOBALS['validatequery'])) {
                $retval .= '</div>';
            } else {
                $retval .= '</code>';
            }

            $retval .= '<div class="tools">';
            // avoid displaying a Profiling checkbox that could
            // be checked, which would reexecute an INSERT, for example
            if (! empty($refresh_link)) {
                $retval .= self::getProfilingForm($sql_query);
            }
            // if needed, generate an invisible form that contains controls for the
            // Inline link; this way, the behavior of the Inline link does not
            // depend on the profiling support or on the refresh link
            if (empty($refresh_link) || !self::profilingSupported()) {
                $retval .= '<form action="sql.php" method="post">';
                $retval .= PMA_generate_common_hidden_inputs(
                    $GLOBALS['db'], $GLOBALS['table']
                );
                $retval .= '<input type="hidden" name="sql_query" value="'
                    . htmlspecialchars($sql_query) . '" />';
                $retval .= '</form>';
            }

            // in the tools div, only display the Inline link when not in ajax
            // mode because 1) it currently does not work and 2) we would
            // have two similar mechanisms on the page for the same goal
            if ($is_select || ($GLOBALS['is_ajax_request'] === false)
                && ! $query_too_big
            ) {
                // see in js/functions.js the jQuery code attached to id inline_edit
                // document.write conflicts with jQuery, hence used $().append()
                $retval .= "<script type=\"text/javascript\">\n" .
                    "//<![CDATA[\n" .
                    "$('.tools form').last().after('[ <a href=\"#\" title=\"" .
                    PMA_escapeJsString(__('Inline edit of this query')) .
                    "\" class=\"inline_edit_sql\">" .
                    PMA_escapeJsString(_pgettext('Inline edit query', 'Inline')) .
                    "</a> ]');\n" .
                    "//]]>\n" .
                    "</script>";
            }
            $retval .= $edit_link . $explain_link . $php_link
                . $refresh_link . $validate_link;
            $retval .= '</div>';
        }

        $retval .= '</div>';
        if ($GLOBALS['is_ajax_request'] === false) {
            $retval .= '<br class="clearfloat" />';
        }

        return $retval;
    } // end of the 'getMessage()' function

    /**
     * Verifies if current MySQL server supports profiling
     *
     * @access  public
     *
     * @return boolean whether profiling is supported
     */
    public static function profilingSupported()
    {
        if (!self::cacheExists('profiling_supported', true)) {
            // 5.0.37 has profiling but for example, 5.1.20 does not
            // (avoid a trip to the server for MySQL before 5.0.37)
            // and do not set a constant as we might be switching servers
            if (defined('PMA_MYSQL_INT_VERSION')
                && (PMA_MYSQL_INT_VERSION >= 50037)
                && $GLOBALS['dbi']->fetchValue("SHOW VARIABLES LIKE 'profiling'")
            ) {
                self::cacheSet('profiling_supported', true, true);
            } else {
                self::cacheSet('profiling_supported', false, true);
            }
        }

        return self::cacheGet('profiling_supported', true);
    }

    /**
     * Returns HTML for the form with the Profiling checkbox
     *
     * @param string $sql_query sql query
     *
     * @return string HTML for the form with the Profiling checkbox
     *
     * @access  public
     */
    public static function getProfilingForm($sql_query)
    {
        $retval = '';
        if (self::profilingSupported()) {

            $retval .= '<form action="sql.php" method="post">' . "\n";
            $retval .= PMA_generate_common_hidden_inputs(
                $GLOBALS['db'], $GLOBALS['table']
            );

            $retval .= '<input type="hidden" name="sql_query" value="'
                . htmlspecialchars($sql_query) . '" />' . "\n"
                . '<input type="hidden" name="profiling_form" value="1" />' . "\n";

            $retval .= self::getCheckbox(
                'profiling', __('Profiling'), isset($_SESSION['profiling']), true
            );
            $retval .= ' </form>' . "\n";

        }
        return $retval;
    }

    /**
     * Formats $value to byte view
     *
     * @param double $value the value to format
     * @param int    $limes the sensitiveness
     * @param int    $comma the number of decimals to retain
     *
     * @return array    the formatted value and its unit
     *
     * @access  public
     */
    public static function formatByteDown($value, $limes = 6, $comma = 0)
    {
        if ($value === null) {
            return null;
        }

        $byteUnits = array(
            /* l10n: shortcuts for Byte */
            __('B'),
            /* l10n: shortcuts for Kilobyte */
            __('KiB'),
            /* l10n: shortcuts for Megabyte */
            __('MiB'),
            /* l10n: shortcuts for Gigabyte */
            __('GiB'),
            /* l10n: shortcuts for Terabyte */
            __('TiB'),
            /* l10n: shortcuts for Petabyte */
            __('PiB'),
            /* l10n: shortcuts for Exabyte */
            __('EiB')
        );

        $dh   = self::pow(10, $comma);
        $li   = self::pow(10, $limes);
        $unit = $byteUnits[0];

        for ($d = 6, $ex = 15; $d >= 1; $d--, $ex-=3) {
            if (isset($byteUnits[$d]) && ($value >= $li * self::pow(10, $ex))) {
                // use 1024.0 to avoid integer overflow on 64-bit machines
                $value = round($value / (self::pow(1024, $d) / $dh)) /$dh;
                $unit = $byteUnits[$d];
                break 1;
            } // end if
        } // end for

        if ($unit != $byteUnits[0]) {
            // if the unit is not bytes (as represented in current language)
            // reformat with max length of 5
            // 4th parameter=true means do not reformat if value < 1
            $return_value = self::formatNumber($value, 5, $comma, true);
        } else {
            // do not reformat, just handle the locale
            $return_value = self::formatNumber($value, 0);
        }

        return array(trim($return_value), $unit);
    } // end of the 'formatByteDown' function

    /**
     * Changes thousands and decimal separators to locale specific values.
     *
     * @param string $value the value
     *
     * @return string
     */
    public static function localizeNumber($value)
    {
        return str_replace(
            array(',', '.'),
            array(
                /* l10n: Thousands separator */
                __(','),
                /* l10n: Decimal separator */
                __('.'),
            ),
            $value
        );
    }

    /**
     * Formats $value to the given length and appends SI prefixes
     * with a $length of 0 no truncation occurs, number is only formated
     * to the current locale
     *
     * examples:
     * <code>
     * echo formatNumber(123456789, 6);     // 123,457 k
     * echo formatNumber(-123456789, 4, 2); //    -123.46 M
     * echo formatNumber(-0.003, 6);        //      -3 m
     * echo formatNumber(0.003, 3, 3);      //       0.003
     * echo formatNumber(0.00003, 3, 2);    //       0.03 m
     * echo formatNumber(0, 6);             //       0
     * </code>
     *
     * @param double  $value          the value to format
     * @param integer $digits_left    number of digits left of the comma
     * @param integer $digits_right   number of digits right of the comma
     * @param boolean $only_down      do not reformat numbers below 1
     * @param boolean $noTrailingZero removes trailing zeros right of the comma
     *                                (default: true)
     *
     * @return string   the formatted value and its unit
     *
     * @access  public
     */
    public static function formatNumber(
        $value, $digits_left = 3, $digits_right = 0,
        $only_down = false, $noTrailingZero = true
    ) {
        if ($value == 0) {
            return '0';
        }

        $originalValue = $value;
        //number_format is not multibyte safe, str_replace is safe
        if ($digits_left === 0) {
            $value = number_format($value, $digits_right);
            if (($originalValue != 0) && (floatval($value) == 0)) {
                $value = ' <' . (1 / self::pow(10, $digits_right));
            }
            return self::localizeNumber($value);
        }

        // this units needs no translation, ISO
        $units = array(
            -8 => 'y',
            -7 => 'z',
            -6 => 'a',
            -5 => 'f',
            -4 => 'p',
            -3 => 'n',
            -2 => '&micro;',
            -1 => 'm',
            0 => ' ',
            1 => 'k',
            2 => 'M',
            3 => 'G',
            4 => 'T',
            5 => 'P',
            6 => 'E',
            7 => 'Z',
            8 => 'Y'
        );

        // check for negative value to retain sign
        if ($value < 0) {
            $sign = '-';
            $value = abs($value);
        } else {
            $sign = '';
        }

        $dh = self::pow(10, $digits_right);

        /*
         * This gives us the right SI prefix already,
         * but $digits_left parameter not incorporated
         */
        $d = floor(log10($value) / 3);
        /*
         * Lowering the SI prefix by 1 gives us an additional 3 zeros
         * So if we have 3,6,9,12.. free digits ($digits_left - $cur_digits)
         * to use, then lower the SI prefix
         */
        $cur_digits = floor(log10($value / self::pow(1000, $d, 'pow'))+1);
        if ($digits_left > $cur_digits) {
            $d -= floor(($digits_left - $cur_digits)/3);
        }

        if ($d < 0 && $only_down) {
            $d = 0;
        }

        $value = round($value / (self::pow(1000, $d, 'pow') / $dh)) /$dh;
        $unit = $units[$d];

        // If we dont want any zeros after the comma just add the thousand separator
        if ($noTrailingZero) {
            $value = self::localizeNumber(
                preg_replace('/(?<=\d)(?=(\d{3})+(?!\d))/', ',', $value)
            );
        } else {
            //number_format is not multibyte safe, str_replace is safe
            $value = self::localizeNumber(number_format($value, $digits_right));
        }

        if ($originalValue != 0 && floatval($value) == 0) {
            return ' <' . (1 / self::pow(10, $digits_right)) . ' ' . $unit;
        }

        return $sign . $value . ' ' . $unit;
    } // end of the 'formatNumber' function

    /**
     * Returns the number of bytes when a formatted size is given
     *
     * @param string $formatted_size the size expression (for example 8MB)
     *
     * @return integer  The numerical part of the expression (for example 8)
     */
    public static function extractValueFromFormattedSize($formatted_size)
    {
        $return_value = -1;

        if (preg_match('/^[0-9]+GB$/', $formatted_size)) {
            $return_value = substr($formatted_size, 0, -2) * self::pow(1024, 3);
        } elseif (preg_match('/^[0-9]+MB$/', $formatted_size)) {
            $return_value = substr($formatted_size, 0, -2) * self::pow(1024, 2);
        } elseif (preg_match('/^[0-9]+K$/', $formatted_size)) {
            $return_value = substr($formatted_size, 0, -1) * self::pow(1024, 1);
        }
        return $return_value;
    }// end of the 'extractValueFromFormattedSize' function

    /**
     * Writes localised date
     *
     * @param string $timestamp the current timestamp
     * @param string $format    format
     *
     * @return string   the formatted date
     *
     * @access  public
     */
    public static function localisedDate($timestamp = -1, $format = '')
    {
        $month = array(
            /* l10n: Short month name */
            __('Jan'),
            /* l10n: Short month name */
            __('Feb'),
            /* l10n: Short month name */
            __('Mar'),
            /* l10n: Short month name */
            __('Apr'),
            /* l10n: Short month name */
            _pgettext('Short month name', 'May'),
            /* l10n: Short month name */
            __('Jun'),
            /* l10n: Short month name */
            __('Jul'),
            /* l10n: Short month name */
            __('Aug'),
            /* l10n: Short month name */
            __('Sep'),
            /* l10n: Short month name */
            __('Oct'),
            /* l10n: Short month name */
            __('Nov'),
            /* l10n: Short month name */
            __('Dec'));
        $day_of_week = array(
            /* l10n: Short week day name */
            _pgettext('Short week day name', 'Sun'),
            /* l10n: Short week day name */
            __('Mon'),
            /* l10n: Short week day name */
            __('Tue'),
            /* l10n: Short week day name */
            __('Wed'),
            /* l10n: Short week day name */
            __('Thu'),
            /* l10n: Short week day name */
            __('Fri'),
            /* l10n: Short week day name */
            __('Sat'));

        if ($format == '') {
            /* l10n: See http://www.php.net/manual/en/function.strftime.php */
            $format = __('%B %d, %Y at %I:%M %p');
        }

        if ($timestamp == -1) {
            $timestamp = time();
        }

        $date = preg_replace(
            '@%[aA]@',
            $day_of_week[(int)strftime('%w', $timestamp)],
            $format
        );
        $date = preg_replace(
            '@%[bB]@',
            $month[(int)strftime('%m', $timestamp)-1],
            $date
        );

        return strftime($date, $timestamp);
    } // end of the 'localisedDate()' function

    /**
     * returns a tab for tabbed navigation.
     * If the variables $link and $args ar left empty, an inactive tab is created
     *
     * @param array $tab        array with all options
     * @param array $url_params tab specific URL parameters
     *
     * @return string  html code for one tab, a link if valid otherwise a span
     *
     * @access  public
     */
    public static function getHtmlTab($tab, $url_params = array())
    {
        // default values
        $defaults = array(
            'text'      => '',
            'class'     => '',
            'active'    => null,
            'link'      => '',
            'sep'       => '?',
            'attr'      => '',
            'args'      => '',
            'warning'   => '',
            'fragment'  => '',
            'id'        => '',
        );

        $tab = array_merge($defaults, $tab);

        // determine additionnal style-class
        if (empty($tab['class'])) {
            if (! empty($tab['active'])
                || PMA_isValid($GLOBALS['active_page'], 'identical', $tab['link'])
            ) {
                $tab['class'] = 'active';
            } elseif (is_null($tab['active']) && empty($GLOBALS['active_page'])
              && (basename($GLOBALS['PMA_PHP_SELF']) == $tab['link'])) {
                $tab['class'] = 'active';
            }
        }

        // If there are any tab specific URL parameters, merge those with
        // the general URL parameters
        if (! empty($tab['url_params']) && is_array($tab['url_params'])) {
            $url_params = array_merge($url_params, $tab['url_params']);
        }

        // build the link
        if (! empty($tab['link'])) {
            $tab['link'] = htmlentities($tab['link']);
            $tab['link'] = $tab['link'] . PMA_generate_common_url($url_params);
            if (! empty($tab['args'])) {
                foreach ($tab['args'] as $param => $value) {
                    $tab['link'] .= PMA_get_arg_separator('html') . urlencode($param)
                        . '=' . urlencode($value);
                }
            }
        }

        if (! empty($tab['fragment'])) {
            $tab['link'] .= $tab['fragment'];
        }

        // display icon
        if (isset($tab['icon'])) {
            // avoid generating an alt tag, because it only illustrates
            // the text that follows and if browser does not display
            // images, the text is duplicated
            $tab['text'] = self::getIcon(
                $tab['icon'],
                $tab['text'],
                false,
                true,
                'TabsMode'
            );

        } elseif (empty($tab['text'])) {
            // check to not display an empty link-text
            $tab['text'] = '?';
            trigger_error(
                'empty linktext in function ' . __FUNCTION__ . '()',
                E_USER_NOTICE
            );
        }

        //Set the id for the tab, if set in the params
        $id_string = ( empty($tab['id']) ? '' : ' id="'.$tab['id'].'" ' );
        $out = '<li' . ($tab['class'] == 'active' ? ' class="active"' : '') . '>';

        if (! empty($tab['link'])) {
            $out .= '<a class="tab' . htmlentities($tab['class']) . '"'
                .$id_string
                .' href="' . $tab['link'] . '" ' . $tab['attr'] . '>'
                . $tab['text'] . '</a>';
        } else {
            $out .= '<span class="tab' . htmlentities($tab['class']) . '"'
                . $id_string. '>' . $tab['text'] . '</span>';
        }

        $out .= '</li>';
        return $out;
    } // end of the 'getHtmlTab()' function

    /**
     * returns html-code for a tab navigation
     *
     * @param array  $tabs       one element per tab
     * @param string $url_params additional URL parameters
     * @param string $menu_id    HTML id attribute for the menu container
     * @param bool   $resizable  whether to add a "resizable" class
     *
     * @return string  html-code for tab-navigation
     */
    public static function getHtmlTabs($tabs, $url_params, $menu_id,
        $resizable = false
    ) {
        $class = '';
        if ($resizable) {
            $class = ' class="resizable-menu"';
        }

        $tab_navigation = '<div id="' . htmlentities($menu_id)
            . 'container" class="menucontainer">'
            .'<ul id="' . htmlentities($menu_id) . '" ' . $class . '>';

        foreach ($tabs as $tab) {
            $tab_navigation .= self::getHtmlTab($tab, $url_params);
        }

        $tab_navigation .=
             '</ul>' . "\n"
            .'<div class="clearfloat"></div>'
            .'</div>' . "\n";

        return $tab_navigation;
    }

    /**
     * Displays a link, or a button if the link's URL is too large, to
     * accommodate some browsers' limitations
     *
     * @param string  $url        the URL
     * @param string  $message    the link message
     * @param mixed   $tag_params string: js confirmation
     *                            array: additional tag params (f.e. style="")
     * @param boolean $new_form   we set this to false when we are already in
     *                            a  form, to avoid generating nested forms
     * @param boolean $strip_img  whether to strip the image
     * @param string  $target     target
     *
     * @return string  the results to be echoed or saved in an array
     */
    public static function linkOrButton(
        $url, $message, $tag_params = array(),
        $new_form = true, $strip_img = false, $target = ''
    ) {
        $url_length = strlen($url);
        // with this we should be able to catch case of image upload
        // into a (MEDIUM) BLOB; not worth generating even a form for these
        if ($url_length > $GLOBALS['cfg']['LinkLengthLimit'] * 100) {
            return '';
        }

        if (! is_array($tag_params)) {
            $tmp = $tag_params;
            $tag_params = array();
            if (! empty($tmp)) {
                $tag_params['onclick'] = 'return confirmLink(this, \''
                    . PMA_escapeJsString($tmp) . '\')';
            }
            unset($tmp);
        }
        if (! empty($target)) {
            $tag_params['target'] = htmlentities($target);
        }

        $tag_params_strings = array();
        foreach ($tag_params as $par_name => $par_value) {
            // htmlspecialchars() only on non javascript
            $par_value = substr($par_name, 0, 2) == 'on'
                ? $par_value
                : htmlspecialchars($par_value);
            $tag_params_strings[] = $par_name . '="' . $par_value . '"';
        }

        $displayed_message = '';
        // Add text if not already added
        if (stristr($message, '<img')
            && (! $strip_img || ($GLOBALS['cfg']['ActionLinksMode'] == 'icons'))
            && (strip_tags($message) == $message)
        ) {
            $displayed_message = '<span>'
                . htmlspecialchars(
                    preg_replace('/^.*\salt="([^"]*)".*$/si', '\1', $message)
                )
                . '</span>';
        }

        // Suhosin: Check that each query parameter is not above maximum
        $in_suhosin_limits = true;
        if ($url_length <= $GLOBALS['cfg']['LinkLengthLimit']) {
            if ($suhosin_get_MaxValueLength = ini_get('suhosin.get.max_value_length')) {
                $query_parts = self::splitURLQuery($url);
                foreach ($query_parts as $query_pair) {
                    list($eachvar, $eachval) = explode('=', $query_pair);
                    if (strlen($eachval) > $suhosin_get_MaxValueLength) {
                        $in_suhosin_limits = false;
                        break;
                    }
                }
            }
        }

        if (($url_length <= $GLOBALS['cfg']['LinkLengthLimit'])
            && $in_suhosin_limits
        ) {
            // no whitespace within an <a> else Safari will make it part of the link
            $ret = "\n" . '<a href="' . $url . '" '
                . implode(' ', $tag_params_strings) . '>'
                . $message . $displayed_message . '</a>' . "\n";
        } else {
            // no spaces (linebreaks) at all
            // or after the hidden fields
            // IE will display them all

            // add class=link to submit button
            if (empty($tag_params['class'])) {
                $tag_params['class'] = 'link';
            }

            if (! isset($query_parts)) {
                $query_parts = self::splitURLQuery($url);
            }
            $url_parts   = parse_url($url);

            if ($new_form) {
                $ret = '<form action="' . $url_parts['path'] . '" class="link"'
                     . ' method="post"' . $target . ' style="display: inline;">';
                $subname_open   = '';
                $subname_close  = '';
                $submit_link    = '#';
            } else {
                $query_parts[] = 'redirect=' . $url_parts['path'];
                if (empty($GLOBALS['subform_counter'])) {
                    $GLOBALS['subform_counter'] = 0;
                }
                $GLOBALS['subform_counter']++;
                $ret            = '';
                $subname_open   = 'subform[' . $GLOBALS['subform_counter'] . '][';
                $subname_close  = ']';
                $submit_link    = '#usesubform[' . $GLOBALS['subform_counter']
                    . ']=1';
            }

            foreach ($query_parts as $query_pair) {
                list($eachvar, $eachval) = explode('=', $query_pair);
                $ret .= '<input type="hidden" name="' . $subname_open . $eachvar
                    . $subname_close . '" value="'
                    . htmlspecialchars(urldecode($eachval)) . '" />';
            } // end while

            $ret .= "\n" . '<a href="' . $submit_link . '" class="formLinkSubmit" '
                . implode(' ', $tag_params_strings) . '>'
                . $message . ' ' . $displayed_message . '</a>' . "\n";

            if ($new_form) {
                $ret .= '</form>';
            }
        } // end if... else...

        return $ret;
    } // end of the 'linkOrButton()' function

    /**
     * Splits a URL string by parameter
     *
     * @param string $url the URL
     *
     * @return array  the parameter/value pairs, for example [0] db=sakila
     */
    public static function splitURLQuery($url)
    {
        // decode encoded url separators
        $separator = PMA_get_arg_separator();
        // on most places separator is still hard coded ...
        if ($separator !== '&') {
            // ... so always replace & with $separator
            $url = str_replace(htmlentities('&'), $separator, $url);
            $url = str_replace('&', $separator, $url);
        }

        $url = str_replace(htmlentities($separator), $separator, $url);
        // end decode

        $url_parts = parse_url($url);

        return explode($separator, $url_parts['query']);
    }

    /**
     * Returns a given timespan value in a readable format.
     *
     * @param int $seconds the timespan
     *
     * @return string  the formatted value
     */
    public static function timespanFormat($seconds)
    {
        $days = floor($seconds / 86400);
        if ($days > 0) {
            $seconds -= $days * 86400;
        }

        $hours = floor($seconds / 3600);
        if ($days > 0 || $hours > 0) {
            $seconds -= $hours * 3600;
        }

        $minutes = floor($seconds / 60);
        if ($days > 0 || $hours > 0 || $minutes > 0) {
            $seconds -= $minutes * 60;
        }

        return sprintf(
            __('%s days, %s hours, %s minutes and %s seconds'),
            (string)$days, (string)$hours, (string)$minutes, (string)$seconds
        );
    }

    /**
     * Takes a string and outputs each character on a line for itself. Used
     * mainly for horizontalflipped display mode.
     * Takes care of special html-characters.
     * Fulfills https://sourceforge.net/p/phpmyadmin/feature-requests/164/
     *
     * @param string $string    The string
     * @param string $Separator The Separator (defaults to "<br />\n")
     *
     * @access  public
     * @todo    add a multibyte safe function PMA_STR_split()
     *
     * @return string      The flipped string
     */
    public static function flipstring($string, $Separator = "<br />\n")
    {
        $format_string = '';
        $charbuff = false;

        for ($i = 0, $str_len = strlen($string); $i < $str_len; $i++) {
            $char = $string{$i};
            $append = false;

            if ($char == '&') {
                $format_string .= $charbuff;
                $charbuff = $char;
            } elseif ($char == ';' && ! empty($charbuff)) {
                $format_string .= $charbuff . $char;
                $charbuff = false;
                $append = true;
            } elseif (! empty($charbuff)) {
                $charbuff .= $char;
            } else {
                $format_string .= $char;
                $append = true;
            }

            // do not add separator after the last character
            if ($append && ($i != $str_len - 1)) {
                $format_string .= $Separator;
            }
        }

        return $format_string;
    }

    /**
     * Function added to avoid path disclosures.
     * Called by each script that needs parameters, it displays
     * an error message and, by default, stops the execution.
     *
     * Not sure we could use a strMissingParameter message here,
     * would have to check if the error message file is always available
     *
     * @param array $params  The names of the parameters needed by the calling script
     * @param bool  $request Whether to include this list in checking for
     *                       special params
     *
     * @return void
     *
     * @global  string  path to current script
     * @global  boolean flag whether any special variable was required
     *
     * @access  public
     */
    public static function checkParameters($params, $request = true)
    {
        global $checked_special;

        if (! isset($checked_special)) {
            $checked_special = false;
        }

        $reported_script_name = basename($GLOBALS['PMA_PHP_SELF']);
        $found_error = false;
        $error_message = '';

        foreach ($params as $param) {
            if ($request && ($param != 'db') && ($param != 'table')) {
                $checked_special = true;
            }

            if (! isset($GLOBALS[$param])) {
                $error_message .= $reported_script_name
                    . ': ' . __('Missing parameter:') . ' '
                    . $param
                    . self::showDocu('faq', 'faqmissingparameters')
                    . '<br />';
                $found_error = true;
            }
        }
        if ($found_error) {
            PMA_fatalError($error_message, null, false);
        }
    } // end function

    /**
     * Function to generate unique condition for specified row.
     *
     * @param resource $handle       current query result
     * @param integer  $fields_cnt   number of fields
     * @param array    $fields_meta  meta information about fields
     * @param array    $row          current row
     * @param boolean  $force_unique generate condition only on pk or unique
     *
     * @access  public
     *
     * @return array     the calculated condition and whether condition is unique
     */
    public static function getUniqueCondition(
        $handle, $fields_cnt, $fields_meta, $row, $force_unique = false
    ) {
        $primary_key          = '';
        $unique_key           = '';
        $nonprimary_condition = '';
        $preferred_condition = '';
        $primary_key_array    = array();
        $unique_key_array     = array();
        $nonprimary_condition_array = array();
        $condition_array = array();

        for ($i = 0; $i < $fields_cnt; ++$i) {

            $condition   = '';
            $con_key     = '';
            $con_val     = '';
            $field_flags = $GLOBALS['dbi']->fieldFlags($handle, $i);
            $meta        = $fields_meta[$i];

            // do not use a column alias in a condition
            if (! isset($meta->orgname) || ! strlen($meta->orgname)) {
                $meta->orgname = $meta->name;

                if (isset($GLOBALS['analyzed_sql'][0]['select_expr'])
                    && is_array($GLOBALS['analyzed_sql'][0]['select_expr'])
                ) {
                    foreach (
                        $GLOBALS['analyzed_sql'][0]['select_expr'] as $select_expr
                    ) {
                        // need (string) === (string)
                        // '' !== 0 but '' == 0
                        if ((string)$select_expr['alias'] === (string)$meta->name) {
                            $meta->orgname = $select_expr['column'];
                            break;
                        } // end if
                    } // end foreach
                }
            }

            // Do not use a table alias in a condition.
            // Test case is:
            // select * from galerie x WHERE
            //(select count(*) from galerie y where y.datum=x.datum)>1
            //
            // But orgtable is present only with mysqli extension so the
            // fix is only for mysqli.
            // Also, do not use the original table name if we are dealing with
            // a view because this view might be updatable.
            // (The isView() verification should not be costly in most cases
            // because there is some caching in the function).
            if (isset($meta->orgtable)
                && ($meta->table != $meta->orgtable)
                && ! PMA_Table::isView($GLOBALS['db'], $meta->table)
            ) {
                $meta->table = $meta->orgtable;
            }

            // to fix the bug where float fields (primary or not)
            // can't be matched because of the imprecision of
            // floating comparison, use CONCAT
            // (also, the syntax "CONCAT(field) IS NULL"
            // that we need on the next "if" will work)
            if ($meta->type == 'real') {
                $con_key = 'CONCAT(' . self::backquote($meta->table) . '.'
                    . self::backquote($meta->orgname) . ')';
            } else {
                $con_key = self::backquote($meta->table) . '.'
                    . self::backquote($meta->orgname);
            } // end if... else...
            $condition = ' ' . $con_key . ' ';

            if (! isset($row[$i]) || is_null($row[$i])) {
                $con_val = 'IS NULL';
            } else {
                // timestamp is numeric on some MySQL 4.1
                // for real we use CONCAT above and it should compare to string
                if ($meta->numeric
                    && ($meta->type != 'timestamp')
                    && ($meta->type != 'real')
                ) {
                    $con_val = '= ' . $row[$i];
                } elseif ((($meta->type == 'blob') || ($meta->type == 'string'))
                    // hexify only if this is a true not empty BLOB or a BINARY
                        && stristr($field_flags, 'BINARY')
                        && ! empty($row[$i])
                ) {
                    // do not waste memory building a too big condition
                    if (strlen($row[$i]) < 1000) {
                        // use a CAST if possible, to avoid problems
                        // if the field contains wildcard characters % or _
                        $con_val = '= CAST(0x' . bin2hex($row[$i]) . ' AS BINARY)';
                    } else if ($fields_cnt == 1) {
                        // when this blob is the only field present
                        // try settling with length comparison
                        $condition = ' CHAR_LENGTH(' . $con_key . ') ';
                        $con_val = ' = ' .  strlen($row[$i]);
                    } else {
                        // this blob won't be part of the final condition
                        $con_val = null;
                    }
                } elseif (in_array($meta->type, self::getGISDatatypes())
                    && ! empty($row[$i])
                ) {
                    // do not build a too big condition
                    if (strlen($row[$i]) < 5000) {
                        $condition .= '=0x' . bin2hex($row[$i]) . ' AND';
                    } else {
                        $condition = '';
                    }
                } elseif ($meta->type == 'bit') {
                    $con_val = "= b'"
                        . self::printableBitValue($row[$i], $meta->length) . "'";
                } else {
                    $con_val = '= \''
                        . self::sqlAddSlashes($row[$i], false, true) . '\'';
                }
            }

            if ($con_val != null) {

                $condition .= $con_val . ' AND';

                if ($meta->primary_key > 0) {
                    $primary_key .= $condition;
                    $primary_key_array[$con_key] = $con_val;
                } elseif ($meta->unique_key > 0) {
                    $unique_key  .= $condition;
                    $unique_key_array[$con_key] = $con_val;
                }

                $nonprimary_condition .= $condition;
                $nonprimary_condition_array[$con_key] = $con_val;
            }
        } // end for

        // Correction University of Virginia 19991216:
        // prefer primary or unique keys for condition,
        // but use conjunction of all values if no primary key
        $clause_is_unique = true;

        if ($primary_key) {
            $preferred_condition = $primary_key;
            $condition_array = $primary_key_array;

        } elseif ($unique_key) {
            $preferred_condition = $unique_key;
            $condition_array = $unique_key_array;

        } elseif (! $force_unique) {
            $preferred_condition = $nonprimary_condition;
            $condition_array = $nonprimary_condition_array;
            $clause_is_unique = false;
        }

        $where_clause = trim(preg_replace('|\s?AND$|', '', $preferred_condition));
        return(array($where_clause, $clause_is_unique, $condition_array));
    } // end function

    /**
     * Generate a button or image tag
     *
     * @param string $button_name  name of button element
     * @param string $button_class class of button or image element
     * @param string $image_name   name of image element
     * @param string $text         text to display
     * @param string $image        image to display
     * @param string $value        value
     *
     * @return string              html content
     *
     * @access  public
     */
    public static function getButtonOrImage(
        $button_name, $button_class, $image_name, $text, $image, $value = ''
    ) {
        if ($value == '') {
            $value = $text;
        }

        if ($GLOBALS['cfg']['ActionLinksMode'] == 'text') {
            return ' <input type="submit" name="' . $button_name . '"'
                .' value="' . htmlspecialchars($value) . '"'
                .' title="' . htmlspecialchars($text) . '" />' . "\n";
        }

        /* Opera has trouble with <input type="image"> */
        /* IE (before version 9) has trouble with <button> */
        if (PMA_USR_BROWSER_AGENT == 'IE' && PMA_USR_BROWSER_VER < 9) {
            return '<input type="image" name="' . $image_name
                . '" class="' . $button_class
                . '" value="' . htmlspecialchars($value)
                . '" title="' . htmlspecialchars($text)
                . '" src="' . $GLOBALS['pmaThemeImage']. $image . '" />'
                . ($GLOBALS['cfg']['ActionLinksMode'] == 'both'
                    ? '&nbsp;' . htmlspecialchars($text)
                    : '') . "\n";
        } else {
            return '<button class="' . $button_class . '" type="submit"'
                .' name="' . $button_name . '" value="' . htmlspecialchars($value)
                . '" title="' . htmlspecialchars($text) . '">' . "\n"
                . self::getIcon($image, $text)
                .'</button>' . "\n";
        }
    } // end function

    /**
     * Generate a pagination selector for browsing resultsets
     *
     * @param string $name        The name for the request parameter
     * @param int    $rows        Number of rows in the pagination set
     * @param int    $pageNow     current page number
     * @param int    $nbTotalPage number of total pages
     * @param int    $showAll     If the number of pages is lower than this
     *                            variable, no pages will be omitted in pagination
     * @param int    $sliceStart  How many rows at the beginning should always
     *                            be shown?
     * @param int    $sliceEnd    How many rows at the end should always be shown?
     * @param int    $percent     Percentage of calculation page offsets to hop to a
     *                            next page
     * @param int    $range       Near the current page, how many pages should
     *                            be considered "nearby" and displayed as well?
     * @param string $prompt      The prompt to display (sometimes empty)
     *
     * @return string
     *
     * @access  public
     */
    public static function pageselector(
        $name, $rows, $pageNow = 1, $nbTotalPage = 1, $showAll = 200,
        $sliceStart = 5,
        $sliceEnd = 5, $percent = 20, $range = 10, $prompt = ''
    ) {
        $increment = floor($nbTotalPage / $percent);
        $pageNowMinusRange = ($pageNow - $range);
        $pageNowPlusRange = ($pageNow + $range);

        $gotopage = $prompt . ' <select class="pageselector ';
        $gotopage .= ' ajax';

        $gotopage .= '" name="' . $name . '" >';
        if ($nbTotalPage < $showAll) {
            $pages = range(1, $nbTotalPage);
        } else {
            $pages = array();

            // Always show first X pages
            for ($i = 1; $i <= $sliceStart; $i++) {
                $pages[] = $i;
            }

            // Always show last X pages
            for ($i = $nbTotalPage - $sliceEnd; $i <= $nbTotalPage; $i++) {
                $pages[] = $i;
            }

            // Based on the number of results we add the specified
            // $percent percentage to each page number,
            // so that we have a representing page number every now and then to
            // immediately jump to specific pages.
            // As soon as we get near our currently chosen page ($pageNow -
            // $range), every page number will be shown.
            $i = $sliceStart;
            $x = $nbTotalPage - $sliceEnd;
            $met_boundary = false;

            while ($i <= $x) {
                if ($i >= $pageNowMinusRange && $i <= $pageNowPlusRange) {
                    // If our pageselector comes near the current page, we use 1
                    // counter increments
                    $i++;
                    $met_boundary = true;
                } else {
                    // We add the percentage increment to our current page to
                    // hop to the next one in range
                    $i += $increment;

                    // Make sure that we do not cross our boundaries.
                    if ($i > $pageNowMinusRange && ! $met_boundary) {
                        $i = $pageNowMinusRange;
                    }
                }

                if ($i > 0 && $i <= $x) {
                    $pages[] = $i;
                }
            }

            /*
            Add page numbers with "geometrically increasing" distances.

            This helps me a lot when navigating through giant tables.

            Test case: table with 2.28 million sets, 76190 pages. Page of interest
            is between 72376 and 76190.
            Selecting page 72376.
            Now, old version enumerated only +/- 10 pages around 72376 and the
            percentage increment produced steps of about 3000.

            The following code adds page numbers +/- 2,4,8,16,32,64,128,256 etc.
            around the current page.
            */
            $i = $pageNow;
            $dist = 1;
            while ($i < $x) {
                $dist = 2 * $dist;
                $i = $pageNow + $dist;
                if ($i > 0 && $i <= $x) {
                    $pages[] = $i;
                }
            }

            $i = $pageNow;
            $dist = 1;
            while ($i >0) {
                $dist = 2 * $dist;
                $i = $pageNow - $dist;
                if ($i > 0 && $i <= $x) {
                    $pages[] = $i;
                }
            }

            // Since because of ellipsing of the current page some numbers may be
            // double, we unify our array:
            sort($pages);
            $pages = array_unique($pages);
        }

        foreach ($pages as $i) {
            if ($i == $pageNow) {
                $selected = 'selected="selected" style="font-weight: bold"';
            } else {
                $selected = '';
            }
            $gotopage .= '                <option ' . $selected
                . ' value="' . (($i - 1) * $rows) . '">' . $i . '</option>' . "\n";
        }

        $gotopage .= ' </select>';

        return $gotopage;
    } // end function

    /**
     * Prepare navigation for a list
     *
     * @param int    $count       number of elements in the list
     * @param int    $pos         current position in the list
     * @param array  $_url_params url parameters
     * @param string $script      script name for form target
     * @param string $frame       target frame
     * @param int    $max_count   maximum number of elements to display from the list
     * @param string $name        the name for the request parameter
     * @param array  $classes     additional classes for the container
     *
     * @return string $list_navigator_html the  html content
     *
     * @access  public
     *
     * @todo    use $pos from $_url_params
     */
    public static function getListNavigator(
        $count, $pos, $_url_params, $script, $frame, $max_count, $name = 'pos',
        $classes = array()
    ) {

        $class = $frame == 'frame_navigation' ? ' class="ajax"' : '';

        $list_navigator_html = '';

        if ($max_count < $count) {

            $classes[] = 'pageselector';
            $list_navigator_html .= '<div class="' . implode(' ', $classes) . '">';

            if ($frame != 'frame_navigation') {
                $list_navigator_html .= __('Page number:');
            }

            // Move to the beginning or to the previous page
            if ($pos > 0) {
                if (in_array(
                    $GLOBALS['cfg']['TableNavigationLinksMode'],
                    array('icons', 'both')
                )
                ) {
                    $caption1 = '&lt;&lt;';
                    $caption2 = ' &lt; ';
                    $title1   = ' title="' . _pgettext('First page', 'Begin') . '"';
                    $title2   = ' title="'
                        . _pgettext('Previous page', 'Previous') . '"';
                } else {
                    $caption1 = _pgettext('First page', 'Begin') . ' &lt;&lt;';
                    $caption2 = _pgettext('Previous page', 'Previous') . ' &lt;';
                    $title1   = '';
                    $title2   = '';
                } // end if... else...

                $_url_params[$name] = 0;
                $list_navigator_html .= '<a' . $class . $title1 . ' href="' . $script
                    . PMA_generate_common_url($_url_params) . '">' . $caption1
                    . '</a>';

                $_url_params[$name] = $pos - $max_count;
                $list_navigator_html .= '<a' . $class . $title2 . ' href="' . $script
                    . PMA_generate_common_url($_url_params) . '">' . $caption2
                    . '</a>';
            }

            $list_navigator_html .= '<form action="' . basename($script).
                '" method="post">';

            $list_navigator_html .= PMA_generate_common_hidden_inputs($_url_params);
            $list_navigator_html .= self::pageselector(
                $name,
                $max_count,
                floor(($pos + 1) / $max_count) + 1,
                ceil($count / $max_count)
            );
            $list_navigator_html .= '</form>';

            if ($pos + $max_count < $count) {
                if (in_array(
                    $GLOBALS['cfg']['TableNavigationLinksMode'],
                    array('icons', 'both')
                    )
                ) {
                    $caption3 = ' &gt; ';
                    $caption4 = '&gt;&gt;';
                    $title3   = ' title="' . _pgettext('Next page', 'Next') . '"';
                    $title4   = ' title="' . _pgettext('Last page', 'End') . '"';
                } else {
                    $caption3 = '&gt; ' . _pgettext('Next page', 'Next');
                    $caption4 = '&gt;&gt; ' . _pgettext('Last page', 'End');
                    $title3   = '';
                    $title4   = '';
                } // end if... else...

                $_url_params[$name] = $pos + $max_count;
                $list_navigator_html .= '<a' . $class . $title3 . ' href="' . $script
                    . PMA_generate_common_url($_url_params) . '" >' . $caption3
                    . '</a>';

                $_url_params[$name] = floor($count / $max_count) * $max_count;
                if ($_url_params[$name] == $count) {
                    $_url_params[$name] = $count - $max_count;
                }

                $list_navigator_html .= '<a' . $class . $title4 . ' href="' . $script
                    . PMA_generate_common_url($_url_params) . '" >' . $caption4
                    . '</a>';
            }
            $list_navigator_html .= '</div>' . "\n";
        }

        return $list_navigator_html;
    }

    /**
     * replaces %u in given path with current user name
     *
     * example:
     * <code>
     * $user_dir = userDir('/var/pma_tmp/%u/'); // '/var/pma_tmp/root/'
     *
     * </code>
     *
     * @param string $dir with wildcard for user
     *
     * @return string  per user directory
     */
    public static function userDir($dir)
    {
        // add trailing slash
        if (substr($dir, -1) != '/') {
            $dir .= '/';
        }

        return str_replace('%u', $GLOBALS['cfg']['Server']['user'], $dir);
    }

    /**
     * returns html code for db link to default db page
     *
     * @param string $database database
     *
     * @return string  html link to default db page
     */
    public static function getDbLink($database = null)
    {
        if (! strlen($database)) {
            if (! strlen($GLOBALS['db'])) {
                return '';
            }
            $database = $GLOBALS['db'];
        } else {
            $database = self::unescapeMysqlWildcards($database);
        }

        return '<a href="' . $GLOBALS['cfg']['DefaultTabDatabase'] . '?'
            . PMA_generate_common_url($database) . '" title="'
            . sprintf(
                __('Jump to database &quot;%s&quot;.'),
                htmlspecialchars($database)
            )
            . '">' . htmlspecialchars($database) . '</a>';
    }

    /**
     * Prepare a lightbulb hint explaining a known external bug
     * that affects a functionality
     *
     * @param string $functionality   localized message explaining the func.
     * @param string $component       'mysql' (eventually, 'php')
     * @param string $minimum_version of this component
     * @param string $bugref          bug reference for this component
     *
     * @return void
     */
    public static function getExternalBug(
        $functionality, $component, $minimum_version, $bugref
    ) {
        $ext_but_html = '';
        if (($component == 'mysql') && (PMA_MYSQL_INT_VERSION < $minimum_version)) {
            $ext_but_html .= self::showHint(
                sprintf(
                    __('The %s functionality is affected by a known bug, see %s'),
                    $functionality,
                    PMA_linkURL('http://bugs.mysql.com/') . $bugref
                )
            );
        }
        return $ext_but_html;
    }

    /**
     * Returns a HTML checkbox
     *
     * @param string  $html_field_name the checkbox HTML field
     * @param string  $label           label for checkbox
     * @param boolean $checked         is it initially checked?
     * @param boolean $onclick         should it submit the form on click?
     *
     * @return string                  HTML for the checkbox
     */
    public static function getCheckbox($html_field_name, $label, $checked, $onclick)
    {
        return '<input type="checkbox" name="' . $html_field_name . '" id="'
            . $html_field_name . '"' . ($checked ? ' checked="checked"' : '')
            . ($onclick ? ' class="autosubmit"' : '') . ' /><label for="'
            . $html_field_name . '">' . $label . '</label>';
    }

    /**
     * Generates a set of radio HTML fields
     *
     * @param string  $html_field_name the radio HTML field
     * @param array   $choices         the choices values and labels
     * @param string  $checked_choice  the choice to check by default
     * @param boolean $line_break      whether to add HTML line break after a choice
     * @param boolean $escape_label    whether to use htmlspecialchars() on label
     * @param string  $class           enclose each choice with a div of this class
     *
     * @return string                  set of html radio fiels
     */
    public static function getRadioFields(
        $html_field_name, $choices, $checked_choice = '',
        $line_break = true, $escape_label = true, $class = ''
    ) {
        $radio_html = '';

        foreach ($choices as $choice_value => $choice_label) {

            if (! empty($class)) {
                $radio_html .= '<div class="' . $class . '">';
            }

            $html_field_id = $html_field_name . '_' . $choice_value;
            $radio_html .= '<input type="radio" name="' . $html_field_name . '" id="'
                        . $html_field_id . '" value="'
                        . htmlspecialchars($choice_value) . '"';

            if ($choice_value == $checked_choice) {
                $radio_html .= ' checked="checked"';
            }

            $radio_html .= ' />' . "\n"
                        . '<label for="' . $html_field_id . '">'
                        . ($escape_label
                        ? htmlspecialchars($choice_label)
                        : $choice_label)
                        . '</label>';

            if ($line_break) {
                $radio_html .= '<br />';
            }

            if (! empty($class)) {
                $radio_html .= '</div>';
            }
            $radio_html .= "\n";
        }

        return $radio_html;
    }

    /**
     * Generates and returns an HTML dropdown
     *
     * @param string $select_name   name for the select element
     * @param array  $choices       choices values
     * @param string $active_choice the choice to select by default
     * @param string $id            id of the select element; can be different in
     *                              case the dropdown is present more than once
     *                              on the page
     *
     * @return string               html content
     *
     * @todo    support titles
     */
    public static function getDropdown($select_name, $choices, $active_choice, $id)
    {
        $result = '<select name="' . htmlspecialchars($select_name) . '" id="'
            . htmlspecialchars($id) . '">';

        foreach ($choices as $one_choice_value => $one_choice_label) {
            $result .= '<option value="' . htmlspecialchars($one_choice_value) . '"';

            if ($one_choice_value == $active_choice) {
                $result .= ' selected="selected"';
            }
            $result .= '>' . htmlspecialchars($one_choice_label) . '</option>';
        }
        $result .= '</select>';

        return $result;
    }

    /**
     * Generates a slider effect (jQjuery)
     * Takes care of generating the initial <div> and the link
     * controlling the slider; you have to generate the </div> yourself
     * after the sliding section.
     *
     * @param string $id      the id of the <div> on which to apply the effect
     * @param string $message the message to show as a link
     *
     * @return string         html div element
     *
     */
    public static function getDivForSliderEffect($id, $message)
    {
        if ($GLOBALS['cfg']['InitialSlidersState'] == 'disabled') {
            return '<div id="' . $id . '">';
        }
        /**
         * Bad hack on the next line. document.write() conflicts with jQuery,
         * hence, opening the <div> with PHP itself instead of JavaScript.
         *
         * @todo find a better solution that uses $.append(), the recommended
         * method maybe by using an additional param, the id of the div to
         * append to
         */

        return '<div id="' . $id . '"'
            . (($GLOBALS['cfg']['InitialSlidersState'] == 'closed')
                ? ' style="display: none; overflow:auto;"'
                : '')
            . ' class="pma_auto_slider" title="' . htmlspecialchars($message) . '">';
    }

    /**
     * Creates an AJAX sliding toggle button
     * (or and equivalent form when AJAX is disabled)
     *
     * @param string $action      The URL for the request to be executed
     * @param string $select_name The name for the dropdown box
     * @param array  $options     An array of options (see rte_footer.lib.php)
     * @param string $callback    A JS snippet to execute when the request is
     *                            successfully processed
     *
     * @return string   HTML code for the toggle button
     */
    public static function toggleButton($action, $select_name, $options, $callback)
    {
        // Do the logic first
        $link = "$action&amp;" . urlencode($select_name) . "=";
        $link_on = $link . urlencode($options[1]['value']);
        $link_off = $link . urlencode($options[0]['value']);

        if ($options[1]['selected'] == true) {
            $state = 'on';
        } else if ($options[0]['selected'] == true) {
            $state = 'off';
        } else {
            $state = 'on';
        }

        // Generate output
        return "<!-- TOGGLE START -->\n"
            . "<div class='wrapper toggleAjax hide'>\n"
            . "    <div class='toggleButton'>\n"
            . "        <div title='" . __('Click to toggle')
            . "' class='container $state'>\n"
            . "           <img src='" . htmlspecialchars($GLOBALS['pmaThemeImage'])
            . "toggle-" . htmlspecialchars($GLOBALS['text_dir']) . ".png'\n"
            . "                 alt='' />\n"
            . "            <table class='nospacing nopadding'>\n"
            . "                <tbody>\n"
            . "                <tr>\n"
            . "                <td class='toggleOn'>\n"
            . "                    <span class='hide'>$link_on</span>\n"
            . "                    <div>"
            . str_replace(' ', '&nbsp;', htmlspecialchars($options[1]['label']))
            . "\n" . "                    </div>\n"
            . "                </td>\n"
            . "                <td><div>&nbsp;</div></td>\n"
            . "                <td class='toggleOff'>\n"
            . "                    <span class='hide'>$link_off</span>\n"
            . "                    <div>"
            . str_replace(' ', '&nbsp;', htmlspecialchars($options[0]['label']))
            . "\n" . "                    </div>\n"
            . "                </tr>\n"
            . "                </tbody>\n"
            . "            </table>\n"
            . "            <span class='hide callback'>"
            . htmlspecialchars($callback) . "</span>\n"
            . "            <span class='hide text_direction'>"
            . htmlspecialchars($GLOBALS['text_dir']) . "</span>\n"
            . "        </div>\n"
            . "    </div>\n"
            . "</div>\n"
            . "<!-- TOGGLE END -->";

    } // end toggleButton()

    /**
     * Clears cache content which needs to be refreshed on user change.
     *
     * @return void
     */
    public static function clearUserCache()
    {
        self::cacheUnset('is_superuser', true);
    }

    /**
     * Verifies if something is cached in the session
     *
     * @param string   $var    variable name
     * @param int|true $server server
     *
     * @return boolean
     */
    public static function cacheExists($var, $server = 0)
    {
        if ($server === true) {
            $server = $GLOBALS['server'];
        }
        return isset($_SESSION['cache']['server_' . $server][$var]);
    }

    /**
     * Gets cached information from the session
     *
     * @param string   $var    varibale name
     * @param int|true $server server
     *
     * @return mixed
     */
    public static function cacheGet($var, $server = 0)
    {
        if ($server === true) {
            $server = $GLOBALS['server'];
        }
        if (isset($_SESSION['cache']['server_' . $server][$var])) {
            return $_SESSION['cache']['server_' . $server][$var];
        } else {
            return null;
        }
    }

    /**
     * Caches information in the session
     *
     * @param string   $var    variable name
     * @param mixed    $val    value
     * @param int|true $server server
     *
     * @return mixed
     */
    public static function cacheSet($var, $val = null, $server = 0)
    {
        if ($server === true) {
            $server = $GLOBALS['server'];
        }
        $_SESSION['cache']['server_' . $server][$var] = $val;
    }

    /**
     * Removes cached information from the session
     *
     * @param string   $var    variable name
     * @param int|true $server server
     *
     * @return void
     */
    public static function cacheUnset($var, $server = 0)
    {
        if ($server === true) {
            $server = $GLOBALS['server'];
        }
        unset($_SESSION['cache']['server_' . $server][$var]);
    }

    /**
     * Converts a bit value to printable format;
     * in MySQL a BIT field can be from 1 to 64 bits so we need this
     * function because in PHP, decbin() supports only 32 bits
     *
     * @param numeric $value  coming from a BIT field
     * @param integer $length length
     *
     * @return string  the printable value
     */
    public static function printableBitValue($value, $length)
    {
        $printable = '';
        for ($i = 0, $len_ceiled = ceil($length / 8); $i < $len_ceiled; $i++) {
            $printable .= sprintf('%08d', decbin(ord(substr($value, $i, 1))));
        }
        $printable = substr($printable, -$length);
        return $printable;
    }

    /**
     * Verifies whether the value contains a non-printable character
     *
     * @param string $value value
     *
     * @return boolean
     */
    public static function containsNonPrintableAscii($value)
    {
        return preg_match('@[^[:print:]]@', $value);
    }

    /**
     * Converts a BIT type default value
     * for example, b'010' becomes 010
     *
     * @param string $bit_default_value value
     *
     * @return string the converted value
     */
    public static function convertBitDefaultValue($bit_default_value)
    {
        return strtr($bit_default_value, array("b" => "", "'" => ""));
    }

    /**
     * Extracts the various parts from a column spec
     *
     * @param string $columnspec Column specification
     *
     * @return array associative array containing type, spec_in_brackets
     *          and possibly enum_set_values (another array)
     */
    public static function extractColumnSpec($columnspec)
    {
        $first_bracket_pos = strpos($columnspec, '(');
        if ($first_bracket_pos) {
            $spec_in_brackets = chop(
                substr(
                    $columnspec,
                    $first_bracket_pos + 1,
                    (strrpos($columnspec, ')') - $first_bracket_pos - 1)
                )
            );
            // convert to lowercase just to be sure
            $type = strtolower(chop(substr($columnspec, 0, $first_bracket_pos)));
        } else {
            $type = strtolower($columnspec);
            $spec_in_brackets = '';
        }

        if ('enum' == $type || 'set' == $type) {
            // Define our working vars
            $enum_set_values = self::parseEnumSetValues($columnspec, false);
            $printtype = $type
                . '(' .  str_replace("','", "', '", $spec_in_brackets) . ')';
            $binary = false;
            $unsigned = false;
            $zerofill = false;
        } else {
            $enum_set_values = array();

            /* Create printable type name */
            $printtype = strtolower($columnspec);

            // Strip the "BINARY" attribute, except if we find "BINARY(" because
            // this would be a BINARY or VARBINARY column type;
            // by the way, a BLOB should not show the BINARY attribute
            // because this is not accepted in MySQL syntax.
            if (preg_match('@binary@', $printtype)
                && ! preg_match('@binary[\(]@', $printtype)
            ) {
                $printtype = preg_replace('@binary@', '', $printtype);
                $binary = true;
            } else {
                $binary = false;
            }

            $printtype = preg_replace(
                '@zerofill@', '', $printtype, -1, $zerofill_cnt
            );
            $zerofill = ($zerofill_cnt > 0);
            $printtype = preg_replace(
                '@unsigned@', '', $printtype, -1, $unsigned_cnt
            );
            $unsigned = ($unsigned_cnt > 0);
            $printtype = trim($printtype);
        }

        $attribute     = ' ';
        if ($binary) {
            $attribute = 'BINARY';
        }
        if ($unsigned) {
            $attribute = 'UNSIGNED';
        }
        if ($zerofill) {
            $attribute = 'UNSIGNED ZEROFILL';
        }

        $can_contain_collation = false;
        if (! $binary
            && preg_match(
                "@^(char|varchar|text|tinytext|mediumtext|longtext|set|enum)@", $type
            )
        ) {
            $can_contain_collation = true;
        }

        // for the case ENUM('&#8211;','&ldquo;')
        $displayed_type = htmlspecialchars($printtype);
        if (strlen($printtype) > $GLOBALS['cfg']['LimitChars']) {
            $displayed_type  = '<abbr title="' . $printtype . '">';
            $displayed_type .= substr($printtype, 0, $GLOBALS['cfg']['LimitChars']);
            $displayed_type .= '</abbr>';
        }

        return array(
            'type' => $type,
            'spec_in_brackets' => $spec_in_brackets,
            'enum_set_values'  => $enum_set_values,
            'print_type' => $printtype,
            'binary' => $binary,
            'unsigned' => $unsigned,
            'zerofill' => $zerofill,
            'attribute' => $attribute,
            'can_contain_collation' => $can_contain_collation,
            'displayed_type' => $displayed_type
        );
    }

    /**
     * Verifies if this table's engine supports foreign keys
     *
     * @param string $engine engine
     *
     * @return boolean
     */
    public static function isForeignKeySupported($engine)
    {
        $engine = strtoupper($engine);
        if (($engine == 'INNODB') || ($engine == 'PBXT')) {
            return true;
        } elseif ($engine == 'NDBCLUSTER' || $engine == 'NDB') {
            $ndbver = $GLOBALS['dbi']->fetchValue(
                "SHOW VARIABLES LIKE 'ndb_version_string'"
            );
            return ($ndbver >= 7.3);
        } else {
            return false;
        }
    }

    /**
     * Replaces some characters by a displayable equivalent
     *
     * @param string $content content
     *
     * @return string the content with characters replaced
     */
    public static function replaceBinaryContents($content)
    {
        $result = str_replace("\x00", '\0', $content);
        $result = str_replace("\x08", '\b', $result);
        $result = str_replace("\x0a", '\n', $result);
        $result = str_replace("\x0d", '\r', $result);
        $result = str_replace("\x1a", '\Z', $result);
        return $result;
    }

    /**
     * Converts GIS data to Well Known Text format
     *
     * @param binary $data        GIS data
     * @param bool   $includeSRID Add SRID to the WKT
     *
     * @return string GIS data in Well Know Text format
     */
    public static function asWKT($data, $includeSRID = false)
    {
        // Convert to WKT format
        $hex = bin2hex($data);
        $wktsql     = "SELECT ASTEXT(x'" . $hex . "')";
        if ($includeSRID) {
            $wktsql .= ", SRID(x'" . $hex . "')";
        }

        $wktresult  = $GLOBALS['dbi']->tryQuery(
            $wktsql, null, PMA_DatabaseInterface::QUERY_STORE
        );
        $wktarr     = $GLOBALS['dbi']->fetchRow($wktresult, 0);
        $wktval     = $wktarr[0];

        if ($includeSRID) {
            $srid = $wktarr[1];
            $wktval = "'" . $wktval . "'," . $srid;
        }
        @$GLOBALS['dbi']->freeResult($wktresult);

        return $wktval;
    }

    /**
     * If the string starts with a \r\n pair (0x0d0a) add an extra \n
     *
     * @param string $string string
     *
     * @return string with the chars replaced
     */
    public static function duplicateFirstNewline($string)
    {
        $first_occurence = strpos($string, "\r\n");
        if ($first_occurence === 0) {
            $string = "\n" . $string;
        }
        return $string;
    }

    /**
     * Get the action word corresponding to a script name
     * in order to display it as a title in navigation panel
     *
     * @param string $target a valid value for $cfg['NavigationTreeDefaultTabTable'],
     *                       $cfg['DefaultTabTable'] or $cfg['DefaultTabDatabase']
     *
     * @return array
     */
    public static function getTitleForTarget($target)
    {
        $mapping = array(
            // Values for $cfg['DefaultTabTable']
            'tbl_structure.php' =>  __('Structure'),
            'tbl_sql.php' => __('SQL'),
            'tbl_select.php' =>__('Search'),
            'tbl_change.php' =>__('Insert'),
            'sql.php' => __('Browse'),

            // Values for $cfg['DefaultTabDatabase']
            'db_structure.php' => __('Structure'),
            'db_sql.php' => __('SQL'),
            'db_search.php' => __('Search'),
            'db_operations.php' => __('Operations'),
        );
        return $mapping[$target];
    }

    /**
     * Formats user string, expanding @VARIABLES@, accepting strftime format
     * string.
     *
     * @param string   $string  Text where to do expansion.
     * @param function $escape  Function to call for escaping variable values.
     *                          Can also be an array of:
     *                          - the escape method name
     *                          - the class that contains the method
     *                          - location of the class (for inclusion)
     * @param array    $updates Array with overrides for default parameters
     *                 (obtained from GLOBALS).
     *
     * @return string
     */
    public static function expandUserString(
        $string, $escape = null, $updates = array()
    ) {
        /* Content */
        $vars['http_host'] = PMA_getenv('HTTP_HOST');
        $vars['server_name'] = $GLOBALS['cfg']['Server']['host'];
        $vars['server_verbose'] = $GLOBALS['cfg']['Server']['verbose'];

        if (empty($GLOBALS['cfg']['Server']['verbose'])) {
            $vars['server_verbose_or_name'] = $GLOBALS['cfg']['Server']['host'];
        } else {
            $vars['server_verbose_or_name'] = $GLOBALS['cfg']['Server']['verbose'];
        }

        $vars['database'] = $GLOBALS['db'];
        $vars['table'] = $GLOBALS['table'];
        $vars['phpmyadmin_version'] = 'phpMyAdmin ' . PMA_VERSION;

        /* Update forced variables */
        foreach ($updates as $key => $val) {
            $vars[$key] = $val;
        }

        /* Replacement mapping */
        /*
         * The __VAR__ ones are for backward compatibility, because user
         * might still have it in cookies.
         */
        $replace = array(
            '@HTTP_HOST@' => $vars['http_host'],
            '@SERVER@' => $vars['server_name'],
            '__SERVER__' => $vars['server_name'],
            '@VERBOSE@' => $vars['server_verbose'],
            '@VSERVER@' => $vars['server_verbose_or_name'],
            '@DATABASE@' => $vars['database'],
            '__DB__' => $vars['database'],
            '@TABLE@' => $vars['table'],
            '__TABLE__' => $vars['table'],
            '@PHPMYADMIN@' => $vars['phpmyadmin_version'],
            );

        /* Optional escaping */
        if (! is_null($escape)) {
            if (is_array($escape)) {
                include_once $escape[2];
                $escape_class = new $escape[1];
                $escape_method = $escape[0];
            }
            foreach ($replace as $key => $val) {
                if (is_array($escape)) {
                    $replace[$key] = $escape_class->$escape_method($val);
                } else {
                    $replace[$key] = ($escape == 'backquote')
                        ? self::$escape($val)
                        : $escape($val);
                }
            }
        }

        /* Backward compatibility in 3.5.x */
        if (strpos($string, '@FIELDS@') !== false) {
            $string = strtr($string, array('@FIELDS@' => '@COLUMNS@'));
        }

        /* Fetch columns list if required */
        if (strpos($string, '@COLUMNS@') !== false) {
            $columns_list = $GLOBALS['dbi']->getColumns(
                $GLOBALS['db'], $GLOBALS['table']
            );

            // sometimes the table no longer exists at this point
            if (! is_null($columns_list)) {
                $column_names = array();
                foreach ($columns_list as $column) {
                    if (! is_null($escape)) {
                        $column_names[] = self::$escape($column['Field']);
                    } else {
                        $column_names[] = $column['Field'];
                    }
                }
                $replace['@COLUMNS@'] = implode(',', $column_names);
            } else {
                $replace['@COLUMNS@'] = '*';
            }
        }

        /* Do the replacement */
        return strtr(strftime($string), $replace);
    }

    /**
     * Prepare the form used to browse anywhere on the local server for a file to
     * import
     *
     * @param string $max_upload_size maximum upload size
     *
     * @return void
     */
    public static function getBrowseUploadFileBlock($max_upload_size)
    {
        $block_html = '';

        if ($GLOBALS['is_upload'] && ! empty($GLOBALS['cfg']['UploadDir'])) {
            $block_html .= '<label for="radio_import_file">';
        } else {
            $block_html .= '<label for="input_import_file">';
        }

        $block_html .= __("Browse your computer:") . '</label>'
            . '<div id="upload_form_status" style="display: none;"></div>'
            . '<div id="upload_form_status_info" style="display: none;"></div>'
            . '<input type="file" name="import_file" id="input_import_file" />'
            . self::getFormattedMaximumUploadSize($max_upload_size) . "\n"
            // some browsers should respect this :)
            . self::generateHiddenMaxFileSize($max_upload_size) . "\n";

        return $block_html;
    }

    /**
     * Prepare the form used to select a file to import from the server upload
     * directory
     *
     * @param array  $import_list array of import plugins
     * @param string $uploaddir   upload directory
     *
     * @return void
     */
    public static function getSelectUploadFileBlock($import_list, $uploaddir)
    {
        $block_html = '';
        $block_html .= '<label for="radio_local_import_file">'
            . sprintf(
                __("Select from the web server upload directory <b>%s</b>:"),
                htmlspecialchars(self::userDir($uploaddir))
            )
            . '</label>';

        $extensions = '';
        foreach ($import_list as $import_plugin) {
            if (! empty($extensions)) {
                $extensions .= '|';
            }
            $extensions .= $import_plugin->getProperties()->getExtension();
        }

        $matcher = '@\.(' . $extensions . ')(\.('
            . PMA_supportedDecompressions() . '))?$@';

        $active = (isset($GLOBALS['timeout_passed']) && $GLOBALS['timeout_passed']
            && isset($local_import_file))
            ? $local_import_file
            : '';

        $files = PMA_getFileSelectOptions(
            self::userDir($uploaddir),
            $matcher,
            $active
        );

        if ($files === false) {
            PMA_Message::error(
                __('The directory you set for upload work cannot be reached')
            )->display();
        } elseif (! empty($files)) {
            $block_html .= "\n"
                . '    <select style="margin: 5px" size="1" '
                . 'name="local_import_file" '
                . 'id="select_local_import_file">' . "\n"
                . '        <option value="">&nbsp;</option>' . "\n"
                . $files
                . '    </select>' . "\n";
        } elseif (empty ($files)) {
            $block_html .= '<i>' . __('There are no files to upload') . '</i>';
        }

        return $block_html;

    }

    /**
     * Build titles and icons for action links
     *
     * @return array   the action titles
     */
    public static function buildActionTitles()
    {
        $titles = array();

        $titles['Browse']     = self::getIcon('b_browse.png', __('Browse'));
        $titles['NoBrowse']   = self::getIcon('bd_browse.png', __('Browse'));
        $titles['Search']     = self::getIcon('b_select.png', __('Search'));
        $titles['NoSearch']   = self::getIcon('bd_select.png', __('Search'));
        $titles['Insert']     = self::getIcon('b_insrow.png', __('Insert'));
        $titles['NoInsert']   = self::getIcon('bd_insrow.png', __('Insert'));
        $titles['Structure']  = self::getIcon('b_props.png', __('Structure'));
        $titles['Drop']       = self::getIcon('b_drop.png', __('Drop'));
        $titles['NoDrop']     = self::getIcon('bd_drop.png', __('Drop'));
        $titles['Empty']      = self::getIcon('b_empty.png', __('Empty'));
        $titles['NoEmpty']    = self::getIcon('bd_empty.png', __('Empty'));
        $titles['Edit']       = self::getIcon('b_edit.png', __('Edit'));
        $titles['NoEdit']     = self::getIcon('bd_edit.png', __('Edit'));
        $titles['Export']     = self::getIcon('b_export.png', __('Export'));
        $titles['NoExport']   = self::getIcon('bd_export.png', __('Export'));
        $titles['Execute']    = self::getIcon('b_nextpage.png', __('Execute'));
        $titles['NoExecute']  = self::getIcon('bd_nextpage.png', __('Execute'));

        return $titles;
    }

    /**
     * This function processes the datatypes supported by the DB,
     * as specified in PMA_Types->getColumns() and either returns an array
     * (useful for quickly checking if a datatype is supported)
     * or an HTML snippet that creates a drop-down list.
     *
     * @param bool   $html     Whether to generate an html snippet or an array
     * @param string $selected The value to mark as selected in HTML mode
     *
     * @return mixed   An HTML snippet or an array of datatypes.
     *
     */
    public static function getSupportedDatatypes($html = false, $selected = '')
    {
        if ($html) {

            // NOTE: the SELECT tag in not included in this snippet.
            $retval = '';

            foreach ($GLOBALS['PMA_Types']->getColumns() as $key => $value) {
                if (is_array($value)) {
                    $retval .= "<optgroup label='" . htmlspecialchars($key) . "'>";
                    foreach ($value as $subvalue) {
                        if ($subvalue == $selected) {
                            $retval .= sprintf(
                                '<option selected="selected" title="%s">%s</option>',
                                $GLOBALS['PMA_Types']->getTypeDescription($subvalue),
                                $subvalue
                            );
                        } else if ($subvalue === '-') {
                            $retval .= '<option disabled="disabled">';
                            $retval .= $subvalue;
                            $retval .= '</option>';
                        } else {
                            $retval .= sprintf(
                                '<option title="%s">%s</option>',
                                $GLOBALS['PMA_Types']->getTypeDescription($subvalue),
                                $subvalue
                            );
                        }
                    }
                    $retval .= '</optgroup>';
                } else {
                    if ($selected == $value) {
                        $retval .= sprintf(
                            '<option selected="selected" title="%s">%s</option>',
                            $GLOBALS['PMA_Types']->getTypeDescription($value),
                            $value
                        );
                    } else {
                        $retval .= sprintf(
                            '<option title="%s">%s</option>',
                            $GLOBALS['PMA_Types']->getTypeDescription($value),
                            $value
                        );
                    }
                }
            }
        } else {
            $retval = array();
            foreach ($GLOBALS['PMA_Types']->getColumns() as $value) {
                if (is_array($value)) {
                    foreach ($value as $subvalue) {
                        if ($subvalue !== '-') {
                            $retval[] = $subvalue;
                        }
                    }
                } else {
                    if ($value !== '-') {
                        $retval[] = $value;
                    }
                }
            }
        }

        return $retval;
    } // end getSupportedDatatypes()

    /**
     * Returns a list of datatypes that are not (yet) handled by PMA.
     * Used by: tbl_change.php and libraries/db_routines.inc.php
     *
     * @return array   list of datatypes
     */
    public static function unsupportedDatatypes()
    {
        $no_support_types = array();
        return $no_support_types;
    }

    /**
     * Return GIS data types
     *
     * @param bool $upper_case whether to return values in upper case
     *
     * @return array GIS data types
     */
    public static function getGISDatatypes($upper_case = false)
    {
        $gis_data_types = array(
            'geometry',
            'point',
            'linestring',
            'polygon',
            'multipoint',
            'multilinestring',
            'multipolygon',
            'geometrycollection'
        );
        if ($upper_case) {
            for ($i = 0; $i < count($gis_data_types); $i++) {
                $gis_data_types[$i] = strtoupper($gis_data_types[$i]);
            }
        }
        return $gis_data_types;
    }

    /**
     * Generates GIS data based on the string passed.
     *
     * @param string $gis_string GIS string
     *
     * @return string GIS data enclosed in 'GeomFromText' function
     */
    public static function createGISData($gis_string)
    {
        $gis_string = trim($gis_string);
        $geom_types = '(POINT|MULTIPOINT|LINESTRING|MULTILINESTRING|'
            . 'POLYGON|MULTIPOLYGON|GEOMETRYCOLLECTION)';
        if (preg_match("/^'" . $geom_types . "\(.*\)',[0-9]*$/i", $gis_string)) {
            return 'GeomFromText(' . $gis_string . ')';
        } elseif (preg_match("/^" . $geom_types . "\(.*\)$/i", $gis_string)) {
            return "GeomFromText('" . $gis_string . "')";
        } else {
            return $gis_string;
        }
    }

    /**
     * Returns the names and details of the functions
     * that can be applied on geometry data typess.
     *
     * @param string $geom_type if provided the output is limited to the functions
     *                          that are applicable to the provided geometry type.
     * @param bool   $binary    if set to false functions that take two geometries
     *                          as arguments will not be included.
     * @param bool   $display   if set to true separators will be added to the
     *                          output array.
     *
     * @return array names and details of the functions that can be applied on
     *               geometry data typess.
     */
    public static function getGISFunctions(
        $geom_type = null, $binary = true, $display = false
    ) {
        $funcs = array();
        if ($display) {
            $funcs[] = array('display' => ' ');
        }

        // Unary functions common to all geomety types
        $funcs['Dimension']    = array('params' => 1, 'type' => 'int');
        $funcs['Envelope']     = array('params' => 1, 'type' => 'Polygon');
        $funcs['GeometryType'] = array('params' => 1, 'type' => 'text');
        $funcs['SRID']         = array('params' => 1, 'type' => 'int');
        $funcs['IsEmpty']      = array('params' => 1, 'type' => 'int');
        $funcs['IsSimple']     = array('params' => 1, 'type' => 'int');

        $geom_type = trim(strtolower($geom_type));
        if ($display && $geom_type != 'geometry' && $geom_type != 'multipoint') {
            $funcs[] = array('display' => '--------');
        }

        // Unary functions that are specific to each geomety type
        if ($geom_type == 'point') {
            $funcs['X'] = array('params' => 1, 'type' => 'float');
            $funcs['Y'] = array('params' => 1, 'type' => 'float');

        } elseif ($geom_type == 'multipoint') {
            // no fucntions here
        } elseif ($geom_type == 'linestring') {
            $funcs['EndPoint']   = array('params' => 1, 'type' => 'point');
            $funcs['GLength']    = array('params' => 1, 'type' => 'float');
            $funcs['NumPoints']  = array('params' => 1, 'type' => 'int');
            $funcs['StartPoint'] = array('params' => 1, 'type' => 'point');
            $funcs['IsRing']     = array('params' => 1, 'type' => 'int');

        } elseif ($geom_type == 'multilinestring') {
            $funcs['GLength']  = array('params' => 1, 'type' => 'float');
            $funcs['IsClosed'] = array('params' => 1, 'type' => 'int');

        } elseif ($geom_type == 'polygon') {
            $funcs['Area']         = array('params' => 1, 'type' => 'float');
            $funcs['ExteriorRing'] = array('params' => 1, 'type' => 'linestring');
            $funcs['NumInteriorRings'] = array('params' => 1, 'type' => 'int');

        } elseif ($geom_type == 'multipolygon') {
            $funcs['Area']     = array('params' => 1, 'type' => 'float');
            $funcs['Centroid'] = array('params' => 1, 'type' => 'point');
            // Not yet implemented in MySQL
            //$funcs['PointOnSurface'] = array('params' => 1, 'type' => 'point');

        } elseif ($geom_type == 'geometrycollection') {
            $funcs['NumGeometries'] = array('params' => 1, 'type' => 'int');
        }

        // If we are asked for binary functions as well
        if ($binary) {
            // section separator
            if ($display) {
                $funcs[] = array('display' => '--------');
            }

            if (PMA_MYSQL_INT_VERSION < 50601) {
                $funcs['Crosses']    = array('params' => 2, 'type' => 'int');
                $funcs['Contains']   = array('params' => 2, 'type' => 'int');
                $funcs['Disjoint']   = array('params' => 2, 'type' => 'int');
                $funcs['Equals']     = array('params' => 2, 'type' => 'int');
                $funcs['Intersects'] = array('params' => 2, 'type' => 'int');
                $funcs['Overlaps']   = array('params' => 2, 'type' => 'int');
                $funcs['Touches']    = array('params' => 2, 'type' => 'int');
                $funcs['Within']     = array('params' => 2, 'type' => 'int');
            } else {
                // If MySQl version is greaeter than or equal 5.6.1,
                // use the ST_ prefix.
                $funcs['ST_Crosses']    = array('params' => 2, 'type' => 'int');
                $funcs['ST_Contains']   = array('params' => 2, 'type' => 'int');
                $funcs['ST_Disjoint']   = array('params' => 2, 'type' => 'int');
                $funcs['ST_Equals']     = array('params' => 2, 'type' => 'int');
                $funcs['ST_Intersects'] = array('params' => 2, 'type' => 'int');
                $funcs['ST_Overlaps']   = array('params' => 2, 'type' => 'int');
                $funcs['ST_Touches']    = array('params' => 2, 'type' => 'int');
                $funcs['ST_Within']     = array('params' => 2, 'type' => 'int');
            }

            if ($display) {
                $funcs[] = array('display' => '--------');
            }
            // Minimum bounding rectangle functions
            $funcs['MBRContains']   = array('params' => 2, 'type' => 'int');
            $funcs['MBRDisjoint']   = array('params' => 2, 'type' => 'int');
            $funcs['MBREquals']     = array('params' => 2, 'type' => 'int');
            $funcs['MBRIntersects'] = array('params' => 2, 'type' => 'int');
            $funcs['MBROverlaps']   = array('params' => 2, 'type' => 'int');
            $funcs['MBRTouches']    = array('params' => 2, 'type' => 'int');
            $funcs['MBRWithin']     = array('params' => 2, 'type' => 'int');
        }
        return $funcs;
    }

    /**
     * Returns default function for a particular column.
     *
     * @param array $field       Data about the column for which
     *                           to generate the dropdown
     * @param bool  $insert_mode Whether the operation is 'insert'
     *
     * @global   array    $cfg            PMA configuration
     * @global   array    $analyzed_sql   Analyzed SQL query
     * @global   mixed    $data           data of currently edited row
     *                                    (used to detect whether to choose defaults)
     *
     * @return string   An HTML snippet of a dropdown list with function
     *                    names appropriate for the requested column.
     */
    public static function getDefaultFunctionForField($field, $insert_mode)
    {
        global $cfg, $analyzed_sql, $data;

        $default_function   = '';

        // Can we get field class based values?
        $current_class = $GLOBALS['PMA_Types']->getTypeClass($field['True_Type']);
        if (! empty($current_class)) {
            if (isset($cfg['DefaultFunctions']['FUNC_' . $current_class])) {
                $default_function
                    = $cfg['DefaultFunctions']['FUNC_' . $current_class];
            }
        }

        $analyzed_sql_field_array = $analyzed_sql[0]['create_table_fields']
            [$field['Field']];
        // what function defined as default?
        // for the first timestamp we don't set the default function
        // if there is a default value for the timestamp
        // (not including CURRENT_TIMESTAMP)
        // and the column does not have the
        // ON UPDATE DEFAULT TIMESTAMP attribute.
        if (($field['True_Type'] == 'timestamp')
            && $field['first_timestamp']
            && empty($field['Default'])
            && empty($data)
            && ! isset($analyzed_sql_field_array['on_update_current_timestamp'])
            && ($analyzed_sql_field_array['default_value'] != 'NULL')
        ) {
            $default_function = $cfg['DefaultFunctions']['first_timestamp'];
        }

        // For primary keys of type char(36) or varchar(36) UUID if the default
        // function
        // Only applies to insert mode, as it would silently trash data on updates.
        if ($insert_mode
            && $field['Key'] == 'PRI'
            && ($field['Type'] == 'char(36)' || $field['Type'] == 'varchar(36)')
        ) {
             $default_function = $cfg['DefaultFunctions']['FUNC_UUID'];
        }

        // this is set only when appropriate and is always true
        if (isset($field['display_binary_as_hex'])) {
            $default_function = 'UNHEX';
        }

        return $default_function;
    }

    /**
     * Creates a dropdown box with MySQL functions for a particular column.
     *
     * @param array $field       Data about the column for which
     *                           to generate the dropdown
     * @param bool  $insert_mode Whether the operation is 'insert'
     *
     * @return string   An HTML snippet of a dropdown list with function
     *                    names appropriate for the requested column.
     */
    public static function getFunctionsForField($field, $insert_mode)
    {
        $default_function = self::getDefaultFunctionForField($field, $insert_mode);
        $dropdown_built = array();

        // Create the output
        $retval = '<option></option>' . "\n";
        // loop on the dropdown array and print all available options for that
        // field.
        $functions = $GLOBALS['PMA_Types']->getFunctions($field['True_Type']);
        foreach ($functions as $function) {
            $retval .= '<option';
            if ($default_function === $function) {
                $retval .= ' selected="selected"';
            }
            $retval .= '>' . $function . '</option>' . "\n";
            $dropdown_built[$function] = true;
        }

        // Create separator before all functions list
        if (count($functions) > 0) {
            $retval .= '<option value="" disabled="disabled">--------</option>'
                . "\n";
        }

        // For compatibility's sake, do not let out all other functions. Instead
        // print a separator (blank) and then show ALL functions which weren't
        // shown yet.
        $functions = $GLOBALS['PMA_Types']->getAllFunctions();
        foreach ($functions as $function) {
            // Skip already included functions
            if (isset($dropdown_built[$function])) {
                continue;
            }
            $retval .= '<option';
            if ($default_function === $function) {
                $retval .= ' selected="selected"';
            }
            $retval .= '>' . $function . '</option>' . "\n";
        } // end for

        return $retval;
    } // end getFunctionsForField()

    /**
     * Checks if the current user has a specific privilege and returns true if the
     * user indeed has that privilege or false if (s)he doesn't. This function must
     * only be used for features that are available since MySQL 5, because it
     * relies on the INFORMATION_SCHEMA database to be present.
     *
     * Example:   currentUserHasPrivilege('CREATE ROUTINE', 'mydb');
     *            // Checks if the currently logged in user has the global
     *            // 'CREATE ROUTINE' privilege or, if not, checks if the
     *            // user has this privilege on database 'mydb'.
     *
     * @param string $priv The privilege to check
     * @param mixed  $db   null, to only check global privileges
     *                     string, db name where to also check for privileges
     * @param mixed  $tbl  null, to only check global/db privileges
     *                     string, table name where to also check for privileges
     *
     * @return bool
     */
    public static function currentUserHasPrivilege($priv, $db = null, $tbl = null)
    {
        // Get the username for the current user in the format
        // required to use in the information schema database.
        $user = $GLOBALS['dbi']->fetchValue("SELECT CURRENT_USER();");
        if ($user === false) {
            return false;
        }

        $user = explode('@', $user);
        $username  = "''";
        $username .= str_replace("'", "''", $user[0]);
        $username .= "''@''";
        $username .= str_replace("'", "''", $user[1]);
        $username .= "''";

        // Prepage the query
        $query = "SELECT `PRIVILEGE_TYPE` FROM `INFORMATION_SCHEMA`.`%s` "
               . "WHERE GRANTEE='%s' AND PRIVILEGE_TYPE='%s'";

        // Check global privileges first.
        $user_privileges = $GLOBALS['dbi']->fetchValue(
            sprintf(
                $query,
                'USER_PRIVILEGES',
                $username,
                $priv
            )
        );
        if ($user_privileges) {
            return true;
        }
        // If a database name was provided and user does not have the
        // required global privilege, try database-wise permissions.
        if ($db !== null) {
            // need to escape wildcards in db and table names, see bug #3518484
            $db = str_replace(array('%', '_'), array('\%', '\_'), $db);
            $query .= " AND TABLE_SCHEMA='%s'";
            $schema_privileges = $GLOBALS['dbi']->fetchValue(
                sprintf(
                    $query,
                    'SCHEMA_PRIVILEGES',
                    $username,
                    $priv,
                    self::sqlAddSlashes($db)
                )
            );
            if ($schema_privileges) {
                return true;
            }
        } else {
            // There was no database name provided and the user
            // does not have the correct global privilege.
            return false;
        }
        // If a table name was also provided and we still didn't
        // find any valid privileges, try table-wise privileges.
        if ($tbl !== null) {
            // need to escape wildcards in db and table names, see bug #3518484
            $tbl = str_replace(array('%', '_'), array('\%', '\_'), $tbl);
            $query .= " AND TABLE_NAME='%s'";
            $table_privileges = $GLOBALS['dbi']->fetchValue(
                sprintf(
                    $query,
                    'TABLE_PRIVILEGES',
                    $username,
                    $priv,
                    self::sqlAddSlashes($db),
                    self::sqlAddSlashes($tbl)
                )
            );
            if ($table_privileges) {
                return true;
            }
        }
        // If we reached this point, the user does not
        // have even valid table-wise privileges.
        return false;
    }

    /**
     * Returns server type for current connection
     *
     * Known types are: Drizzle, MariaDB and MySQL (default)
     *
     * @return string
     */
    public static function getServerType()
    {
        $server_type = 'MySQL';
        if (PMA_DRIZZLE) {
            $server_type = 'Drizzle';
        } else if (stripos(PMA_MYSQL_STR_VERSION, 'mariadb') !== false) {
            $server_type = 'MariaDB';
        } else if (stripos(PMA_MYSQL_VERSION_COMMENT, 'percona') !== false) {
            $server_type = 'Percona Server';
        }
        return $server_type;
    }

    /**
     * Analyzes the limit clause and return the start and length attributes of it.
     *
     * @param string $limit_clause limit clause
     *
     * @return array Start and length attributes of the limit clause
     */
    public static function analyzeLimitClause($limit_clause)
    {
        $start_and_length = explode(',', str_ireplace('LIMIT', '', $limit_clause));
        $size = count($start_and_length);
        if ($size == 1) {
            return array(
                'start'  => '0',
                'length' => trim($start_and_length[0])
            );
        } elseif ($size == 2) {
            return array(
                'start'  => trim($start_and_length[0]),
                'length' => trim($start_and_length[1])
            );
        }
    }

    /**
     * Prepare HTML code for display button.
     *
     * @return void
     */
    public static function getButton()
    {
        return '<p class="print_ignore">'
            . '<input type="button" class="button" id="print" value="'
            . __('Print') . '" />'
            . '</p>';
    }

    /**
     * Parses ENUM/SET values
     *
     * @param string $definition The definition of the column
     *                           for which to parse the values
     * @param bool   $escapeHtml Whether to escape html entitites
     *
     * @return array
     */
    public static function parseEnumSetValues($definition, $escapeHtml = true)
    {
        $values_string = htmlentities($definition, ENT_COMPAT, "UTF-8");
        // There is a JS port of the below parser in functions.js
        // If you are fixing something here,
        // you need to also update the JS port.
        $values = array();
        $in_string = false;
        $buffer = '';

        for ($i=0; $i<strlen($values_string); $i++) {

            $curr = $values_string[$i];
            $next = ($i == strlen($values_string)-1) ? '' : $values_string[$i+1];

            if (! $in_string && $curr == "'") {
                $in_string = true;
            } else if (($in_string && $curr == "\\") && $next == "\\") {
                $buffer .= "&#92;";
                $i++;
            } else if (($in_string && $next == "'")
                && ($curr == "'" || $curr == "\\")
            ) {
                $buffer .= "&#39;";
                $i++;
            } else if ($in_string && $curr == "'") {
                $in_string = false;
                $values[] = $buffer;
                $buffer = '';
            } else if ($in_string) {
                 $buffer .= $curr;
            }

        }

        if (strlen($buffer) > 0) {
            // The leftovers in the buffer are the last value (if any)
            $values[] = $buffer;
        }

        if (! $escapeHtml) {
            foreach ($values as $key => $value) {
                $values[$key] = html_entity_decode($value, ENT_QUOTES, 'UTF-8');
            }
        }

        return $values;
    }

    /**
     * fills given tooltip arrays
     *
     * @param array &$tooltip_truename  tooltip data
     * @param array &$tooltip_aliasname tooltip data
     * @param array $table              tabledata
     *
     * @return void
     */
    public static function fillTooltip(
        &$tooltip_truename, &$tooltip_aliasname, $table
    ) {
        if (strstr($table['Comment'], '; InnoDB free') === false) {
            if (!strstr($table['Comment'], 'InnoDB free') === false) {
                // here we have just InnoDB generated part
                $table['Comment'] = '';
            }
        } else {
            // remove InnoDB comment from end, just the minimal part
            // (*? is non greedy)
            $table['Comment'] = preg_replace(
                '@; InnoDB free:.*?$@', '', $table['Comment']
            );
        }
        // views have VIEW as comment so it's not a real comment put by a user
        if ('VIEW' == $table['Comment']) {
            $table['Comment'] = '';
        }
        if (empty($table['Comment'])) {
            $table['Comment'] = $table['Name'];
        } else {
            // todo: why?
            $table['Comment'] .= ' ';
        }

        $tooltip_truename[$table['Name']] = $table['Name'];
        $tooltip_aliasname[$table['Name']] = $table['Comment'];

        if (isset($table['Create_time']) && !empty($table['Create_time'])) {
            $tooltip_aliasname[$table['Name']] .= ', ' . __('Creation')
                . ': '
                . PMA_Util::localisedDate(strtotime($table['Create_time']));
        }

        if (! empty($table['Update_time'])) {
            $tooltip_aliasname[$table['Name']] .= ', ' . __('Last update')
                . ': '
                . PMA_Util::localisedDate(strtotime($table['Update_time']));
        }

        if (! empty($table['Check_time'])) {
            $tooltip_aliasname[$table['Name']] .= ', ' . __('Last check')
                . ': '
                . PMA_Util::localisedDate(strtotime($table['Check_time']));
        }
    }

    /**
     * Get regular expression which occur first inside the given sql query.
     *
     * @param Array  $regex_array Comparing regular expressions.
     * @param String $query       SQL query to be checked.
     *
     * @return String Matching regular expression.
     */
    public static function getFirstOccurringRegularExpression($regex_array, $query)
    {
        $minimum_first_occurence_index = null;
        $regex = null;

        for ($i = 0; $i < count($regex_array); $i++) {
            if (preg_match($regex_array[$i], $query, $matches, PREG_OFFSET_CAPTURE)) {
                if (is_null($minimum_first_occurence_index)
                    || ($matches[0][1] < $minimum_first_occurence_index)
                ) {
                    $regex = $regex_array[$i];
                    $minimum_first_occurence_index = $matches[0][1];
                }
            }
        }
        return $regex;
    }

    /**
<<<<<<< HEAD
     * Return the list of tabs for the menu with corresponding names
     *
     * @param string $level 'server', 'db' or 'table' level
     *
     * @return array list of tabs for the menu
     */
    public static function getMenuTabList($level = null)
    {
        $tabList = array(
            'server' => array(
                'databases'   => __('Databases'),
                'sql'         => __('SQL'),
                'status'      => __('Status'),
                'rights'      => __('Users'),
                'export'      => __('Export'),
                'import'      => __('Import'),
                'settings'    => __('Settings'),
                'binlog'      => __('Binary log'),
                'replication' => __('Replication'),
                'vars'        => __('Variables'),
                'charset'     => __('Charsets'),
                'plugins'     => __('Plugins'),
                'engine'      => __('Engines')
            ),
            'db'     => array(
                'structure'   => __('Structure'),
                'sql'         => __('SQL'),
                'search'      => __('Search'),
                'qbe'         => __('Query'),
                'export'      => __('Export'),
                'import'      => __('Import'),
                'operation'   => __('Operations'),
                'privileges'  => __('Privileges'),
                'routines'    => __('Routines'),
                'events'      => __('Events'),
                'triggers'    => __('Triggers'),
                'tracking'    => __('Tracking'),
                'designer'    => __('Designer')
            ),
            'table'  => array(
                'browse'      => __('Browse'),
                'structure'   => __('Structure'),
                'sql'         => __('SQL'),
                'search'      => __('Search'),
                'insert'      => __('Insert'),
                'export'      => __('Export'),
                'import'      => __('Import'),
                'operation'   => __('Operations'),
                'tracking'    => __('Tracking'),
                'triggers'    => __('Triggers'),
            )
        );

        if ($level == null) {
            return $tabList;
        } else if (array_key_exists($level, $tabList)) {
            return $tabList[$level];
        } else {
            return null;
        }
=======
     * Returns information with latest version from phpmyadmin.net
     *
     * @return JSON decoded object with the data
     */
    public static function getLatestVersion()
    {
        global $cfg;

        // wait 3s at most for server response, it's enough to get information
        // from a working server
        $connection_timeout = 3;

        $response = '{}';
        // Get response text from phpmyadmin.net or from the session
        // Update cache every 6 hours
        if (isset($_SESSION['cache']['version_check'])
            && time() < $_SESSION['cache']['version_check']['timestamp'] + 3600 * 6
        ) {
            $save = false;
            $response = $_SESSION['cache']['version_check']['response'];
        } else {
            $save = true;
            $file = 'http://www.phpmyadmin.net/home_page/version.json';
            if (ini_get('allow_url_fopen')) {
                $context = array(
                    'http' => array(
                        'request_fulluri' => true,
                        'timeout' => $connection_timeout,
                    )
                );
                if (strlen($cfg['VersionCheckProxyUrl'])) {
                    $context['http']['proxy'] = $cfg['VersionCheckProxyUrl'];
                    if (strlen($cfg['VersionCheckProxyUser'])) {
                        $auth = base64_encode(
                            $cfg['VersionCheckProxyUser'] . ':'
                            . $cfg['VersionCheckProxyPass']
                        );
                        $context['http']['header'] =
                            'Proxy-Authorization: Basic '
                            . $auth;
                    }
                }
                $response = file_get_contents(
                    $file,
                    false,
                    stream_context_create($context)
                );
            } else if (function_exists('curl_init')) {
                $curl_handle = curl_init($file);
                if (strlen($cfg['VersionCheckProxyUrl'])) {
                    curl_setopt(
                        $curl_handle,
                        CURLOPT_PROXY,
                        $cfg['VersionCheckProxyUrl']
                    );
                    if (strlen($cfg['VersionCheckProxyUser'])) {
                        curl_setopt(
                            $curl_handle,
                            CURLOPT_PROXYUSERPWD,
                            $cfg['VersionCheckProxyUser']
                            . ':' . $cfg['VersionCheckProxyPass']
                        );
                    }
                }
                curl_setopt(
                    $curl_handle,
                    CURLOPT_RETURNTRANSFER,
                    1
                );
                curl_setopt(
                    $curl_handle,
                    CURLOPT_HEADER,
                    false
                );
                curl_setopt(
                    $curl_handle,
                    CURLOPT_RETURNTRANSFER,
                    true
                );
                curl_setopt(
                    $curl_handle,
                    CURLOPT_TIMEOUT,
                    $connection_timeout
                );
                $response = curl_exec($curl_handle);
            }
        }

        if ($save) {
            $_SESSION['cache']['version_check'] = array(
                'response' => $response,
                'timestamp' => time()
            );
        }

        $data = json_decode($response);
        if (is_object($data)
            && strlen($data->version)
            && strlen($data->date)
        ) {
            if ($save) {
                $_SESSION['cache']['version_check'] = array(
                    'response' => $response,
                    'timestamp' => time()
                );
            }
        }

        return $data;
    }

    /**
     * Calculates numerical equivalent of phpMyAdmin version string
     *
     * @param string $version version
     *
     * @return mixed false on failure, integer on success
     */
    public static function versionToInt($version)
    {
        $parts = explode('-', $version);
        if (count($parts) > 1) {
            $suffix = $parts[1];
        } else {
            $suffix = '';
        }
        $parts = explode('.', $parts[0]);

        $result = 0;

        if (count($parts) >= 1 && is_numeric($parts[0])) {
            $result += 1000000 * $parts[0];
        }

        if (count($parts) >= 2 && is_numeric($parts[1])) {
            $result += 10000 * $parts[1];
        }

        if (count($parts) >= 3 && is_numeric($parts[2])) {
            $result += 100 * $parts[2];
        }

        if (count($parts) >= 4 && is_numeric($parts[3])) {
            $result += 1 * $parts[3];
        }

        if (!empty($suffix)) {
            $matches = array();
            if (preg_match('/^(\D+)(\d+)$/', $suffix, $matches)) {
                $suffix = $matches[1];
                $result += intval($matches[2]);
            }
            switch ($suffix) {
            case 'pl':
                $result += 60;
                break;
            case 'rc':
                $result += 30;
                break;
            case 'beta':
                $result += 20;
                break;
            case 'alpha':
                $result += 10;
                break;
            case 'dev':
                $result += 0;
                break;
            }
        } else {
            $result += 50; // for final
        }

        return $result;
>>>>>>> 2dfcf179
    }
}
?><|MERGE_RESOLUTION|>--- conflicted
+++ resolved
@@ -4154,7 +4154,6 @@
     }
 
     /**
-<<<<<<< HEAD
      * Return the list of tabs for the menu with corresponding names
      *
      * @param string $level 'server', 'db' or 'table' level
@@ -4215,7 +4214,9 @@
         } else {
             return null;
         }
-=======
+    }
+
+    /**
      * Returns information with latest version from phpmyadmin.net
      *
      * @return JSON decoded object with the data
@@ -4253,9 +4254,8 @@
                             $cfg['VersionCheckProxyUser'] . ':'
                             . $cfg['VersionCheckProxyPass']
                         );
-                        $context['http']['header'] =
-                            'Proxy-Authorization: Basic '
-                            . $auth;
+                        $context['http']['header']
+                            = 'Proxy-Authorization: Basic ' . $auth;
                     }
                 }
                 $response = file_get_contents(
@@ -4390,7 +4390,6 @@
         }
 
         return $result;
->>>>>>> 2dfcf179
     }
 }
 ?>