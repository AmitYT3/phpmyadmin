<?php
/* vim: set expandtab sw=4 ts=4 sts=4: */
/**
 * Used to render the footer of PMA's pages
 *
 * @package PhpMyAdmin
 */
namespace PMA\libraries;

use Traversable;
<<<<<<< HEAD
use PMA\libraries\URL;
use PMA\libraries\Sanitize;
=======
use PMA\libraries\Config;
>>>>>>> 7d361806

/**
 * Class used to output the footer
 *
 * @package PhpMyAdmin
 */
class Footer
{
    /**
     * Scripts instance
     *
     * @access private
     * @var Scripts
     */
    private $_scripts;
    /**
     * Whether we are servicing an ajax request.
     *
     * @access private
     * @var bool
     */
    private $_isAjax;
    /**
     * Whether to only close the BODY and HTML tags
     * or also include scripts, errors and links
     *
     * @access private
     * @var bool
     */
    private $_isMinimal;
    /**
     * Whether to display anything
     *
     * @access private
     * @var bool
     */
    private $_isEnabled;

    /**
     * Creates a new class instance
     */
    public function __construct()
    {
        $this->_isEnabled = true;
        $this->_scripts   = new Scripts();
        $this->_isMinimal = false;
    }

    /**
     * Returns the message for demo server to error messages
     *
     * @return string
     */
    private function _getDemoMessage()
    {
        $message = '<a href="/">' . __('phpMyAdmin Demo Server') . '</a>: ';
        if (file_exists('./revision-info.php')) {
            include './revision-info.php';
            $message .= sprintf(
                __('Currently running Git revision %1$s from the %2$s branch.'),
                '<a target="_blank" rel="noopener noreferrer" href="' . $repobase . $fullrevision . '">'
                . $revision . '</a>',
                '<a target="_blank" rel="noopener noreferrer" href="' . $repobranchbase . $branch . '">'
                . $branch . '</a>'
            );
        } else {
            $message .= __('Git information missing!');
        }

        return Message::notice($message)->getDisplay();
    }

    /**
     * Remove recursions and iterator objects from an object
     *
     * @param object|array &$object Object to clean
     * @param array        $stack   Stack used to keep track of recursion,
     *                              need not be passed for the first time
     *
     * @return object Reference passed object
     */
    private static function _removeRecursion(&$object, $stack = array())
    {
        if ((is_object($object) || is_array($object)) && $object) {
            if ($object instanceof Traversable) {
                $object = "***ITERATOR***";
            } else if (!in_array($object, $stack, true)) {
                $stack[] = $object;
                foreach ($object as &$subobject) {
                    self::_removeRecursion($subobject, $stack);
                }
            } else {
                $object = "***RECURSION***";
            }
        }
        return $object;
    }

    /**
     * Renders the debug messages
     *
     * @return string
     */
    public function getDebugMessage()
    {
        $retval = '\'null\'';
        if ($GLOBALS['cfg']['DBG']['sql']
            && empty($_REQUEST['no_debug'])
            && !empty($_SESSION['debug'])
        ) {
            // Remove recursions and iterators from $_SESSION['debug']
            self::_removeRecursion($_SESSION['debug']);

            $retval = JSON_encode($_SESSION['debug']);
            $_SESSION['debug'] = array();
            return json_last_error() ? '\'false\'' : $retval;
        }
        $_SESSION['debug'] = array();
        return $retval;
    }

    /**
     * Returns the url of the current page
     *
     * @return string
     */
    public function getSelfUrl()
    {
        $db = ! empty($GLOBALS['db']) ? $GLOBALS['db'] : '';
        $table = ! empty($GLOBALS['table']) ? $GLOBALS['table'] : '';
        $target = ! empty($_REQUEST['target']) ? $_REQUEST['target'] : '';
        $params = array(
            'db' => $db,
            'table' => $table,
            'server' => $GLOBALS['server'],
            'target' => $target
        );
        // needed for server privileges tabs
        if (isset($_REQUEST['viewing_mode'])
            && in_array($_REQUEST['viewing_mode'], array('server', 'db', 'table'))
        ) {
            $params['viewing_mode'] = $_REQUEST['viewing_mode'];
        }
        /*
         * @todo    coming from server_privileges.php, here $db is not set,
         *          add the following condition below when that is fixed
         *          && $_REQUEST['checkprivsdb'] == $db
         */
        if (isset($_REQUEST['checkprivsdb'])
        ) {
            $params['checkprivsdb'] = $_REQUEST['checkprivsdb'];
        }
        /*
         * @todo    coming from server_privileges.php, here $table is not set,
         *          add the following condition below when that is fixed
         *          && $_REQUEST['checkprivstable'] == $table
         */
        if (isset($_REQUEST['checkprivstable'])
        ) {
            $params['checkprivstable'] = $_REQUEST['checkprivstable'];
        }
        if (isset($_REQUEST['single_table'])
            && in_array($_REQUEST['single_table'], array(true, false))
        ) {
            $params['single_table'] = $_REQUEST['single_table'];
        }
        return basename(PMA_getenv('SCRIPT_NAME')) . URL::getCommonRaw($params);
    }

    /**
     * Renders the link to open a new page
     *
     * @param string $url The url of the page
     *
     * @return string
     */
    private function _getSelfLink($url)
    {
        $retval  = '';
        $retval .= '<div id="selflink" class="print_ignore">';
        $retval .= '<a href="' . htmlspecialchars($url) . '"'
            . ' title="' . __('Open new phpMyAdmin window') . '" target="_blank" rel="noopener noreferrer">';
        if (Util::showIcons('TabsMode')) {
            $retval .= Util::getImage(
                'window-new.png',
                __('Open new phpMyAdmin window')
            );
        } else {
            $retval .=  __('Open new phpMyAdmin window');
        }
        $retval .= '</a>';
        $retval .= '</div>';
        return $retval;
    }

    /**
     * Renders the link to open a new page
     *
     * @return string
     */
    public function getErrorMessages()
    {
        $retval = '';
        if ($GLOBALS['error_handler']->hasDisplayErrors()) {
            $retval .= $GLOBALS['error_handler']->getDispErrors();
        }

        /**
         * Report php errors
         */
        $GLOBALS['error_handler']->reportErrors();

        return $retval;
    }

    /**
     * Saves query in history
     *
     * @return void
     */
    private function _setHistory()
    {
        if (! PMA_isValid($_REQUEST['no_history'])
            && empty($GLOBALS['error_message'])
            && ! empty($GLOBALS['sql_query'])
            && (isset($GLOBALS['dbi'])
            && ($GLOBALS['dbi']->getLink()
            || isset($GLOBALS['controllink'])
            && $GLOBALS['controllink']))
        ) {
            PMA_setHistory(
                PMA_ifSetOr($GLOBALS['db'], ''),
                PMA_ifSetOr($GLOBALS['table'], ''),
                $GLOBALS['cfg']['Server']['user'],
                $GLOBALS['sql_query']
            );
        }
    }

    /**
     * Disables the rendering of the footer
     *
     * @return void
     */
    public function disable()
    {
        $this->_isEnabled = false;
    }

    /**
     * Set the ajax flag to indicate whether
     * we are servicing an ajax request
     *
     * @param bool $isAjax Whether we are servicing an ajax request
     *
     * @return void
     */
    public function setAjax($isAjax)
    {
        $this->_isAjax = (boolean) $isAjax;
    }

    /**
     * Turn on minimal display mode
     *
     * @return void
     */
    public function setMinimal()
    {
        $this->_isMinimal = true;
    }

    /**
     * Returns the Scripts object
     *
     * @return Scripts object
     */
    public function getScripts()
    {
        return $this->_scripts;
    }

    /**
     * Renders the footer
     *
     * @return string
     */
    public function getDisplay()
    {
        $retval = '';
        $this->_setHistory();
        if ($this->_isEnabled) {
            if (! $this->_isAjax) {
                $retval .= "</div>";
            }
            if (! $this->_isAjax && ! $this->_isMinimal) {
                if (PMA_getenv('SCRIPT_NAME')
                    && empty($_POST)
                    && empty($GLOBALS['checked_special'])
                    && ! $this->_isAjax
                ) {
                    $url = $this->getSelfUrl();
                    $header = Response::getInstance()->getHeader();
                    $scripts = $header->getScripts()->getFiles();
                    $menuHash = $header->getMenu()->getHash();
                    // prime the client-side cache
                    $this->_scripts->addCode(
                        sprintf(
                            'if (! (history && history.pushState)) '
                            . 'PMA_MicroHistory.primer = {'
                            . ' url: "%s",'
                            . ' scripts: %s,'
                            . ' menuHash: "%s"'
                            . '};',
                            Sanitize::escapeJsString($url),
                            json_encode($scripts),
                            Sanitize::escapeJsString($menuHash)
                        )
                    );
                }
                if (PMA_getenv('SCRIPT_NAME')
                    && ! $this->_isAjax
                ) {
                    $url = $this->getSelfUrl();
                    $retval .= $this->_getSelfLink($url);
                }
                $this->_scripts->addCode(
                    'var debugSQLInfo = ' . $this->getDebugMessage() . ';'
                );
                $retval .= '<div class="clearfloat" id="pma_errors">';
                $retval .= $this->getErrorMessages();
                $retval .= '</div>';
                $retval .= $this->_scripts->getDisplay();
                if ($GLOBALS['cfg']['DBG']['demo']) {
                    $retval .= '<div id="pma_demo">';
                    $retval .= $this->_getDemoMessage();
                    $retval .= '</div>';
                }

                $retval .= Config::renderFooter();
            }
            if (! $this->_isAjax) {
                $retval .= "</body></html>";
            }
        }

        return $retval;
    }
}<|MERGE_RESOLUTION|>--- conflicted
+++ resolved
@@ -8,12 +8,9 @@
 namespace PMA\libraries;
 
 use Traversable;
-<<<<<<< HEAD
 use PMA\libraries\URL;
 use PMA\libraries\Sanitize;
-=======
 use PMA\libraries\Config;
->>>>>>> 7d361806
 
 /**
  * Class used to output the footer
