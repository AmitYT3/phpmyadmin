--- conflicted
+++ resolved
@@ -822,12 +822,7 @@
 /**
  * Reloads navigation if needed.
  *
-<<<<<<< HEAD
- * @param   $jsonly prints out pure JavaScript
- * @global  array  configuration
-=======
  * @param bool $jsonly prints out pure JavaScript
->>>>>>> f989d6f0
  *
  * @access  public
  */
@@ -868,11 +863,7 @@
  * @param   string  $sql_query  the query to display
  * @param   string  $type       the type (level) of the message
  * @param   boolean $is_view    is this a message after a VIEW operation?
-<<<<<<< HEAD
- * @global  array   the configuration array
-=======
  * @return  string
->>>>>>> f989d6f0
  * @access  public
  */
 function PMA_showMessage($message, $sql_query = null, $type = 'notice', $is_view = false)
@@ -2165,21 +2156,12 @@
  * Generate navigation for a list
  *
  * @todo    use $pos from $_url_params
-<<<<<<< HEAD
- * @param   integer     number of elements in the list
- * @param   integer     current position in the list
- * @param   array       url parameters
- * @param   string      script name for form target
- * @param   string      target frame
- * @param   integer     maximum number of elements to display from the list
-=======
  * @param   int    $count        number of elements in the list
  * @param   int    $pos          current position in the list
  * @param   array  $_url_params  url parameters
  * @param   string $script       script name for form target
  * @param   string $frame        target frame
  * @param   int    $max_count    maximum number of elements to display from the list
->>>>>>> f989d6f0
  *
  * @access  public
  */
@@ -2961,11 +2943,7 @@
         foreach ($cfg['ColumnTypes'] as $key => $value) {
             if (is_array($value)) {
                 $retval .= "<optgroup label='" . htmlspecialchars($key) . "'>";
-<<<<<<< HEAD
-                foreach ($value as $subkey => $subvalue) {
-=======
                 foreach ($value as $subvalue) {
->>>>>>> f989d6f0
                     if ($subvalue == $selected) {
                         $retval .= "<option selected='selected'>";
                         $retval .= $subvalue;
@@ -2989,15 +2967,9 @@
         }
     } else {
         $retval = array();
-<<<<<<< HEAD
-        foreach ($cfg['ColumnTypes'] as $key => $value) {
-            if (is_array($value)) {
-                foreach ($value as $subkey => $subvalue) {
-=======
         foreach ($cfg['ColumnTypes'] as $value) {
             if (is_array($value)) {
                 foreach ($value as $subvalue) {
->>>>>>> f989d6f0
                     if ($subvalue !== '-') {
                         $retval[] = $subvalue;
                     }
@@ -3148,10 +3120,7 @@
  *                           string, db name where to also check for privileges
  * @param   mixed    $tbl    null, to only check global privileges
  *                           string, db name where to also check for privileges
-<<<<<<< HEAD
-=======
  * @return bool
->>>>>>> f989d6f0
  */
 function PMA_currentUserHasPrivilege($priv, $db = null, $tbl = null)
 {
