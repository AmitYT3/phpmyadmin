<?php
/**
 * Database structure manipulation
 *
 * @package PhpMyAdmin\Controllers
 */
declare(strict_types=1);

namespace PhpMyAdmin\Controllers\Database;

use PhpMyAdmin\Charsets;
use PhpMyAdmin\Config\PageSettings;
use PhpMyAdmin\Core;
use PhpMyAdmin\DatabaseInterface;
use PhpMyAdmin\Display\CreateTable;
use PhpMyAdmin\Html\Generator;
use PhpMyAdmin\Message;
use PhpMyAdmin\RecentFavoriteTable;
use PhpMyAdmin\Relation;
use PhpMyAdmin\Replication;
use PhpMyAdmin\Response;
use PhpMyAdmin\Sanitize;
use PhpMyAdmin\Template;
use PhpMyAdmin\Tracker;
use PhpMyAdmin\Url;
use PhpMyAdmin\Util;

/**
 * Handles database structure logic
 *
 * @package PhpMyAdmin\Controllers
 */
class StructureController extends AbstractController
{
    /**
     * @var int Number of tables
     */
    protected $numTables;

    /**
     * @var int Current position in the list
     */
    protected $position;

    /**
     * @var bool DB is information_schema
     */
    protected $dbIsSystemSchema;

    /**
     * @var int Number of tables
     */
    protected $totalNumTables;

    /**
     * @var array Tables in the database
     */
    protected $tables;

    /**
     * @var bool whether stats show or not
     */
    protected $isShowStats;

    /**
     * @var Relation
     */
    private $relation;

    /**
     * @var Replication
     */
    private $replication;

    /**
     * Constructor
     *
     * @param Response          $response    Response instance
     * @param DatabaseInterface $dbi         DatabaseInterface instance
     * @param Template          $template    Template object
     * @param string            $db          Database name
     * @param Relation          $relation    Relation instance
     * @param Replication       $replication Replication instance
     */
    public function __construct($response, $dbi, Template $template, $db, $relation, $replication)
    {
        parent::__construct($response, $dbi, $template, $db);
        $this->relation = $relation;
        $this->replication = $replication;
    }

    /**
     * Retrieves database information for further use
     *
     * @param string $subPart Page part name
     *
     * @return void
     */
    private function getDatabaseInfo(string $subPart): void
    {
        [$tables, $numTables, $totalNumTables,, $isShowStats, $dbIsSystemSchema,,, $position]
            = Util::getDbInfo($this->db, $subPart);

        $this->tables = $tables;
        $this->numTables = $numTables;
        $this->position = $position;
        $this->dbIsSystemSchema = $dbIsSystemSchema;
        $this->totalNumTables = $totalNumTables;
        $this->isShowStats = $isShowStats;
    }

    /**
     * Index action
     *
     * @param array $parameters Request parameters
     *
     * @return string HTML
     */
    public function index(array $parameters): string
    {
        global $cfg;

        require_once ROOT_PATH . 'libraries/db_common.inc.php';

        $this->response->getHeader()->getScripts()->addFiles([
            'database/structure.js',
            'table/change.js',
        ]);

        // Drops/deletes/etc. multiple tables if required
        if ((! empty($parameters['submit_mult']) && isset($parameters['selected_tbl']))
            || isset($parameters['mult_btn'])
        ) {
            $this->multiSubmitAction();
        }

        // Gets the database structure
        $this->getDatabaseInfo('_structure');

        // Checks if there are any tables to be shown on current page.
        // If there are no tables, the user is redirected to the last page
        // having any.
        if ($this->totalNumTables > 0 && $this->position > $this->totalNumTables) {
            $uri = './index.php?route=/database/structure' . Url::getCommonRaw([
                'db' => $this->db,
                'pos' => max(0, $this->totalNumTables - $cfg['MaxTableList']),
                'reload' => 1,
            ], '&');
            Core::sendHeaderLocation($uri);
        }

        include_once ROOT_PATH . 'libraries/replication.inc.php';

        PageSettings::showGroup('DbStructure');

        if ($this->numTables > 0) {
            $urlParams = [
                'pos' => $this->position,
                'db' => $this->db,
            ];
            if (isset($parameters['sort'])) {
                $urlParams['sort'] = $parameters['sort'];
            }
            if (isset($parameters['sort_order'])) {
                $urlParams['sort_order'] = $parameters['sort_order'];
            }
            $listNavigator = Generator::getListNavigator(
                $this->totalNumTables,
                $this->position,
                $urlParams,
                Url::getFromRoute('/database/structure'),
                'frame_content',
                $cfg['MaxTableList']
            );

            $tableList = $this->displayTableList();
        }

        $createTable = '';
        if (empty($this->dbIsSystemSchema)) {
            $createTable = CreateTable::getHtml($this->db);
        }

        return $this->template->render('database/structure/index', [
            'database' => $this->db,
            'has_tables' => $this->numTables > 0,
            'list_navigator_html' => $listNavigator ?? '',
            'table_list_html' => $tableList ?? '',
            'is_system_schema' => ! empty($this->dbIsSystemSchema),
            'create_table_html' => $createTable,
        ]);
    }

    /**
     * Add or remove favorite tables
     *
     * @param array $parameters Request parameters
     *
     * @return array
     */
    public function addRemoveFavoriteTablesAction(array $parameters): ?array
    {
        global $cfg;

        require_once ROOT_PATH . 'libraries/db_common.inc.php';

        if (! $this->response->isAjax()) {
            return [];
        }

        $favoriteInstance = RecentFavoriteTable::getInstance('favorite');
        if (isset($parameters['favoriteTables'])) {
            $favoriteTables = json_decode($parameters['favoriteTables'], true);
        } else {
            $favoriteTables = [];
        }
        // Required to keep each user's preferences separate.
        $user = sha1($cfg['Server']['user']);

        // Request for Synchronization of favorite tables.
        if (isset($parameters['sync_favorite_tables'])) {
            $cfgRelation = $this->relation->getRelationsParam();
            if ($cfgRelation['favoritework']) {
                return $this->synchronizeFavoriteTables($favoriteInstance, $user, $favoriteTables);
            }
            return [];
        }
        $changes = true;
        $titles = Util::buildActionTitles();
        $favoriteTable = $parameters['favorite_table'] ?? '';
        $alreadyFavorite = $this->checkFavoriteTable($favoriteTable);

        if (isset($parameters['remove_favorite'])) {
            if ($alreadyFavorite) {
                // If already in favorite list, remove it.
                $favoriteInstance->remove($this->db, $favoriteTable);
                $alreadyFavorite = false; // for favorite_anchor template
            }
        } elseif (isset($parameters['add_favorite'])) {
            if (! $alreadyFavorite) {
                $numTables = count($favoriteInstance->getTables());
                if ($numTables == $cfg['NumFavoriteTables']) {
                    $changes = false;
                } else {
                    // Otherwise add to favorite list.
                    $favoriteInstance->add($this->db, $favoriteTable);
                    $alreadyFavorite = true;  // for favorite_anchor template
                }
            }
        }

        $favoriteTables[$user] = $favoriteInstance->getTables();

        $json = [];
        $json['changes'] = $changes;
        if (! $changes) {
            $json['message'] = $this->template->render('components/error_message', [
                'msg' => __('Favorite List is full!'),
            ]);
            return $json;
        }
        // Check if current table is already in favorite list.
        $favoriteParams = [
            'db' => $this->db,
            'ajax_request' => true,
            'favorite_table' => $favoriteTable,
            ($alreadyFavorite ? 'remove' : 'add') . '_favorite' => true,
        ];

        $json['user'] = $user;
        $json['favoriteTables'] = json_encode($favoriteTables);
        $json['list'] = $favoriteInstance->getHtmlList();
        $json['anchor'] = $this->template->render('database/structure/favorite_anchor', [
            'table_name_hash' => md5($favoriteTable),
            'db_table_name_hash' => md5($this->db . '.' . $favoriteTable),
            'fav_params' => $favoriteParams,
            'already_favorite' => $alreadyFavorite,
            'titles' => $titles,
        ]);

        return $json;
    }

    /**
     * Handles request for real row count on database level view page.
     *
     * @param array $parameters Request parameters
     *
     * @return array JSON
     */
    public function handleRealRowCountRequestAction(array $parameters): array
    {
        require_once ROOT_PATH . 'libraries/db_common.inc.php';

        if (! $this->response->isAjax()) {
            return [];
        }

        // If there is a request to update all table's row count.
        if (! isset($parameters['real_row_count_all'])) {
            // Get the real row count for the table.
            $realRowCount = $this->dbi
                ->getTable($this->db, (string) $parameters['table'])
                ->getRealRowCountTable();
            // Format the number.
            $realRowCount = Util::formatNumber($realRowCount, 0);

            return ['real_row_count' => $realRowCount];
        }

        // Array to store the results.
        $realRowCountAll = [];
        // Iterate over each table and fetch real row count.
        foreach ($this->tables as $table) {
            $rowCount = $this->dbi
                ->getTable($this->db, $table['TABLE_NAME'])
                ->getRealRowCountTable();
            $realRowCountAll[] = [
                'table' => $table['TABLE_NAME'],
                'row_count' => $rowCount,
            ];
        }

        return ['real_row_count_all' => json_encode($realRowCountAll)];
    }

    /**
     * Handles actions related to multiple tables
     *
     * @return void
     */
    public function multiSubmitAction(): void
    {
        // for mult_submits.inc.php
        $action = Url::getFromRoute('/database/structure');
        $err_url = Url::getFromRoute('/database/structure', ['db' => $this->db]);

        // see bug #2794840; in this case, code path is:
        // /database/structure -> libraries/mult_submits.inc.php -> /sql
        // -> /database/structure and if we got an error on the multi submit,
        // we must display it here and not call again mult_submits.inc.php
        if (! isset($_POST['error']) || false === $_POST['error']) {
            include ROOT_PATH . 'libraries/mult_submits.inc.php';
        }
        if (empty($_POST['message'])) {
            $_POST['message'] = Message::success();
        }
    }

    /**
     * Displays the list of tables
     *
     * @return string HTML
     */
    protected function displayTableList(): string
    {
        $html = '';

        // filtering
        $html .= $this->template->render('filter', ['filter_value' => '']);

        $i = $sum_entries = 0;
        $overhead_check = false;
        $create_time_all = '';
        $update_time_all = '';
        $check_time_all = '';
        $num_columns = $GLOBALS['cfg']['PropertiesNumColumns'] > 1
            ? ceil($this->numTables / $GLOBALS['cfg']['PropertiesNumColumns']) + 1
            : 0;
        $row_count      = 0;
        $sum_size       = 0;
        $overhead_size  = 0;

        $hidden_fields = [];
        $overall_approx_rows = false;
        $structure_table_rows = [];
        foreach ($this->tables as $keyname => $current_table) {
            // Get valid statistics whatever is the table type

            $drop_query = '';
            $drop_message = '';
            $overhead = '';
            $input_class = ['checkall'];

            $table_is_view = false;
            // Sets parameters for links
            $tableUrlParams = [
                'db' => $this->db,
                'table' => $current_table['TABLE_NAME'],
            ];
            // do not list the previous table's size info for a view

            [
                $current_table,
                $formatted_size,
                $unit,
                $formatted_overhead,
                $overhead_unit,
                $overhead_size,
                $table_is_view,
                $sum_size,
            ] = $this->getStuffForEngineTypeTable(
                    $current_table,
                    $sum_size,
                    $overhead_size
                );

            $curTable = $this->dbi
                ->getTable($this->db, $current_table['TABLE_NAME']);
            if (! $curTable->isMerge()) {
                $sum_entries += $current_table['TABLE_ROWS'];
            }

            $collationDefinition = '---';
            if (isset($current_table['Collation'])) {
                $tableCollation = Charsets::findCollationByName(
                    $this->dbi,
                    $GLOBALS['cfg']['Server']['DisableIS'],
                    $current_table['Collation']
                );
                if ($tableCollation !== null) {
                    $collationDefinition = $this->template->render('database/structure/collation_definition', [
                        'valueTitle' => $tableCollation->getDescription(),
                        'value' => $tableCollation->getName(),
                    ]);
                }
            }

            if ($this->isShowStats) {
                $overhead = '-';
                if ($formatted_overhead != '') {
                    $overhead = $this->template->render('database/structure/overhead', [
                        'table_url_params' => $tableUrlParams,
                        'formatted_overhead' => $formatted_overhead,
                        'overhead_unit' => $overhead_unit,
                    ]);
                    $overhead_check = true;
                    $input_class[] = 'tbl-overhead';
                }
            }

            if ($GLOBALS['cfg']['ShowDbStructureCharset']) {
                $charset = '';
                if (isset($tableCollation)) {
                    $charset = $tableCollation->getCharset();
                }
            }

            if ($GLOBALS['cfg']['ShowDbStructureCreation']) {
                $create_time = $current_table['Create_time'] ?? '';
                if ($create_time
                    && (! $create_time_all
                    || $create_time < $create_time_all)
                ) {
                    $create_time_all = $create_time;
                }
            }

            if ($GLOBALS['cfg']['ShowDbStructureLastUpdate']) {
                $update_time = $current_table['Update_time'] ?? '';
                if ($update_time
                    && (! $update_time_all
                    || $update_time < $update_time_all)
                ) {
                    $update_time_all = $update_time;
                }
            }

            if ($GLOBALS['cfg']['ShowDbStructureLastCheck']) {
                $check_time = $current_table['Check_time'] ?? '';
                if ($check_time
                    && (! $check_time_all
                    || $check_time < $check_time_all)
                ) {
                    $check_time_all = $check_time;
                }
            }

            $truename = $current_table['TABLE_NAME'];

            $i++;

            $row_count++;
            if ($table_is_view) {
                $hidden_fields[] = '<input type="hidden" name="views[]" value="'
                    . htmlspecialchars($current_table['TABLE_NAME']) . '">';
            }

            /*
             * Always activate links for Browse, Search and Empty, even if
             * the icons are greyed, because
             * 1. for views, we don't know the number of rows at this point
             * 2. for tables, another source could have populated them since the
             *    page was generated
             *
             * I could have used the PHP ternary conditional operator but I find
             * the code easier to read without this operator.
             */
            $may_have_rows = $current_table['TABLE_ROWS'] > 0 || $table_is_view;
            $titles = Util::buildActionTitles();

            if (! $this->dbIsSystemSchema) {
                $drop_query = sprintf(
                    'DROP %s %s',
                    $table_is_view || $current_table['ENGINE'] == null ? 'VIEW'
                    : 'TABLE',
                    Util::backquote(
                        $current_table['TABLE_NAME']
                    )
                );
                $drop_message = sprintf(
                    ($table_is_view || $current_table['ENGINE'] == null
                        ? __('View %s has been dropped.')
                        : __('Table %s has been dropped.')),
                    str_replace(
                        ' ',
                        '&nbsp;',
                        htmlspecialchars($current_table['TABLE_NAME'])
                    )
                );
            }

            if ($num_columns > 0
                && $this->numTables > $num_columns
                && ($row_count % $num_columns) == 0
            ) {
                $row_count = 1;

                $html .= $this->template->render('database/structure/table_header', [
                    'db' => $this->db,
                    'db_is_system_schema' => $this->dbIsSystemSchema,
                    'replication' => $GLOBALS['replication_info']['slave']['status'],
                    'properties_num_columns' => $GLOBALS['cfg']['PropertiesNumColumns'],
                    'is_show_stats' => $GLOBALS['is_show_stats'],
                    'show_charset' => $GLOBALS['cfg']['ShowDbStructureCharset'],
                    'show_comment' => $GLOBALS['cfg']['ShowDbStructureComment'],
                    'show_creation' => $GLOBALS['cfg']['ShowDbStructureCreation'],
                    'show_last_update' => $GLOBALS['cfg']['ShowDbStructureLastUpdate'],
                    'show_last_check' => $GLOBALS['cfg']['ShowDbStructureLastCheck'],
                    'num_favorite_tables' => $GLOBALS['cfg']['NumFavoriteTables'],
                    'structure_table_rows' => $structure_table_rows,
                ]);
                $structure_table_rows = [];
            }

            [$approx_rows, $show_superscript] = $this->isRowCountApproximated(
                $current_table,
                $table_is_view
            );

            [$do, $ignored] = $this->getReplicationStatus($truename);

            $structure_table_rows[] = [
                'table_name_hash' => md5($current_table['TABLE_NAME']),
                'db_table_name_hash' => md5($this->db . '.' . $current_table['TABLE_NAME']),
                'db' => $this->db,
                'curr' => $i,
                'input_class' => implode(' ', $input_class),
                'table_is_view' => $table_is_view,
                'current_table' => $current_table,
                'browse_table_title' => $may_have_rows ? $titles['Browse'] : $titles['NoBrowse'],
                'search_table_title' => $may_have_rows ? $titles['Search'] : $titles['NoSearch'],
                'browse_table_label_title' => htmlspecialchars($current_table['TABLE_COMMENT']),
                'browse_table_label_truename' => $truename,
                'empty_table_sql_query' => 'TRUNCATE ' . Util::backquote(
                    $current_table['TABLE_NAME']
                ),
                'empty_table_message_to_show' => urlencode(
                    sprintf(
                        __('Table %s has been emptied.'),
                        htmlspecialchars(
                            $current_table['TABLE_NAME']
                        )
                    )
                ),
                'empty_table_title' => $may_have_rows ? $titles['Empty'] : $titles['NoEmpty'],
                'tracking_icon' => $this->getTrackingIcon($truename),
                'server_slave_status' => $GLOBALS['replication_info']['slave']['status'],
                'table_url_params' => $tableUrlParams,
                'db_is_system_schema' => $this->dbIsSystemSchema,
                'titles' => $titles,
                'drop_query' => $drop_query,
                'drop_message' => $drop_message,
                'collation' => $collationDefinition,
                'formatted_size' => $formatted_size,
                'unit' => $unit,
                'overhead' => $overhead,
                'create_time' => isset($create_time) && $create_time
                        ? Util::localisedDate(strtotime($create_time)) : '-',
                'update_time' => isset($update_time) && $update_time
                        ? Util::localisedDate(strtotime($update_time)) : '-',
                'check_time' => isset($check_time) && $check_time
                        ? Util::localisedDate(strtotime($check_time)) : '-',
                'charset' => $charset ?? '',
                'is_show_stats' => $this->isShowStats,
                'ignored' => $ignored,
                'do' => $do,
                'approx_rows' => $approx_rows,
                'show_superscript' => $show_superscript,
                'already_favorite' => $this->checkFavoriteTable(
                    $current_table['TABLE_NAME']
                ),
                'num_favorite_tables' => $GLOBALS['cfg']['NumFavoriteTables'],
                'properties_num_columns' => $GLOBALS['cfg']['PropertiesNumColumns'],
                'limit_chars' => $GLOBALS['cfg']['LimitChars'],
                'show_charset' => $GLOBALS['cfg']['ShowDbStructureCharset'],
                'show_comment' => $GLOBALS['cfg']['ShowDbStructureComment'],
                'show_creation' => $GLOBALS['cfg']['ShowDbStructureCreation'],
                'show_last_update' => $GLOBALS['cfg']['ShowDbStructureLastUpdate'],
                'show_last_check' => $GLOBALS['cfg']['ShowDbStructureLastCheck'],
            ];

            $overall_approx_rows = $overall_approx_rows || $approx_rows;
        }

        $databaseCollation = [];
        $databaseCharset = '';
        $collation = Charsets::findCollationByName(
            $this->dbi,
            $GLOBALS['cfg']['Server']['DisableIS'],
            $this->dbi->getDbCollation($this->db)
        );
        if ($collation !== null) {
            $databaseCollation = [
                'name' => $collation->getName(),
                'description' => $collation->getDescription(),
            ];
            $databaseCharset = $collation->getCharset();
        }

        // table form
        $html .= $this->template->render('database/structure/table_header', [
            'db' => $this->db,
            'db_is_system_schema' => $this->dbIsSystemSchema,
            'replication' => $GLOBALS['replication_info']['slave']['status'],
            'properties_num_columns' => $GLOBALS['cfg']['PropertiesNumColumns'],
            'is_show_stats' => $this->isShowStats,
            'show_charset' => $GLOBALS['cfg']['ShowDbStructureCharset'],
            'show_comment' => $GLOBALS['cfg']['ShowDbStructureComment'],
            'show_creation' => $GLOBALS['cfg']['ShowDbStructureCreation'],
            'show_last_update' => $GLOBALS['cfg']['ShowDbStructureLastUpdate'],
            'show_last_check' => $GLOBALS['cfg']['ShowDbStructureLastCheck'],
            'num_favorite_tables' => $GLOBALS['cfg']['NumFavoriteTables'],
            'structure_table_rows' => $structure_table_rows,
            'body_for_table_summary' => [
                'num_tables' => $this->numTables,
                'server_slave_status' => $GLOBALS['replication_info']['slave']['status'],
                'db_is_system_schema' => $this->dbIsSystemSchema,
                'sum_entries' => $sum_entries,
                'database_collation' => $databaseCollation,
                'is_show_stats' => $this->isShowStats,
                'database_charset' => $databaseCharset,
                'sum_size' => $sum_size,
                'overhead_size' => $overhead_size,
                'create_time_all' => $create_time_all ? Util::localisedDate(strtotime($create_time_all)) : '-',
                'update_time_all' => $update_time_all ? Util::localisedDate(strtotime($update_time_all)) : '-',
                'check_time_all' => $check_time_all ? Util::localisedDate(strtotime($check_time_all)) : '-',
                'approx_rows' => $overall_approx_rows,
                'num_favorite_tables' => $GLOBALS['cfg']['NumFavoriteTables'],
                'db' => $GLOBALS['db'],
                'properties_num_columns' => $GLOBALS['cfg']['PropertiesNumColumns'],
                'dbi' => $this->dbi,
                'show_charset' => $GLOBALS['cfg']['ShowDbStructureCharset'],
                'show_comment' => $GLOBALS['cfg']['ShowDbStructureComment'],
                'show_creation' => $GLOBALS['cfg']['ShowDbStructureCreation'],
                'show_last_update' => $GLOBALS['cfg']['ShowDbStructureLastUpdate'],
                'show_last_check' => $GLOBALS['cfg']['ShowDbStructureLastCheck'],
            ],
            'check_all_tables' => [
                'pma_theme_image' => $GLOBALS['pmaThemeImage'] ?? null,
                'text_dir' => $GLOBALS['text_dir'],
                'overhead_check' => $overhead_check,
                'db_is_system_schema' => $this->dbIsSystemSchema,
                'hidden_fields' => $hidden_fields,
                'disable_multi_table' => $GLOBALS['cfg']['DisableMultiTableMaintenance'],
                'central_columns_work' => $GLOBALS['cfgRelation']['centralcolumnswork'] ?? null,
            ],
        ]);

        return $html;
    }

    /**
     * Returns the tracking icon if the table is tracked
     *
     * @param string $table table name
     *
     * @return string HTML for tracking icon
     */
    protected function getTrackingIcon(string $table): string
    {
        $tracking_icon = '';
        if (Tracker::isActive()) {
            $is_tracked = Tracker::isTracked($this->db, $table);
            if ($is_tracked
                || Tracker::getVersion($this->db, $table) > 0
            ) {
                $tracking_icon = $this->template->render('database/structure/tracking_icon', [
                    'db' => $this->db,
                    'table' => $table,
                    'is_tracked' => $is_tracked,
                ]);
            }
        }
        return $tracking_icon;
    }

    /**
     * Returns whether the row count is approximated
     *
     * @param array   $current_table array containing details about the table
     * @param boolean $table_is_view whether the table is a view
     *
     * @return array
     */
    protected function isRowCountApproximated(
        array $current_table,
        bool $table_is_view
    ): array {
        $approx_rows = false;
        $show_superscript = '';

        // there is a null value in the ENGINE
        // - when the table needs to be repaired, or
        // - when it's a view
        //  so ensure that we'll display "in use" below for a table
        //  that needs to be repaired
        if (isset($current_table['TABLE_ROWS'])
            && ($current_table['ENGINE'] != null || $table_is_view)
        ) {
            // InnoDB/TokuDB table: we did not get an accurate row count
            $approx_rows = ! $table_is_view
                && in_array($current_table['ENGINE'], ['InnoDB', 'TokuDB'])
                && ! $current_table['COUNTED'];

            if ($table_is_view
                && $current_table['TABLE_ROWS'] >= $GLOBALS['cfg']['MaxExactCountViews']
            ) {
                $approx_rows = true;
                $show_superscript = Generator::showHint(
                    Sanitize::sanitizeMessage(
                        sprintf(
                            __(
                                'This view has at least this number of '
                                . 'rows. Please refer to %sdocumentation%s.'
                            ),
                            '[doc@cfg_MaxExactCountViews]',
                            '[/doc]'
                        )
                    )
                );
            }
        }

        return [
            $approx_rows,
            $show_superscript,
        ];
    }

    /**
     * Returns the replication status of the table.
     *
     * @param string $table table name
     *
     * @return array
     */
    protected function getReplicationStatus(string $table): array
    {
        $do = $ignored = false;
        if ($GLOBALS['replication_info']['slave']['status']) {
            $nbServSlaveDoDb = count(
                $GLOBALS['replication_info']['slave']['Do_DB']
            );
            $nbServSlaveIgnoreDb = count(
                $GLOBALS['replication_info']['slave']['Ignore_DB']
            );
            $searchDoDBInTruename = array_search(
                $table,
                $GLOBALS['replication_info']['slave']['Do_DB']
            );
            $searchDoDBInDB = array_search(
                $this->db,
                $GLOBALS['replication_info']['slave']['Do_DB']
            );

<<<<<<< HEAD
            $do = ($searchDoDBInTruename && strlen($searchDoDBInTruename) > 0)
                || ($searchDoDBInDB && strlen($searchDoDBInDB) > 0)
=======
            $do = (is_string($searchDoDBInTruename) && strlen($searchDoDBInTruename) > 0)
                || (is_string($searchDoDBInDB) && strlen($searchDoDBInDB) > 0)
>>>>>>> 87468c67
                || ($nbServSlaveDoDb == 0 && $nbServSlaveIgnoreDb == 0)
                || $this->hasTable(
                    $GLOBALS['replication_info']['slave']['Wild_Do_Table'],
                    $table
                );

            $searchDb = array_search(
                $this->db,
                $GLOBALS['replication_info']['slave']['Ignore_DB']
            );
            $searchTable = array_search(
                $table,
                $GLOBALS['replication_info']['slave']['Ignore_Table']
            );
<<<<<<< HEAD
            $ignored = ($searchTable && strlen($searchTable) > 0)
                || ($searchDb && strlen($searchDb) > 0)
=======
            $ignored = (is_string($searchTable) && strlen($searchTable) > 0)
                || (is_string($searchDb) && strlen($searchDb) > 0)
>>>>>>> 87468c67
                || $this->hasTable(
                    $GLOBALS['replication_info']['slave']['Wild_Ignore_Table'],
                    $table
                );
        }

        return [
            $do,
            $ignored,
        ];
    }

    /**
     * Synchronize favorite tables
     *
     * @param RecentFavoriteTable $favoriteInstance Instance of this class
     * @param string              $user             The user hash
     * @param array               $favoriteTables   Existing favorites
     *
     * @return array
     */
    protected function synchronizeFavoriteTables(
        RecentFavoriteTable $favoriteInstance,
        string $user,
        array $favoriteTables
    ): array {
        $favoriteInstanceTables = $favoriteInstance->getTables();

        if (empty($favoriteInstanceTables)
            && isset($favoriteTables[$user])
        ) {
            foreach ($favoriteTables[$user] as $key => $value) {
                $favoriteInstance->add($value['db'], $value['table']);
            }
        }
        $favoriteTables[$user] = $favoriteInstance->getTables();

        $json = [
            'favoriteTables' => json_encode($favoriteTables),
            'list' => $favoriteInstance->getHtmlList(),
        ];
        $serverId = $GLOBALS['server'];
        // Set flag when localStorage and pmadb(if present) are in sync.
        $_SESSION['tmpval']['favorites_synced'][$serverId] = true;

        return $json;
    }

    /**
     * Function to check if a table is already in favorite list.
     *
     * @param string $currentTable current table
     *
     * @return bool
     */
    protected function checkFavoriteTable(string $currentTable): bool
    {
        // ensure $_SESSION['tmpval']['favoriteTables'] is initialized
        RecentFavoriteTable::getInstance('favorite');
        $favoriteTables = $_SESSION['tmpval']['favoriteTables'][$GLOBALS['server']] ?? [];
        foreach ($favoriteTables as $value) {
            if ($value['db'] == $this->db && $value['table'] == $currentTable) {
                return true;
            }
        }
        return false;
    }

    /**
     * Find table with truename
     *
     * @param array  $db       DB to look into
     * @param string $truename Table name
     *
     * @return bool
     */
    protected function hasTable(array $db, $truename)
    {
        foreach ($db as $db_table) {
            if ($this->db == $this->replication->extractDbOrTable($db_table)
                && preg_match(
                    '@^' .
                    preg_quote(mb_substr($this->replication->extractDbOrTable($db_table, 'table'), 0, -1), '@') . '@',
                    $truename
                )
            ) {
                return true;
            }
        }
        return false;
    }

    /**
     * Get the value set for ENGINE table,
     *
     * @internal param bool $table_is_view whether table is view or not
     *
     * @param array   $current_table current table
     * @param integer $sum_size      total table size
     * @param integer $overhead_size overhead size
     *
     * @return array
     */
    protected function getStuffForEngineTypeTable(
        array $current_table,
        $sum_size,
        $overhead_size
    ) {
        $formatted_size = '-';
        $unit = '';
        $formatted_overhead = '';
        $overhead_unit = '';
        $table_is_view = false;

        switch ($current_table['ENGINE']) {
        // MyISAM, ISAM or Heap table: Row count, data size and index size
        // are accurate; data size is accurate for ARCHIVE
            case 'MyISAM':
            case 'ISAM':
            case 'HEAP':
            case 'MEMORY':
            case 'ARCHIVE':
            case 'Aria':
            case 'Maria':
                [
                    $current_table,
                    $formatted_size,
                    $unit,
                    $formatted_overhead,
                    $overhead_unit,
                    $overhead_size,
                    $sum_size,
                ] = $this->getValuesForAriaTable(
                        $current_table,
                        $sum_size,
                        $overhead_size,
                        $formatted_size,
                        $unit,
                        $formatted_overhead,
                        $overhead_unit
                    );
                break;
            case 'InnoDB':
            case 'PBMS':
            case 'TokuDB':
                // InnoDB table: Row count is not accurate but data and index sizes are.
                // PBMS table in Drizzle: TABLE_ROWS is taken from table cache,
                // so it may be unavailable
                [$current_table, $formatted_size, $unit, $sum_size]
                = $this->getValuesForInnodbTable(
                    $current_table,
                    $sum_size
                );
                break;
        // Mysql 5.0.x (and lower) uses MRG_MyISAM
        // and MySQL 5.1.x (and higher) uses MRG_MYISAM
        // Both are aliases for MERGE
            case 'MRG_MyISAM':
            case 'MRG_MYISAM':
            case 'MERGE':
            case 'BerkeleyDB':
                // Merge or BerkleyDB table: Only row count is accurate.
                if ($this->isShowStats) {
                    $formatted_size =  ' - ';
                    $unit          =  '';
                }
                break;
        // for a view, the ENGINE is sometimes reported as null,
        // or on some servers it's reported as "SYSTEM VIEW"
            case null:
            case 'SYSTEM VIEW':
                // possibly a view, do nothing
                break;
            default:
                // Unknown table type.
                if ($this->isShowStats) {
                    $formatted_size =  __('unknown');
                    $unit          =  '';
                }
        } // end switch

        if ($current_table['TABLE_TYPE'] == 'VIEW'
            || $current_table['TABLE_TYPE'] == 'SYSTEM VIEW'
        ) {
            // countRecords() takes care of $cfg['MaxExactCountViews']
            $current_table['TABLE_ROWS'] = $this->dbi
                ->getTable($this->db, $current_table['TABLE_NAME'])
                ->countRecords(true);
            $table_is_view = true;
        }

        return [
            $current_table,
            $formatted_size,
            $unit,
            $formatted_overhead,
            $overhead_unit,
            $overhead_size,
            $table_is_view,
            $sum_size,
        ];
    }

    /**
     * Get values for ARIA/MARIA tables
     *
     * @param array   $current_table      current table
     * @param integer $sum_size           sum size
     * @param integer $overhead_size      overhead size
     * @param integer $formatted_size     formatted size
     * @param string  $unit               unit
     * @param integer $formatted_overhead overhead formatted
     * @param string  $overhead_unit      overhead unit
     *
     * @return array
     */
    protected function getValuesForAriaTable(
        array $current_table,
        $sum_size,
        $overhead_size,
        $formatted_size,
        $unit,
        $formatted_overhead,
        $overhead_unit
    ) {
        if ($this->dbIsSystemSchema) {
            $current_table['Rows'] = $this->dbi
                ->getTable($this->db, $current_table['Name'])
                ->countRecords();
        }

        if ($this->isShowStats) {
            /** @var int $tblsize */
            $tblsize = $current_table['Data_length']
                + $current_table['Index_length'];
            $sum_size += $tblsize;
            [$formatted_size, $unit] = Util::formatByteDown(
                $tblsize,
                3,
                $tblsize > 0 ? 1 : 0
            );
            if (isset($current_table['Data_free'])
                && $current_table['Data_free'] > 0
            ) {
                [$formatted_overhead, $overhead_unit]
                    = Util::formatByteDown(
                        $current_table['Data_free'],
                        3,
                        ($current_table['Data_free'] > 0 ? 1 : 0)
                    );
                $overhead_size += $current_table['Data_free'];
            }
        }
        return [
            $current_table,
            $formatted_size,
            $unit,
            $formatted_overhead,
            $overhead_unit,
            $overhead_size,
            $sum_size,
        ];
    }

    /**
     * Get values for InnoDB table
     *
     * @param array   $current_table current table
     * @param integer $sum_size      sum size
     *
     * @return array
     */
    protected function getValuesForInnodbTable(
        array $current_table,
        $sum_size
    ) {
        $formatted_size = $unit = '';

        if ((in_array($current_table['ENGINE'], ['InnoDB', 'TokuDB'])
            && $current_table['TABLE_ROWS'] < $GLOBALS['cfg']['MaxExactCount'])
            || ! isset($current_table['TABLE_ROWS'])
        ) {
            $current_table['COUNTED'] = true;
            $current_table['TABLE_ROWS'] = $this->dbi
                ->getTable($this->db, $current_table['TABLE_NAME'])
                ->countRecords(true);
        } else {
            $current_table['COUNTED'] = false;
        }

        if ($this->isShowStats) {
            /** @var int $tblsize */
            $tblsize = $current_table['Data_length']
                + $current_table['Index_length'];
            $sum_size += $tblsize;
            [$formatted_size, $unit] = Util::formatByteDown(
                $tblsize,
                3,
                ($tblsize > 0 ? 1 : 0)
            );
        }

        return [
            $current_table,
            $formatted_size,
            $unit,
            $sum_size,
        ];
    }
}<|MERGE_RESOLUTION|>--- conflicted
+++ resolved
@@ -784,13 +784,8 @@
                 $GLOBALS['replication_info']['slave']['Do_DB']
             );
 
-<<<<<<< HEAD
-            $do = ($searchDoDBInTruename && strlen($searchDoDBInTruename) > 0)
-                || ($searchDoDBInDB && strlen($searchDoDBInDB) > 0)
-=======
             $do = (is_string($searchDoDBInTruename) && strlen($searchDoDBInTruename) > 0)
                 || (is_string($searchDoDBInDB) && strlen($searchDoDBInDB) > 0)
->>>>>>> 87468c67
                 || ($nbServSlaveDoDb == 0 && $nbServSlaveIgnoreDb == 0)
                 || $this->hasTable(
                     $GLOBALS['replication_info']['slave']['Wild_Do_Table'],
@@ -805,13 +800,8 @@
                 $table,
                 $GLOBALS['replication_info']['slave']['Ignore_Table']
             );
-<<<<<<< HEAD
-            $ignored = ($searchTable && strlen($searchTable) > 0)
-                || ($searchDb && strlen($searchDb) > 0)
-=======
             $ignored = (is_string($searchTable) && strlen($searchTable) > 0)
                 || (is_string($searchDb) && strlen($searchDb) > 0)
->>>>>>> 87468c67
                 || $this->hasTable(
                     $GLOBALS['replication_info']['slave']['Wild_Ignore_Table'],
                     $table
