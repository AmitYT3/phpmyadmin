--- conflicted
+++ resolved
@@ -129,13 +129,8 @@
             'offset' => $offset,
             'can_convert_kanji' => Encoding::canConvertKanji(),
             'charsets' => $charsets,
-<<<<<<< HEAD
             'is_foreign_key_check' => ForeignKey::isCheckEnabled(),
-            'user_upload_dir' => Util::userDir($cfg['UploadDir'] ?? ''),
-=======
-            'is_foreign_key_check' => Util::isForeignKeyCheck(),
             'user_upload_dir' => Util::userDir((string) ($cfg['UploadDir'] ?? '')),
->>>>>>> cfbde401
             'local_files' => Import::getLocalFiles($importList),
         ]);
     }
