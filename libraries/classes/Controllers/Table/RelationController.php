--- conflicted
+++ resolved
@@ -294,24 +294,11 @@
         } else {
             $columnList = $table_obj->getIndexedColumns(false, false);
         }
-<<<<<<< HEAD
-
-        $columns = [];
-        foreach ($columnList as $column) {
-            $columns[] = htmlspecialchars($column);
-        }
-
-=======
->>>>>>> 119eaaa6
         if ($GLOBALS['cfg']['NaturalOrder']) {
             usort($columnList, 'strnatcasecmp');
         }
 
-<<<<<<< HEAD
-        $this->response->addJSON('columns', $columns);
-=======
         $this->response->addJSON('columns', $columnList);
->>>>>>> 119eaaa6
 
         // @todo should be: $server->db($db)->table($table)->primary()
         $primary = Index::getPrimary($foreignTable, $_POST['foreignDb']);
