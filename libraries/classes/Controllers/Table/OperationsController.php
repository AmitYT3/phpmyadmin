--- conflicted
+++ resolved
@@ -473,13 +473,8 @@
         $partitionsChoices = [];
 
         if (Partition::havePartitioning()) {
-<<<<<<< HEAD
             $partitionNames = Partition::getPartitionNames($GLOBALS['db'], $GLOBALS['table']);
-            if (count($partitionNames)) {
-=======
-            $partitionNames = Partition::getPartitionNames($db, $table);
             if (isset($partitionNames[0])) {
->>>>>>> 9e4f3833
                 $partitions = $partitionNames;
                 $partitionsChoices = $this->operations->getPartitionMaintenanceChoices();
             }
