<?php

declare(strict_types=1);

namespace PhpMyAdmin\Controllers;

use PhpMyAdmin\Charsets;
use PhpMyAdmin\CheckUserPrivileges;
use PhpMyAdmin\Config;
use PhpMyAdmin\ConfigStorage\Relation;
use PhpMyAdmin\DatabaseInterface;
use PhpMyAdmin\Git;
use PhpMyAdmin\Html\Generator;
use PhpMyAdmin\Http\ServerRequest;
use PhpMyAdmin\LanguageManager;
use PhpMyAdmin\Message;
use PhpMyAdmin\RecentFavoriteTable;
use PhpMyAdmin\ResponseRenderer;
use PhpMyAdmin\Server\Select;
use PhpMyAdmin\Template;
use PhpMyAdmin\Theme\ThemeManager;
use PhpMyAdmin\Url;
use PhpMyAdmin\Util;
use PhpMyAdmin\Version;

use function __;
use function count;
use function extension_loaded;
use function file_exists;
use function ini_get;
use function is_string;
use function mb_strlen;
use function preg_match;
use function sprintf;

use const PHP_VERSION;
use const SODIUM_CRYPTO_SECRETBOX_KEYBYTES;

class HomeController extends AbstractController
{
    /**
     * @var array<int, array<string, string>>
     * @psalm-var list<array{message: string, severity: 'warning'|'notice'}>
     */
    private array $errors = [];

    public function __construct(
        ResponseRenderer $response,
        Template $template,
        private Config $config,
        private ThemeManager $themeManager,
        private DatabaseInterface $dbi,
    ) {
        parent::__construct($response, $template);
    }

    public function __invoke(ServerRequest $request): void
    {
        $GLOBALS['server'] ??= null;
        $GLOBALS['collation_connection'] ??= null;
        $GLOBALS['message'] ??= null;
        $GLOBALS['show_query'] ??= null;
        $GLOBALS['errorUrl'] ??= null;

        if ($this->response->isAjax() && ! empty($_REQUEST['access_time'])) {
            return;
        }

        $this->addScriptFiles(['home.js']);

        // This is for $cfg['ShowDatabasesNavigationAsTree'] = false;
        // See: https://github.com/phpmyadmin/phpmyadmin/issues/16520
        // The DB is defined here and sent to the JS front-end to refresh the DB tree
        $GLOBALS['db'] = $request->getParsedBodyParam('db', '');
        $GLOBALS['table'] = '';
        $GLOBALS['show_query'] = '1';
        $GLOBALS['errorUrl'] = Url::getFromRoute('/');

        if ($GLOBALS['server'] > 0 && $this->dbi->isSuperUser()) {
            $this->dbi->selectDb('mysql');
        }

        $languageManager = LanguageManager::getInstance();

        if (! empty($GLOBALS['message'])) {
            $displayMessage = Generator::getMessage($GLOBALS['message']);
            unset($GLOBALS['message']);
        }

        if (isset($_SESSION['partial_logout'])) {
            $partialLogout = Message::success(__(
                'You were logged out from one server, to logout completely '
                . 'from phpMyAdmin, you need to logout from all servers.',
            ))->getDisplay();
            unset($_SESSION['partial_logout']);
        }

        $syncFavoriteTables = RecentFavoriteTable::getInstance('favorite')
            ->getHtmlSyncFavoriteTables();

        $hasServer = $GLOBALS['server'] > 0 || count($GLOBALS['cfg']['Servers']) > 1;
        if ($hasServer) {
            $hasServerSelection = $GLOBALS['cfg']['ServerDefault'] == 0
                || (! $GLOBALS['cfg']['NavigationDisplayServers']
                && (count($GLOBALS['cfg']['Servers']) > 1
                || ($GLOBALS['server'] == 0 && count($GLOBALS['cfg']['Servers']) === 1)));
            if ($hasServerSelection) {
                $serverSelection = Select::render(true, true);
            }

            if ($GLOBALS['server'] > 0) {
                $checkUserPrivileges = new CheckUserPrivileges($this->dbi);
                $checkUserPrivileges->getPrivileges();

                $charsets = Charsets::getCharsets($this->dbi, $GLOBALS['cfg']['Server']['DisableIS']);
                $collations = Charsets::getCollations($this->dbi, $GLOBALS['cfg']['Server']['DisableIS']);
                $charsetsList = [];
                foreach ($charsets as $charset) {
                    $collationsList = [];
                    foreach ($collations[$charset->getName()] as $collation) {
                        $collationsList[] = [
                            'name' => $collation->getName(),
                            'description' => $collation->getDescription(),
                            'is_selected' => $GLOBALS['collation_connection'] === $collation->getName(),
                        ];
                    }

                    $charsetsList[] = [
                        'name' => $charset->getName(),
                        'description' => $charset->getDescription(),
                        'collations' => $collationsList,
                    ];
                }
            }
        }

        $availableLanguages = [];
        if (empty($GLOBALS['cfg']['Lang']) && $languageManager->hasChoice()) {
            $availableLanguages = $languageManager->sortedLanguages();
        }

        $showServerInfo = $GLOBALS['cfg']['ShowServerInfo'];
        $databaseServer = [];
        if ($GLOBALS['server'] > 0 && ($showServerInfo === true || $showServerInfo === 'database-server')) {
            $hostInfo = '';
            if (! empty($GLOBALS['cfg']['Server']['verbose'])) {
                $hostInfo .= $GLOBALS['cfg']['Server']['verbose'] . ' (';
            }

            $hostInfo .= $this->dbi->getHostInfo();
            if (! empty($GLOBALS['cfg']['Server']['verbose'])) {
                $hostInfo .= ')';
            }

            $serverCharset = Charsets::getServerCharset($this->dbi, $GLOBALS['cfg']['Server']['DisableIS']);
            $databaseServer = [
                'host' => $hostInfo,
                'type' => Util::getServerType(),
                'connection' => Generator::getServerSSL(),
                'version' => $this->dbi->getVersionString() . ' - ' . $this->dbi->getVersionComment(),
                'protocol' => $this->dbi->getProtoInfo(),
                'user' => $this->dbi->fetchValue('SELECT USER();'),
                'charset' => $serverCharset->getDescription() . ' (' . $serverCharset->getName() . ')',
            ];
        }

        $webServer = [];
        if ($showServerInfo === true || $showServerInfo === 'web-server') {
            $webServer['software'] = $_SERVER['SERVER_SOFTWARE'] ?? null;

            if ($GLOBALS['server'] > 0) {
                $clientVersion = $this->dbi->getClientInfo();
                if (preg_match('#\d+\.\d+\.\d+#', $clientVersion)) {
                    $clientVersion = 'libmysql - ' . $clientVersion;
                }

                $webServer['database'] = $clientVersion;
                $webServer['php_extensions'] = Util::listPHPExtensions();
                $webServer['php_version'] = PHP_VERSION;
            }
        }

        $relation = new Relation($this->dbi);
<<<<<<< HEAD
        if ($GLOBALS['server'] > 0) {
=======
        if ($server > 0 && $relation->arePmadbTablesAllDisabled() === false) {
>>>>>>> 85fa45ca
            $relationParameters = $relation->getRelationParameters();
            if (! $relationParameters->hasAllFeatures() && $GLOBALS['cfg']['PmaNoRelation_DisableWarning'] == false) {
                $messageText = __(
                    'The phpMyAdmin configuration storage is not completely '
                    . 'configured, some extended features have been deactivated. '
                    . '%sFind out why%s. ',
                );
                if ($GLOBALS['cfg']['ZeroConf'] == true) {
                    $messageText .= '<br>'
                        . __('Or alternately go to \'Operations\' tab of any database to set it up there.');
                }

                $messageInstance = Message::notice($messageText);
                $messageInstance->addParamHtml(
                    '<a href="' . Url::getFromRoute('/check-relations')
                    . '" data-post="' . Url::getCommon() . '">',
                );
                $messageInstance->addParamHtml('</a>');
                /* Show error if user has configured something, notice elsewhere */
                if (! empty($GLOBALS['cfg']['Servers'][$GLOBALS['server']]['pmadb'])) {
                    $messageInstance->isError(true);
                }

                $configStorageMessage = $messageInstance->getDisplay();
            }
        }

        $this->checkRequirements();

        $git = new Git($this->config->get('ShowGitRevision') ?? true);

        $this->render('home/index', [
            'db' => $GLOBALS['db'],
            'table' => $GLOBALS['table'],
            'message' => $displayMessage ?? '',
            'partial_logout' => $partialLogout ?? '',
            'is_git_revision' => $git->isGitRevision(),
            'server' => $GLOBALS['server'],
            'sync_favorite_tables' => $syncFavoriteTables,
            'has_server' => $hasServer,
            'is_demo' => $GLOBALS['cfg']['DBG']['demo'],
            'has_server_selection' => $hasServerSelection ?? false,
            'server_selection' => $serverSelection ?? '',
            'has_change_password_link' => ($GLOBALS['cfg']['Server']['auth_type'] ?? '') !== 'config'
                && $GLOBALS['cfg']['ShowChgPassword'],
            'charsets' => $charsetsList ?? [],
            'available_languages' => $availableLanguages,
            'database_server' => $databaseServer,
            'web_server' => $webServer,
            'show_php_info' => $GLOBALS['cfg']['ShowPhpInfo'],
            'is_version_checked' => $GLOBALS['cfg']['VersionCheck'],
            'phpmyadmin_version' => Version::VERSION,
            'phpmyadmin_major_version' => Version::SERIES,
            'config_storage_message' => $configStorageMessage ?? '',
            'has_theme_manager' => $GLOBALS['cfg']['ThemeManager'],
            'themes' => $this->themeManager->getThemesArray(),
            'errors' => $this->errors,
        ]);
    }

    private function checkRequirements(): void
    {
        $GLOBALS['server'] ??= null;

        $this->checkPhpExtensionsRequirements();

        if ($GLOBALS['cfg']['LoginCookieValidityDisableWarning'] == false) {
            /**
             * Check whether session.gc_maxlifetime limits session validity.
             */
            $gcTime = (int) ini_get('session.gc_maxlifetime');
            if ($gcTime < $GLOBALS['cfg']['LoginCookieValidity']) {
                $this->errors[] = [
                    'message' => __(
                        'Your PHP parameter [a@https://www.php.net/manual/en/session.' .
                        'configuration.php#ini.session.gc-maxlifetime@_blank]session.' .
                        'gc_maxlifetime[/a] is lower than cookie validity configured ' .
                        'in phpMyAdmin, because of this, your login might expire sooner ' .
                        'than configured in phpMyAdmin.',
                    ),
                    'severity' => 'warning',
                ];
            }
        }

        /**
         * Check whether LoginCookieValidity is limited by LoginCookieStore.
         */
        if (
            $GLOBALS['cfg']['LoginCookieStore'] != 0
            && $GLOBALS['cfg']['LoginCookieStore'] < $GLOBALS['cfg']['LoginCookieValidity']
        ) {
            $this->errors[] = [
                'message' => __(
                    'Login cookie store is lower than cookie validity configured in ' .
                    'phpMyAdmin, because of this, your login will expire sooner than ' .
                    'configured in phpMyAdmin.',
                ),
                'severity' => 'warning',
            ];
        }

        /**
         * Warning if using the default MySQL controluser account
         */
        if (
            isset($GLOBALS['cfg']['Server']['controluser'], $GLOBALS['cfg']['Server']['controlpass'])
            && $GLOBALS['server'] != 0
            && $GLOBALS['cfg']['Server']['controluser'] === 'pma'
            && $GLOBALS['cfg']['Server']['controlpass'] === 'pmapass'
        ) {
            $this->errors[] = [
                'message' => __(
                    'Your server is running with default values for the ' .
                    'controluser and password (controlpass) and is open to ' .
                    'intrusion; you really should fix this security weakness' .
                    ' by changing the password for controluser \'pma\'.',
                ),
                'severity' => 'warning',
            ];
        }

        /**
         * Check if user does not have defined blowfish secret and it is being used.
         */
        if (! empty($_SESSION['encryption_key'])) {
            $encryptionKeyLength = 0;
            // This can happen if the user did use getenv() to set blowfish_secret
            if (is_string($GLOBALS['cfg']['blowfish_secret'])) {
                $encryptionKeyLength = mb_strlen($GLOBALS['cfg']['blowfish_secret'], '8bit');
            }

            if ($encryptionKeyLength < SODIUM_CRYPTO_SECRETBOX_KEYBYTES) {
                $this->errors[] = [
                    'message' => __(
                        'The configuration file needs a valid key for cookie encryption.'
                        . ' A temporary key was automatically generated for you.'
                        . ' Please refer to the [doc@cfg_blowfish_secret]documentation[/doc].',
                    ),
                    'severity' => 'warning',
                ];
            } elseif ($encryptionKeyLength > SODIUM_CRYPTO_SECRETBOX_KEYBYTES) {
                $this->errors[] = [
                    'message' => sprintf(
                        __(
                            'The cookie encryption key in the configuration file is longer than necessary.'
                            . ' It should only be %d bytes long.'
                            . ' Please refer to the [doc@cfg_blowfish_secret]documentation[/doc].',
                        ),
                        SODIUM_CRYPTO_SECRETBOX_KEYBYTES,
                    ),
                    'severity' => 'warning',
                ];
            }
        }

        /**
         * Check for existence of config directory which should not exist in
         * production environment.
         */
        if (@file_exists(ROOT_PATH . 'config')) {
            $this->errors[] = [
                'message' => __(
                    'Directory [code]config[/code], which is used by the setup script, ' .
                    'still exists in your phpMyAdmin directory. It is strongly ' .
                    'recommended to remove it once phpMyAdmin has been configured. ' .
                    'Otherwise the security of your server may be compromised by ' .
                    'unauthorized people downloading your configuration.',
                ),
                'severity' => 'warning',
            ];
        }

        /**
         * Warning about Suhosin only if its simulation mode is not enabled
         */
        if (
            $GLOBALS['cfg']['SuhosinDisableWarning'] == false
            && ini_get('suhosin.request.max_value_length')
            && ini_get('suhosin.simulation') == '0'
        ) {
            $this->errors[] = [
                'message' => sprintf(
                    __(
                        'Server running with Suhosin. Please refer to %sdocumentation%s for possible issues.',
                    ),
                    '[doc@faq1-38]',
                    '[/doc]',
                ),
                'severity' => 'warning',
            ];
        }

        /* Missing template cache */
        if ($this->config->getTempDir('twig') === null) {
            $this->errors[] = [
                'message' => sprintf(
                    __(
                        'The $cfg[\'TempDir\'] (%s) is not accessible. ' .
                        'phpMyAdmin is not able to cache templates and will ' .
                        'be slow because of this.',
                    ),
                    $this->config->get('TempDir'),
                ),
                'severity' => 'warning',
            ];
        }

        $this->checkLanguageStats();
    }

    private function checkLanguageStats(): void
    {
        $GLOBALS['lang'] ??= null;

        /**
         * Warning about incomplete translations.
         *
         * The data file is created while creating release by ./scripts/remove-incomplete-mo
         */
        if (! @file_exists(ROOT_PATH . 'libraries/language_stats.inc.php')) {
            return;
        }

        /** @psalm-suppress MissingFile */
        include ROOT_PATH . 'libraries/language_stats.inc.php';
        if (
            ! isset($GLOBALS['language_stats'][$GLOBALS['lang']])
            || $GLOBALS['language_stats'][$GLOBALS['lang']] >= $GLOBALS['cfg']['TranslationWarningThreshold']
        ) {
            return;
        }

        /**
         * This message is intentionally not translated, because we're handling incomplete translations here and focus
         * on english speaking users.
         */
        $this->errors[] = [
            'message' => 'You are using an incomplete translation, please help to make it '
                . 'better by [a@https://www.phpmyadmin.net/translate/'
                . '@_blank]contributing[/a].',
            'severity' => 'notice',
        ];
    }

    private function checkPhpExtensionsRequirements(): void
    {
        /**
         * mbstring is used for handling multibytes inside parser, so it is good
         * to tell user something might be broken without it, see bug #1063149.
         */
        if (! extension_loaded('mbstring')) {
            $this->errors[] = [
                'message' => __(
                    'The mbstring PHP extension was not found and you seem to be using'
                    . ' a multibyte charset. Without the mbstring extension phpMyAdmin'
                    . ' is unable to split strings correctly and it may result in'
                    . ' unexpected results.',
                ),
                'severity' => 'warning',
            ];
        }

        /**
         * Missing functionality
         */
        if (extension_loaded('curl') || ini_get('allow_url_fopen')) {
            return;
        }

        $this->errors[] = [
            'message' => __(
                'The curl extension was not found and allow_url_fopen is '
                . 'disabled. Due to this some features such as error reporting '
                . 'or version check are disabled.',
            ),
            'severity' => 'notice',
        ];
    }
}<|MERGE_RESOLUTION|>--- conflicted
+++ resolved
@@ -181,11 +181,7 @@
         }
 
         $relation = new Relation($this->dbi);
-<<<<<<< HEAD
-        if ($GLOBALS['server'] > 0) {
-=======
-        if ($server > 0 && $relation->arePmadbTablesAllDisabled() === false) {
->>>>>>> 85fa45ca
+        if ($GLOBALS['server'] > 0 && $relation->arePmadbTablesAllDisabled() === false) {
             $relationParameters = $relation->getRelationParameters();
             if (! $relationParameters->hasAllFeatures() && $GLOBALS['cfg']['PmaNoRelation_DisableWarning'] == false) {
                 $messageText = __(
