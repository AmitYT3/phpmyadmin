--- conflicted
+++ resolved
@@ -10,10 +10,9 @@
 use PhpMyAdmin\Setup\FormProcessing;
 
 use function __;
-use function is_scalar;
+use function is_string;
 use function ob_get_clean;
 use function ob_start;
-use function is_string;
 
 class FormController extends AbstractController
 {
@@ -26,11 +25,7 @@
     {
         $pages = $this->getPages();
 
-<<<<<<< HEAD
-        $formset = isset($params['formset']) && is_scalar($params['formset']) ? (string) $params['formset'] : '';
-=======
         $formset = isset($params['formset']) && is_string($params['formset']) ? $params['formset'] : '';
->>>>>>> 813ffbf5
 
         $formClass = SetupFormList::get($formset);
         if ($formClass === null) {
