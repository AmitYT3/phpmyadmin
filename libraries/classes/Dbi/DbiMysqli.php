<?php
/* vim: set expandtab sw=4 ts=4 sts=4: */
/**
 * Interface to the MySQL Improved extension (MySQLi)
 *
 * @package    PhpMyAdmin-DBI
 * @subpackage MySQLi
 */
declare(strict_types=1);

namespace PhpMyAdmin\Dbi;

use mysqli;
use mysqli_result;
use PhpMyAdmin\DatabaseInterface;
use stdClass;
use function mysqli_init;

/**
 * Interface to the MySQL Improved extension (MySQLi)
 *
 * @package    PhpMyAdmin-DBI
 * @subpackage MySQLi
 */
class DbiMysqli implements DbiExtension
{
    /**
     * @var array
     */
    private static $pma_mysqli_flag_names = [
        MYSQLI_NUM_FLAG => 'num',
        MYSQLI_PART_KEY_FLAG => 'part_key',
        MYSQLI_SET_FLAG => 'set',
        MYSQLI_TIMESTAMP_FLAG => 'timestamp',
        MYSQLI_AUTO_INCREMENT_FLAG => 'auto_increment',
        MYSQLI_ENUM_FLAG => 'enum',
        MYSQLI_ZEROFILL_FLAG => 'zerofill',
        MYSQLI_UNSIGNED_FLAG => 'unsigned',
        MYSQLI_BLOB_FLAG => 'blob',
        MYSQLI_MULTIPLE_KEY_FLAG => 'multiple_key',
        MYSQLI_UNIQUE_KEY_FLAG => 'unique_key',
        MYSQLI_PRI_KEY_FLAG => 'primary_key',
        MYSQLI_NOT_NULL_FLAG => 'not_null',
    ];

    /**
     * connects to the database server
     *
     * @param string $user     mysql user name
     * @param string $password mysql user password
     * @param array  $server   host/port/socket/persistent
     *
     * @return mysqli|bool false on error or a mysqli object on success
     */
    public function connect($user, $password, array $server)
    {
        if ($server) {
            $server['host'] = empty($server['host'])
                ? 'localhost'
                : $server['host'];
        }

        $mysqli = mysqli_init();

        $client_flags = 0;

        /* Optionally compress connection */
        if ($server['compress'] && defined('MYSQLI_CLIENT_COMPRESS')) {
            $client_flags |= MYSQLI_CLIENT_COMPRESS;
        }

        /* Optionally enable SSL */
        if ($server['ssl']) {
            $client_flags |= MYSQLI_CLIENT_SSL;
            if (! empty($server['ssl_key']) ||
                ! empty($server['ssl_cert']) ||
                ! empty($server['ssl_ca']) ||
                ! empty($server['ssl_ca_path']) ||
                ! empty($server['ssl_ciphers'])
            ) {
<<<<<<< HEAD
                $mysqli->ssl_set(
=======
                if (! isset($server['ssl_key']) || is_null($server['ssl_key'])) {
                    $server['ssl_key'] = '';
                }
                if (! isset($server['ssl_cert']) || is_null($server['ssl_cert'])) {
                    $server['ssl_cert'] = '';
                }
                if (! isset($server['ssl_ca']) || is_null($server['ssl_ca'])) {
                    $server['ssl_ca'] = '';
                }
                if (! isset($server['ssl_ca_path']) || is_null($server['ssl_ca_path'])) {
                    $server['ssl_ca_path'] = '';
                }
                if (! isset($server['ssl_ciphers']) || is_null($server['ssl_ciphers'])) {
                    $server['ssl_ciphers'] = '';
                }
                mysqli_ssl_set(
                    $link,
>>>>>>> 9a77826c
                    $server['ssl_key'],
                    $server['ssl_cert'],
                    $server['ssl_ca'],
                    $server['ssl_ca_path'],
                    $server['ssl_ciphers']
                );
            }
            /*
             * disables SSL certificate validation on mysqlnd for MySQL 5.6 or later
             * @link https://bugs.php.net/bug.php?id=68344
             * @link https://github.com/phpmyadmin/phpmyadmin/pull/11838
             */
            if (! $server['ssl_verify']) {
                $mysqli->options(
                    MYSQLI_OPT_SSL_VERIFY_SERVER_CERT,
                    $server['ssl_verify']
                );
                $client_flags |= MYSQLI_CLIENT_SSL_DONT_VERIFY_SERVER_CERT;
            }
        }

        if ($GLOBALS['cfg']['PersistentConnections']) {
            $host = 'p:' . $server['host'];
        } else {
            $host = $server['host'];
        }

        $return_value = $mysqli->real_connect(
            $host,
            $user,
            $password,
            '',
            $server['port'],
            (string) $server['socket'],
            $client_flags
        );

        if ($return_value === false || $return_value === null) {
            /*
             * Switch to SSL if server asked us to do so, unfortunately
             * there are more ways MySQL server can tell this:
             *
             * - MySQL 8.0 and newer should return error 3159
             * - #2001 - SSL Connection is required. Please specify SSL options and retry.
             * - #9002 - SSL connection is required. Please specify SSL options and retry.
             */
            $error_number = $mysqli->connect_errno;
            $error_message = $mysqli->connect_error;
            if (! $server['ssl'] && ($error_number == 3159 ||
                (($error_number == 2001 || $error_number == 9002) && stripos($error_message, 'SSL Connection is required') !== false))
            ) {
                    trigger_error(
                        __('SSL connection enforced by server, automatically enabling it.'),
                        E_USER_WARNING
                    );
                    $server['ssl'] = true;
                    return self::connect($user, $password, $server);
            }
            return false;
        }

        if (defined('PMA_ENABLE_LDI')) {
            $mysqli->options(MYSQLI_OPT_LOCAL_INFILE, true);
        } else {
            $mysqli->options(MYSQLI_OPT_LOCAL_INFILE, false);
        }

        return $mysqli;
    }

    /**
     * selects given database
     *
     * @param string $databaseName database name to select
     * @param mysqli $mysqli       the mysqli object
     *
     * @return boolean
     */
    public function selectDb($databaseName, $mysqli)
    {
        return $mysqli->select_db($databaseName);
    }

    /**
     * runs a query and returns the result
     *
     * @param string $query   query to execute
     * @param mysqli $mysqli  mysqli object
     * @param int    $options query options
     *
     * @return mysqli_result|bool
     */
    public function realQuery($query, $mysqli, $options)
    {
        if ($options == ($options | DatabaseInterface::QUERY_STORE)) {
            $method = MYSQLI_STORE_RESULT;
        } elseif ($options == ($options | DatabaseInterface::QUERY_UNBUFFERED)) {
            $method = MYSQLI_USE_RESULT;
        } else {
            $method = 0;
        }

        return $mysqli->query($query, $method);
    }

    /**
     * Run the multi query and output the results
     *
     * @param mysqli $mysqli mysqli object
     * @param string $query  multi query statement to execute
     *
     * @return bool
     */
    public function realMultiQuery($mysqli, $query)
    {
        return $mysqli->multi_query($query);
    }

    /**
     * returns array of rows with associative and numeric keys from $result
     *
     * @param mysqli_result $result result set identifier
     *
     * @return array|null
     */
    public function fetchArray($result)
    {
        if (! $result instanceof mysqli_result) {
            return null;
        }
        return $result->fetch_array(MYSQLI_BOTH);
    }

    /**
     * returns array of rows with associative keys from $result
     *
     * @param mysqli_result $result result set identifier
     *
     * @return array|null
     */
    public function fetchAssoc($result)
    {
        if (! $result instanceof mysqli_result) {
            return null;
        }
        return $result->fetch_array(MYSQLI_ASSOC);
    }

    /**
     * returns array of rows with numeric keys from $result
     *
     * @param mysqli_result $result result set identifier
     *
     * @return array|null
     */
    public function fetchRow($result)
    {
        if (! $result instanceof mysqli_result) {
            return null;
        }
        return $result->fetch_array(MYSQLI_NUM);
    }

    /**
     * Adjusts the result pointer to an arbitrary row in the result
     *
     * @param mysqli_result $result database result
     * @param integer       $offset offset to seek
     *
     * @return bool true on success, false on failure
     */
    public function dataSeek($result, $offset)
    {
        return $result->data_seek($offset);
    }

    /**
     * Frees memory associated with the result
     *
     * @param mysqli_result $result database result
     *
     * @return void
     */
    public function freeResult($result)
    {
        if ($result instanceof mysqli_result) {
            $result->close();
        }
    }

    /**
     * Check if there are any more query results from a multi query
     *
     * @param mysqli $mysqli the mysqli object
     *
     * @return bool true or false
     */
    public function moreResults($mysqli)
    {
        return $mysqli->more_results();
    }

    /**
     * Prepare next result from multi_query
     *
     * @param mysqli $mysqli the mysqli object
     *
     * @return bool true or false
     */
    public function nextResult($mysqli)
    {
        return $mysqli->next_result();
    }

    /**
     * Store the result returned from multi query
     *
     * @param mysqli $mysqli the mysqli object
     *
     * @return mysqli_result|bool false when empty results / result set when not empty
     */
    public function storeResult($mysqli)
    {
        return $mysqli->store_result();
    }

    /**
     * Returns a string representing the type of connection used
     *
     * @param mysqli $mysqli mysql link
     *
     * @return string type of connection used
     */
    public function getHostInfo($mysqli)
    {
        return $mysqli->host_info;
    }

    /**
     * Returns the version of the MySQL protocol used
     *
     * @param mysqli $mysqli mysql link
     *
     * @return string version of the MySQL protocol used
     */
    public function getProtoInfo($mysqli)
    {
        return $mysqli->protocol_version;
    }

    /**
     * returns a string that represents the client library version
     *
     * @param mysqli $mysqli mysql link
     *
     * @return string MySQL client library version
     */
    public function getClientInfo($mysqli)
    {
        return $mysqli->get_client_info();
    }

    /**
     * returns last error message or false if no errors occurred
     *
     * @param mysqli $mysqli mysql link
     *
     * @return string|bool error or false
     */
    public function getError($mysqli)
    {
        $GLOBALS['errno'] = 0;

        if (null !== $mysqli && false !== $mysqli) {
            $error_number = $mysqli->errno;
            $error_message = $mysqli->error;
        } else {
            $error_number = $mysqli->connect_errno;
            $error_message = $mysqli->connect_error;
        }
        if (0 == $error_number) {
            return false;
        }

        // keep the error number for further check after
        // the call to getError()
        $GLOBALS['errno'] = $error_number;

        return $GLOBALS['dbi']->formatError($error_number, $error_message);
    }

    /**
     * returns the number of rows returned by last query
     *
     * @param mysqli_result $result result set identifier
     *
     * @return string|int
     */
    public function numRows($result)
    {
        // see the note for tryQuery();
        if (is_bool($result)) {
            return 0;
        }

        return $result->num_rows;
    }

    /**
     * returns the number of rows affected by last query
     *
     * @param mysqli $mysqli the mysqli object
     *
     * @return int
     */
    public function affectedRows($mysqli)
    {
        return $mysqli->affected_rows;
    }

    /**
     * returns meta info for fields in $result
     *
     * @param mysqli_result $result result set identifier
     *
     * @return array|bool meta info for fields in $result
     */
    public function getFieldsMeta($result)
    {
        if (! $result instanceof mysqli_result) {
            return false;
        }
        // Build an associative array for a type look up
        $typeAr = [];
        $typeAr[MYSQLI_TYPE_DECIMAL]     = 'real';
        $typeAr[MYSQLI_TYPE_NEWDECIMAL]  = 'real';
        $typeAr[MYSQLI_TYPE_BIT]         = 'int';
        $typeAr[MYSQLI_TYPE_TINY]        = 'int';
        $typeAr[MYSQLI_TYPE_SHORT]       = 'int';
        $typeAr[MYSQLI_TYPE_LONG]        = 'int';
        $typeAr[MYSQLI_TYPE_FLOAT]       = 'real';
        $typeAr[MYSQLI_TYPE_DOUBLE]      = 'real';
        $typeAr[MYSQLI_TYPE_NULL]        = 'null';
        $typeAr[MYSQLI_TYPE_TIMESTAMP]   = 'timestamp';
        $typeAr[MYSQLI_TYPE_LONGLONG]    = 'int';
        $typeAr[MYSQLI_TYPE_INT24]       = 'int';
        $typeAr[MYSQLI_TYPE_DATE]        = 'date';
        $typeAr[MYSQLI_TYPE_TIME]        = 'time';
        $typeAr[MYSQLI_TYPE_DATETIME]    = 'datetime';
        $typeAr[MYSQLI_TYPE_YEAR]        = 'year';
        $typeAr[MYSQLI_TYPE_NEWDATE]     = 'date';
        $typeAr[MYSQLI_TYPE_ENUM]        = 'unknown';
        $typeAr[MYSQLI_TYPE_SET]         = 'unknown';
        $typeAr[MYSQLI_TYPE_TINY_BLOB]   = 'blob';
        $typeAr[MYSQLI_TYPE_MEDIUM_BLOB] = 'blob';
        $typeAr[MYSQLI_TYPE_LONG_BLOB]   = 'blob';
        $typeAr[MYSQLI_TYPE_BLOB]        = 'blob';
        $typeAr[MYSQLI_TYPE_VAR_STRING]  = 'string';
        $typeAr[MYSQLI_TYPE_STRING]      = 'string';
        // MySQL returns MYSQLI_TYPE_STRING for CHAR
        // and MYSQLI_TYPE_CHAR === MYSQLI_TYPE_TINY
        // so this would override TINYINT and mark all TINYINT as string
        // see https://github.com/phpmyadmin/phpmyadmin/issues/8569
        //$typeAr[MYSQLI_TYPE_CHAR]        = 'string';
        $typeAr[MYSQLI_TYPE_GEOMETRY]    = 'geometry';
        $typeAr[MYSQLI_TYPE_BIT]         = 'bit';
        $typeAr[MYSQLI_TYPE_JSON]        = 'json';

        $fields = $result->fetch_fields();

        if (! is_array($fields)) {
            return false;
        }

        foreach ($fields as $k => $field) {
            $fields[$k]->_type = $field->type;
            $fields[$k]->type = $typeAr[$field->type];
            $fields[$k]->_flags = $field->flags;
            $fields[$k]->flags = $this->fieldFlags($result, $k);

            // Enhance the field objects for mysql-extension compatibility
            //$flags = explode(' ', $fields[$k]->flags);
            //array_unshift($flags, 'dummy');
            $fields[$k]->multiple_key
                = (int) (bool) ($fields[$k]->_flags & MYSQLI_MULTIPLE_KEY_FLAG);
            $fields[$k]->primary_key
                = (int) (bool) ($fields[$k]->_flags & MYSQLI_PRI_KEY_FLAG);
            $fields[$k]->unique_key
                = (int) (bool) ($fields[$k]->_flags & MYSQLI_UNIQUE_KEY_FLAG);
            $fields[$k]->not_null
                = (int) (bool) ($fields[$k]->_flags & MYSQLI_NOT_NULL_FLAG);
            $fields[$k]->unsigned
                = (int) (bool) ($fields[$k]->_flags & MYSQLI_UNSIGNED_FLAG);
            $fields[$k]->zerofill
                = (int) (bool) ($fields[$k]->_flags & MYSQLI_ZEROFILL_FLAG);
            $fields[$k]->numeric
                = (int) (bool) ($fields[$k]->_flags & MYSQLI_NUM_FLAG);
            $fields[$k]->blob
                = (int) (bool) ($fields[$k]->_flags & MYSQLI_BLOB_FLAG);
        }
        return $fields;
    }

    /**
     * return number of fields in given $result
     *
     * @param mysqli_result $result result set identifier
     *
     * @return int field count
     */
    public function numFields($result)
    {
        return $result->field_count;
    }

    /**
     * returns the length of the given field $i in $result
     *
     * @param mysqli_result $result result set identifier
     * @param int           $i      field
     *
     * @return int|bool length of field
     */
    public function fieldLen($result, $i)
    {
        if ($i >= $this->numFields($result)) {
            return false;
        }
        /** @var stdClass $fieldDefinition */
        $fieldDefinition = $result->fetch_field_direct($i);
        if ($fieldDefinition !== false) {
            return $fieldDefinition->length;
        }
        return false;
    }

    /**
     * returns name of $i. field in $result
     *
     * @param mysqli_result $result result set identifier
     * @param int           $i      field
     *
     * @return string|bool name of $i. field in $result
     */
    public function fieldName($result, $i)
    {
        if ($i >= $this->numFields($result)) {
            return false;
        }
        /** @var stdClass $fieldDefinition */
        $fieldDefinition = $result->fetch_field_direct($i);
        if ($fieldDefinition !== false) {
            return $fieldDefinition->name;
        }
        return false;
    }

    /**
     * returns concatenated string of human readable field flags
     *
     * @param mysqli_result $result result set identifier
     * @param int           $i      field
     *
     * @return string|false field flags
     */
    public function fieldFlags($result, $i)
    {
        if ($i >= $this->numFields($result)) {
            return false;
        }
        /** @var stdClass $fieldDefinition */
        $fieldDefinition = $result->fetch_field_direct($i);
        if ($fieldDefinition !== false) {
            $type = $fieldDefinition->type;
            $charsetNumber = $fieldDefinition->charsetnr;
            $fieldDefinitionFlags = $fieldDefinition->flags;
            $flags = [];
            foreach (self::$pma_mysqli_flag_names as $flag => $name) {
                if ($fieldDefinitionFlags & $flag) {
                    $flags[] = $name;
                }
            }
            // See https://dev.mysql.com/doc/refman/6.0/en/c-api-datatypes.html:
            // to determine if a string is binary, we should not use MYSQLI_BINARY_FLAG
            // but instead the charsetnr member of the MYSQL_FIELD
            // structure. Watch out: some types like DATE returns 63 in charsetnr
            // so we have to check also the type.
            // Unfortunately there is no equivalent in the mysql extension.
            if (($type == MYSQLI_TYPE_TINY_BLOB || $type == MYSQLI_TYPE_BLOB
                || $type == MYSQLI_TYPE_MEDIUM_BLOB || $type == MYSQLI_TYPE_LONG_BLOB
                || $type == MYSQLI_TYPE_VAR_STRING || $type == MYSQLI_TYPE_STRING)
                && 63 == $charsetNumber
            ) {
                $flags[] = 'binary';
            }
            return implode(' ', $flags);
        } else {
            return '';
        }
    }

    /**
     * returns properly escaped string for use in MySQL queries
     *
     * @param mysqli $mysqli database link
     * @param string $string string to be escaped
     *
     * @return string a MySQL escaped string
     */
    public function escapeString($mysqli, $string)
    {
        return $mysqli->real_escape_string($string);
    }
}<|MERGE_RESOLUTION|>--- conflicted
+++ resolved
@@ -78,9 +78,6 @@
                 ! empty($server['ssl_ca_path']) ||
                 ! empty($server['ssl_ciphers'])
             ) {
-<<<<<<< HEAD
-                $mysqli->ssl_set(
-=======
                 if (! isset($server['ssl_key']) || is_null($server['ssl_key'])) {
                     $server['ssl_key'] = '';
                 }
@@ -96,9 +93,7 @@
                 if (! isset($server['ssl_ciphers']) || is_null($server['ssl_ciphers'])) {
                     $server['ssl_ciphers'] = '';
                 }
-                mysqli_ssl_set(
-                    $link,
->>>>>>> 9a77826c
+                $mysqli->ssl_set(
                     $server['ssl_key'],
                     $server['ssl_cert'],
                     $server['ssl_ca'],
