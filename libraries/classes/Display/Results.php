--- conflicted
+++ resolved
@@ -5140,15 +5140,9 @@
         if (count($url_params) > 0
             && (! empty($tmpdb) && ! empty($meta->orgtable))
         ) {
-<<<<<<< HEAD
+            $url_params['where_clause_sign'] = Core::signSqlQuery($url_params['where_clause']);
             $result = '<a href="'
                 . Url::getFromRoute('/table/get-field', $url_params)
-=======
-            $url_params['where_clause_sign'] = Core::signSqlQuery($url_params['where_clause']);
-
-            $result = '<a href="tbl_get_field.php'
-                . Url::getCommon($url_params)
->>>>>>> f98618a7
                 . '" class="disableAjax">'
                 . $result . '</a>';
         }
