<?php

declare(strict_types=1);

namespace PhpMyAdmin\Display;

use PhpMyAdmin\Config\SpecialSchemaLinks;
use PhpMyAdmin\ConfigStorage\Relation;
use PhpMyAdmin\Core;
use PhpMyAdmin\DatabaseInterface;
use PhpMyAdmin\Dbal\ResultInterface;
use PhpMyAdmin\FieldMetadata;
use PhpMyAdmin\Html\Generator;
use PhpMyAdmin\Index;
use PhpMyAdmin\Message;
use PhpMyAdmin\Plugins\Transformations\Output\Text_Octetstream_Sql;
use PhpMyAdmin\Plugins\Transformations\Output\Text_Plain_Json;
use PhpMyAdmin\Plugins\Transformations\Output\Text_Plain_Sql;
use PhpMyAdmin\Plugins\Transformations\Text_Plain_Link;
use PhpMyAdmin\Plugins\TransformationsPlugin;
use PhpMyAdmin\ResponseRenderer;
use PhpMyAdmin\Sanitize;
use PhpMyAdmin\Sql;
use PhpMyAdmin\SqlParser\Parser;
use PhpMyAdmin\SqlParser\Statements\SelectStatement;
use PhpMyAdmin\SqlParser\Utils\Query;
use PhpMyAdmin\Table;
use PhpMyAdmin\Template;
use PhpMyAdmin\Theme;
use PhpMyAdmin\Transformations;
use PhpMyAdmin\Url;
use PhpMyAdmin\Util;
use PhpMyAdmin\Utils\Gis;

use function __;
use function _pgettext;
use function array_filter;
use function array_keys;
use function array_merge;
use function array_shift;
use function bin2hex;
use function ceil;
use function class_exists;
use function count;
use function explode;
use function file_exists;
use function floor;
use function htmlspecialchars;
use function implode;
use function in_array;
use function intval;
use function is_array;
use function is_numeric;
use function json_encode;
use function max;
use function mb_check_encoding;
use function mb_strlen;
use function mb_strpos;
use function mb_strtolower;
use function mb_strtoupper;
use function mb_substr;
use function md5;
use function mt_getrandmax;
use function pack;
use function preg_match;
use function preg_replace;
use function random_int;
use function str_contains;
use function str_ends_with;
use function str_replace;
use function strcasecmp;
use function strip_tags;
use function stripos;
use function strlen;
use function strpos;
use function strtoupper;
use function substr;
use function trim;

/**
 * Handle all the functionalities related to displaying results
 * of sql queries, stored procedure, browsing sql processes or
 * displaying binary log.
 */
class Results
{
    // Define constants
    public const NO_EDIT_OR_DELETE = 'nn';
    public const UPDATE_ROW = 'ur';
    public const DELETE_ROW = 'dr';
    public const KILL_PROCESS = 'kp';

    public const POSITION_LEFT = 'left';
    public const POSITION_RIGHT = 'right';
    public const POSITION_BOTH = 'both';
    public const POSITION_NONE = 'none';

    public const DISPLAY_FULL_TEXT = 'F';
    public const DISPLAY_PARTIAL_TEXT = 'P';

    public const HEADER_FLIP_TYPE_AUTO = 'auto';
    public const HEADER_FLIP_TYPE_CSS = 'css';
    public const HEADER_FLIP_TYPE_FAKE = 'fake';

    public const RELATIONAL_KEY = 'K';
    public const RELATIONAL_DISPLAY_COLUMN = 'D';

    public const GEOMETRY_DISP_GEOM = 'GEOM';
    public const GEOMETRY_DISP_WKT = 'WKT';
    public const GEOMETRY_DISP_WKB = 'WKB';

    public const SMART_SORT_ORDER = 'SMART';
    public const ASCENDING_SORT_DIR = 'ASC';
    public const DESCENDING_SORT_DIR = 'DESC';

    public const TABLE_TYPE_INNO_DB = 'InnoDB';
    public const ALL_ROWS = 'all';
    public const QUERY_TYPE_SELECT = 'SELECT';

    public const ROUTINE_PROCEDURE = 'procedure';
    public const ROUTINE_FUNCTION = 'function';

    public const ACTION_LINK_CONTENT_ICONS = 'icons';
    public const ACTION_LINK_CONTENT_TEXT = 'text';

    /**
     * @psalm-var array{
     *   server: int,
     *   db: string,
     *   table: string,
     *   goto: string,
     *   sql_query: string,
     *   unlim_num_rows: int|numeric-string,
     *   fields_meta: FieldMetadata[],
     *   is_count: bool|null,
     *   is_export: bool|null,
     *   is_func: bool|null,
     *   is_analyse: bool|null,
     *   num_rows: int|numeric-string,
     *   fields_cnt: int,
     *   querytime: float|null,
     *   text_dir: string|null,
     *   is_maint: bool|null,
     *   is_explain: bool|null,
     *   is_show: bool|null,
     *   is_browse_distinct: bool|null,
     *   showtable: array<string, mixed>|null,
     *   printview: string|null,
     *   highlight_columns: array|null,
     *   display_params: array|null,
     *   mime_map: array|null,
     *   editable: bool|null,
     *   unique_id: int,
     *   whereClauseMap: array,
     * }
     */
    public $properties = [
        /* server id */
        'server' => 0,

        /* Database name */
        'db' => '',

        /* Table name */
        'table' => '',

        /* the URL to go back in case of errors */
        'goto' => '',

        /* the SQL query */
        'sql_query' => '',

        /* the total number of rows returned by the SQL query without any appended "LIMIT" clause programmatically */
        'unlim_num_rows' => 0,

        /* meta information about fields */
        'fields_meta' => [],

        'is_count' => null,

        'is_export' => null,

        'is_func' => null,

        'is_analyse' => null,

        /* the total number of rows returned by the SQL query */
        'num_rows' => 0,

        /* the total number of fields returned by the SQL query */
        'fields_cnt' => 0,

        /* time taken for execute the SQL query */
        'querytime' => null,

        'text_dir' => null,

        'is_maint' => null,

        'is_explain' => null,

        'is_show' => null,

        'is_browse_distinct' => null,

        /* table definitions */
        'showtable' => null,

        'printview' => null,

        /* column names to highlight */
        'highlight_columns' => null,

        /* display information */
        'display_params' => null,

        /* mime types information of fields */
        'mime_map' => null,

        'editable' => null,

        /* random unique ID to distinguish result set */
        'unique_id' => 0,

        /* where clauses for each row, each table in the row */
        'whereClauseMap' => [],
    ];

    /**
     * This variable contains the column transformation information
     * for some of the system databases.
     * One element of this array represent all relevant columns in all tables in
     * one specific database
     *
     * @var array<string, array<string, array<string, string[]>>>
     * @psalm-var array<string, array<string, array<string, array{string, class-string, string}>>> $transformationInfo
     */
    public $transformationInfo;

    /** @var DatabaseInterface */
    private $dbi;

    /** @var Relation */
    private $relation;

    /** @var Transformations */
    private $transformations;

    /** @var Template */
    public $template;

    /**
     * @param string $db       the database name
     * @param string $table    the table name
     * @param int    $server   the server id
     * @param string $goto     the URL to go back in case of errors
     * @param string $sqlQuery the SQL query
     */
    public function __construct(DatabaseInterface $dbi, $db, $table, $server, $goto, $sqlQuery)
    {
        $this->dbi = $dbi;

        $this->relation = new Relation($this->dbi);
        $this->transformations = new Transformations();
        $this->template = new Template();

        $this->setDefaultTransformations();

        $this->properties['db'] = $db;
        $this->properties['table'] = $table;
        $this->properties['server'] = $server;
        $this->properties['goto'] = $goto;
        $this->properties['sql_query'] = $sqlQuery;
        $this->properties['unique_id'] = random_int(0, mt_getrandmax());
    }

    /**
     * Sets default transformations for some columns
     */
    private function setDefaultTransformations(): void
    {
        $jsonHighlightingData = [
            'libraries/classes/Plugins/Transformations/Output/Text_Plain_Json.php',
            Text_Plain_Json::class,
            'Text_Plain',
        ];
        $sqlHighlightingData = [
            'libraries/classes/Plugins/Transformations/Output/Text_Plain_Sql.php',
            Text_Plain_Sql::class,
            'Text_Plain',
        ];
        $blobSqlHighlightingData = [
            'libraries/classes/Plugins/Transformations/Output/Text_Octetstream_Sql.php',
            Text_Octetstream_Sql::class,
            'Text_Octetstream',
        ];
        $linkData = [
            'libraries/classes/Plugins/Transformations/Text_Plain_Link.php',
            Text_Plain_Link::class,
            'Text_Plain',
        ];
        $this->transformationInfo = [
            'information_schema' => [
                'events' => ['event_definition' => $sqlHighlightingData],
                'processlist' => ['info' => $sqlHighlightingData],
                'routines' => ['routine_definition' => $sqlHighlightingData],
                'triggers' => ['action_statement' => $sqlHighlightingData],
                'views' => ['view_definition' => $sqlHighlightingData],
            ],
            'mysql' => [
                'event' => [
                    'body' => $blobSqlHighlightingData,
                    'body_utf8' => $blobSqlHighlightingData,
                ],
                'general_log' => ['argument' => $sqlHighlightingData],
                'help_category' => ['url' => $linkData],
                'help_topic' => [
                    'example' => $sqlHighlightingData,
                    'url' => $linkData,
                ],
                'proc' => [
                    'param_list' => $blobSqlHighlightingData,
                    'returns' => $blobSqlHighlightingData,
                    'body' => $blobSqlHighlightingData,
                    'body_utf8' => $blobSqlHighlightingData,
                ],
                'slow_log' => ['sql_text' => $sqlHighlightingData],
            ],
        ];

        $relationParameters = $this->relation->getRelationParameters();
        if ($relationParameters->db === null) {
            return;
        }

        $relDb = [];
        if ($relationParameters->sqlHistoryFeature !== null) {
            $relDb[$relationParameters->sqlHistoryFeature->history->getName()] = ['sqlquery' => $sqlHighlightingData];
        }

        if ($relationParameters->bookmarkFeature !== null) {
            $relDb[$relationParameters->bookmarkFeature->bookmark->getName()] = ['query' => $sqlHighlightingData];
        }

        if ($relationParameters->trackingFeature !== null) {
            $relDb[$relationParameters->trackingFeature->tracking->getName()] = [
                'schema_sql' => $sqlHighlightingData,
                'data_sql' => $sqlHighlightingData,
            ];
        }

        if ($relationParameters->favoriteTablesFeature !== null) {
            $table = $relationParameters->favoriteTablesFeature->favorite->getName();
            $relDb[$table] = ['tables' => $jsonHighlightingData];
        }

        if ($relationParameters->recentlyUsedTablesFeature !== null) {
            $table = $relationParameters->recentlyUsedTablesFeature->recent->getName();
            $relDb[$table] = ['tables' => $jsonHighlightingData];
        }

        if ($relationParameters->savedQueryByExampleSearchesFeature !== null) {
            $table = $relationParameters->savedQueryByExampleSearchesFeature->savedSearches->getName();
            $relDb[$table] = ['search_data' => $jsonHighlightingData];
        }

        if ($relationParameters->databaseDesignerSettingsFeature !== null) {
            $table = $relationParameters->databaseDesignerSettingsFeature->designerSettings->getName();
            $relDb[$table] = ['settings_data' => $jsonHighlightingData];
        }

        if ($relationParameters->uiPreferencesFeature !== null) {
            $table = $relationParameters->uiPreferencesFeature->tableUiPrefs->getName();
            $relDb[$table] = ['prefs' => $jsonHighlightingData];
        }

        if ($relationParameters->userPreferencesFeature !== null) {
            $table = $relationParameters->userPreferencesFeature->userConfig->getName();
            $relDb[$table] = ['config_data' => $jsonHighlightingData];
        }

        if ($relationParameters->exportTemplatesFeature !== null) {
            $table = $relationParameters->exportTemplatesFeature->exportTemplates->getName();
            $relDb[$table] = ['template_data' => $jsonHighlightingData];
        }

        $this->transformationInfo[$relationParameters->db->getName()] = $relDb;
    }

    /**
     * Set properties which were not initialized at the constructor
     *
     * @param int|string                $unlimNumRows     the total number of rows returned by the SQL query without
     *                                                    any appended "LIMIT" clause programmatically
     * @param FieldMetadata[]           $fieldsMeta       meta information about fields
     * @param bool                      $isCount          statement is SELECT COUNT
     * @param bool                      $isExport         statement contains INTO OUTFILE
     * @param bool                      $isFunction       statement contains a function like SUM()
     * @param bool                      $isAnalyse        statement contains PROCEDURE ANALYSE
     * @param int|string                $numRows          total no. of rows returned by SQL query
     * @param int                       $fieldsCount      total no.of fields returned by SQL query
     * @param double                    $queryTime        time taken for execute the SQL query
     * @param string                    $textDirection    text direction
     * @param bool                      $isMaintenance    statement contains a maintenance command
     * @param bool                      $isExplain        statement contains EXPLAIN
     * @param bool                      $isShow           statement contains SHOW
     * @param array<string, mixed>|null $showTable        table definitions
     * @param string|null               $printView        print view was requested
     * @param bool                      $editable         whether the results set is editable
     * @param bool                      $isBrowseDistinct whether browsing distinct values
     * @psalm-param int|numeric-string $unlimNumRows
     * @psalm-param int|numeric-string $numRows
     */
    public function setProperties(
        $unlimNumRows,
        array $fieldsMeta,
        $isCount,
        $isExport,
        $isFunction,
        $isAnalyse,
        $numRows,
        $fieldsCount,
        $queryTime,
        $textDirection,
        $isMaintenance,
        $isExplain,
        $isShow,
        ?array $showTable,
        $printView,
        $editable,
        $isBrowseDistinct
    ): void {
        $this->properties['unlim_num_rows'] = $unlimNumRows;
        $this->properties['fields_meta'] = $fieldsMeta;
        $this->properties['is_count'] = $isCount;
        $this->properties['is_export'] = $isExport;
        $this->properties['is_func'] = $isFunction;
        $this->properties['is_analyse'] = $isAnalyse;
        $this->properties['num_rows'] = $numRows;
        $this->properties['fields_cnt'] = $fieldsCount;
        $this->properties['querytime'] = $queryTime;
        $this->properties['text_dir'] = $textDirection;
        $this->properties['is_maint'] = $isMaintenance;
        $this->properties['is_explain'] = $isExplain;
        $this->properties['is_show'] = $isShow;
        $this->properties['showtable'] = $showTable;
        $this->properties['printview'] = $printView;
        $this->properties['editable'] = $editable;
        $this->properties['is_browse_distinct'] = $isBrowseDistinct;
    }

    /**
     * Defines the parts to display for a print view
     *
     * @param array $displayParts the parts to display
     *
     * @return array the modified display parts
     */
    private function setDisplayPartsForPrintView(array $displayParts)
    {
        // set all elements to false!
        $displayParts['edit_lnk'] = self::NO_EDIT_OR_DELETE; // no edit link
        $displayParts['del_lnk'] = self::NO_EDIT_OR_DELETE; // no delete link
        $displayParts['sort_lnk'] = '0';
        $displayParts['nav_bar'] = '0';
        $displayParts['bkm_form'] = '0';
        $displayParts['text_btn'] = '0';
        $displayParts['pview_lnk'] = '0';

        return $displayParts;
    }

    /**
     * Defines the parts to display for a SHOW statement
     *
     * @param array $displayParts the parts to display
     *
     * @return array the modified display parts
     */
    private function setDisplayPartsForShow(array $displayParts)
    {
        preg_match(
            '@^SHOW[[:space:]]+(VARIABLES|(FULL[[:space:]]+)?'
            . 'PROCESSLIST|STATUS|TABLE|GRANTS|CREATE|LOGS|DATABASES|FIELDS'
            . ')@i',
            $this->properties['sql_query'],
            $which
        );

        $bIsProcessList = isset($which[1]);
        if ($bIsProcessList) {
            $str = ' ' . strtoupper($which[1]);
            $bIsProcessList = strpos($str, 'PROCESSLIST') > 0;
        }

        // no edit link
        $displayParts['edit_lnk'] = self::NO_EDIT_OR_DELETE;
        if ($bIsProcessList) {
            // "kill process" type edit link
            $displayParts['del_lnk'] = self::KILL_PROCESS;
        } else {
            // Default case -> no links
            // no delete link
            $displayParts['del_lnk'] = self::NO_EDIT_OR_DELETE;
        }

        // Other settings
        $displayParts['sort_lnk'] = '0';
        $displayParts['nav_bar'] = '0';
        $displayParts['bkm_form'] = '1';
        $displayParts['text_btn'] = '1';
        $displayParts['pview_lnk'] = '1';

        return $displayParts;
    }

    /**
     * Defines the parts to display for statements not related to data
     *
     * @param array $displayParts the parts to display
     *
     * @return array the modified display parts
     */
    private function setDisplayPartsForNonData(array $displayParts)
    {
        // Statement is a "SELECT COUNT", a
        // "CHECK/ANALYZE/REPAIR/OPTIMIZE/CHECKSUM", an "EXPLAIN" one or
        // contains a "PROC ANALYSE" part
        $displayParts['edit_lnk'] = self::NO_EDIT_OR_DELETE; // no edit link
        $displayParts['del_lnk'] = self::NO_EDIT_OR_DELETE; // no delete link
        $displayParts['sort_lnk'] = '0';
        $displayParts['nav_bar'] = '0';
        $displayParts['bkm_form'] = '1';

        if ($this->properties['is_maint']) {
            $displayParts['text_btn'] = '1';
        } else {
            $displayParts['text_btn'] = '0';
        }

        $displayParts['pview_lnk'] = '1';

        return $displayParts;
    }

    /**
     * Defines the parts to display for other statements (probably SELECT)
     *
     * @param array $displayParts the parts to display
     *
     * @return array the modified display parts
     */
    private function setDisplayPartsForSelect(array $displayParts)
    {
        // Other statements (ie "SELECT" ones) -> updates
        // $displayParts['edit_lnk'], $displayParts['del_lnk'] and
        // $displayParts['text_btn'] (keeps other default values)

        $fieldsMeta = $this->properties['fields_meta'];
        $previousTable = '';
        $displayParts['text_btn'] = '1';
        $numberOfColumns = $this->properties['fields_cnt'];

        for ($i = 0; $i < $numberOfColumns; $i++) {
            $isLink = ($displayParts['edit_lnk'] != self::NO_EDIT_OR_DELETE)
                || ($displayParts['del_lnk'] != self::NO_EDIT_OR_DELETE)
                || ($displayParts['sort_lnk'] != '0');

            // Displays edit/delete/sort/insert links?
            if (
                $isLink
                && $previousTable != ''
                && $fieldsMeta[$i]->table != ''
                && $fieldsMeta[$i]->table != $previousTable
            ) {
                // don't display links
                $displayParts['edit_lnk'] = self::NO_EDIT_OR_DELETE;
                $displayParts['del_lnk'] = self::NO_EDIT_OR_DELETE;
                /**
                 * @todo May be problematic with same field names
                 * in two joined table.
                 */
                if ($displayParts['text_btn'] == '1') {
                    break;
                }
            }

            // Always display print view link
            $displayParts['pview_lnk'] = '1';
            if ($fieldsMeta[$i]->table == '') {
                continue;
            }

            $previousTable = $fieldsMeta[$i]->table;
        }

        if ($previousTable == '') { // no table for any of the columns
            // don't display links
            $displayParts['edit_lnk'] = self::NO_EDIT_OR_DELETE;
            $displayParts['del_lnk'] = self::NO_EDIT_OR_DELETE;
        }

        return $displayParts;
    }

    /**
     * Defines the parts to display for the results of a SQL query
     * and the total number of rows
     *
     * @see     getTable()
     *
     * @param array $displayParts the parts to display (see a few
     *                            lines above for explanations)
     *
     * @return array the first element is an array with explicit indexes
     *               for all the display elements
     *               the second element is the total number of rows returned
     *               by the SQL query without any programmatically appended
     *               LIMIT clause (just a copy of $unlim_num_rows if it exists,
     *               else computed inside this function)
     */
    private function setDisplayPartsAndTotal(array $displayParts)
    {
        $theTotal = 0;

        // 1. Following variables are needed for use in isset/empty or
        //    use with array indexes or safe use in foreach
        $db = $this->properties['db'];
        $table = $this->properties['table'];
        $unlimNumRows = $this->properties['unlim_num_rows'];
        $numRows = $this->properties['num_rows'];
        $printView = $this->properties['printview'];

        // 2. Updates the display parts
        if ($printView == '1') {
            $displayParts = $this->setDisplayPartsForPrintView($displayParts);
        } elseif (
            $this->properties['is_count'] || $this->properties['is_analyse']
            || $this->properties['is_maint'] || $this->properties['is_explain']
        ) {
            $displayParts = $this->setDisplayPartsForNonData($displayParts);
        } elseif ($this->properties['is_show']) {
            $displayParts = $this->setDisplayPartsForShow($displayParts);
        } else {
            $displayParts = $this->setDisplayPartsForSelect($displayParts);
        }

        // 3. Gets the total number of rows if it is unknown
        if ($unlimNumRows > 0) {
            $theTotal = $unlimNumRows;
        } elseif (
            ($displayParts['nav_bar'] == '1')
            || ($displayParts['sort_lnk'] == '1')
            && $db !== '' && $table !== ''
        ) {
            $theTotal = $this->dbi->getTable($db, $table)->countRecords();
        }

        // if for COUNT query, number of rows returned more than 1
        // (may be being used GROUP BY)
        if ($this->properties['is_count'] && $numRows > 1) {
            $displayParts['nav_bar'] = '1';
            $displayParts['sort_lnk'] = '1';
        }

        // 4. If navigation bar or sorting fields names URLs should be
        //    displayed but there is only one row, change these settings to
        //    false
        if ($displayParts['nav_bar'] == '1' || $displayParts['sort_lnk'] == '1') {
            // - Do not display sort links if less than 2 rows.
            // - For a VIEW we (probably) did not count the number of rows
            //   so don't test this number here, it would remove the possibility
            //   of sorting VIEW results.
            $tableObject = new Table($table, $db);
            if ($unlimNumRows < 2 && ! $tableObject->isView()) {
                $displayParts['sort_lnk'] = '0';
            }
        }

        return [
            $displayParts,
            $theTotal,
        ];
    }

    /**
     * Return true if we are executing a query in the form of
     * "SELECT * FROM <a table> ..."
     *
     * @see getTableHeaders(), getColumnParams()
     *
     * @param array $analyzedSqlResults analyzed sql results
     */
    private function isSelect(array $analyzedSqlResults): bool
    {
        return ! ($this->properties['is_count']
                || $this->properties['is_export']
                || $this->properties['is_func']
                || $this->properties['is_analyse'])
            && ! empty($analyzedSqlResults['select_from'])
            && ! empty($analyzedSqlResults['statement']->from)
            && (count($analyzedSqlResults['statement']->from) === 1)
            && ! empty($analyzedSqlResults['statement']->from[0]->table);
    }

    /**
     * Get a navigation button
     *
     * @see     getMoveBackwardButtonsForTableNavigation(),
     *          getMoveForwardButtonsForTableNavigation()
     *
     * @param string $caption         iconic caption for button
     * @param string $title           text for button
     * @param int    $pos             position for next query
     * @param string $htmlSqlQuery    query ready for display
     * @param bool   $back            whether 'begin' or 'previous'
     * @param string $onsubmit        optional onsubmit clause
     * @param string $inputForRealEnd optional hidden field for special treatment
     *
     * @return string                     html content
     */
    private function getTableNavigationButton(
        $caption,
        $title,
        $pos,
        $htmlSqlQuery,
        $back,
        $onsubmit = '',
        $inputForRealEnd = ''
    ): string {
        $captionOutput = '';
        if ($back) {
            if (Util::showIcons('TableNavigationLinksMode')) {
                $captionOutput .= $caption;
            }

            if (Util::showText('TableNavigationLinksMode')) {
                $captionOutput .= '&nbsp;' . $title;
            }
        } else {
            if (Util::showText('TableNavigationLinksMode')) {
                $captionOutput .= $title;
            }

            if (Util::showIcons('TableNavigationLinksMode')) {
                $captionOutput .= '&nbsp;' . $caption;
            }
        }

        return $this->template->render('display/results/table_navigation_button', [
            'db' => $this->properties['db'],
            'table' => $this->properties['table'],
            'sql_query' => $htmlSqlQuery,
            'pos' => $pos,
            'is_browse_distinct' => $this->properties['is_browse_distinct'],
            'goto' => $this->properties['goto'],
            'input_for_real_end' => $inputForRealEnd,
            'caption_output' => $captionOutput,
            'title' => $title,
            'onsubmit' => $onsubmit,
        ]);
    }

    /**
     * Possibly return a page selector for table navigation
     *
     * @return array{string, int} ($output, $nbTotalPage)
     */
    private function getHtmlPageSelector(): array
    {
        $pageNow = (int) floor($_SESSION['tmpval']['pos'] / $_SESSION['tmpval']['max_rows']) + 1;

        $nbTotalPage = (int) ceil($this->properties['unlim_num_rows'] / $_SESSION['tmpval']['max_rows']);

        $output = '';
        if ($nbTotalPage > 1) {
            $urlParams = [
                'db' => $this->properties['db'],
                'table' => $this->properties['table'],
                'sql_query' => $this->properties['sql_query'],
                'goto' => $this->properties['goto'],
                'is_browse_distinct' => $this->properties['is_browse_distinct'],
            ];

            $output = $this->template->render('display/results/page_selector', [
                'url_params' => $urlParams,
                'page_selector' => Util::pageselector(
                    'pos',
                    $_SESSION['tmpval']['max_rows'],
                    $pageNow,
                    $nbTotalPage
                ),
            ]);
        }

        return [
            $output,
            $nbTotalPage,
        ];
    }

    /**
     * Get a navigation bar to browse among the results of a SQL query
     *
     * @see getTable()
     *
     * @param int   $posNext       the offset for the "next" page
     * @param int   $posPrevious   the offset for the "previous" page
     * @param bool  $isInnodb      whether its InnoDB or not
     * @param array $sortByKeyData the sort by key dialog
     *
     * @return array
     */
    private function getTableNavigation(
        int $posNext,
        int $posPrevious,
        bool $isInnodb,
        array $sortByKeyData
    ): array {
        $isShowingAll = $_SESSION['tmpval']['max_rows'] === self::ALL_ROWS;

        // Move to the beginning or to the previous page
        $moveBackwardButtons = '';
        if ($_SESSION['tmpval']['pos'] && ! $isShowingAll) {
            $moveBackwardButtons = $this->getMoveBackwardButtonsForTableNavigation(
                htmlspecialchars($this->properties['sql_query']),
                $posPrevious
            );
        }

        $pageSelector = '';
        $numberTotalPage = 1;
        if (! $isShowingAll) {
            [
                $pageSelector,
                $numberTotalPage,
            ] = $this->getHtmlPageSelector();
        }

        // Move to the next page or to the last one
        $moveForwardButtons = '';
        if (
            $this->properties['unlim_num_rows'] === -1 // view with unknown number of rows
            || (! $isShowingAll
            && intval($_SESSION['tmpval']['pos']) + intval($_SESSION['tmpval']['max_rows'])
                < $this->properties['unlim_num_rows']
            && $this->properties['num_rows'] >= $_SESSION['tmpval']['max_rows'])
        ) {
            $moveForwardButtons = $this->getMoveForwardButtonsForTableNavigation(
                htmlspecialchars($this->properties['sql_query']),
                $posNext,
                $isInnodb
            );
        }

        $hiddenFields = [
            'db' => $this->properties['db'],
            'table' => $this->properties['table'],
            'server' => $this->properties['server'],
            'sql_query' => $this->properties['sql_query'],
            'is_browse_distinct' => $this->properties['is_browse_distinct'],
            'goto' => $this->properties['goto'],
        ];

        return [
            'move_backward_buttons' => $moveBackwardButtons,
            'page_selector' => $pageSelector,
            'move_forward_buttons' => $moveForwardButtons,
            'number_total_page' => $numberTotalPage,
            'has_show_all' => $GLOBALS['cfg']['ShowAll'] || ($this->properties['unlim_num_rows'] <= 500),
            'hidden_fields' => $hiddenFields,
            'session_max_rows' => $isShowingAll ? $GLOBALS['cfg']['MaxRows'] : 'all',
            'is_showing_all' => $isShowingAll,
            'max_rows' => $_SESSION['tmpval']['max_rows'],
            'pos' => $_SESSION['tmpval']['pos'],
            'sort_by_key' => $sortByKeyData,
        ];
    }

    /**
     * Prepare move backward buttons - previous and first
     *
     * @see getTableNavigation()
     *
     * @param string $htmlSqlQuery the sql encoded by html special characters
     * @param int    $posPrev      the offset for the "previous" page
     *
     * @return string                 html content
     */
    private function getMoveBackwardButtonsForTableNavigation(
        string $htmlSqlQuery,
        int $posPrev
    ): string {
        return $this->getTableNavigationButton(
            '&lt;&lt;',
            _pgettext('First page', 'Begin'),
            0,
            $htmlSqlQuery,
            true
        )
        . $this->getTableNavigationButton(
            '&lt;',
            _pgettext('Previous page', 'Previous'),
            $posPrev,
            $htmlSqlQuery,
            true
        );
    }

    /**
     * Prepare move forward buttons - next and last
     *
     * @see getTableNavigation()
     *
     * @param string $htmlSqlQuery the sql encoded by htmlspecialchars()
     * @param int    $posNext      the offset for the "next" page
     * @param bool   $isInnodb     whether it's InnoDB or not
     *
     * @return string   html content
     */
    private function getMoveForwardButtonsForTableNavigation(
        string $htmlSqlQuery,
        int $posNext,
        bool $isInnodb
    ): string {
        // display the Next button
        $buttonsHtml = $this->getTableNavigationButton(
            '&gt;',
            _pgettext('Next page', 'Next'),
            $posNext,
            $htmlSqlQuery,
            false
        );

        $inputForRealEnd = '';
        // prepare some options for the End button
        if ($isInnodb && $this->properties['unlim_num_rows'] > $GLOBALS['cfg']['MaxExactCount']) {
            $inputForRealEnd = '<input id="real_end_input" type="hidden" name="find_real_end" value="1">';
            // no backquote around this message
        }

        $maxRows = (int) $_SESSION['tmpval']['max_rows'];
        $onsubmit = 'onsubmit="return '
            . (intval($_SESSION['tmpval']['pos'])
                + $maxRows
                < $this->properties['unlim_num_rows']
                && $this->properties['num_rows'] >= $maxRows
            ? 'true'
            : 'false') . '"';

        // display the End button
        return $buttonsHtml . $this->getTableNavigationButton(
            '&gt;&gt;',
            _pgettext('Last page', 'End'),
            @((int) ceil(
                $this->properties['unlim_num_rows']
                / $_SESSION['tmpval']['max_rows']
            ) - 1) * $maxRows,
            $htmlSqlQuery,
            false,
            $onsubmit,
            $inputForRealEnd
        );
    }

    /**
     * Get the headers of the results table, for all of the columns
     *
     * @see getTableHeaders()
     *
     * @param array              $displayParts              which elements to display
     * @param array              $analyzedSqlResults        analyzed sql results
     * @param array              $sortExpression            sort expression
     * @param array<int, string> $sortExpressionNoDirection sort expression
     *                                                        without direction
     * @param array              $sortDirection             sort direction
     * @param bool               $isLimitedDisplay          with limited operations
     *                                                        or not
     * @param string             $unsortedSqlQuery          query without the sort part
     *
     * @return string html content
     */
    private function getTableHeadersForColumns(
        array $displayParts,
        array $analyzedSqlResults,
        array $sortExpression,
        array $sortExpressionNoDirection,
        array $sortDirection,
        $isLimitedDisplay,
        $unsortedSqlQuery
    ) {
        // required to generate sort links that will remember whether the
        // "Show all" button has been clicked
        $sqlMd5 = md5($this->properties['server'] . $this->properties['db'] . $this->properties['sql_query']);
        $sessionMaxRows = $isLimitedDisplay
            ? 0
            : $_SESSION['tmpval']['query'][$sqlMd5]['max_rows'];

        // Following variable are needed for use in isset/empty or
        // use with array indexes/safe use in the for loop
        $highlightColumns = $this->properties['highlight_columns'];
        $fieldsMeta = $this->properties['fields_meta'];

        // Prepare Display column comments if enabled
        // ($GLOBALS['cfg']['ShowBrowseComments']).
        $commentsMap = $this->getTableCommentsArray($analyzedSqlResults);

        [$colOrder, $colVisib] = $this->getColumnParams($analyzedSqlResults);

        // optimize: avoid calling a method on each iteration
        $numberOfColumns = $this->properties['fields_cnt'];

        $columns = [];

        for ($j = 0; $j < $numberOfColumns; $j++) {
            // PHP 7.4 fix for accessing array offset on bool
            $colVisibCurrent = $colVisib[$j] ?? null;

            // assign $i with the appropriate column order
            $i = $colOrder ? $colOrder[$j] : $j;

            //  See if this column should get highlight because it's used in the
            //  where-query.
            $name = $fieldsMeta[$i]->name;
            $conditionField = isset($highlightColumns[$name])
                || isset($highlightColumns[Util::backquote($name)]);

            // Prepare comment-HTML-wrappers for each row, if defined/enabled.
            $comments = $this->getCommentForRow($commentsMap, $fieldsMeta[$i]);
            $displayParams = $this->properties['display_params'] ?? [];

            if (($displayParts['sort_lnk'] == '1') && ! $isLimitedDisplay) {
                $sortedHeaderData = $this->getOrderLinkAndSortedHeaderHtml(
                    $fieldsMeta[$i],
                    $sortExpression,
                    $sortExpressionNoDirection,
                    $unsortedSqlQuery,
                    $sessionMaxRows,
                    $comments,
                    $sortDirection,
                    $colVisib,
                    $colVisibCurrent
                );

                $orderLink = $sortedHeaderData['order_link'];
                $columns[] = $sortedHeaderData;

                $displayParams['desc'][] = '    <th '
                    . 'class="draggable'
                    . ($conditionField ? ' condition' : '')
                    . '" data-column="' . htmlspecialchars($fieldsMeta[$i]->name)
                    . '">' . "\n" . $orderLink . $comments . '    </th>' . "\n";
            } else {
                // Results can't be sorted
                // Prepare columns to draggable effect for non sortable columns
                $columns[] = [
                    'column_name' => $fieldsMeta[$i]->name,
                    'comments' => $comments,
                    'is_column_hidden' => $colVisib && ! $colVisibCurrent,
                    'is_column_numeric' => $this->isColumnNumeric($fieldsMeta[$i]),
                    'has_condition' => $conditionField,
                ];

                $displayParams['desc'][] = '    <th '
                    . 'class="draggable'
                    . ($conditionField ? ' condition"' : '')
                    . '" data-column="' . htmlspecialchars((string) $fieldsMeta[$i]->name)
                    . '">        '
                    . htmlspecialchars((string) $fieldsMeta[$i]->name)
                    . $comments . '    </th>';
            }

            $this->properties['display_params'] = $displayParams;
        }

        return $this->template->render('display/results/table_headers_for_columns', [
            'is_sortable' => $displayParts['sort_lnk'] == '1' && ! $isLimitedDisplay,
            'columns' => $columns,
        ]);
    }

    /**
     * Get the headers of the results table
     *
     * @see getTable()
     *
     * @param array              $displayParts              which elements to display
     * @param array              $analyzedSqlResults        analyzed sql results
     * @param string             $unsortedSqlQuery          the unsorted sql query
     * @param array              $sortExpression            sort expression
     * @param array<int, string> $sortExpressionNoDirection sort expression without direction
     * @param array              $sortDirection             sort direction
     * @param bool               $isLimitedDisplay          with limited operations or not
     *
     * @psalm-return array{
     *   column_order: array,
     *   options: array,
     *   has_bulk_actions_form: bool,
     *   button: string,
     *   table_headers_for_columns: string,
     *   column_at_right_side: string,
     * }
     */
    private function getTableHeaders(
        array $displayParts,
        array $analyzedSqlResults,
        $unsortedSqlQuery,
        array $sortExpression = [],
        array $sortExpressionNoDirection = [],
        array $sortDirection = [],
        $isLimitedDisplay = false
    ): array {
        // Needed for use in isset/empty or
        // use with array indexes/safe use in foreach
        $printView = $this->properties['printview'];
        $displayParams = $this->properties['display_params'];

        // Output data needed for column reordering and show/hide column
        $columnOrder = $this->getDataForResettingColumnOrder($analyzedSqlResults);

        $displayParams['emptypre'] = 0;
        $displayParams['emptyafter'] = 0;
        $displayParams['textbtn'] = '';
        $fullOrPartialTextLink = '';

        $this->properties['display_params'] = $displayParams;

        // Display options (if we are not in print view)
        $optionsBlock = [];
        if (! (isset($printView) && ($printView == '1')) && ! $isLimitedDisplay) {
            $optionsBlock = $this->getOptionsBlock();

            // prepare full/partial text button or link
            $fullOrPartialTextLink = $this->getFullOrPartialTextButtonOrLink();
        }

        // 1. Set $colspan and generate html with full/partial
        // text button or link
        $colspan = $displayParts['edit_lnk'] != self::NO_EDIT_OR_DELETE
            && $displayParts['del_lnk'] != self::NO_EDIT_OR_DELETE ? ' colspan="4"' : '';
        $buttonHtml = $this->getFieldVisibilityParams($displayParts, $fullOrPartialTextLink, $colspan);

        // 2. Displays the fields' name
        // 2.0 If sorting links should be used, checks if the query is a "JOIN"
        //     statement (see 2.1.3)

        // See if we have to highlight any header fields of a WHERE query.
        // Uses SQL-Parser results.
        $this->setHighlightedColumnGlobalField($analyzedSqlResults);

        // Get the headers for all of the columns
        $tableHeadersForColumns = $this->getTableHeadersForColumns(
            $displayParts,
            $analyzedSqlResults,
            $sortExpression,
            $sortExpressionNoDirection,
            $sortDirection,
            $isLimitedDisplay,
            $unsortedSqlQuery
        );

        // Display column at rightside - checkboxes or empty column
        $columnAtRightSide = '';
        if (! $printView) {
            $columnAtRightSide = $this->getColumnAtRightSide($displayParts, $fullOrPartialTextLink, $colspan);
        }

        return [
            'column_order' => $columnOrder,
            'options' => $optionsBlock,
            'has_bulk_actions_form' => $displayParts['del_lnk'] === self::DELETE_ROW
                || $displayParts['del_lnk'] === self::KILL_PROCESS,
            'button' => $buttonHtml,
            'table_headers_for_columns' => $tableHeadersForColumns,
            'column_at_right_side' => $columnAtRightSide,
        ];
    }

    /**
     * Prepare sort by key dropdown - html code segment
     *
     * @see getTableHeaders()
     *
     * @param array|null $sortExpression   the sort expression
     * @param string     $unsortedSqlQuery the unsorted sql query
     *
     * @return array[]
     * @psalm-return array{hidden_fields?:array, options?:array}
     */
    private function getSortByKeyDropDown(
        ?array $sortExpression,
        string $unsortedSqlQuery
    ): array {
        // grab indexes data:
        $indexes = Index::getFromTable($this->properties['table'], $this->properties['db']);

        // do we have any index?
        if ($indexes === []) {
            return [];
        }

        $hiddenFields = [
            'db' => $this->properties['db'],
            'table' => $this->properties['table'],
            'server' => $this->properties['server'],
            'sort_by_key' => '1',
        ];

        // Keep the number of rows (25, 50, 100, ...) when changing sort key value
        if (isset($_SESSION['tmpval']) && isset($_SESSION['tmpval']['max_rows'])) {
            $hiddenFields['session_max_rows'] = $_SESSION['tmpval']['max_rows'];
        }

        $isIndexUsed = false;
        $localOrder = is_array($sortExpression) ? implode(', ', $sortExpression) : '';

        $options = [];
        foreach ($indexes as $index) {
            $ascSort = '`'
                . implode('` ASC, `', array_keys($index->getColumns()))
                . '` ASC';

            $descSort = '`'
                . implode('` DESC, `', array_keys($index->getColumns()))
                . '` DESC';

            $isIndexUsed = $isIndexUsed
                || $localOrder === $ascSort
                || $localOrder === $descSort;

            $unsortedSqlQueryFirstPart = $unsortedSqlQuery;
            $unsortedSqlQuerySecondPart = '';
            if (
                preg_match(
                    '@(.*)([[:space:]](LIMIT (.*)|PROCEDURE (.*)|FOR UPDATE|LOCK IN SHARE MODE))@is',
                    $unsortedSqlQuery,
                    $myReg
                )
            ) {
                $unsortedSqlQueryFirstPart = $myReg[1];
                $unsortedSqlQuerySecondPart = $myReg[2];
            }

            $options[] = [
                'value' => $unsortedSqlQueryFirstPart . ' ORDER BY '
                    . $ascSort . $unsortedSqlQuerySecondPart,
                'content' => $index->getName() . ' (ASC)',
                'is_selected' => $localOrder === $ascSort,
            ];
            $options[] = [
                'value' => $unsortedSqlQueryFirstPart . ' ORDER BY '
                    . $descSort . $unsortedSqlQuerySecondPart,
                'content' => $index->getName() . ' (DESC)',
                'is_selected' => $localOrder === $descSort,
            ];
        }

        $options[] = [
            'value' => $unsortedSqlQuery,
            'content' => __('None'),
            'is_selected' => ! $isIndexUsed,
        ];

        return ['hidden_fields' => $hiddenFields, 'options' => $options];
    }

    /**
     * Set column span, row span and prepare html with full/partial
     * text button or link
     *
     * @see getTableHeaders()
     *
     * @param array  $displayParts          which elements to display
     * @param string $fullOrPartialTextLink full/partial link or text button
     * @param string $colspan               column span of table header
     *
     * @return string html with full/partial text button or link
     */
    private function getFieldVisibilityParams(
        array $displayParts,
        string $fullOrPartialTextLink,
        string $colspan
    ) {
        $displayParams = $this->properties['display_params'];

        // 1. Displays the full/partial text button (part 1)...
        $buttonHtml = '<thead class="table-light"><tr>' . "\n";

        $emptyPreCondition = $displayParts['edit_lnk'] != self::NO_EDIT_OR_DELETE
                           && $displayParts['del_lnk'] != self::NO_EDIT_OR_DELETE;

        $leftOrBoth = $GLOBALS['cfg']['RowActionLinks'] === self::POSITION_LEFT
                   || $GLOBALS['cfg']['RowActionLinks'] === self::POSITION_BOTH;

        //     ... before the result table
        if (
            ($displayParts['edit_lnk'] === self::NO_EDIT_OR_DELETE)
            && ($displayParts['del_lnk'] === self::NO_EDIT_OR_DELETE)
            && ($displayParts['text_btn'] == '1')
        ) {
            $displayParams['emptypre'] = $emptyPreCondition ? 4 : 0;
        } elseif ($leftOrBoth && ($displayParts['text_btn'] == '1')) {
            //     ... at the left column of the result table header if possible
            //     and required

            $displayParams['emptypre'] = $emptyPreCondition ? 4 : 0;

            $buttonHtml .= '<th class="column_action sticky d-print-none"' . $colspan
                . '>' . $fullOrPartialTextLink . '</th>';
        } elseif (
            $leftOrBoth
            && (($displayParts['edit_lnk'] != self::NO_EDIT_OR_DELETE)
            || ($displayParts['del_lnk'] != self::NO_EDIT_OR_DELETE))
        ) {
            //     ... elseif no button, displays empty(ies) col(s) if required

            $displayParams['emptypre'] = $emptyPreCondition ? 4 : 0;

            $buttonHtml .= '<td' . $colspan . '></td>';
        } elseif ($GLOBALS['cfg']['RowActionLinks'] === self::POSITION_NONE) {
            // ... elseif display an empty column if the actions links are
            //  disabled to match the rest of the table
            $buttonHtml .= '<th class="column_action sticky"></th>';
        }

        $this->properties['display_params'] = $displayParams;

        return $buttonHtml;
    }

    /**
     * Get table comments as array
     *
     * @see getTableHeaders()
     *
     * @param array $analyzedSqlResults analyzed sql results
     *
     * @return array table comments
     */
    private function getTableCommentsArray(array $analyzedSqlResults)
    {
        if (! $GLOBALS['cfg']['ShowBrowseComments'] || empty($analyzedSqlResults['statement']->from)) {
            return [];
        }

        $ret = [];
        foreach ($analyzedSqlResults['statement']->from as $field) {
            if (empty($field->table)) {
                continue;
            }

            $ret[$field->table] = $this->relation->getComments(
                empty($field->database) ? $this->properties['db'] : $field->database,
                $field->table
            );
        }

        return $ret;
    }

    /**
     * Set global array for store highlighted header fields
     *
     * @see getTableHeaders()
     *
     * @param array $analyzedSqlResults analyzed sql results
     */
    private function setHighlightedColumnGlobalField(array $analyzedSqlResults): void
    {
        $highlightColumns = [];

        if (! empty($analyzedSqlResults['statement']->where)) {
            foreach ($analyzedSqlResults['statement']->where as $expr) {
                foreach ($expr->identifiers as $identifier) {
                    $highlightColumns[$identifier] = 'true';
                }
            }
        }

        $this->properties['highlight_columns'] = $highlightColumns;
    }

    /**
     * Prepare data for column restoring and show/hide
     *
     * @see getTableHeaders()
     *
     * @param array $analyzedSqlResults analyzed sql results
     *
     * @return array
     */
    private function getDataForResettingColumnOrder(array $analyzedSqlResults): array
    {
        if (! $this->isSelect($analyzedSqlResults)) {
            return [];
        }

        [$columnOrder, $columnVisibility] = $this->getColumnParams($analyzedSqlResults);

        $tableCreateTime = '';
        $table = new Table($this->properties['table'], $this->properties['db']);
        if (! $table->isView()) {
            $tableCreateTime = $this->dbi->getTable(
                $this->properties['db'],
                $this->properties['table']
            )->getStatusInfo('Create_time');
        }

        return [
            'order' => $columnOrder,
            'visibility' => $columnVisibility,
            'is_view' => $table->isView(),
            'table_create_time' => $tableCreateTime,
        ];
    }

    /**
     * Prepare option fields block
     *
     * @see getTableHeaders()
     *
     * @return array
     */
    private function getOptionsBlock(): array
    {
        if (
            isset($_SESSION['tmpval']['possible_as_geometry'])
            && $_SESSION['tmpval']['possible_as_geometry'] == false
            && $_SESSION['tmpval']['geoOption'] === self::GEOMETRY_DISP_GEOM
        ) {
            $_SESSION['tmpval']['geoOption'] = self::GEOMETRY_DISP_WKT;
        }

        return [
            'geo_option' => $_SESSION['tmpval']['geoOption'],
            'hide_transformation' => $_SESSION['tmpval']['hide_transformation'],
            'display_blob' => $_SESSION['tmpval']['display_blob'],
            'display_binary' => $_SESSION['tmpval']['display_binary'],
            'relational_display' => $_SESSION['tmpval']['relational_display'],
            'possible_as_geometry' => $_SESSION['tmpval']['possible_as_geometry'],
            'pftext' => $_SESSION['tmpval']['pftext'],
        ];
    }

    /**
     * Get full/partial text button or link
     *
     * @see getTableHeaders()
     *
     * @return string html content
     */
    private function getFullOrPartialTextButtonOrLink(): string
    {
        global $theme;

        $urlParamsFullText = [
            'db' => $this->properties['db'],
            'table' => $this->properties['table'],
            'sql_query' => $this->properties['sql_query'],
            'goto' => $this->properties['goto'],
            'full_text_button' => 1,
        ];

        if ($_SESSION['tmpval']['pftext'] === self::DISPLAY_FULL_TEXT) {
            // currently in fulltext mode so show the opposite link
            $tmpImageFile = 's_partialtext.png';
            $tmpTxt = __('Partial texts');
            $urlParamsFullText['pftext'] = self::DISPLAY_PARTIAL_TEXT;
        } else {
            $tmpImageFile = 's_fulltext.png';
            $tmpTxt = __('Full texts');
            $urlParamsFullText['pftext'] = self::DISPLAY_FULL_TEXT;
        }

        $tmpImage = '<img class="fulltext" src="'
            . ($theme instanceof Theme ? $theme->getImgPath($tmpImageFile) : '')
            . '" alt="' . $tmpTxt . '" title="' . $tmpTxt . '">';

        return Generator::linkOrButton(Url::getFromRoute('/sql'), $urlParamsFullText, $tmpImage);
    }

    /**
     * Get comment for row
     *
     * @see getTableHeaders()
     *
     * @param array         $commentsMap comments array
     * @param FieldMetadata $fieldsMeta  set of field properties
     *
     * @return string html content
     */
    private function getCommentForRow(array $commentsMap, FieldMetadata $fieldsMeta): string
    {
        return $this->template->render('display/results/comment_for_row', [
            'comments_map' => $commentsMap,
            'column_name' => $fieldsMeta->name,
            'table_name' => $fieldsMeta->table,
            'limit_chars' => $GLOBALS['cfg']['LimitChars'],
        ]);
    }

    /**
     * Prepare parameters and html for sorted table header fields
     *
     * @see getTableHeaders()
     *
     * @param FieldMetadata      $fieldsMeta                set of field properties
     * @param array              $sortExpression            sort expression
     * @param array<int, string> $sortExpressionNoDirection sort expression without direction
     * @param string             $unsortedSqlQuery          the unsorted sql query
     * @param int                $sessionMaxRows            maximum rows resulted by sql
     * @param string             $comments                  comment for row
     * @param array              $sortDirection             sort direction
     * @param bool               $colVisib                  column is visible(false)
     *                                                      or column isn't visible(string array)
     * @param string             $colVisibElement           element of $col_visib array
     *
     * @return array   2 element array - $orderLink, $sortedHeaderHtml
     * @psalm-return array{
     *   column_name: string,
     *   order_link: string,
     *   comments: string,
     *   is_browse_pointer_enabled: bool,
     *   is_browse_marker_enabled: bool,
     *   is_column_hidden: bool,
     *   is_column_numeric: bool,
     * }
     */
    private function getOrderLinkAndSortedHeaderHtml(
        FieldMetadata $fieldsMeta,
        array $sortExpression,
        array $sortExpressionNoDirection,
        $unsortedSqlQuery,
        $sessionMaxRows,
        string $comments,
        array $sortDirection,
        $colVisib,
        $colVisibElement
    ): array {
        // Checks if the table name is required; it's the case
        // for a query with a "JOIN" statement and if the column
        // isn't aliased, or in queries like
        // SELECT `1`.`master_field` , `2`.`master_field`
        // FROM `PMA_relation` AS `1` , `PMA_relation` AS `2`

        $sortTable = $fieldsMeta->table !== ''
            && $fieldsMeta->orgname === $fieldsMeta->name
            ? Util::backquote($fieldsMeta->table) . '.'
            : '';

        // Generates the orderby clause part of the query which is part
        // of URL
        [$singleSortOrder, $multiSortOrder, $orderImg] = $this->getSingleAndMultiSortUrls(
            $sortExpression,
            $sortExpressionNoDirection,
            $sortTable,
            $fieldsMeta->name,
            $sortDirection,
            $fieldsMeta
        );

        if (
            preg_match(
                '@(.*)([[:space:]](LIMIT (.*)|PROCEDURE (.*)|FOR UPDATE|LOCK IN SHARE MODE))@is',
                $unsortedSqlQuery,
                $regs3
            )
        ) {
            $singleSortedSqlQuery = $regs3[1] . $singleSortOrder . $regs3[2];
            $multiSortedSqlQuery = $regs3[1] . $multiSortOrder . $regs3[2];
        } else {
            $singleSortedSqlQuery = $unsortedSqlQuery . $singleSortOrder;
            $multiSortedSqlQuery = $unsortedSqlQuery . $multiSortOrder;
        }

        $singleUrlParams = [
            'db' => $this->properties['db'],
            'table' => $this->properties['table'],
            'sql_query' => $singleSortedSqlQuery,
            'sql_signature' => Core::signSqlQuery($singleSortedSqlQuery),
            'session_max_rows' => $sessionMaxRows,
            'is_browse_distinct' => $this->properties['is_browse_distinct'],
        ];

        $multiUrlParams = [
            'db' => $this->properties['db'],
            'table' => $this->properties['table'],
            'sql_query' => $multiSortedSqlQuery,
            'sql_signature' => Core::signSqlQuery($multiSortedSqlQuery),
            'session_max_rows' => $sessionMaxRows,
            'is_browse_distinct' => $this->properties['is_browse_distinct'],
        ];

        // Displays the sorting URL
        // enable sort order swapping for image
        $orderLink = $this->getSortOrderLink($orderImg, $fieldsMeta, $singleUrlParams, $multiUrlParams);

        $orderLink .= $this->getSortOrderHiddenInputs($multiUrlParams, $fieldsMeta->name);

        return [
            'column_name' => $fieldsMeta->name,
            'order_link' => $orderLink,
            'comments' => $comments,
            'is_browse_pointer_enabled' => $GLOBALS['cfg']['BrowsePointerEnable'] === true,
            'is_browse_marker_enabled' => $GLOBALS['cfg']['BrowseMarkerEnable'] === true,
            'is_column_hidden' => $colVisib && ! $colVisibElement,
            'is_column_numeric' => $this->isColumnNumeric($fieldsMeta),
        ];
    }

    /**
     * Prepare parameters and html for sorted table header fields
     *
     * @param array              $sortExpression            sort expression
     * @param array<int, string> $sortExpressionNoDirection sort expression without direction
     * @param string             $sortTable                 The name of the table to which
     *                                                      the current column belongs to
     * @param string             $nameToUseInSort           The current column under
     *                                                      consideration
     * @param string[]           $sortDirection             sort direction
     * @param FieldMetadata      $fieldsMeta                set of field properties
     *
     * @return string[]   3 element array - $single_sort_order, $sort_order, $order_img
     */
    private function getSingleAndMultiSortUrls(
        array $sortExpression,
        array $sortExpressionNoDirection,
        string $sortTable,
        string $nameToUseInSort,
        array $sortDirection,
        FieldMetadata $fieldsMeta
    ): array {
        // Check if the current column is in the order by clause
        $isInSort = $this->isInSorted($sortExpression, $sortExpressionNoDirection, $sortTable, $nameToUseInSort);
        $currentName = $nameToUseInSort;
        if ($sortExpressionNoDirection[0] == '' || ! $isInSort) {
            $specialIndex = $sortExpressionNoDirection[0] == ''
                ? 0
                : count($sortExpressionNoDirection);
            $sortExpressionNoDirection[$specialIndex] = Util::backquote($currentName);
            $isTimeOrDate = $fieldsMeta->isType(FieldMetadata::TYPE_TIME)
                || $fieldsMeta->isType(FieldMetadata::TYPE_DATE)
                || $fieldsMeta->isType(FieldMetadata::TYPE_DATETIME)
                || $fieldsMeta->isType(FieldMetadata::TYPE_TIMESTAMP);
            $sortDirection[$specialIndex] = $isTimeOrDate ? self::DESCENDING_SORT_DIR : self::ASCENDING_SORT_DIR;
        }

        $sortExpressionNoDirection = array_filter($sortExpressionNoDirection);
        $singleSortOrder = '';
        $sortOrderColumns = [];
        foreach ($sortExpressionNoDirection as $index => $expression) {
            $sortOrder = '';
            // check if this is the first clause,
            // if it is then we have to add "order by"
            $isFirstClause = ($index === 0);
            $nameToUseInSort = $expression;
            $sortTableNew = $sortTable;
            // Test to detect if the column name is a standard name
            // Standard name has the table name prefixed to the column name
            if (str_contains($nameToUseInSort, '.') && ! str_contains($nameToUseInSort, '(')) {
                $matches = explode('.', $nameToUseInSort);
                // Matches[0] has the table name
                // Matches[1] has the column name
                $nameToUseInSort = $matches[1];
                $sortTableNew = $matches[0];
            }

            // $name_to_use_in_sort might contain a space due to
            // formatting of function expressions like "COUNT(name )"
            // so we remove the space in this situation
            $nameToUseInSort = str_replace([' )', '``'], [')', '`'], $nameToUseInSort);
            $nameToUseInSort = trim($nameToUseInSort, '`');

            // If this the first column name in the order by clause add
            // order by clause to the  column name
            $sortOrder .= $isFirstClause ? "\nORDER BY " : '';

            // Again a check to see if the given column is a aggregate column
            if (str_contains($nameToUseInSort, '(')) {
                $sortOrder .= $nameToUseInSort;
            } else {
                if ($sortTableNew !== '' && ! str_ends_with($sortTableNew, '.')) {
                    $sortTableNew .= '.';
                }

                $sortOrder .= $sortTableNew . Util::backquote($nameToUseInSort);
            }

            // Incase this is the current column save $single_sort_order
            if ($currentName === $nameToUseInSort) {
                $singleSortOrder = "\n" . 'ORDER BY ';

                if (! str_contains($currentName, '(')) {
                    $singleSortOrder .= $sortTable;
                }

                $singleSortOrder .= Util::backquote($currentName) . ' ';

                if ($isInSort) {
                    [$singleSortOrder, $orderImg] = $this->getSortingUrlParams(
                        $sortDirection[$index],
                        $singleSortOrder
                    );
                } else {
                    $singleSortOrder .= strtoupper($sortDirection[$index]);
                }
            }

            $sortOrder .= ' ';
            if ($currentName === $nameToUseInSort && $isInSort) {
                // We need to generate the arrow button and related html
                [$sortOrder, $orderImg] = $this->getSortingUrlParams($sortDirection[$index], $sortOrder);
                $orderImg .= ' <small>' . ($index + 1) . '</small>';
            } else {
                $sortOrder .= strtoupper($sortDirection[$index]);
            }

            // Separate columns by a comma
            $sortOrderColumns[] = $sortOrder;
        }

        return [
            $singleSortOrder,
            implode(', ', $sortOrderColumns),
            $orderImg ?? '',
        ];
    }

    /**
     * Check whether the column is sorted
     *
     * @see getTableHeaders()
     *
     * @param array  $sortExpression            sort expression
     * @param array  $sortExpressionNoDirection sort expression without direction
     * @param string $sortTable                 the table name
     * @param string $nameToUseInSort           the sorting column name
     */
    private function isInSorted(
        array $sortExpression,
        array $sortExpressionNoDirection,
        string $sortTable,
        string $nameToUseInSort
    ): bool {
        $indexInExpression = 0;

        foreach ($sortExpressionNoDirection as $index => $clause) {
            if (str_contains($clause, '.')) {
                $fragments = explode('.', $clause);
                $clause2 = $fragments[0] . '.' . str_replace('`', '', $fragments[1]);
            } else {
                $clause2 = $sortTable . str_replace('`', '', $clause);
            }

            if ($clause2 === $sortTable . $nameToUseInSort) {
                $indexInExpression = $index;
                break;
            }
        }

        if (empty($sortExpression[$indexInExpression])) {
            return false;
        }

        // Field name may be preceded by a space, or any number
        // of characters followed by a dot (tablename.fieldname)
        // so do a direct comparison for the sort expression;
        // this avoids problems with queries like
        // "SELECT id, count(id)..." and clicking to sort
        // on id or on count(id).
        // Another query to test this:
        // SELECT p.*, FROM_UNIXTIME(p.temps) FROM mytable AS p
        // (and try clicking on each column's header twice)
        $noSortTable = $sortTable === '' || mb_strpos(
            $sortExpressionNoDirection[$indexInExpression],
            $sortTable
        ) === false;
        $noOpenParenthesis = mb_strpos($sortExpressionNoDirection[$indexInExpression], '(') === false;
        if ($sortTable !== '' && $noSortTable && $noOpenParenthesis) {
            $newSortExpressionNoDirection = $sortTable
                . $sortExpressionNoDirection[$indexInExpression];
        } else {
            $newSortExpressionNoDirection = $sortExpressionNoDirection[$indexInExpression];
        }

        //Back quotes are removed in next comparison, so remove them from value
        //to compare.
        $nameToUseInSort = str_replace('`', '', $nameToUseInSort);

        $sortName = str_replace('`', '', $sortTable) . $nameToUseInSort;

        return $sortName == str_replace('`', '', $newSortExpressionNoDirection)
            || $sortName == str_replace('`', '', $sortExpressionNoDirection[$indexInExpression]);
    }

    /**
     * Get sort url parameters - sort order and order image
     *
     * @see     getSingleAndMultiSortUrls()
     *
     * @param string $sortDirection the sort direction
     * @param string $sortOrder     the sorting order
     *
     * @return string[]             2 element array - $sort_order, $order_img
     */
    private function getSortingUrlParams(string $sortDirection, $sortOrder): array
    {
        if (strtoupper(trim($sortDirection)) === self::DESCENDING_SORT_DIR) {
            $sortOrder .= self::ASCENDING_SORT_DIR;
            $orderImg = ' ' . Generator::getImage(
                's_desc',
                __('Descending'),
                [
                    'class' => 'soimg',
                    'title' => '',
                ]
            );
            $orderImg .= ' ' . Generator::getImage(
                's_asc',
                __('Ascending'),
                [
                    'class' => 'soimg hide',
                    'title' => '',
                ]
            );
        } else {
            $sortOrder .= self::DESCENDING_SORT_DIR;
            $orderImg = ' ' . Generator::getImage(
                's_asc',
                __('Ascending'),
                [
                    'class' => 'soimg',
                    'title' => '',
                ]
            );
            $orderImg .= ' ' . Generator::getImage(
                's_desc',
                __('Descending'),
                [
                    'class' => 'soimg hide',
                    'title' => '',
                ]
            );
        }

        return [
            $sortOrder,
            $orderImg,
        ];
    }

    /**
     * Get sort order link
     *
     * @see getTableHeaders()
     *
     * @param string                   $orderImg            the sort order image
     * @param FieldMetadata            $fieldsMeta          set of field properties
     * @param array<int|string, mixed> $orderUrlParams      the url params for sort
     * @param array<int|string, mixed> $multiOrderUrlParams the url params for sort
     *
     * @return string the sort order link
     */
    private function getSortOrderLink(
        string $orderImg,
        FieldMetadata $fieldsMeta,
        array $orderUrlParams,
        array $multiOrderUrlParams
    ): string {
        $urlPath = Url::getFromRoute('/sql');
        $innerLinkContent = htmlspecialchars($fieldsMeta->name) . $orderImg
            . '<input type="hidden" value="'
            . $urlPath
            . Url::getCommon($multiOrderUrlParams, str_contains($urlPath, '?') ? '&' : '?', false)
            . '">';

        return Generator::linkOrButton(
            Url::getFromRoute('/sql'),
            $orderUrlParams,
            $innerLinkContent,
            ['class' => 'sortlink']
        );
    }

    private function getSortOrderHiddenInputs(
        array $multipleUrlParams,
        string $nameToUseInSort
    ): string {
        $sqlQuery = $multipleUrlParams['sql_query'];
        $sqlQueryAdd = $sqlQuery;
        $sqlQueryRemove = null;
        $parser = new Parser($sqlQuery);

        $firstStatement = $parser->statements[0] ?? null;
        $numberOfClausesFound = null;
        if ($firstStatement instanceof SelectStatement) {
            $orderClauses = $firstStatement->order ?? [];
            foreach ($orderClauses as $key => $order) {
                // If this is the column name, then remove it from the order clause
                if ($order->expr->column !== $nameToUseInSort) {
                    continue;
                }

                // remove the order clause for this column and from the counted array
                unset($firstStatement->order[$key], $orderClauses[$key]);
            }

            $numberOfClausesFound = count($orderClauses);
            $sqlQueryRemove = $firstStatement->build();
        }

        $multipleUrlParams['sql_query'] = $sqlQueryRemove ?? $sqlQuery;
        $multipleUrlParams['sql_signature'] = Core::signSqlQuery($multipleUrlParams['sql_query']);

        $urlRemoveOrder = Url::getFromRoute('/sql', $multipleUrlParams);
        if ($numberOfClausesFound === 0) {
            $urlRemoveOrder .= '&discard_remembered_sort=1';
        }

        $multipleUrlParams['sql_query'] = $sqlQueryAdd;
        $multipleUrlParams['sql_signature'] = Core::signSqlQuery($multipleUrlParams['sql_query']);

        $urlAddOrder = Url::getFromRoute('/sql', $multipleUrlParams);

        return '<input type="hidden" name="url-remove-order" value="' . $urlRemoveOrder . '">' . "\n"
             . '<input type="hidden" name="url-add-order" value="' . $urlAddOrder . '">';
    }

    /**
     * Check if the column contains numeric data
     *
     * @param FieldMetadata $fieldsMeta set of field properties
     */
    private function isColumnNumeric(FieldMetadata $fieldsMeta): bool
    {
        // This was defined in commit b661cd7c9b31f8bc564d2f9a1b8527e0eb966de8
        // For issue https://github.com/phpmyadmin/phpmyadmin/issues/4746
        return $fieldsMeta->isType(FieldMetadata::TYPE_REAL)
            || $fieldsMeta->isMappedTypeBit
            || $fieldsMeta->isType(FieldMetadata::TYPE_INT);
    }

    /**
     * Prepare column to show at right side - check boxes or empty column
     *
     * @see getTableHeaders()
     *
     * @param array  $displayParts          which elements to display
     * @param string $fullOrPartialTextLink full/partial link or text button
     * @param string $colspan               column span of table header
     *
     * @return string  html content
     */
    private function getColumnAtRightSide(
        array $displayParts,
        string $fullOrPartialTextLink,
        string $colspan
    ) {
        $rightColumnHtml = '';
        $displayParams = $this->properties['display_params'];

        // Displays the needed checkboxes at the right
        // column of the result table header if possible and required...
        if (
            ($GLOBALS['cfg']['RowActionLinks'] === self::POSITION_RIGHT)
            || ($GLOBALS['cfg']['RowActionLinks'] === self::POSITION_BOTH)
            && (($displayParts['edit_lnk'] != self::NO_EDIT_OR_DELETE)
            || ($displayParts['del_lnk'] != self::NO_EDIT_OR_DELETE))
            && ($displayParts['text_btn'] == '1')
        ) {
            $displayParams['emptyafter'] = ($displayParts['edit_lnk'] != self::NO_EDIT_OR_DELETE)
                && ($displayParts['del_lnk'] != self::NO_EDIT_OR_DELETE) ? 4 : 1;

            $rightColumnHtml .= "\n"
                . '<th class="column_action d-print-none"' . $colspan . '>'
                . $fullOrPartialTextLink
                . '</th>';
        } elseif (
            ($GLOBALS['cfg']['RowActionLinks'] === self::POSITION_LEFT)
            || ($GLOBALS['cfg']['RowActionLinks'] === self::POSITION_BOTH)
            && (($displayParts['edit_lnk'] === self::NO_EDIT_OR_DELETE)
            && ($displayParts['del_lnk'] === self::NO_EDIT_OR_DELETE))
            && (! isset($GLOBALS['is_header_sent']) || ! $GLOBALS['is_header_sent'])
        ) {
            //     ... elseif no button, displays empty columns if required
            // (unless coming from Browse mode print view)

            $displayParams['emptyafter'] = ($displayParts['edit_lnk'] != self::NO_EDIT_OR_DELETE)
                && ($displayParts['del_lnk'] != self::NO_EDIT_OR_DELETE) ? 4 : 1;

            $rightColumnHtml .= "\n" . '<td class="d-print-none"' . $colspan
                . '></td>';
        }

        $this->properties['display_params'] = $displayParams;

        return $rightColumnHtml;
    }

    /**
     * Prepares the display for a value
     *
     * @see     getDataCellForGeometryColumns(),
     *          getDataCellForNonNumericColumns()
     *
     * @param string $class          class of table cell
     * @param bool   $conditionField whether to add CSS class condition
     * @param string $value          value to display
     *
     * @return string  the td
     */
    private function buildValueDisplay($class, $conditionField, $value)
    {
        return $this->template->render('display/results/value_display', [
            'class' => $class,
            'condition_field' => $conditionField,
            'value' => $value,
        ]);
    }

    /**
     * Prepares the display for a null value
     *
     * @see     getDataCellForNumericColumns(),
     *          getDataCellForGeometryColumns(),
     *          getDataCellForNonNumericColumns()
     *
     * @param string        $class          class of table cell
     * @param bool          $conditionField whether to add CSS class condition
     * @param FieldMetadata $meta           the meta-information about this field
     *
     * @return string  the td
     */
    private function buildNullDisplay(string $class, bool $conditionField, FieldMetadata $meta): string
    {
        $classes = $this->addClass($class, $conditionField, $meta, '');

        return $this->template->render('display/results/null_display', [
            'data_decimals' => $meta->decimals,
            'data_type' => $meta->getMappedType(),
            'classes' => $classes,
        ]);
    }

    /**
     * Prepares the display for an empty value
     *
     * @see     getDataCellForNumericColumns(),
     *          getDataCellForGeometryColumns(),
     *          getDataCellForNonNumericColumns()
     *
     * @param string        $class          class of table cell
     * @param bool          $conditionField whether to add CSS class condition
     * @param FieldMetadata $meta           the meta-information about this field
     *
     * @return string  the td
     */
    private function buildEmptyDisplay(string $class, bool $conditionField, FieldMetadata $meta): string
    {
        $classes = $this->addClass($class, $conditionField, $meta, 'text-nowrap');

        return $this->template->render('display/results/empty_display', ['classes' => $classes]);
    }

    /**
     * Adds the relevant classes.
     *
     * @see buildNullDisplay(), getRowData()
     *
     * @param string        $class            class of table cell
     * @param bool          $conditionField   whether to add CSS class condition
     * @param FieldMetadata $meta             the meta-information about the field
     * @param string        $nowrap           avoid wrapping
     * @param bool          $isFieldTruncated is field truncated (display ...)
     *
     * @return string the list of classes
     */
    private function addClass(
        string $class,
        bool $conditionField,
        FieldMetadata $meta,
        string $nowrap,
        bool $isFieldTruncated = false,
        bool $hasTransformationPlugin = false
    ): string {
        $classes = array_filter([
            $class,
            $nowrap,
        ]);

        if (isset($meta->internalMediaType)) {
            $classes[] = preg_replace('/\//', '_', $meta->internalMediaType);
        }

        if ($conditionField) {
            $classes[] = 'condition';
        }

        if ($isFieldTruncated) {
            $classes[] = 'truncated';
        }

        $mediaTypeMap = $this->properties['mime_map'];
        $orgFullColName = $this->properties['db'] . '.' . $meta->orgtable
            . '.' . $meta->orgname;
        if ($hasTransformationPlugin || ! empty($mediaTypeMap[$orgFullColName]['input_transformation'])) {
            $classes[] = 'transformed';
        }

        // Define classes to be added to this data field based on the type of data

        if ($meta->isEnum()) {
            $classes[] = 'enum';
        }

        if ($meta->isSet()) {
            $classes[] = 'set';
        }

        if ($meta->isMappedTypeBit) {
            $classes[] = 'bit';
        }

        if ($meta->isBinary()) {
            $classes[] = 'hex';
        }

        return implode(' ', $classes);
    }

    /**
     * Prepare the body of the results table
     *
     * @see     getTable()
     *
     * @param ResultInterface         $dtResult           the link id associated to the query
     *                                                                      which results have to be displayed
     * @param array                   $displayParts       which elements to display
     * @param array<string, string[]> $map                the list of relations
     * @param array                   $analyzedSqlResults analyzed sql results
     * @param bool                    $isLimitedDisplay   with limited operations or not
     *
     * @return string  html content
     *
     * @global array  $row                  current row data
     */
    private function getTableBody(
        ResultInterface $dtResult,
        array $displayParts,
        array $map,
        array $analyzedSqlResults,
        $isLimitedDisplay = false
    ) {
        // Mostly because of browser transformations, to make the row-data accessible in a plugin.
        global $row;

        $tableBodyHtml = '';

        // query without conditions to shorten URLs when needed, 200 is just
        // guess, it should depend on remaining URL length
        $urlSqlQuery = $this->getUrlSqlQuery($analyzedSqlResults);

        $displayParams = $this->properties['display_params'];

        $rowNumber = 0;
        $displayParams['edit'] = [];
        $displayParams['copy'] = [];
        $displayParams['delete'] = [];
        $displayParams['data'] = [];
        $displayParams['row_delete'] = [];
        $this->properties['display_params'] = $displayParams;

        // name of the class added to all grid editable elements;
        // if we don't have all the columns of a unique key in the result set,
        //  do not permit grid editing
        if ($isLimitedDisplay || ! $this->properties['editable']) {
            $gridEditClass = '';
        } else {
            switch ($GLOBALS['cfg']['GridEditing']) {
                case 'double-click':
                    // trying to reduce generated HTML by using shorter
                    // classes like click1 and click2
                    $gridEditClass = 'grid_edit click2';
                    break;
                case 'click':
                    $gridEditClass = 'grid_edit click1';
                    break;
                default: // 'disabled'
                    $gridEditClass = '';
                    break;
            }
        }

        // prepare to get the column order, if available
        [$colOrder, $colVisib] = $this->getColumnParams($analyzedSqlResults);

        // Correction University of Virginia 19991216 in the while below
        // Previous code assumed that all tables have keys, specifically that
        // the phpMyAdmin GUI should support row delete/edit only for such
        // tables.
        // Although always using keys is arguably the prescribed way of
        // defining a relational table, it is not required. This will in
        // particular be violated by the novice.
        // We want to encourage phpMyAdmin usage by such novices. So the code
        // below has been changed to conditionally work as before when the
        // table being displayed has one or more keys; but to display
        // delete/edit options correctly for tables without keys.

        $whereClauseMap = $this->properties['whereClauseMap'];
        while ($row = $dtResult->fetchRow()) {
            // add repeating headers
            if (
                ($rowNumber !== 0) && ($_SESSION['tmpval']['repeat_cells'] > 0)
                && ($rowNumber % $_SESSION['tmpval']['repeat_cells']) === 0
            ) {
                $tableBodyHtml .= $this->getRepeatingHeaders(
                    $displayParams['emptypre'],
                    $displayParams['desc'],
                    $displayParams['emptyafter']
                );
            }

            $trClass = [];
            if ($GLOBALS['cfg']['BrowsePointerEnable'] != true) {
                $trClass[] = 'nopointer';
            }

            if ($GLOBALS['cfg']['BrowseMarkerEnable'] != true) {
                $trClass[] = 'nomarker';
            }

            // pointer code part
            $tableBodyHtml .= '<tr' . ($trClass === [] ? '' : ' class="' . implode(' ', $trClass) . '"') . '>';

            // 1. Prepares the row

            // In print view these variable needs to be initialized
<<<<<<< HEAD
            $deleteUrl = null;
            $deleteString = null;
            $editString = null;
            $jsConf = null;
            $copyUrl = null;
            $copyString = null;
            $editUrl = null;
            $editCopyUrlParams = null;
=======
            $del_url = null;
            $del_str = null;
            $edit_str = null;
            $js_conf = null;
            $copy_url = null;
            $copy_str = null;
            $edit_url = null;
            $editCopyUrlParams = [];
>>>>>>> bc32e25c
            $delUrlParams = null;

            // 1.2 Defines the URLs for the modify/delete link(s)

            if (
                ($displayParts['edit_lnk'] != self::NO_EDIT_OR_DELETE)
                || ($displayParts['del_lnk'] != self::NO_EDIT_OR_DELETE)
            ) {
                $expressions = [];

                if (
                    isset($analyzedSqlResults['statement'])
                    && $analyzedSqlResults['statement'] instanceof SelectStatement
                ) {
                    $expressions = $analyzedSqlResults['statement']->expr;
                }

                // Results from a "SELECT" statement -> builds the
                // WHERE clause to use in links (a unique key if possible)
                /**
                 * @todo $where_clause could be empty, for example a table
                 *       with only one field and it's a BLOB; in this case,
                 *       avoid to display the delete and edit links
                 */
                [$whereClause, $clauseIsUnique, $conditionArray] = Util::getUniqueCondition(
                    $this->properties['fields_cnt'],
                    $this->properties['fields_meta'],
                    $row,
                    false,
                    $this->properties['table'],
                    $expressions
                );
                $whereClauseMap[$rowNumber][$this->properties['table']] = $whereClause;
                $this->properties['whereClauseMap'] = $whereClauseMap;

                // 1.2.1 Modify link(s) - update row case
                if ($displayParts['edit_lnk'] === self::UPDATE_ROW) {
                    [
                        $editUrl,
                        $copyUrl,
                        $editString,
                        $copyString,
                        $editCopyUrlParams,
                    ] = $this->getModifiedLinks($whereClause, $clauseIsUnique, $urlSqlQuery);
                }

                // 1.2.2 Delete/Kill link(s)
                [$deleteUrl, $deleteString, $jsConf, $delUrlParams] = $this->getDeleteAndKillLinks(
                    $whereClause,
                    $clauseIsUnique,
                    $urlSqlQuery,
                    $displayParts['del_lnk'],
                    (int) $row[0]
                );

                // 1.3 Displays the links at left if required
                if (
                    ($GLOBALS['cfg']['RowActionLinks'] === self::POSITION_LEFT)
                    || ($GLOBALS['cfg']['RowActionLinks'] === self::POSITION_BOTH)
                ) {
                    $tableBodyHtml .= $this->template->render('display/results/checkbox_and_links', [
                        'position' => self::POSITION_LEFT,
                        'has_checkbox' => $deleteUrl && $displayParts['del_lnk'] !== self::KILL_PROCESS,
                        'edit' => [
                            'url' => $editUrl,
                            'params' => $editCopyUrlParams + ['default_action' => 'update'],
                            'string' => $editString,
                            'clause_is_unique' => $clauseIsUnique,
                        ],
                        'copy' => [
                            'url' => $copyUrl,
                            'params' => $editCopyUrlParams + ['default_action' => 'insert'],
                            'string' => $copyString,
                        ],
                        'delete' => ['url' => $deleteUrl, 'params' => $delUrlParams, 'string' => $deleteString],
                        'row_number' => $rowNumber,
                        'where_clause' => $whereClause,
                        'condition' => json_encode($conditionArray),
                        'is_ajax' => ResponseRenderer::getInstance()->isAjax(),
                        'js_conf' => $jsConf ?? '',
                    ]);
                } elseif ($GLOBALS['cfg']['RowActionLinks'] === self::POSITION_NONE) {
                    $tableBodyHtml .= $this->template->render('display/results/checkbox_and_links', [
                        'position' => self::POSITION_NONE,
                        'has_checkbox' => $deleteUrl && $displayParts['del_lnk'] !== self::KILL_PROCESS,
                        'edit' => [
                            'url' => $editUrl,
                            'params' => $editCopyUrlParams + ['default_action' => 'update'],
                            'string' => $editString,
                            'clause_is_unique' => $clauseIsUnique,
                        ],
                        'copy' => [
                            'url' => $copyUrl,
                            'params' => $editCopyUrlParams + ['default_action' => 'insert'],
                            'string' => $copyString,
                        ],
                        'delete' => ['url' => $deleteUrl, 'params' => $delUrlParams, 'string' => $deleteString],
                        'row_number' => $rowNumber,
                        'where_clause' => $whereClause,
                        'condition' => json_encode($conditionArray),
                        'is_ajax' => ResponseRenderer::getInstance()->isAjax(),
                        'js_conf' => $jsConf ?? '',
                    ]);
                }
            }

            // 2. Displays the rows' values
            if ($this->properties['mime_map'] === null) {
                $this->setMimeMap();
            }

            $tableBodyHtml .= $this->getRowValues(
                $row,
                $rowNumber,
                $colOrder,
                $map,
                $gridEditClass,
                $colVisib,
                $urlSqlQuery,
                $analyzedSqlResults
            );

            // 3. Displays the modify/delete links on the right if required
            if (
                ($displayParts['edit_lnk'] != self::NO_EDIT_OR_DELETE
                    || $displayParts['del_lnk'] != self::NO_EDIT_OR_DELETE)
                && ($GLOBALS['cfg']['RowActionLinks'] === self::POSITION_RIGHT
                    || $GLOBALS['cfg']['RowActionLinks'] === self::POSITION_BOTH)
            ) {
                $tableBodyHtml .= $this->template->render('display/results/checkbox_and_links', [
                    'position' => self::POSITION_RIGHT,
                    'has_checkbox' => $deleteUrl && $displayParts['del_lnk'] !== self::KILL_PROCESS,
                    'edit' => [
                        'url' => $editUrl,
                        'params' => $editCopyUrlParams + ['default_action' => 'update'],
                        'string' => $editString,
                        'clause_is_unique' => $clauseIsUnique ?? true,
                    ],
                    'copy' => [
                        'url' => $copyUrl,
                        'params' => $editCopyUrlParams + ['default_action' => 'insert'],
                        'string' => $copyString,
                    ],
                    'delete' => ['url' => $deleteUrl, 'params' => $delUrlParams, 'string' => $deleteString],
                    'row_number' => $rowNumber,
                    'where_clause' => $whereClause ?? '',
                    'condition' => json_encode($conditionArray ?? []),
                    'is_ajax' => ResponseRenderer::getInstance()->isAjax(),
                    'js_conf' => $jsConf ?? '',
                ]);
            }

            $tableBodyHtml .= '</tr>';
            $tableBodyHtml .= "\n";
            $rowNumber++;
        }

        return $tableBodyHtml;
    }

    /**
     * Sets the MIME details of the columns in the results set
     */
    private function setMimeMap(): void
    {
        $fieldsMeta = $this->properties['fields_meta'];
        $mediaTypeMap = [];
        $added = [];
        $relationParameters = $this->relation->getRelationParameters();

        for ($currentColumn = 0; $currentColumn < $this->properties['fields_cnt']; ++$currentColumn) {
            $meta = $fieldsMeta[$currentColumn];
            $orgFullTableName = $this->properties['db'] . '.' . $meta->orgtable;

            if (
                $relationParameters->columnCommentsFeature === null
                || $relationParameters->browserTransformationFeature === null
                || ! $GLOBALS['cfg']['BrowseMIME']
                || $_SESSION['tmpval']['hide_transformation']
                || ! empty($added[$orgFullTableName])
            ) {
                continue;
            }

            $mediaTypeMap = array_merge(
                $mediaTypeMap,
                $this->transformations->getMime($this->properties['db'], $meta->orgtable, false, true) ?? []
            );
            $added[$orgFullTableName] = true;
        }

        // special browser transformation for some SHOW statements
        if ($this->properties['is_show'] && ! $_SESSION['tmpval']['hide_transformation']) {
            preg_match(
                '@^SHOW[[:space:]]+(VARIABLES|(FULL[[:space:]]+)?'
                . 'PROCESSLIST|STATUS|TABLE|GRANTS|CREATE|LOGS|DATABASES|FIELDS'
                . ')@i',
                $this->properties['sql_query'],
                $which
            );

            if (isset($which[1])) {
                $str = ' ' . strtoupper($which[1]);
                $isShowProcessList = strpos($str, 'PROCESSLIST') > 0;
                if ($isShowProcessList) {
                    $mediaTypeMap['..Info'] = [
                        'mimetype' => 'Text_Plain',
                        'transformation' => 'output/Text_Plain_Sql.php',
                    ];
                }

                $isShowCreateTable = preg_match('@CREATE[[:space:]]+TABLE@i', $this->properties['sql_query']);
                if ($isShowCreateTable) {
                    $mediaTypeMap['..Create Table'] = [
                        'mimetype' => 'Text_Plain',
                        'transformation' => 'output/Text_Plain_Sql.php',
                    ];
                }
            }
        }

        $this->properties['mime_map'] = $mediaTypeMap;
    }

    /**
     * Get the values for one data row
     *
     * @see     getTableBody()
     *
     * @param array                   $row                current row data
     * @param int                     $rowNumber          the index of current row
     * @param array|false             $colOrder           the column order false when
     *                                                     a property not found false
     *                                                     when a property not found
     * @param array<string, string[]> $map                the list of relations
     * @param string                  $gridEditClass      the class for all editable
     *                                                      columns
     * @param bool|array|string       $colVisib           column is visible(false);
     *                                                     column isn't visible(string
     *                                                     array)
     * @param string                  $urlSqlQuery        the analyzed sql query
     * @param array                   $analyzedSqlResults analyzed sql results
     *
     * @return string  html content
     */
    private function getRowValues(
        array $row,
        $rowNumber,
        $colOrder,
        array $map,
        $gridEditClass,
        $colVisib,
        $urlSqlQuery,
        array $analyzedSqlResults
    ) {
        $rowValuesHtml = '';

        // Following variable are needed for use in isset/empty or
        // use with array indexes/safe use in foreach
        $sqlQuery = $this->properties['sql_query'];
        $fieldsMeta = $this->properties['fields_meta'];
        $highlightColumns = $this->properties['highlight_columns'];
        $mediaTypeMap = $this->properties['mime_map'];

        $rowInfo = $this->getRowInfoForSpecialLinks($row, $colOrder);

        $whereClauseMap = $this->properties['whereClauseMap'];

        $columnCount = $this->properties['fields_cnt'];

        // Load SpecialSchemaLinks for all rows
        $specialSchemaLinks = SpecialSchemaLinks::get();
        $relationParameters = $this->relation->getRelationParameters();

        for ($currentColumn = 0; $currentColumn < $columnCount; ++$currentColumn) {
            // assign $i with appropriate column order
            $i = is_array($colOrder) ? $colOrder[$currentColumn] : $currentColumn;

            $meta = $fieldsMeta[$i];
            $orgFullColName = $this->properties['db'] . '.' . $meta->orgtable . '.' . $meta->orgname;

            $notNullClass = $meta->isNotNull() ? 'not_null' : '';
            $relationClass = isset($map[$meta->name]) ? 'relation' : '';
            $hideClass = is_array($colVisib) && isset($colVisib[$currentColumn]) && ! $colVisib[$currentColumn]
                ? 'hide'
                : '';
            $gridEdit = $meta->orgtable != '' ? $gridEditClass : '';

            // handle datetime-related class, for grid editing
            $fieldTypeClass = $this->getClassForDateTimeRelatedFields($meta);

            // combine all the classes applicable to this column's value
            $class = implode(' ', array_filter([
                'data',
                $gridEdit,
                $notNullClass,
                $relationClass,
                $hideClass,
                $fieldTypeClass,
            ]));

            //  See if this column should get highlight because it's used in the
            //  where-query.
            $conditionField = isset($highlightColumns)
                && (isset($highlightColumns[$meta->name])
                || isset($highlightColumns[Util::backquote($meta->name)]));

            // Wrap MIME-transformations. [MIME]
            $transformationPlugin = null;
            $transformOptions = [];

            if ($relationParameters->browserTransformationFeature !== null && $GLOBALS['cfg']['BrowseMIME']) {
                if (
                    isset($mediaTypeMap[$orgFullColName]['mimetype'])
                    && ! empty($mediaTypeMap[$orgFullColName]['transformation'])
                ) {
                    $file = $mediaTypeMap[$orgFullColName]['transformation'];
                    $includeFile = 'libraries/classes/Plugins/Transformations/' . $file;

                    if (@file_exists(ROOT_PATH . $includeFile)) {
                        $className = $this->transformations->getClassName($includeFile);
                        if (class_exists($className)) {
                            $plugin = new $className();
                            if ($plugin instanceof TransformationsPlugin) {
                                $transformationPlugin = $plugin;
                                $transformOptions = $this->transformations->getOptions(
                                    $mediaTypeMap[$orgFullColName]['transformation_options'] ?? ''
                                );

                                $meta->internalMediaType = str_replace(
                                    '_',
                                    '/',
                                    $mediaTypeMap[$orgFullColName]['mimetype']
                                );
                            }
                        }
                    }
                }
            }

            // Check whether the field needs to display with syntax highlighting

            $dbLower = mb_strtolower($this->properties['db']);
            $tblLower = mb_strtolower($meta->orgtable);
            $nameLower = mb_strtolower($meta->orgname);
            if (
                ! empty($this->transformationInfo[$dbLower][$tblLower][$nameLower])
                && isset($row[$i])
                && (trim($row[$i]) != '')
                && ! $_SESSION['tmpval']['hide_transformation']
            ) {
                /** @psalm-suppress UnresolvableInclude */
                include_once ROOT_PATH . $this->transformationInfo[$dbLower][$tblLower][$nameLower][0];
                $plugin = new $this->transformationInfo[$dbLower][$tblLower][$nameLower][1]();
                if ($plugin instanceof TransformationsPlugin) {
                    $transformationPlugin = $plugin;
                    $transformOptions = $this->transformations->getOptions(
                        $mediaTypeMap[$orgFullColName]['transformation_options'] ?? ''
                    );

                    $orgTable = mb_strtolower($meta->orgtable);
                    $orgName = mb_strtolower($meta->orgname);

                    $meta->internalMediaType = str_replace(
                        '_',
                        '/',
                        $this->transformationInfo[$dbLower][$orgTable][$orgName][2]
                    );
                }
            }

            // Check for the predefined fields need to show as link in schemas
            if (! empty($specialSchemaLinks[$dbLower][$tblLower][$nameLower])) {
                $linkingUrl = $this->getSpecialLinkUrl(
                    $specialSchemaLinks[$dbLower][$tblLower][$nameLower],
                    $row[$i],
                    $rowInfo
                );
                $transformationPlugin = new Text_Plain_Link();

                $transformOptions = [
                    0 => $linkingUrl,
                    2 => true,
                ];

                $meta->internalMediaType = str_replace('_', '/', 'Text/Plain');
            }

            $expressions = [];

            if (
                isset($analyzedSqlResults['statement'])
                && $analyzedSqlResults['statement'] instanceof SelectStatement
            ) {
                $expressions = $analyzedSqlResults['statement']->expr;
            }

            /**
             * The result set can have columns from more than one table,
             * this is why we have to check for the unique conditions
             * related to this table; however getUniqueCondition() is
             * costly and does not need to be called if we already know
             * the conditions for the current table.
             */
            if (! isset($whereClauseMap[$rowNumber][$meta->orgtable])) {
                $uniqueConditions = Util::getUniqueCondition(
                    $this->properties['fields_cnt'],
                    $this->properties['fields_meta'],
                    $row,
                    false,
                    $meta->orgtable,
                    $expressions
                );
                $whereClauseMap[$rowNumber][$meta->orgtable] = $uniqueConditions[0];
            }

            $urlParams = [
                'db' => $this->properties['db'],
                'table' => $meta->orgtable,
                'where_clause_sign' => Core::signSqlQuery($whereClauseMap[$rowNumber][$meta->orgtable]),
                'where_clause' => $whereClauseMap[$rowNumber][$meta->orgtable],
                'transform_key' => $meta->orgname,
            ];

            if ($sqlQuery !== '') {
                $urlParams['sql_query'] = $urlSqlQuery;
            }

            $transformOptions['wrapper_link'] = Url::getCommon($urlParams);
            $transformOptions['wrapper_params'] = $urlParams;

            $displayParams = $this->properties['display_params'] ?? [];

            // in some situations (issue 11406), numeric returns 1
            // even for a string type
            // for decimal numeric is returning 1
            // have to improve logic
            // Nullable text fields and text fields have the blob flag (issue 16896)
            $isNumericAndNotBlob = $meta->isNumeric && ! $meta->isBlob;
            if (
                ($isNumericAndNotBlob && $meta->isNotType(FieldMetadata::TYPE_STRING))
                || $meta->isType(FieldMetadata::TYPE_REAL)
            ) {
                // n u m e r i c

                $displayParams['data'][$rowNumber][$i] = $this->getDataCellForNumericColumns(
                    $row[$i] === null ? null : (string) $row[$i],
                    'text-end ' . $class,
                    $conditionField,
                    $meta,
                    $map,
                    $analyzedSqlResults,
                    $transformationPlugin,
                    $transformOptions
                );
            } elseif ($meta->isMappedTypeGeometry) {
                // g e o m e t r y

                // Remove 'grid_edit' from $class as we do not allow to
                // inline-edit geometry data.
                $class = str_replace('grid_edit', '', $class);

                $displayParams['data'][$rowNumber][$i] = $this->getDataCellForGeometryColumns(
                    $row[$i] === null ? null : (string) $row[$i],
                    $class,
                    $meta,
                    $map,
                    $urlParams,
                    $conditionField,
                    $transformationPlugin,
                    $transformOptions,
                    $analyzedSqlResults
                );
            } else {
                // n o t   n u m e r i c

                $displayParams['data'][$rowNumber][$i] = $this->getDataCellForNonNumericColumns(
                    $row[$i] === null ? null : (string) $row[$i],
                    $class,
                    $meta,
                    $map,
                    $urlParams,
                    $conditionField,
                    $transformationPlugin,
                    $transformOptions,
                    $analyzedSqlResults
                );
            }

            // output stored cell
            $rowValuesHtml .= $displayParams['data'][$rowNumber][$i];

            if (isset($displayParams['rowdata'][$i][$rowNumber])) {
                $displayParams['rowdata'][$i][$rowNumber] .= $displayParams['data'][$rowNumber][$i];
            } else {
                $displayParams['rowdata'][$i][$rowNumber] = $displayParams['data'][$rowNumber][$i];
            }

            $this->properties['display_params'] = $displayParams;
        }

        return $rowValuesHtml;
    }

    /**
     * Get link for display special schema links
     *
     * @param array<string,array<int,array<string,string>>|string> $linkRelations
     * @param string                                               $columnValue   column value
     * @param array                                                $rowInfo       information about row
     * @phpstan-param array{
     *                         'link_param': string,
     *                         'link_dependancy_params'?: array<
     *                                                      int,
     *                                                      array{'param_info': string, 'column_name': string}
     *                                                     >,
     *                         'default_page': string
     *                     } $linkRelations
     *
     * @return string generated link
     */
    private function getSpecialLinkUrl(
        array $linkRelations,
        $columnValue,
        array $rowInfo
    ) {
        $linkingUrlParams = [];

        $linkingUrlParams[$linkRelations['link_param']] = $columnValue;

        $divider = strpos($linkRelations['default_page'], '?') ? '&' : '?';
        if (empty($linkRelations['link_dependancy_params'])) {
            return $linkRelations['default_page']
                . Url::getCommonRaw($linkingUrlParams, $divider);
        }

        foreach ($linkRelations['link_dependancy_params'] as $new_param) {
            $columnName = mb_strtolower($new_param['column_name']);

            // If there is a value for this column name in the rowInfo provided
            if (isset($rowInfo[$columnName])) {
                $linkingUrlParams[$new_param['param_info']] = $rowInfo[$columnName];
            }

            // Special case 1 - when executing routines, according
            // to the type of the routine, url param changes
            if (empty($rowInfo['routine_type'])) {
                continue;
            }
        }

        return $linkRelations['default_page']
            . Url::getCommonRaw($linkingUrlParams, $divider);
    }

    /**
     * Prepare row information for display special links
     *
     * @param array      $row      current row data
     * @param array|bool $colOrder the column order
     *
     * @return array<string, mixed> associative array with column nama -> value
     */
    private function getRowInfoForSpecialLinks(array $row, $colOrder): array
    {
        $rowInfo = [];
        $fieldsMeta = $this->properties['fields_meta'];

        for ($n = 0; $n < $this->properties['fields_cnt']; ++$n) {
            $m = is_array($colOrder) ? $colOrder[$n] : $n;
            $rowInfo[mb_strtolower($fieldsMeta[$m]->orgname)] = $row[$m];
        }

        return $rowInfo;
    }

    /**
     * Get url sql query without conditions to shorten URLs
     *
     * @see     getTableBody()
     *
     * @param array $analyzedSqlResults analyzed sql results
     *
     * @return string analyzed sql query
     */
    private function getUrlSqlQuery(array $analyzedSqlResults)
    {
        if (($analyzedSqlResults['querytype'] !== 'SELECT') || (mb_strlen($this->properties['sql_query']) < 200)) {
            return $this->properties['sql_query'];
        }

        $query = 'SELECT ' . Query::getClause(
            $analyzedSqlResults['statement'],
            $analyzedSqlResults['parser']->list,
            'SELECT'
        );

        $fromClause = Query::getClause($analyzedSqlResults['statement'], $analyzedSqlResults['parser']->list, 'FROM');

        if ($fromClause !== '') {
            $query .= ' FROM ' . $fromClause;
        }

        return $query;
    }

    /**
     * Get column order and column visibility
     *
     * @see    getTableBody()
     *
     * @param array $analyzedSqlResults analyzed sql results
     *
     * @return mixed[] 2 element array - $col_order, $col_visib
     */
    private function getColumnParams(array $analyzedSqlResults): array
    {
        if ($this->isSelect($analyzedSqlResults)) {
            $pmatable = new Table($this->properties['table'], $this->properties['db']);
            $colOrder = $pmatable->getUiProp(Table::PROP_COLUMN_ORDER);
            /* Validate the value */
            if ($colOrder !== false) {
                $fieldsCount = $this->properties['fields_cnt'];
                foreach ($colOrder as $value) {
                    if ($value < $fieldsCount) {
                        continue;
                    }

                    $pmatable->removeUiProp(Table::PROP_COLUMN_ORDER);
                    $fieldsCount = false;
                }
            }

            $colVisib = $pmatable->getUiProp(Table::PROP_COLUMN_VISIB);
        } else {
            $colOrder = false;
            $colVisib = false;
        }

        return [
            $colOrder,
            $colVisib,
        ];
    }

    /**
     * Get HTML for repeating headers
     *
     * @see    getTableBody()
     *
     * @param int      $numEmptyColumnsBefore The number of blank columns before this one
     * @param string[] $descriptions          A list of descriptions
     * @param int      $numEmptyColumnsAfter  The number of blank columns after this one
     *
     * @return string html content
     */
    private function getRepeatingHeaders(
        int $numEmptyColumnsBefore,
        array $descriptions,
        int $numEmptyColumnsAfter
    ): string {
        $headerHtml = '<tr>' . "\n";

        if ($numEmptyColumnsBefore > 0) {
            $headerHtml .= '    <th colspan="'
                . $numEmptyColumnsBefore . '">'
                . "\n" . '        &nbsp;</th>' . "\n";
        } elseif ($GLOBALS['cfg']['RowActionLinks'] === self::POSITION_NONE) {
            $headerHtml .= '    <th></th>' . "\n";
        }

        $headerHtml .= implode($descriptions);

        if ($numEmptyColumnsAfter > 0) {
            $headerHtml .= '    <th colspan="' . $numEmptyColumnsAfter
                . '">'
                . "\n" . '        &nbsp;</th>' . "\n";
        }

        $headerHtml .= '</tr>' . "\n";

        return $headerHtml;
    }

    /**
     * Get modified links
     *
     * @see     getTableBody()
     *
<<<<<<< HEAD
     * @param string $whereClause    the where clause of the sql
     * @param bool   $clauseIsUnique the unique condition of clause
     * @param string $urlSqlQuery    the analyzed sql query
=======
     * @param string $where_clause     the where clause of the sql
     * @param bool   $clause_is_unique the unique condition of clause
     * @param string $url_sql_query    the analyzed sql query
     *
     * @return array<int,string|array>       5 element array - $edit_url, $copy_url,
     *                                                   $edit_str, $copy_str
     * @phpstan-return array{string, string, string, string,
     *  array{
     *    db: string, table: string, where_clause: string,
     *    clause_is_unique: bool, sql_query: string, goto: string
     *  }
     * }
>>>>>>> bc32e25c
     *
     * @return array<int,string|array<string, bool|string>>
     */
    private function getModifiedLinks(
        $whereClause,
        $clauseIsUnique,
        $urlSqlQuery
    ) {
        $urlParams = [
            'db' => $this->properties['db'],
            'table' => $this->properties['table'],
            'where_clause' => $whereClause,
            'clause_is_unique' => $clauseIsUnique,
            'sql_query' => $urlSqlQuery,
            'goto' => Url::getFromRoute('/sql'),
        ];

        $editUrl = Url::getFromRoute('/table/change');

        $copyUrl = Url::getFromRoute('/table/change');

        $editStr = $this->getActionLinkContent(
            'b_edit',
            __('Edit')
        );
        $copyStr = $this->getActionLinkContent(
            'b_insrow',
            __('Copy')
        );

        return [
            $editUrl,
            $copyUrl,
            $editStr,
            $copyStr,
            $urlParams,
        ];
    }

    /**
     * Get delete and kill links
     *
     * @see     getTableBody()
     *
     * @param string $whereClause    the where clause of the sql
     * @param bool   $clauseIsUnique the unique condition of clause
     * @param string $urlSqlQuery    the analyzed sql query
     * @param string $deleteLink     the delete link of current row
     * @param int    $processId      Process ID
     *
     * @return array  $del_url, $del_str, $js_conf
     * @psalm-return array{?string, ?string, ?string}
     */
    private function getDeleteAndKillLinks(
        $whereClause,
        $clauseIsUnique,
        $urlSqlQuery,
        $deleteLink,
        int $processId
    ) {
        $goto = $this->properties['goto'];

        if ($deleteLink === self::DELETE_ROW) { // delete row case
            $urlParams = [
                'db' => $this->properties['db'],
                'table' => $this->properties['table'],
                'sql_query' => $urlSqlQuery,
                'message_to_show' => __('The row has been deleted.'),
                'goto' => $goto ?: Url::getFromRoute('/table/sql'),
            ];

            $linkGoto = Url::getFromRoute('/sql', $urlParams);

            $deleteQuery = 'DELETE FROM '
                . Util::backquote($this->properties['table'])
                . ' WHERE ' . $whereClause .
                ($clauseIsUnique ? '' : ' LIMIT 1');

            $urlParams = [
                'db' => $this->properties['db'],
                'table' => $this->properties['table'],
                'sql_query' => $deleteQuery,
                'message_to_show' => __('The row has been deleted.'),
                'goto' => $linkGoto,
            ];
            $deleteUrl = Url::getFromRoute('/sql');

            $jsConf = 'DELETE FROM ' . $this->properties['table']
                . ' WHERE ' . $whereClause
                . ($clauseIsUnique ? '' : ' LIMIT 1');

            $deleteString = $this->getActionLinkContent('b_drop', __('Delete'));
        } elseif ($deleteLink === self::KILL_PROCESS) { // kill process case
            $urlParams = [
                'db' => $this->properties['db'],
                'table' => $this->properties['table'],
                'sql_query' => $urlSqlQuery,
                'goto' => Url::getFromRoute('/'),
            ];

            $linkGoto = Url::getFromRoute('/sql', $urlParams);

            $kill = $this->dbi->getKillQuery($processId);

            $urlParams = [
                'db' => 'mysql',
                'sql_query' => $kill,
                'goto' => $linkGoto,
            ];

            $deleteUrl = Url::getFromRoute('/sql');
            $jsConf = $kill;
            $deleteString = Generator::getIcon(
                'b_drop',
                __('Kill')
            );
        } else {
            $deleteUrl = $deleteString = $jsConf = $urlParams = null;
        }

        return [
            $deleteUrl,
            $deleteString,
            $jsConf,
            $urlParams,
        ];
    }

    /**
     * Get content inside the table row action links (Edit/Copy/Delete)
     *
     * @see     getModifiedLinks(), getDeleteAndKillLinks()
     *
     * @param string $icon        The name of the file to get
     * @param string $displayText The text displaying after the image icon
     *
     * @return string
     */
    private function getActionLinkContent($icon, $displayText)
    {
        if (
            isset($GLOBALS['cfg']['RowActionType'])
            && $GLOBALS['cfg']['RowActionType'] === self::ACTION_LINK_CONTENT_ICONS
        ) {
            return '<span class="text-nowrap">'
                . Generator::getImage($icon, $displayText)
                . '</span>';
        }

        if (
            isset($GLOBALS['cfg']['RowActionType'])
            && $GLOBALS['cfg']['RowActionType'] === self::ACTION_LINK_CONTENT_TEXT
        ) {
            return '<span class="text-nowrap">' . $displayText . '</span>';
        }

        return Generator::getIcon($icon, $displayText);
    }

    /**
     * Get class for datetime related fields
     *
     * @see    getTableBody()
     *
     * @param FieldMetadata $meta the type of the column field
     *
     * @return string   the class for the column
     */
    private function getClassForDateTimeRelatedFields(FieldMetadata $meta): string
    {
        $fieldTypeClass = '';

        if ($meta->isMappedTypeTimestamp || $meta->isType(FieldMetadata::TYPE_DATETIME)) {
            $fieldTypeClass = 'datetimefield';
        } elseif ($meta->isType(FieldMetadata::TYPE_DATE)) {
            $fieldTypeClass = 'datefield';
        } elseif ($meta->isType(FieldMetadata::TYPE_TIME)) {
            $fieldTypeClass = 'timefield';
        } elseif ($meta->isType(FieldMetadata::TYPE_STRING)) {
            $fieldTypeClass = 'text';
        }

        return $fieldTypeClass;
    }

    /**
     * Prepare data cell for numeric type fields
     *
     * @see    getTableBody()
     *
     * @param string|null             $column             the column's value
     * @param string                  $class              the html class for column
     * @param bool                    $conditionField     the column should highlighted or not
     * @param FieldMetadata           $meta               the meta-information about this field
     * @param array<string, string[]> $map                the list of relations
     * @param array                   $analyzedSqlResults the analyzed query
     * @param array                   $transformOptions   the transformation parameters
     *
     * @return string the prepared cell, html content
     */
    private function getDataCellForNumericColumns(
        ?string $column,
        string $class,
        bool $conditionField,
        FieldMetadata $meta,
        array $map,
        array $analyzedSqlResults,
        ?TransformationsPlugin $transformationPlugin,
        array $transformOptions
    ) {
        if ($column === null) {
            return $this->buildNullDisplay($class, $conditionField, $meta);
        }

        if ($column === '') {
            return $this->buildEmptyDisplay($class, $conditionField, $meta);
        }

        $whereComparison = ' = ' . $column;

        return $this->getRowData(
            $class,
            $conditionField,
            $analyzedSqlResults,
            $meta,
            $map,
            $column,
            $column,
            $transformationPlugin,
            'text-nowrap',
            $whereComparison,
            $transformOptions
        );
    }

    /**
     * Get data cell for geometry type fields
     *
     * @see     getTableBody()
     *
     * @param string|null             $column             the relevant column in data row
     * @param string                  $class              the html class for column
     * @param FieldMetadata           $meta               the meta-information about this field
     * @param array<string, string[]> $map                the list of relations
     * @param array                   $urlParams          the parameters for generate url
     * @param bool                    $conditionField     the column should highlighted or not
     * @param array                   $transformOptions   the transformation parameters
     * @param array                   $analyzedSqlResults the analyzed query
     *
     * @return string the prepared data cell, html content
     */
    private function getDataCellForGeometryColumns(
        ?string $column,
        string $class,
        FieldMetadata $meta,
        array $map,
        array $urlParams,
        bool $conditionField,
        ?TransformationsPlugin $transformationPlugin,
        $transformOptions,
        array $analyzedSqlResults
    ) {
        if ($column === null) {
            return $this->buildNullDisplay($class, $conditionField, $meta);
        }

        if ($column === '') {
            return $this->buildEmptyDisplay($class, $conditionField, $meta);
        }

        // Display as [GEOMETRY - (size)]
        if ($_SESSION['tmpval']['geoOption'] === self::GEOMETRY_DISP_GEOM) {
            $geometryText = $this->handleNonPrintableContents(
                'GEOMETRY',
                $column,
                $transformationPlugin,
                $transformOptions,
                $meta,
                $urlParams
            );

            return $this->buildValueDisplay($class, $conditionField, $geometryText);
        }

        if ($_SESSION['tmpval']['geoOption'] === self::GEOMETRY_DISP_WKT) {
            // Prepare in Well Known Text(WKT) format.
            $whereComparison = ' = ' . $column;

            // Convert to WKT format
            $wktval = Gis::convertToWellKnownText($column);
            [
                $isFieldTruncated,
                $displayedColumn,
                // skip 3rd param
            ] = $this->getPartialText($wktval);

            return $this->getRowData(
                $class,
                $conditionField,
                $analyzedSqlResults,
                $meta,
                $map,
                $wktval,
                $displayedColumn,
                $transformationPlugin,
                '',
                $whereComparison,
                $transformOptions,
                $isFieldTruncated
            );
        }

        // Prepare in  Well Known Binary (WKB) format.

        if ($_SESSION['tmpval']['display_binary']) {
            $whereComparison = ' = ' . $column;

            $wkbval = substr(bin2hex($column), 8);
            [
                $isFieldTruncated,
                $displayedColumn,
                // skip 3rd param
            ] = $this->getPartialText($wkbval);

            return $this->getRowData(
                $class,
                $conditionField,
                $analyzedSqlResults,
                $meta,
                $map,
                $wkbval,
                $displayedColumn,
                $transformationPlugin,
                '',
                $whereComparison,
                $transformOptions,
                $isFieldTruncated
            );
        }

        $wkbval = $this->handleNonPrintableContents(
            'BINARY',
            $column,
            $transformationPlugin,
            $transformOptions,
            $meta,
            $urlParams
        );

        return $this->buildValueDisplay($class, $conditionField, $wkbval);
    }

    /**
     * Get data cell for non numeric type fields
     *
     * @see    getTableBody()
     *
     * @param string|null             $column             the relevant column in data row
     * @param string                  $class              the html class for column
     * @param FieldMetadata           $meta               the meta-information about the field
     * @param array<string, string[]> $map                the list of relations
     * @param array                   $urlParams          the parameters for generate url
     * @param bool                    $conditionField     the column should highlighted or not
     * @param array                   $transformOptions   the transformation parameters
     * @param array                   $analyzedSqlResults the analyzed query
     *
     * @return string the prepared data cell, html content
     */
    private function getDataCellForNonNumericColumns(
        ?string $column,
        string $class,
        FieldMetadata $meta,
        array $map,
        array $urlParams,
        bool $conditionField,
        ?TransformationsPlugin $transformationPlugin,
        $transformOptions,
        array $analyzedSqlResults
    ) {
        $originalLength = 0;

        $isAnalyse = $this->properties['is_analyse'];

        $bIsText = $transformationPlugin !== null && ! str_contains($transformationPlugin->getMIMEType(), 'Text');

        // disable inline grid editing
        // if binary fields are protected
        // or transformation plugin is of non text type
        // such as image
        $isTypeBlob = $meta->isType(FieldMetadata::TYPE_BLOB);
        $cfgProtectBinary = $GLOBALS['cfg']['ProtectBinary'];
        if (
            ($meta->isBinary()
            && (
                $cfgProtectBinary === 'all'
                || ($cfgProtectBinary === 'noblob' && ! $isTypeBlob)
                || ($cfgProtectBinary === 'blob' && $isTypeBlob)
                )
            ) || $bIsText
        ) {
            $class = str_replace('grid_edit', '', $class);
        }

        if ($column === null) {
            return $this->buildNullDisplay($class, $conditionField, $meta);
        }

        if ($column === '') {
            return $this->buildEmptyDisplay($class, $conditionField, $meta);
        }

        // Cut all fields to $GLOBALS['cfg']['LimitChars']
        // (unless it's a link-type transformation or binary)
        $originalDataForWhereClause = $column;
        $displayedColumn = $column;
        $isFieldTruncated = false;
        if (
            ! ($transformationPlugin !== null
            && str_contains($transformationPlugin->getName(), 'Link'))
            && ! $meta->isBinary()
        ) {
            [
                $isFieldTruncated,
                $column,
                $originalLength,
            ] = $this->getPartialText($column);
        }

        if ($meta->isMappedTypeBit) {
            $displayedColumn = Util::printableBitValue((int) $displayedColumn, (int) $meta->length);

            // some results of PROCEDURE ANALYSE() are reported as
            // being BINARY but they are quite readable,
            // so don't treat them as BINARY
        } elseif ($meta->isBinary() && $isAnalyse !== true) {
            // we show the BINARY or BLOB message and field's size
            // (or maybe use a transformation)
            $binaryOrBlob = 'BLOB';
            if ($meta->isType(FieldMetadata::TYPE_STRING)) {
                $binaryOrBlob = 'BINARY';
            }

            $displayedColumn = $this->handleNonPrintableContents(
                $binaryOrBlob,
                $displayedColumn,
                $transformationPlugin,
                $transformOptions,
                $meta,
                $urlParams,
                $isFieldTruncated
            );
            $class = $this->addClass(
                $class,
                $conditionField,
                $meta,
                '',
                $isFieldTruncated,
                $transformationPlugin !== null
            );
            $result = strip_tags($column);
            // disable inline grid editing
            // if binary or blob data is not shown
            if (stripos($result, $binaryOrBlob) !== false) {
                $class = str_replace('grid_edit', '', $class);
            }

            return $this->buildValueDisplay($class, $conditionField, $displayedColumn);
        }

        // transform functions may enable no-wrapping:
        $boolNoWrap = $transformationPlugin !== null
            && $transformationPlugin->applyTransformationNoWrap($transformOptions);

        // do not wrap if date field type or if no-wrapping enabled by transform functions
        // otherwise, preserve whitespaces and wrap
        $nowrap = $meta->isDateTimeType() || $boolNoWrap ? 'text-nowrap' : 'pre_wrap';

        $whereComparison = ' = \''
            . $this->dbi->escapeString($originalDataForWhereClause)
            . '\'';

        return $this->getRowData(
            $class,
            $conditionField,
            $analyzedSqlResults,
            $meta,
            $map,
            $column,
            $displayedColumn,
            $transformationPlugin,
            $nowrap,
            $whereComparison,
            $transformOptions,
            $isFieldTruncated,
            (string) $originalLength
        );
    }

    /**
     * Checks the posted options for viewing query results
     * and sets appropriate values in the session.
     *
     * @todo    make maximum remembered queries configurable
     * @todo    move/split into SQL class!?
     * @todo    currently this is called twice unnecessary
     * @todo    ignore LIMIT and ORDER in query!?
     */
    public function setConfigParamsForDisplayTable(): void
    {
        $sqlMd5 = md5($this->properties['server'] . $this->properties['db'] . $this->properties['sql_query']);
        $query = [];
        if (isset($_SESSION['tmpval']['query'][$sqlMd5])) {
            $query = $_SESSION['tmpval']['query'][$sqlMd5];
        }

        $query['sql'] = $this->properties['sql_query'];

        if (empty($query['repeat_cells'])) {
            $query['repeat_cells'] = $GLOBALS['cfg']['RepeatCells'];
        }

        // The value can also be from _GET as described on issue #16146 when sorting results
        $sessionMaxRows = $_GET['session_max_rows'] ?? $_POST['session_max_rows'] ?? '';

        if (isset($sessionMaxRows) && is_numeric($sessionMaxRows)) {
            $query['max_rows'] = (int) $sessionMaxRows;
            unset($_GET['session_max_rows'], $_POST['session_max_rows']);
        } elseif ($sessionMaxRows === self::ALL_ROWS) {
            $query['max_rows'] = self::ALL_ROWS;
            unset($_GET['session_max_rows'], $_POST['session_max_rows']);
        } elseif (empty($query['max_rows'])) {
            $query['max_rows'] = intval($GLOBALS['cfg']['MaxRows']);
        }

        if (isset($_REQUEST['pos']) && is_numeric($_REQUEST['pos'])) {
            $query['pos'] = (int) $_REQUEST['pos'];
            unset($_REQUEST['pos']);
        } elseif (empty($query['pos'])) {
            $query['pos'] = 0;
        }

        if (
            isset($_REQUEST['pftext']) && in_array(
                $_REQUEST['pftext'],
                [self::DISPLAY_PARTIAL_TEXT, self::DISPLAY_FULL_TEXT]
            )
        ) {
            $query['pftext'] = $_REQUEST['pftext'];
            unset($_REQUEST['pftext']);
        } elseif (empty($query['pftext'])) {
            $query['pftext'] = self::DISPLAY_PARTIAL_TEXT;
        }

        if (
            isset($_REQUEST['relational_display']) && in_array(
                $_REQUEST['relational_display'],
                [self::RELATIONAL_KEY, self::RELATIONAL_DISPLAY_COLUMN]
            )
        ) {
            $query['relational_display'] = $_REQUEST['relational_display'];
            unset($_REQUEST['relational_display']);
        } elseif (empty($query['relational_display'])) {
            // The current session value has priority over a
            // change via Settings; this change will be apparent
            // starting from the next session
            $query['relational_display'] = $GLOBALS['cfg']['RelationalDisplay'];
        }

        if (
            isset($_REQUEST['geoOption']) && in_array(
                $_REQUEST['geoOption'],
                [self::GEOMETRY_DISP_WKT, self::GEOMETRY_DISP_WKB, self::GEOMETRY_DISP_GEOM]
            )
        ) {
            $query['geoOption'] = $_REQUEST['geoOption'];
            unset($_REQUEST['geoOption']);
        } elseif (empty($query['geoOption'])) {
            $query['geoOption'] = self::GEOMETRY_DISP_GEOM;
        }

        if (isset($_REQUEST['display_binary'])) {
            $query['display_binary'] = true;
            unset($_REQUEST['display_binary']);
        } elseif (isset($_REQUEST['display_options_form'])) {
            // we know that the checkbox was unchecked
            unset($query['display_binary']);
        } elseif (! isset($_REQUEST['full_text_button'])) {
            // selected by default because some operations like OPTIMIZE TABLE
            // and all queries involving functions return "binary" contents,
            // according to low-level field flags
            $query['display_binary'] = true;
        }

        if (isset($_REQUEST['display_blob'])) {
            $query['display_blob'] = true;
            unset($_REQUEST['display_blob']);
        } elseif (isset($_REQUEST['display_options_form'])) {
            // we know that the checkbox was unchecked
            unset($query['display_blob']);
        }

        if (isset($_REQUEST['hide_transformation'])) {
            $query['hide_transformation'] = true;
            unset($_REQUEST['hide_transformation']);
        } elseif (isset($_REQUEST['display_options_form'])) {
            // we know that the checkbox was unchecked
            unset($query['hide_transformation']);
        }

        // move current query to the last position, to be removed last
        // so only least executed query will be removed if maximum remembered
        // queries limit is reached
        unset($_SESSION['tmpval']['query'][$sqlMd5]);
        $_SESSION['tmpval']['query'][$sqlMd5] = $query;

        // do not exceed a maximum number of queries to remember
        if (count($_SESSION['tmpval']['query']) > 10) {
            array_shift($_SESSION['tmpval']['query']);
            //echo 'deleting one element ...';
        }

        // populate query configuration
        $_SESSION['tmpval']['pftext'] = $query['pftext'];
        $_SESSION['tmpval']['relational_display'] = $query['relational_display'];
        $_SESSION['tmpval']['geoOption'] = $query['geoOption'];
        $_SESSION['tmpval']['display_binary'] = isset($query['display_binary']);
        $_SESSION['tmpval']['display_blob'] = isset($query['display_blob']);
        $_SESSION['tmpval']['hide_transformation'] = isset($query['hide_transformation']);
        $_SESSION['tmpval']['pos'] = $query['pos'];
        $_SESSION['tmpval']['max_rows'] = $query['max_rows'];
        $_SESSION['tmpval']['repeat_cells'] = $query['repeat_cells'];
    }

    /**
     * Prepare a table of results returned by a SQL query.
     *
     * @param ResultInterface $dtResult           the link id associated to the query
     *                                   which results have to be displayed
     * @param array           $displayParts       the parts to display
     * @param array           $analyzedSqlResults analyzed sql results
     * @param bool            $isLimitedDisplay   With limited operations or not
     *
     * @return string   Generated HTML content for resulted table
     */
    public function getTable(
        ResultInterface $dtResult,
        array &$displayParts,
        array $analyzedSqlResults,
        $isLimitedDisplay = false
    ) {
        // The statement this table is built for.
        if (isset($analyzedSqlResults['statement'])) {
            /** @var SelectStatement $statement */
            $statement = $analyzedSqlResults['statement'];
        } else {
            $statement = null;
        }

        // Following variable are needed for use in isset/empty or
        // use with array indexes/safe use in foreach
        $fieldsMeta = $this->properties['fields_meta'];
        $showTable = $this->properties['showtable'];
        $printView = $this->properties['printview'];

        /**
         * @todo move this to a central place
         * @todo for other future table types
         */
        $isInnodb = (isset($showTable['Type'])
            && $showTable['Type'] === self::TABLE_TYPE_INNO_DB);

        if ($isInnodb && Sql::isJustBrowsing($analyzedSqlResults, true)) {
            $preCount = '~';
            $afterCount = Generator::showHint(
                Sanitize::sanitizeMessage(
                    __('May be approximate. See [doc@faq3-11]FAQ 3.11[/doc].')
                )
            );
        } else {
            $preCount = '';
            $afterCount = '';
        }

        // 1. ----- Prepares the work -----

        // 1.1 Gets the information about which functionalities should be
        //     displayed

        [
            $displayParts,
            $total,
        ] = $this->setDisplayPartsAndTotal($displayParts);

        // 1.2 Defines offsets for the next and previous pages
        $posNext = 0;
        $posPrev = 0;
        if ($displayParts['nav_bar'] == '1') {
            [$posNext, $posPrev] = $this->getOffsets();
        }

        // 1.3 Extract sorting expressions.
        //     we need $sort_expression and $sort_expression_nodirection
        //     even if there are many table references
        $sortExpression = [];
        $sortExpressionNoDirection = [];
        $sortDirection = [];

        if ($statement !== null && ! empty($statement->order)) {
            foreach ($statement->order as $o) {
                $sortExpression[] = $o->expr->expr . ' ' . $o->type;
                $sortExpressionNoDirection[] = $o->expr->expr;
                $sortDirection[] = $o->type;
            }
        } else {
            $sortExpression[] = '';
            $sortExpressionNoDirection[] = '';
            $sortDirection[] = '';
        }

        $numberOfColumns = count($sortExpressionNoDirection);

        // 1.4 Prepares display of first and last value of the sorted column
        $sortedColumnMessage = '';
        for ($i = 0; $i < $numberOfColumns; $i++) {
            $sortedColumnMessage .= $this->getSortedColumnMessage($dtResult, $sortExpressionNoDirection[$i]);
        }

        // 2. ----- Prepare to display the top of the page -----

        // 2.1 Prepares a messages with position information
        $sqlQueryMessage = '';
        if ($displayParts['nav_bar'] == '1') {
            $message = $this->setMessageInformation(
                $sortedColumnMessage,
                $analyzedSqlResults,
                $total,
                $posNext,
                $preCount,
                $afterCount
            );

            $sqlQueryMessage = Generator::getMessage($message, $this->properties['sql_query'], 'success');
        } elseif (($printView === null || $printView != '1') && ! $isLimitedDisplay) {
            $sqlQueryMessage = Generator::getMessage(
                __('Your SQL query has been executed successfully.'),
                $this->properties['sql_query'],
                'success'
            );
        }

        // 2.3 Prepare the navigation bars
        if ($this->properties['table'] === '' && $analyzedSqlResults['querytype'] === 'SELECT') {
            // table does not always contain a real table name,
            // for example in MySQL 5.0.x, the query SHOW STATUS
            // returns STATUS as a table name
            $this->properties['table'] = $fieldsMeta[0]->table;
        }

        $unsortedSqlQuery = '';
        $sortByKeyData = [];
        // can the result be sorted?
        if ($displayParts['sort_lnk'] == '1' && isset($analyzedSqlResults['statement'])) {
            $unsortedSqlQuery = Query::replaceClause(
                $analyzedSqlResults['statement'],
                $analyzedSqlResults['parser']->list,
                'ORDER BY',
                ''
            );

            // Data is sorted by indexes only if there is only one table.
            if ($this->isSelect($analyzedSqlResults)) {
                $sortByKeyData = $this->getSortByKeyDropDown(
                    $sortExpression,
                    $unsortedSqlQuery
                );
            }
        }

        $navigation = [];
        if ($displayParts['nav_bar'] == '1' && $statement !== null && empty($statement->limit)) {
            $navigation = $this->getTableNavigation($posNext, $posPrev, $isInnodb, $sortByKeyData);
        }

        // 2b ----- Get field references from Database -----
        // (see the 'relation' configuration variable)

        // initialize map
        $map = [];

        if ($this->properties['table'] !== '') {
            // This method set the values for $map array
            $map = $this->setParamForLinkForeignKeyRelatedTables($map);

            // Coming from 'Distinct values' action of structure page
            // We manipulate relations mechanism to show a link to related rows.
            if ($this->properties['is_browse_distinct']) {
                $map[$fieldsMeta[1]->name] = [
                    $this->properties['table'],
                    $fieldsMeta[1]->name,
                    '',
                    $this->properties['db'],
                ];
            }
        }

        // end 2b

        // 3. ----- Prepare the results table -----
        $headers = $this->getTableHeaders(
            $displayParts,
            $analyzedSqlResults,
            $unsortedSqlQuery,
            $sortExpression,
            $sortExpressionNoDirection,
            $sortDirection,
            $isLimitedDisplay
        );

        $body = $this->getTableBody($dtResult, $displayParts, $map, $analyzedSqlResults, $isLimitedDisplay);

        $this->properties['display_params'] = null;

        // 4. ----- Prepares the link for multi-fields edit and delete
        $bulkLinks = $this->getBulkLinks($dtResult, $analyzedSqlResults, $displayParts['del_lnk']);

        // 5. ----- Prepare "Query results operations"
        $operations = [];
        if (($printView === null || $printView != '1') && ! $isLimitedDisplay) {
            $operations = $this->getResultsOperations($displayParts['pview_lnk'], $analyzedSqlResults);
        }

        $relationParameters = $this->relation->getRelationParameters();

        return $this->template->render('display/results/table', [
            'sql_query_message' => $sqlQueryMessage,
            'navigation' => $navigation,
            'headers' => $headers,
            'body' => $body,
            'bulk_links' => $bulkLinks,
            'operations' => $operations,
            'db' => $this->properties['db'],
            'table' => $this->properties['table'],
            'unique_id' => $this->properties['unique_id'],
            'sql_query' => $this->properties['sql_query'],
            'goto' => $this->properties['goto'],
            'unlim_num_rows' => $this->properties['unlim_num_rows'],
            'displaywork' => $relationParameters->displayFeature !== null,
            'relwork' => $relationParameters->relationFeature !== null,
            'save_cells_at_once' => $GLOBALS['cfg']['SaveCellsAtOnce'],
            'default_sliders_state' => $GLOBALS['cfg']['InitialSlidersState'],
            'text_dir' => $this->properties['text_dir'],
        ]);
    }

    /**
     * Get offsets for next page and previous page
     *
     * @see    getTable()
     *
     * @return int[] array with two elements - $pos_next, $pos_prev
     */
    private function getOffsets()
    {
        if ($_SESSION['tmpval']['max_rows'] === self::ALL_ROWS) {
            return [0, 0];
        }

        return [
            $_SESSION['tmpval']['pos'] + $_SESSION['tmpval']['max_rows'],
            max(0, $_SESSION['tmpval']['pos'] - $_SESSION['tmpval']['max_rows']),
        ];
    }

    /**
     * Prepare sorted column message
     *
     * @see     getTable()
     *
     * @param ResultInterface $dtResult                  the link id associated to the
     *                                        query which results have to
     *                                        be displayed
     * @param string          $sortExpressionNoDirection sort expression without direction
     *
     * @return string|null html content, null if not found sorted column
     */
    private function getSortedColumnMessage(
        ResultInterface $dtResult,
        $sortExpressionNoDirection
    ) {
        $fieldsMeta = $this->properties['fields_meta']; // To use array indexes

        if (empty($sortExpressionNoDirection)) {
            return null;
        }

        if (! str_contains($sortExpressionNoDirection, '.')) {
            $sortTable = $this->properties['table'];
            $sortColumn = $sortExpressionNoDirection;
        } else {
            [$sortTable, $sortColumn] = explode('.', $sortExpressionNoDirection);
        }

        $sortTable = Util::unQuote($sortTable);
        $sortColumn = Util::unQuote($sortColumn);

        // find the sorted column index in row result
        // (this might be a multi-table query)
        $sortedColumnIndex = false;

        foreach ($fieldsMeta as $key => $meta) {
            if (($meta->table == $sortTable) && ($meta->name == $sortColumn)) {
                $sortedColumnIndex = $key;
                break;
            }
        }

        if ($sortedColumnIndex === false) {
            return null;
        }

        // fetch first row of the result set
        $row = $dtResult->fetchRow();

        // check for non printable sorted row data
        $meta = $fieldsMeta[$sortedColumnIndex];

        $isBlobOrGeometryOrBinary = $meta->isType(FieldMetadata::TYPE_BLOB)
                                    || $meta->isMappedTypeGeometry || $meta->isBinary;

        if ($isBlobOrGeometryOrBinary) {
            $columnForFirstRow = $this->handleNonPrintableContents(
                $meta->getMappedType(),
                $row ? $row[$sortedColumnIndex] : '',
                null,
                [],
                $meta
            );
        } else {
            $columnForFirstRow = $row !== [] ? $row[$sortedColumnIndex] : '';
        }

        $columnForFirstRow = mb_strtoupper(
            mb_substr(
                (string) $columnForFirstRow,
                0,
                (int) $GLOBALS['cfg']['LimitChars']
            ) . '...'
        );

        // fetch last row of the result set
        $dtResult->seek($this->properties['num_rows'] > 0 ? $this->properties['num_rows'] - 1 : 0);
        $row = $dtResult->fetchRow();

        // check for non printable sorted row data
        $meta = $fieldsMeta[$sortedColumnIndex];
        if ($isBlobOrGeometryOrBinary) {
            $columnForLastRow = $this->handleNonPrintableContents(
                $meta->getMappedType(),
                $row ? $row[$sortedColumnIndex] : '',
                null,
                [],
                $meta
            );
        } else {
            $columnForLastRow = $row !== [] ? $row[$sortedColumnIndex] : '';
        }

        $columnForLastRow = mb_strtoupper(
            mb_substr(
                (string) $columnForLastRow,
                0,
                (int) $GLOBALS['cfg']['LimitChars']
            ) . '...'
        );

        // reset to first row for the loop in getTableBody()
        $dtResult->seek(0);

        // we could also use here $sort_expression_nodirection
        return ' [' . htmlspecialchars($sortColumn)
            . ': <strong>' . htmlspecialchars($columnForFirstRow) . ' - '
            . htmlspecialchars($columnForLastRow) . '</strong>]';
    }

    /**
     * Set the content that needs to be shown in message
     *
     * @see     getTable()
     *
     * @param string $sortedColumnMessage the message for sorted column
     * @param array  $analyzedSqlResults  the analyzed query
     * @param int    $total               the total number of rows returned by
     *                                    the SQL query without any
     *                                    programmatically appended LIMIT clause
     * @param int    $posNext             the offset for next page
     * @param string $preCount            the string renders before row count
     * @param string $afterCount          the string renders after row count
     *
     * @return Message an object of Message
     */
    private function setMessageInformation(
        string $sortedColumnMessage,
        array $analyzedSqlResults,
        $total,
        $posNext,
        string $preCount,
        string $afterCount
    ) {
        $unlimNumRows = $this->properties['unlim_num_rows']; // To use in isset()

        if (! empty($analyzedSqlResults['statement']->limit)) {
            $firstShownRec = $analyzedSqlResults['statement']->limit->offset;
            $rowCount = $analyzedSqlResults['statement']->limit->rowCount;

            if ($rowCount < $total) {
                $lastShownRec = $firstShownRec + $rowCount - 1;
            } else {
                $lastShownRec = $firstShownRec + $total - 1;
            }
        } elseif (($_SESSION['tmpval']['max_rows'] === self::ALL_ROWS) || ($posNext > $total)) {
            $firstShownRec = $_SESSION['tmpval']['pos'];
            $lastShownRec = $total - 1;
        } else {
            $firstShownRec = $_SESSION['tmpval']['pos'];
            $lastShownRec = $posNext - 1;
        }

        $messageViewWarning = false;
        $table = new Table($this->properties['table'], $this->properties['db']);
        if ($table->isView() && ($total == $GLOBALS['cfg']['MaxExactCountViews'])) {
            $message = Message::notice(
                __(
                    'This view has at least this number of rows. Please refer to %sdocumentation%s.'
                )
            );

            $message->addParam('[doc@cfg_MaxExactCount]');
            $message->addParam('[/doc]');
            $messageViewWarning = Generator::showHint($message->getMessage());
        }

        $message = Message::success(__('Showing rows %1s - %2s'));
        $message->addParam($firstShownRec);

        if ($messageViewWarning !== false) {
            $message->addParamHtml('... ' . $messageViewWarning);
        } else {
            $message->addParam($lastShownRec);
        }

        $message->addText('(');

        if ($messageViewWarning === false) {
            if ($unlimNumRows != $total) {
                $messageTotal = Message::notice(
                    $preCount . __('%1$d total, %2$d in query')
                );
                $messageTotal->addParam($total);
                $messageTotal->addParam($unlimNumRows);
            } else {
                $messageTotal = Message::notice($preCount . __('%d total'));
                $messageTotal->addParam($total);
            }

            if ($afterCount !== '') {
                $messageTotal->addHtml($afterCount);
            }

            $message->addMessage($messageTotal, '');

            $message->addText(', ', '');
        }

        $messageQueryTime = Message::notice(__('Query took %01.4f seconds.') . ')');
        $messageQueryTime->addParam($this->properties['querytime']);

        $message->addMessage($messageQueryTime, '');
        $message->addHtml($sortedColumnMessage, '');

        return $message;
    }

    /**
     * Set the value of $map array for linking foreign key related tables
     *
     * @see      getTable()
     *
     * @param array<string, string[]> $map the list of relations
     *
     * @return array<string, string[]>
     */
    private function setParamForLinkForeignKeyRelatedTables(array $map): array
    {
        // To be able to later display a link to the related table,
        // we verify both types of relations: either those that are
        // native foreign keys or those defined in the phpMyAdmin
        // configuration storage. If no PMA storage, we won't be able
        // to use the "column to display" notion (for example show
        // the name related to a numeric id).
        $existRel = $this->relation->getForeigners(
            $this->properties['db'],
            $this->properties['table'],
            '',
            self::POSITION_BOTH
        );

        if ($existRel === []) {
            return $map;
        }

        foreach ($existRel as $masterField => $rel) {
            if ($masterField !== 'foreign_keys_data') {
                $displayField = $this->relation->getDisplayField($rel['foreign_db'], $rel['foreign_table']);
                $map[$masterField] = [
                    $rel['foreign_table'],
                    $rel['foreign_field'],
                    $displayField,
                    $rel['foreign_db'],
                ];
            } else {
                foreach ($rel as $oneKey) {
                    foreach ($oneKey['index_list'] as $index => $oneField) {
                        $displayField = $this->relation->getDisplayField(
                            $oneKey['ref_db_name'] ?? $GLOBALS['db'],
                            $oneKey['ref_table_name']
                        );

                        $map[$oneField] = [
                            $oneKey['ref_table_name'],
                            $oneKey['ref_index_list'][$index],
                            $displayField,
                            $oneKey['ref_db_name'] ?? $GLOBALS['db'],
                        ];
                    }
                }
            }
        }

        return $map;
    }

    /**
     * Prepare multi field edit/delete links
     *
     * @see     getTable()
     *
     * @param ResultInterface $dtResult           the link id associated to the query which
     *                                    results have to be displayed
     * @param array           $analyzedSqlResults analyzed sql results
     * @param string          $deleteLink         the display element - 'del_link'
     *
     * @psalm-return array{has_export_button:bool, clause_is_unique:mixed}|array<empty, empty>
     */
    private function getBulkLinks(
        ResultInterface $dtResult,
        array $analyzedSqlResults,
        $deleteLink
    ): array {
        if ($deleteLink !== self::DELETE_ROW) {
            return [];
        }

        // fetch last row of the result set
        $dtResult->seek($this->properties['num_rows'] > 0 ? $this->properties['num_rows'] - 1 : 0);
        $row = $dtResult->fetchRow();

        $expressions = [];

        if (isset($analyzedSqlResults['statement']) && $analyzedSqlResults['statement'] instanceof SelectStatement) {
            $expressions = $analyzedSqlResults['statement']->expr;
        }

        /**
         * $clause_is_unique is needed by getTable() to generate the proper param
         * in the multi-edit and multi-delete form
         */
        [, $clauseIsUnique] = Util::getUniqueCondition(
            $this->properties['fields_cnt'],
            $this->properties['fields_meta'],
            $row,
            false,
            false,
            $expressions
        );

        // reset to first row for the loop in getTableBody()
        $dtResult->seek(0);

        return [
            'has_export_button' => $analyzedSqlResults['querytype'] === 'SELECT',
            'clause_is_unique' => $clauseIsUnique,
        ];
    }

    /**
     * Get operations that are available on results.
     *
     * @see     getTable()
     *
     * @param string $printLink          the parts to display
     * @param array  $analyzedSqlResults analyzed sql results
     *
     * @psalm-return array{
     *   has_export_link: bool,
     *   has_geometry: bool,
     *   has_print_link: bool,
     *   has_procedure: bool,
     *   url_params: array{
     *     db: string,
     *     table: string,
     *     printview: "1",
     *     sql_query: string,
     *     single_table?: "true",
     *     raw_query?: "true",
     *     unlim_num_rows?: int|numeric-string
     *   }
     * }
     */
    private function getResultsOperations(
        string $printLink,
        array $analyzedSqlResults
    ): array {
        $urlParams = [
            'db' => $this->properties['db'],
            'table' => $this->properties['table'],
            'printview' => '1',
            'sql_query' => $this->properties['sql_query'],
        ];

        $geometryFound = false;

        // Export link
        // (the single_table parameter is used in \PhpMyAdmin\Export->getDisplay()
        //  to hide the SQL and the structure export dialogs)
        // If the parser found a PROCEDURE clause
        // (most probably PROCEDURE ANALYSE()) it makes no sense to
        // display the Export link).
        if (
            ($analyzedSqlResults['querytype'] === self::QUERY_TYPE_SELECT)
            && empty($analyzedSqlResults['procedure'])
        ) {
            if (count($analyzedSqlResults['select_tables']) === 1) {
                $urlParams['single_table'] = 'true';
            }

            // In case this query doesn't involve any tables,
            // implies only raw query is to be exported
            if (! $analyzedSqlResults['select_tables']) {
                $urlParams['raw_query'] = 'true';
            }

            $urlParams['unlim_num_rows'] = $this->properties['unlim_num_rows'];

            /**
             * At this point we don't know the table name; this can happen
             * for example with a query like
             * SELECT bike_code FROM (SELECT bike_code FROM bikes) tmp
             * As a workaround we set in the table parameter the name of the
             * first table of this database, so that /table/export and
             * the script it calls do not fail
             */
            if ($urlParams['table'] === '' && $urlParams['db'] !== '') {
                $urlParams['table'] = (string) $this->dbi->fetchValue('SHOW TABLES');
            }

            $fieldsMeta = $this->properties['fields_meta'];
            foreach ($fieldsMeta as $meta) {
                if ($meta->isMappedTypeGeometry) {
                    $geometryFound = true;
                    break;
                }
            }
        }

        return [
            'has_procedure' => ! empty($analyzedSqlResults['procedure']),
            'has_geometry' => $geometryFound,
            'has_print_link' => $printLink == '1',
            'has_export_link' => $analyzedSqlResults['querytype'] === self::QUERY_TYPE_SELECT,
            'url_params' => $urlParams,
        ];
    }

    /**
     * Verifies what to do with non-printable contents (binary or BLOB)
     * in Browse mode.
     *
     * @see getDataCellForGeometryColumns(), getDataCellForNonNumericColumns(), getSortedColumnMessage()
     *
     * @param string        $category         BLOB|BINARY|GEOMETRY
     * @param string|null   $content          the binary content
     * @param array         $transformOptions transformation parameters
     * @param FieldMetadata $meta             the meta-information about the field
     * @param array         $urlParams        parameters that should go to the download link
     * @param bool          $isTruncated      the result is truncated or not
     */
    private function handleNonPrintableContents(
        $category,
        ?string $content,
        ?TransformationsPlugin $transformationPlugin,
        array $transformOptions,
        FieldMetadata $meta,
        array $urlParams = [],
        &$isTruncated = false
    ): string {
        $isTruncated = false;
        $result = '[' . $category;

        if ($content !== null) {
            $size = strlen($content);
            $displaySize = Util::formatByteDown($size, 3, 1);
            if ($displaySize !== null) {
                $result .= ' - ' . $displaySize[0] . ' ' . $displaySize[1];
            }
        } else {
            $result .= ' - NULL';
            $size = 0;
            $content = '';
        }

        $result .= ']';

        // if we want to use a text transformation on a BLOB column
        if ($transformationPlugin !== null) {
            $posMimeOctetstream = strpos(
                $transformationPlugin->getMIMESubtype(),
                'Octetstream'
            );
            $posMimeText = strpos($transformationPlugin->getMIMEtype(), 'Text');
            if ($posMimeOctetstream || $posMimeText !== false) {
                // Applying Transformations on hex string of binary data
                // seems more appropriate
                $result = pack('H*', bin2hex($content));
            }
        }

        if ($size <= 0) {
            return $result;
        }

        if ($transformationPlugin !== null) {
            return $transformationPlugin->applyTransformation($result, $transformOptions, $meta);
        }

        $result = Core::mimeDefaultFunction($result);
        if (
            ($_SESSION['tmpval']['display_binary']
            && $meta->isType(FieldMetadata::TYPE_STRING))
            || ($_SESSION['tmpval']['display_blob']
            && $meta->isType(FieldMetadata::TYPE_BLOB))
        ) {
            // in this case, restart from the original $content
            if (
                mb_check_encoding($content, 'utf-8')
                && ! preg_match('/[\x00-\x08\x0B\x0C\x0E-\x1F\x80-\x9F]/u', $content)
            ) {
                // show as text if it's valid utf-8
                $result = htmlspecialchars($content);
            } else {
                $result = '0x' . bin2hex($content);
            }

            [
                $isTruncated,
                $result,
                // skip 3rd param
            ] = $this->getPartialText($result);
        }

        /* Create link to download */

        if ($urlParams !== [] && $this->properties['db'] !== '' && $meta->orgtable !== '') {
            $urlParams['where_clause_sign'] = Core::signSqlQuery($urlParams['where_clause']);
            $result = '<a href="'
                . Url::getFromRoute('/table/get-field', $urlParams)
                . '" class="disableAjax">'
                . $result . '</a>';
        }

        return $result;
    }

    /**
     * Retrieves the associated foreign key info for a data cell
     *
     * @param string[] $fieldInfo       the relation
     * @param string   $whereComparison data for the where clause
     *
     * @return string  formatted data
     */
    private function getFromForeign(array $fieldInfo, string $whereComparison): ?string
    {
        $dispsql = 'SELECT '
            . Util::backquote($fieldInfo[2])
            . ' FROM '
            . Util::backquote($fieldInfo[3])
            . '.'
            . Util::backquote($fieldInfo[0])
            . ' WHERE '
            . Util::backquote($fieldInfo[1])
            . $whereComparison;

        $dispval = $this->dbi->fetchValue($dispsql);
        if ($dispval === false) {
            return __('Link not found!');
        }

        return $dispval;
    }

    /**
     * Prepares the displayable content of a data cell in Browse mode,
     * taking into account foreign key description field and transformations
     *
     * @see     getDataCellForNumericColumns(), getDataCellForGeometryColumns(),
     *          getDataCellForNonNumericColumns(),
     *
     * @param string                  $class              css classes for the td element
     * @param bool                    $conditionField     whether the column is a part of the where clause
     * @param array                   $analyzedSqlResults the analyzed query
     * @param FieldMetadata           $meta               the meta-information about the field
     * @param array<string, string[]> $map                the list of relations
     * @param string                  $data               data
     * @param string                  $displayedData      data that will be displayed (maybe be chunked)
     * @param string                  $nowrap             'nowrap' if the content should not be wrapped
     * @param string                  $whereComparison    data for the where clause
     * @param array                   $transformOptions   options for transformation
     * @param bool                    $isFieldTruncated   whether the field is truncated
     * @param string                  $originalLength     of a truncated column, or ''
     *
     * @return string  formatted data
     */
    private function getRowData(
        string $class,
        bool $conditionField,
        array $analyzedSqlResults,
        FieldMetadata $meta,
        array $map,
        $data,
        $displayedData,
        ?TransformationsPlugin $transformationPlugin,
        string $nowrap,
        string $whereComparison,
        array $transformOptions,
        bool $isFieldTruncated = false,
        string $originalLength = ''
    ) {
        $relationalDisplay = $_SESSION['tmpval']['relational_display'];
        $printView = $this->properties['printview'];
        $value = '';
        $tableDataCellClass = $this->addClass(
            $class,
            $conditionField,
            $meta,
            $nowrap,
            $isFieldTruncated,
            $transformationPlugin !== null
        );

        if (! empty($analyzedSqlResults['statement']->expr)) {
            foreach ($analyzedSqlResults['statement']->expr as $expr) {
                if (empty($expr->alias) || empty($expr->column)) {
                    continue;
                }

                if (strcasecmp($meta->name, $expr->alias) !== 0) {
                    continue;
                }

                $meta->name = $expr->column;
            }
        }

        if (isset($map[$meta->name])) {
            /** @var array<int, string> $relation */
            $relation = $map[$meta->name];
            // Field to display from the foreign table?
            $dispval = '';
            if ($relation[2] !== '') {
                $dispval = $this->getFromForeign($relation, $whereComparison);
            }

            if ($printView == '1') {
                if ($transformationPlugin !== null) {
                    $value .= $transformationPlugin->applyTransformation($data, $transformOptions, $meta);
                } else {
                    $value .= Core::mimeDefaultFunction($data);
                }

                $value .= ' <code>[-&gt;' . $dispval . ']</code>';
            } else {
                $sqlQuery = 'SELECT * FROM '
                    . Util::backquote($relation[3]) . '.'
                    . Util::backquote($relation[0])
                    . ' WHERE '
                    . Util::backquote($relation[1])
                    . $whereComparison;

                $urlParams = [
                    'db' => $relation[3],
                    'table' => $relation[0],
                    'pos' => '0',
                    'sql_signature' => Core::signSqlQuery($sqlQuery),
                    'sql_query' => $sqlQuery,
                ];

                if ($transformationPlugin !== null) {
                    // always apply a transformation on the real data,
                    // not on the display field
                    $displayedData = $transformationPlugin->applyTransformation($data, $transformOptions, $meta);
                } elseif ($relationalDisplay === self::RELATIONAL_DISPLAY_COLUMN && $relation[2]) {
                    // user chose "relational display field" in the
                    // display options, so show display field in the cell
                    $displayedData = $dispval === null ? '<em>NULL</em>' : Core::mimeDefaultFunction($dispval);
                } else {
                    // otherwise display data in the cell
                    $displayedData = Core::mimeDefaultFunction($displayedData);
                }

                if ($relationalDisplay === self::RELATIONAL_KEY) {
                    // user chose "relational key" in the display options, so
                    // the title contains the display field
                    $title = htmlspecialchars($dispval ?? '');
                } else {
                    $title = htmlspecialchars($data);
                }

                $tagParams = ['title' => $title];
                if (str_contains($class, 'grid_edit')) {
                    $tagParams['class'] = 'ajax';
                }

                $value .= Generator::linkOrButton(
                    Url::getFromRoute('/sql'),
                    $urlParams,
                    $displayedData,
                    $tagParams
                );
            }
        } elseif ($transformationPlugin !== null) {
            $value .= $transformationPlugin->applyTransformation($data, $transformOptions, $meta);
        } else {
            $value .= Core::mimeDefaultFunction($data);
        }

        return $this->template->render('display/results/row_data', [
            'value' => $value,
            'td_class' => $tableDataCellClass,
            'decimals' => $meta->decimals,
            'type' => $meta->getMappedType(),
            'original_length' => $originalLength,
        ]);
    }

    /**
     * Truncates given string based on LimitChars configuration
     * and Session pftext variable
     * (string is truncated only if necessary)
     *
     * @see handleNonPrintableContents(), getDataCellForGeometryColumns(), getDataCellForNonNumericColumns
     *
     * @param string $str string to be truncated
     *
     * @return array
     * @psalm-return array{bool, string, int}
     */
    private function getPartialText($str): array
    {
        $originalLength = mb_strlen($str);
        if (
            $originalLength > $GLOBALS['cfg']['LimitChars']
            && $_SESSION['tmpval']['pftext'] === self::DISPLAY_PARTIAL_TEXT
        ) {
            $str = mb_substr($str, 0, (int) $GLOBALS['cfg']['LimitChars']) . '...';
            $truncated = true;
        } else {
            $truncated = false;
        }

        return [
            $truncated,
            $str,
            $originalLength,
        ];
    }
}<|MERGE_RESOLUTION|>--- conflicted
+++ resolved
@@ -2235,7 +2235,6 @@
             // 1. Prepares the row
 
             // In print view these variable needs to be initialized
-<<<<<<< HEAD
             $deleteUrl = null;
             $deleteString = null;
             $editString = null;
@@ -2243,17 +2242,7 @@
             $copyUrl = null;
             $copyString = null;
             $editUrl = null;
-            $editCopyUrlParams = null;
-=======
-            $del_url = null;
-            $del_str = null;
-            $edit_str = null;
-            $js_conf = null;
-            $copy_url = null;
-            $copy_str = null;
-            $edit_url = null;
             $editCopyUrlParams = [];
->>>>>>> bc32e25c
             $delUrlParams = null;
 
             // 1.2 Defines the URLs for the modify/delete link(s)
@@ -2943,26 +2932,17 @@
      *
      * @see     getTableBody()
      *
-<<<<<<< HEAD
      * @param string $whereClause    the where clause of the sql
      * @param bool   $clauseIsUnique the unique condition of clause
      * @param string $urlSqlQuery    the analyzed sql query
-=======
-     * @param string $where_clause     the where clause of the sql
-     * @param bool   $clause_is_unique the unique condition of clause
-     * @param string $url_sql_query    the analyzed sql query
-     *
-     * @return array<int,string|array>       5 element array - $edit_url, $copy_url,
-     *                                                   $edit_str, $copy_str
+     *
+     * @return array<int,string|array<string, bool|string>>
      * @phpstan-return array{string, string, string, string,
      *  array{
      *    db: string, table: string, where_clause: string,
      *    clause_is_unique: bool, sql_query: string, goto: string
      *  }
      * }
->>>>>>> bc32e25c
-     *
-     * @return array<int,string|array<string, bool|string>>
      */
     private function getModifiedLinks(
         $whereClause,
