--- conflicted
+++ resolved
@@ -3811,15 +3811,9 @@
             && ! $meta->isBinary()
         ) {
             [
-<<<<<<< HEAD
                 $isFieldTruncated,
-                $displayedColumn,
+                $column,
                 $originalLength,
-=======
-                $is_field_truncated,
-                $column,
-                $original_length,
->>>>>>> 27a9986a
             ] = $this->getPartialText($column);
         }
 
@@ -3893,13 +3887,8 @@
         // otherwise, preserve whitespaces and wrap
         $nowrap = $meta->isDateTimeType() || $boolNoWrap ? 'text-nowrap' : 'pre_wrap';
 
-<<<<<<< HEAD
         $whereComparison = ' = \''
-            . $dbi->escapeString($column)
-=======
-        $where_comparison = ' = \''
             . $dbi->escapeString($originalDataForWhereClause)
->>>>>>> 27a9986a
             . '\'';
 
         return $this->getRowData(
