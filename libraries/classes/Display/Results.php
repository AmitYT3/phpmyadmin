<?php
/* vim: set expandtab sw=4 ts=4 sts=4: */
/**
 * Hold the PhpMyAdmin\Display\Results class
 *
 * @package PhpMyAdmin
 */
declare(strict_types=1);

namespace PhpMyAdmin\Display;

use PhpMyAdmin\Config\SpecialSchemaLinks;
use PhpMyAdmin\Core;
use PhpMyAdmin\DatabaseInterface;
use PhpMyAdmin\Index;
use PhpMyAdmin\Message;
use PhpMyAdmin\Plugins\Transformations\Output\Text_Octetstream_Sql;
use PhpMyAdmin\Plugins\Transformations\Output\Text_Plain_Json;
use PhpMyAdmin\Plugins\Transformations\Output\Text_Plain_Sql;
use PhpMyAdmin\Plugins\Transformations\Text_Plain_Link;
use PhpMyAdmin\Plugins\TransformationsPlugin;
use PhpMyAdmin\Relation;
use PhpMyAdmin\Response;
use PhpMyAdmin\Sanitize;
use PhpMyAdmin\Sql;
use PhpMyAdmin\SqlParser\Statements\SelectStatement;
use PhpMyAdmin\SqlParser\Utils\Query;
use PhpMyAdmin\Table;
use PhpMyAdmin\Template;
use PhpMyAdmin\Transformations;
use PhpMyAdmin\Url;
use PhpMyAdmin\Util;
use stdClass;

/**
 * Handle all the functionalities related to displaying results
 * of sql queries, stored procedure, browsing sql processes or
 * displaying binary log.
 *
 * @package PhpMyAdmin
 */
class Results
{
    // Define constants
    public const NO_EDIT_OR_DELETE = 'nn';
    public const UPDATE_ROW = 'ur';
    public const DELETE_ROW = 'dr';
    public const KILL_PROCESS = 'kp';

    public const POSITION_LEFT = 'left';
    public const POSITION_RIGHT = 'right';
    public const POSITION_BOTH = 'both';
    public const POSITION_NONE = 'none';

    public const DISPLAY_FULL_TEXT = 'F';
    public const DISPLAY_PARTIAL_TEXT = 'P';

    public const HEADER_FLIP_TYPE_AUTO = 'auto';
    public const HEADER_FLIP_TYPE_CSS = 'css';
    public const HEADER_FLIP_TYPE_FAKE = 'fake';

    public const DATE_FIELD = 'date';
    public const DATETIME_FIELD = 'datetime';
    public const TIMESTAMP_FIELD = 'timestamp';
    public const TIME_FIELD = 'time';
    public const STRING_FIELD = 'string';
    public const GEOMETRY_FIELD = 'geometry';
    public const BLOB_FIELD = 'BLOB';
    public const BINARY_FIELD = 'BINARY';

    public const RELATIONAL_KEY = 'K';
    public const RELATIONAL_DISPLAY_COLUMN = 'D';

    public const GEOMETRY_DISP_GEOM = 'GEOM';
    public const GEOMETRY_DISP_WKT = 'WKT';
    public const GEOMETRY_DISP_WKB = 'WKB';

    public const SMART_SORT_ORDER = 'SMART';
    public const ASCENDING_SORT_DIR = 'ASC';
    public const DESCENDING_SORT_DIR = 'DESC';

    public const TABLE_TYPE_INNO_DB = 'InnoDB';
    public const ALL_ROWS = 'all';
    public const QUERY_TYPE_SELECT = 'SELECT';

    public const ROUTINE_PROCEDURE = 'procedure';
    public const ROUTINE_FUNCTION = 'function';

    public const ACTION_LINK_CONTENT_ICONS = 'icons';
    public const ACTION_LINK_CONTENT_TEXT = 'text';

    // Declare global fields

    /** array with properties of the class */
    private $_property_array = [

        /** integer server id */
        'server' => null,

        /** string Database name */
        'db' => null,

        /** string Table name */
        'table' => null,

        /** string the URL to go back in case of errors */
        'goto' => null,

        /** string the SQL query */
        'sql_query' => null,

        /**
         * integer the total number of rows returned by the SQL query without any
         *         appended "LIMIT" clause programmatically
         */
        'unlim_num_rows' => null,

        /** array meta information about fields */
        'fields_meta' => null,

        /** boolean */
        'is_count' => null,

        /** integer */
        'is_export' => null,

        /** boolean */
        'is_func' => null,

        /** integer */
        'is_analyse' => null,

        /** integer the total number of rows returned by the SQL query */
        'num_rows' => null,

        /** integer the total number of fields returned by the SQL query */
        'fields_cnt' => null,

        /** double time taken for execute the SQL query */
        'querytime' => null,

        /** string path for theme images directory */
        'pma_theme_image' => null,

        /** string */
        'text_dir' => null,

        /** boolean */
        'is_maint' => null,

        /** boolean */
        'is_explain' => null,

        /** boolean */
        'is_show' => null,

        /** boolean */
        'is_browse_distinct' => null,

        /** array table definitions */
        'showtable' => null,

        /** string */
        'printview' => null,

        /** string URL query */
        'url_query' => null,

        /** array column names to highlight */
        'highlight_columns' => null,

        /** array holding various display information */
        'display_params' => null,

        /** array mime types information of fields */
        'mime_map' => null,

        /** boolean */
        'editable' => null,

        /** random unique ID to distinguish result set */
        'unique_id' => null,

        /** where clauses for each row, each table in the row */
        'whereClauseMap' => [],
    ];

    /**
     * This variable contains the column transformation information
     * for some of the system databases.
     * One element of this array represent all relevant columns in all tables in
     * one specific database
     */
    public $transformation_info;

    /**
     * @var Relation
     */
    private $relation;

    /**
     * @var Transformations
     */
    private $transformations;

    /**
     * @var Template
     */
    public $template;

    /**
     * Constructor for PhpMyAdmin\Display\Results class
     *
     * @param string $db        the database name
     * @param string $table     the table name
     * @param int    $server    the server id
     * @param string $goto      the URL to go back in case of errors
     * @param string $sql_query the SQL query
     *
     * @access  public
     */
    public function __construct($db, $table, $server, $goto, $sql_query)
    {
        $this->relation = new Relation($GLOBALS['dbi']);
        $this->transformations = new Transformations();
        $this->template = new Template();

        $this->_setDefaultTransformations();

        $this->__set('db', $db);
        $this->__set('table', $table);
        $this->__set('server', $server);
        $this->__set('goto', $goto);
        $this->__set('sql_query', $sql_query);
        $this->__set('unique_id', mt_rand());
    }

    /**
     * Get any property of this class
     *
     * @param string $property name of the property
     *
     * @return mixed|void if property exist, value of the relevant property
     */
    public function __get($property)
    {
        return $this->_property_array[$property] ?? null;
    }

    /**
     * Set values for any property of this class
     *
     * @param string $property name of the property
     * @param mixed  $value    value to set
     *
     * @return void
     */
    public function __set($property, $value)
    {
        if (array_key_exists($property, $this->_property_array)) {
            $this->_property_array[$property] = $value;
        }
    }

    /**
     * Sets default transformations for some columns
     *
     * @return void
     */
    private function _setDefaultTransformations()
    {
        $json_highlighting_data = [
            'libraries/classes/Plugins/Transformations/Output/Text_Plain_Json.php',
            Text_Plain_Json::class,
            'Text_Plain',
        ];
        $sql_highlighting_data = [
            'libraries/classes/Plugins/Transformations/Output/Text_Plain_Sql.php',
            Text_Plain_Sql::class,
            'Text_Plain',
        ];
        $blob_sql_highlighting_data = [
            'libraries/classes/Plugins/Transformations/Output/Text_Octetstream_Sql.php',
            Text_Octetstream_Sql::class,
            'Text_Octetstream',
        ];
        $link_data = [
            'libraries/classes/Plugins/Transformations/Text_Plain_Link.php',
            Text_Plain_Link::class,
            'Text_Plain',
        ];
        $this->transformation_info = [
            'information_schema' => [
                'events' => [
                    'event_definition' => $sql_highlighting_data,
                ],
                'processlist' => [
                    'info' => $sql_highlighting_data,
                ],
                'routines' => [
                    'routine_definition' => $sql_highlighting_data,
                ],
                'triggers' => [
                    'action_statement' => $sql_highlighting_data,
                ],
                'views' => [
                    'view_definition' => $sql_highlighting_data,
                ],
            ],
            'mysql' => [
                'event' => [
                    'body' => $blob_sql_highlighting_data,
                    'body_utf8' => $blob_sql_highlighting_data,
                ],
                'general_log' => [
                    'argument' => $sql_highlighting_data,
                ],
                'help_category' => [
                    'url' => $link_data,
                ],
                'help_topic' => [
                    'example' => $sql_highlighting_data,
                    'url' => $link_data,
                ],
                'proc' => [
                    'param_list' => $blob_sql_highlighting_data,
                    'returns' => $blob_sql_highlighting_data,
                    'body' => $blob_sql_highlighting_data,
                    'body_utf8' => $blob_sql_highlighting_data,
                ],
                'slow_log' => [
                    'sql_text' => $sql_highlighting_data,
                ],
            ],
        ];

        $cfgRelation = $this->relation->getRelationsParam();
        if ($cfgRelation['db']) {
            $this->transformation_info[$cfgRelation['db']] = [];
            $relDb = &$this->transformation_info[$cfgRelation['db']];
            if (! empty($cfgRelation['history'])) {
                $relDb[$cfgRelation['history']] = [
                    'sqlquery' => $sql_highlighting_data,
                ];
            }
            if (! empty($cfgRelation['bookmark'])) {
                $relDb[$cfgRelation['bookmark']] = [
                    'query' => $sql_highlighting_data,
                ];
            }
            if (! empty($cfgRelation['tracking'])) {
                $relDb[$cfgRelation['tracking']] = [
                    'schema_sql' => $sql_highlighting_data,
                    'data_sql' => $sql_highlighting_data,
                ];
            }
            if (! empty($cfgRelation['favorite'])) {
                $relDb[$cfgRelation['favorite']] = [
                    'tables' => $json_highlighting_data,
                ];
            }
            if (! empty($cfgRelation['recent'])) {
                $relDb[$cfgRelation['recent']] = [
                    'tables' => $json_highlighting_data,
                ];
            }
            if (! empty($cfgRelation['savedsearches'])) {
                $relDb[$cfgRelation['savedsearches']] = [
                    'search_data' => $json_highlighting_data,
                ];
            }
            if (! empty($cfgRelation['designer_settings'])) {
                $relDb[$cfgRelation['designer_settings']] = [
                    'settings_data' => $json_highlighting_data,
                ];
            }
            if (! empty($cfgRelation['table_uiprefs'])) {
                $relDb[$cfgRelation['table_uiprefs']] = [
                    'prefs' => $json_highlighting_data,
                ];
            }
            if (! empty($cfgRelation['userconfig'])) {
                $relDb[$cfgRelation['userconfig']] = [
                    'config_data' => $json_highlighting_data,
                ];
            }
            if (! empty($cfgRelation['export_templates'])) {
                $relDb[$cfgRelation['export_templates']] = [
                    'template_data' => $json_highlighting_data,
                ];
            }
        }
    }

    /**
     * Set properties which were not initialized at the constructor
     *
     * @param integer  $unlim_num_rows the total number of rows returned by
     *                                 the SQL query without any appended
     *                                 "LIMIT" clause programmatically
     * @param stdClass $fields_meta    meta information about fields
     * @param boolean  $is_count       statement is SELECT COUNT
     * @param integer  $is_export      statement contains INTO OUTFILE
     * @param boolean  $is_func        statement contains a function like SUM()
     * @param integer  $is_analyse     statement contains PROCEDURE ANALYSE
     * @param integer  $num_rows       total no. of rows returned by SQL query
     * @param integer  $fields_cnt     total no.of fields returned by SQL query
     * @param double   $querytime      time taken for execute the SQL query
     * @param string   $pmaThemeImage  path for theme images directory
     * @param string   $text_dir       text direction
     * @param boolean  $is_maint       statement contains a maintenance command
     * @param boolean  $is_explain     statement contains EXPLAIN
     * @param boolean  $is_show        statement contains SHOW
     * @param array    $showtable      table definitions
     * @param string   $printview      print view was requested
     * @param string   $url_query      URL query
     * @param boolean  $editable       whether the results set is editable
     * @param boolean  $is_browse_dist whether browsing distinct values
     *
     * @return void
     *
     * @see     sql.php
     */
    public function setProperties(
        $unlim_num_rows,
        $fields_meta,
        $is_count,
        $is_export,
        $is_func,
        $is_analyse,
        $num_rows,
        $fields_cnt,
        $querytime,
        $pmaThemeImage,
        $text_dir,
        $is_maint,
        $is_explain,
        $is_show,
        $showtable,
        $printview,
        $url_query,
        $editable,
        $is_browse_dist
    ) {

        $this->__set('unlim_num_rows', $unlim_num_rows);
        $this->__set('fields_meta', $fields_meta);
        $this->__set('is_count', $is_count);
        $this->__set('is_export', $is_export);
        $this->__set('is_func', $is_func);
        $this->__set('is_analyse', $is_analyse);
        $this->__set('num_rows', $num_rows);
        $this->__set('fields_cnt', $fields_cnt);
        $this->__set('querytime', $querytime);
        $this->__set('pma_theme_image', $pmaThemeImage);
        $this->__set('text_dir', $text_dir);
        $this->__set('is_maint', $is_maint);
        $this->__set('is_explain', $is_explain);
        $this->__set('is_show', $is_show);
        $this->__set('showtable', $showtable);
        $this->__set('printview', $printview);
        $this->__set('url_query', $url_query);
        $this->__set('editable', $editable);
        $this->__set('is_browse_distinct', $is_browse_dist);
    }

    /**
     * Defines the parts to display for a print view
     *
     * @param array $displayParts the parts to display
     *
     * @return array the modified display parts
     *
     * @access  private
     *
     */
    private function _setDisplayPartsForPrintView(array $displayParts)
    {
        // set all elements to false!
        $displayParts['edit_lnk']  = self::NO_EDIT_OR_DELETE; // no edit link
        $displayParts['del_lnk']   = self::NO_EDIT_OR_DELETE; // no delete link
        $displayParts['sort_lnk']  = (string) '0';
        $displayParts['nav_bar']   = (string) '0';
        $displayParts['bkm_form']  = (string) '0';
        $displayParts['text_btn']  = (string) '0';
        $displayParts['pview_lnk'] = (string) '0';

        return $displayParts;
    }

    /**
     * Defines the parts to display for a SHOW statement
     *
     * @param array $displayParts the parts to display
     *
     * @return array the modified display parts
     *
     * @access  private
     *
     */
    private function _setDisplayPartsForShow(array $displayParts)
    {
        preg_match(
            '@^SHOW[[:space:]]+(VARIABLES|(FULL[[:space:]]+)?'
            . 'PROCESSLIST|STATUS|TABLE|GRANTS|CREATE|LOGS|DATABASES|FIELDS'
            . ')@i',
            $this->__get('sql_query'),
            $which
        );

        $bIsProcessList = isset($which[1]);
        if ($bIsProcessList) {
            $str = ' ' . strtoupper($which[1]);
            $bIsProcessList = $bIsProcessList
                && strpos($str, 'PROCESSLIST') > 0;
        }

        if ($bIsProcessList) {
            // no edit link
            $displayParts['edit_lnk'] = self::NO_EDIT_OR_DELETE;
            // "kill process" type edit link
            $displayParts['del_lnk']  = self::KILL_PROCESS;
        } else {
            // Default case -> no links
            // no edit link
            $displayParts['edit_lnk'] = self::NO_EDIT_OR_DELETE;
            // no delete link
            $displayParts['del_lnk']  = self::NO_EDIT_OR_DELETE;
        }
        // Other settings
        $displayParts['sort_lnk']  = (string) '0';
        $displayParts['nav_bar']   = (string) '0';
        $displayParts['bkm_form']  = (string) '1';
        $displayParts['text_btn']  = (string) '1';
        $displayParts['pview_lnk'] = (string) '1';

        return $displayParts;
    }

    /**
     * Defines the parts to display for statements not related to data
     *
     * @param array $displayParts the parts to display
     *
     * @return array the modified display parts
     *
     * @access  private
     *
     */
    private function _setDisplayPartsForNonData(array $displayParts)
    {
        // Statement is a "SELECT COUNT", a
        // "CHECK/ANALYZE/REPAIR/OPTIMIZE/CHECKSUM", an "EXPLAIN" one or
        // contains a "PROC ANALYSE" part
        $displayParts['edit_lnk']  = self::NO_EDIT_OR_DELETE; // no edit link
        $displayParts['del_lnk']   = self::NO_EDIT_OR_DELETE; // no delete link
        $displayParts['sort_lnk']  = (string) '0';
        $displayParts['nav_bar']   = (string) '0';
        $displayParts['bkm_form']  = (string) '1';

        if ($this->__get('is_maint')) {
            $displayParts['text_btn']  = (string) '1';
        } else {
            $displayParts['text_btn']  = (string) '0';
        }
        $displayParts['pview_lnk'] = (string) '1';

        return $displayParts;
    }

    /**
     * Defines the parts to display for other statements (probably SELECT)
     *
     * @param array $displayParts the parts to display
     *
     * @return array the modified display parts
     *
     * @access  private
     *
     */
    private function _setDisplayPartsForSelect(array $displayParts)
    {
        // Other statements (ie "SELECT" ones) -> updates
        // $displayParts['edit_lnk'], $displayParts['del_lnk'] and
        // $displayParts['text_btn'] (keeps other default values)

        $fields_meta = $this->__get('fields_meta');
        $prev_table = '';
        $displayParts['text_btn']  = (string) '1';
        $number_of_columns = $this->__get('fields_cnt');

        for ($i = 0; $i < $number_of_columns; $i++) {
            $is_link = ($displayParts['edit_lnk'] != self::NO_EDIT_OR_DELETE)
                || ($displayParts['del_lnk'] != self::NO_EDIT_OR_DELETE)
                || ($displayParts['sort_lnk'] != '0');

            // Displays edit/delete/sort/insert links?
            if ($is_link
                && $prev_table != ''
                && $fields_meta[$i]->table != ''
                && $fields_meta[$i]->table != $prev_table
            ) {
                // don't display links
                $displayParts['edit_lnk'] = self::NO_EDIT_OR_DELETE;
                $displayParts['del_lnk']  = self::NO_EDIT_OR_DELETE;
                /**
                 * @todo May be problematic with same field names
                 * in two joined table.
                 */
                // $displayParts['sort_lnk'] = (string) '0';
                if ($displayParts['text_btn'] == '1') {
                    break;
                }
            } // end if

            // Always display print view link
            $displayParts['pview_lnk'] = (string) '1';
            if ($fields_meta[$i]->table != '') {
                $prev_table = $fields_meta[$i]->table;
            }
        } // end for

        if ($prev_table == '') { // no table for any of the columns
            // don't display links
            $displayParts['edit_lnk'] = self::NO_EDIT_OR_DELETE;
            $displayParts['del_lnk']  = self::NO_EDIT_OR_DELETE;
        }

        return $displayParts;
    }

    /**
     * Defines the parts to display for the results of a SQL query
     * and the total number of rows
     *
     * @param array $displayParts the parts to display (see a few
     *                            lines above for explanations)
     *
     * @return array the first element is an array with explicit indexes
     *               for all the display elements
     *               the second element is the total number of rows returned
     *               by the SQL query without any programmatically appended
     *               LIMIT clause (just a copy of $unlim_num_rows if it exists,
     *               else computed inside this function)
     *
     *
     * @access  private
     *
     * @see     getTable()
     */
    private function _setDisplayPartsAndTotal(array $displayParts)
    {
        $the_total = 0;

        // 1. Following variables are needed for use in isset/empty or
        //    use with array indexes or safe use in foreach
        $db = $this->__get('db');
        $table = $this->__get('table');
        $unlim_num_rows = $this->__get('unlim_num_rows');
        $num_rows = $this->__get('num_rows');
        $printview = $this->__get('printview');

        // 2. Updates the display parts
        if ($printview == '1') {
            $displayParts = $this->_setDisplayPartsForPrintView($displayParts);
        } elseif ($this->__get('is_count') || $this->__get('is_analyse')
            || $this->__get('is_maint') || $this->__get('is_explain')
        ) {
            $displayParts = $this->_setDisplayPartsForNonData($displayParts);
        } elseif ($this->__get('is_show')) {
            $displayParts = $this->_setDisplayPartsForShow($displayParts);
        } else {
            $displayParts = $this->_setDisplayPartsForSelect($displayParts);
        } // end if..elseif...else

        // 3. Gets the total number of rows if it is unknown
        if (isset($unlim_num_rows) && $unlim_num_rows != '') {
            $the_total = $unlim_num_rows;
        } elseif (($displayParts['nav_bar'] == '1')
            || ($displayParts['sort_lnk'] == '1')
            && (strlen($db) > 0 && strlen($table) > 0)
        ) {
            $the_total = $GLOBALS['dbi']->getTable($db, $table)->countRecords();
        }

        // if for COUNT query, number of rows returned more than 1
        // (may be being used GROUP BY)
        if ($this->__get('is_count') && isset($num_rows) && $num_rows > 1) {
            $displayParts['nav_bar']   = (string) '1';
            $displayParts['sort_lnk']  = (string) '1';
        }
        // 4. If navigation bar or sorting fields names URLs should be
        //    displayed but there is only one row, change these settings to
        //    false
        if ($displayParts['nav_bar'] == '1' || $displayParts['sort_lnk'] == '1') {
            // - Do not display sort links if less than 2 rows.
            // - For a VIEW we (probably) did not count the number of rows
            //   so don't test this number here, it would remove the possibility
            //   of sorting VIEW results.
            $_table = new Table($table, $db);
            if (isset($unlim_num_rows)
                && ($unlim_num_rows < 2)
                && ! $_table->isView()
            ) {
                $displayParts['sort_lnk'] = (string) '0';
            }
        } // end if (3)

        return [
            $displayParts,
            $the_total,
        ];
    }

    /**
     * Return true if we are executing a query in the form of
     * "SELECT * FROM <a table> ..."
     *
     * @param array $analyzed_sql_results analyzed sql results
     *
     * @return boolean
     *
     * @access  private
     *
     * @see     _getTableHeaders(), _getColumnParams()
     */
    private function _isSelect(array $analyzed_sql_results)
    {
        return ! ($this->__get('is_count')
                || $this->__get('is_export')
                || $this->__get('is_func')
                || $this->__get('is_analyse'))
            && ! empty($analyzed_sql_results['select_from'])
            && ! empty($analyzed_sql_results['statement']->from)
            && (count($analyzed_sql_results['statement']->from) === 1)
            && ! empty($analyzed_sql_results['statement']->from[0]->table);
    }

    /**
     * Get a navigation button
     *
     * @param string  $caption            iconic caption for button
     * @param string  $title              text for button
     * @param integer $pos                position for next query
     * @param string  $html_sql_query     query ready for display
     * @param boolean $back               whether 'begin' or 'previous'
     * @param string  $onsubmit           optional onsubmit clause
     * @param string  $input_for_real_end optional hidden field for special treatment
     * @param string  $onclick            optional onclick clause
     *
     * @return string                     html content
     *
     * @access  private
     *
     * @see     _getMoveBackwardButtonsForTableNavigation(),
     *          _getMoveForwardButtonsForTableNavigation()
     */
    private function _getTableNavigationButton(
        $caption,
        $title,
        $pos,
        $html_sql_query,
        $back,
        $onsubmit = '',
        $input_for_real_end = '',
        $onclick = ''
    ) {
        $caption_output = '';
        if ($back) {
            if (Util::showIcons('TableNavigationLinksMode')) {
                $caption_output .= $caption;
            }
            if (Util::showText('TableNavigationLinksMode')) {
                $caption_output .= '&nbsp;' . $title;
            }
        } else {
            if (Util::showText('TableNavigationLinksMode')) {
                $caption_output .= $title;
            }
            if (Util::showIcons('TableNavigationLinksMode')) {
                $caption_output .= '&nbsp;' . $caption;
            }
        }

        return $this->template->render('display/results/table_navigation_button', [
            'db' => $this->__get('db'),
            'table' => $this->__get('table'),
            'sql_query' => $html_sql_query,
            'pos' => $pos,
            'is_browse_distinct' => $this->__get('is_browse_distinct'),
            'goto' => $this->__get('goto'),
            'input_for_real_end' => $input_for_real_end,
            'caption_output' => $caption_output,
            'title' => $title,
            'onsubmit' => $onsubmit,
            'onclick' => $onclick,
        ]);
    }

    /**
     * Possibly return a page selector for table navigation
     *
     * @return array ($output, $nbTotalPage)
     *
     * @access private
     */
    private function _getHtmlPageSelector(): array
    {
        $pageNow = @floor(
            $_SESSION['tmpval']['pos']
            / $_SESSION['tmpval']['max_rows']
        ) + 1;

        $nbTotalPage = @ceil(
            $this->__get('unlim_num_rows')
            / $_SESSION['tmpval']['max_rows']
        );

        $output = '';
        if ($nbTotalPage > 1) {
            $_url_params = [
                'db'                 => $this->__get('db'),
                'table'              => $this->__get('table'),
                'sql_query'          => $this->__get('sql_query'),
                'goto'               => $this->__get('goto'),
                'is_browse_distinct' => $this->__get('is_browse_distinct'),
            ];

            $output = $this->template->render('display/results/page_selector', [
                'url_params' => $_url_params,
                'page_selector' => Util::pageselector(
                    'pos',
                    $_SESSION['tmpval']['max_rows'],
                    $pageNow,
                    $nbTotalPage,
                    200,
                    5,
                    5,
                    20,
                    10
                ),
            ]);
        }
        return [
            $output,
            $nbTotalPage,
        ];
    }

    /**
     * Get a navigation bar to browse among the results of a SQL query
     *
     * @param integer $posNext       the offset for the "next" page
     * @param integer $posPrevious   the offset for the "previous" page
     * @param boolean $isInnodb      whether its InnoDB or not
     * @param string  $sortByKeyHtml the sort by key dialog
     *
     * @return string html content
     *
     * @access private
     *
     * @see getTable()
     */
    private function _getTableNavigation(
        $posNext,
        $posPrevious,
        $isInnodb,
        $sortByKeyHtml
    ): string {
        $isShowingAll = $_SESSION['tmpval']['max_rows'] === self::ALL_ROWS;

        // Move to the beginning or to the previous page
        $moveBackwardButtons = '';
        if ($_SESSION['tmpval']['pos'] && ! $isShowingAll) {
            $moveBackwardButtons = $this->_getMoveBackwardButtonsForTableNavigation(
                htmlspecialchars($this->__get('sql_query')),
                $posPrevious
            );
        }

        $pageSelector = '';
        $numberTotalPage = 1;
        if (! $isShowingAll) {
            list(
                $pageSelector,
                $numberTotalPage
            ) = $this->_getHtmlPageSelector();
        }

        // Move to the next page or to the last one
        $moveForwardButtons = '';
        if ($this->__get('unlim_num_rows') === false // view with unknown number of rows
            || (! $isShowingAll
            && $_SESSION['tmpval']['pos'] + $_SESSION['tmpval']['max_rows'] < $this->__get('unlim_num_rows')
            && $this->__get('num_rows') >= $_SESSION['tmpval']['max_rows'])
        ) {
            $moveForwardButtons = $this->_getMoveForwardButtonsForTableNavigation(
                htmlspecialchars($this->__get('sql_query')),
                $posNext,
                $isInnodb
            );
        }

        $hiddenFields = [
            'db' => $this->__get('db'),
            'table' => $this->__get('table'),
            'server' => $this->__get('server'),
            'sql_query' => $this->__get('sql_query'),
            'is_browse_distinct' => $this->__get('is_browse_distinct'),
            'goto' => $this->__get('goto'),
        ];

        return $this->template->render('display/results/table_navigation', [
            'move_backward_buttons' => $moveBackwardButtons,
            'page_selector' => $pageSelector,
            'move_forward_buttons' => $moveForwardButtons,
            'number_total_page' => $numberTotalPage,
            'has_show_all' => $GLOBALS['cfg']['ShowAll'] || ($this->__get('unlim_num_rows') <= 500),
            'hidden_fields' => $hiddenFields,
            'session_max_rows' => $isShowingAll ? $GLOBALS['cfg']['MaxRows'] : 'all',
            'unique_id' => $this->__get('unique_id'),
            'is_showing_all' => $isShowingAll,
            'unlim_num_rows' => $this->__get('unlim_num_rows'),
            'max_rows' => $_SESSION['tmpval']['max_rows'],
            'pos' => $_SESSION['tmpval']['pos'],
            'sort_by_key' => $sortByKeyHtml,
        ]);
    }

    /**
     * Prepare move backward buttons - previous and first
     *
     * @param string  $html_sql_query the sql encoded by html special characters
     * @param integer $pos_prev       the offset for the "previous" page
     *
     * @return  string                  html content
     *
     * @access  private
     *
     * @see     _getTableNavigation()
     */
    private function _getMoveBackwardButtonsForTableNavigation(
        $html_sql_query,
        $pos_prev
    ) {
        return $this->_getTableNavigationButton(
            '&lt;&lt;',
            _pgettext('First page', 'Begin'),
            0,
            $html_sql_query,
            true
        )
        . $this->_getTableNavigationButton(
            '&lt;',
            _pgettext('Previous page', 'Previous'),
            $pos_prev,
            $html_sql_query,
            true
        );
    }

    /**
     * Prepare move forward buttons - next and last
     *
     * @param string  $html_sql_query the sql encoded by htmlspecialchars()
     * @param integer $pos_next       the offset for the "next" page
     * @param boolean $is_innodb      whether it's InnoDB or not
     *
     * @return  string   html content
     *
     * @access  private
     *
     * @see     _getTableNavigation()
     */
    private function _getMoveForwardButtonsForTableNavigation(
        $html_sql_query,
        $pos_next,
        $is_innodb
    ) {
        // display the Next button
        $buttons_html = $this->_getTableNavigationButton(
            '&gt;',
            _pgettext('Next page', 'Next'),
            $pos_next,
            $html_sql_query,
            false
        );

        // prepare some options for the End button
        if ($is_innodb
            && $this->__get('unlim_num_rows') > $GLOBALS['cfg']['MaxExactCount']
        ) {
            $input_for_real_end = '<input id="real_end_input" type="hidden" '
                . 'name="find_real_end" value="1">';
            // no backquote around this message
            $onclick = '';
        } else {
            $input_for_real_end = $onclick = '';
        }

        $maxRows = $_SESSION['tmpval']['max_rows'];
        $onsubmit = 'onsubmit="return '
            . ($_SESSION['tmpval']['pos']
                + $maxRows
                < $this->__get('unlim_num_rows')
                && $this->__get('num_rows') >= $maxRows
            ? 'true'
            : 'false') . '"';

        // display the End button
        $buttons_html .= $this->_getTableNavigationButton(
            '&gt;&gt;',
            _pgettext('Last page', 'End'),
            @((ceil(
                $this->__get('unlim_num_rows')
                / $_SESSION['tmpval']['max_rows']
            ) - 1) * $maxRows),
            $html_sql_query,
            false,
            $onsubmit,
            $input_for_real_end,
            $onclick
        );

        return $buttons_html;
    }

    /**
     * Get the headers of the results table, for all of the columns
     *
     * @param array   $displayParts                which elements to display
     * @param array   $analyzed_sql_results        analyzed sql results
     * @param array   $sort_expression             sort expression
     * @param array   $sort_expression_nodirection sort expression
     *                                             without direction
     * @param array   $sort_direction              sort direction
     * @param boolean $is_limited_display          with limited operations
     *                                             or not
     * @param string  $unsorted_sql_query          query without the sort part
     *
     * @return string html content
     *
     * @access private
     *
     * @see    getTableHeaders()
     */
    private function _getTableHeadersForColumns(
        array $displayParts,
        array $analyzed_sql_results,
        array $sort_expression,
        array $sort_expression_nodirection,
        array $sort_direction,
        $is_limited_display,
        $unsorted_sql_query
    ) {
        $html = '';

        // required to generate sort links that will remember whether the
        // "Show all" button has been clicked
        $sql_md5 = md5($this->__get('sql_query'));
        $session_max_rows = $is_limited_display
            ? 0
            : $_SESSION['tmpval']['query'][$sql_md5]['max_rows'];

        // Following variable are needed for use in isset/empty or
        // use with array indexes/safe use in the for loop
        $highlight_columns = $this->__get('highlight_columns');
        $fields_meta = $this->__get('fields_meta');

        // Prepare Display column comments if enabled
        // ($GLOBALS['cfg']['ShowBrowseComments']).
        $comments_map = $this->_getTableCommentsArray($analyzed_sql_results);

        list($col_order, $col_visib) = $this->_getColumnParams(
            $analyzed_sql_results
        );

        // optimize: avoid calling a method on each iteration
        $number_of_columns = $this->__get('fields_cnt');

        for ($j = 0; $j < $number_of_columns; $j++) {
            // PHP 7.4 fix for accessing array offset on bool
            $col_visib_current = is_array($col_visib) ? $col_visib[$j] : null;

            // assign $i with the appropriate column order
            $i = $col_order ? $col_order[$j] : $j;

            //  See if this column should get highlight because it's used in the
            //  where-query.
            $name = $fields_meta[$i]->name;
            $condition_field = isset($highlight_columns[$name])
                || isset($highlight_columns[Util::backquote($name)])
                ? true
                : false;

            // Prepare comment-HTML-wrappers for each row, if defined/enabled.
            $comments = $this->_getCommentForRow($comments_map, $fields_meta[$i]);
            $display_params = $this->__get('display_params');

            if (($displayParts['sort_lnk'] == '1') && ! $is_limited_display) {
                list($order_link, $sorted_header_html)
                    = $this->_getOrderLinkAndSortedHeaderHtml(
                        $fields_meta[$i],
                        $sort_expression,
                        $sort_expression_nodirection,
                        $i,
                        $unsorted_sql_query,
                        $session_max_rows,
                        $comments,
                        $sort_direction,
                        $col_visib,
                        $col_visib_current
                    );

                $html .= $sorted_header_html;

                $display_params['desc'][] = '    <th '
                    . 'class="draggable'
                    . ($condition_field ? ' condition' : '')
                    . '" data-column="' . htmlspecialchars($fields_meta[$i]->name)
                    . '">' . "\n" . $order_link . $comments . '    </th>' . "\n";
            } else {
                // Results can't be sorted
                $html
                    .= $this->_getDraggableClassForNonSortableColumns(
                        $col_visib,
                        $col_visib_current,
                        $condition_field,
                        $fields_meta[$i],
                        $comments
                    );

                $display_params['desc'][] = '    <th '
                    . 'class="draggable'
                    . ($condition_field ? ' condition"' : '')
                    . '" data-column="' . htmlspecialchars((string) $fields_meta[$i]->name)
                    . '">        '
                    . htmlspecialchars((string) $fields_meta[$i]->name)
                    . $comments . '    </th>';
            } // end else

            $this->__set('display_params', $display_params);
        } // end for
        return $html;
    }

    /**
     * Get the headers of the results table
     *
     * @param array        $displayParts              which elements to display
     * @param array        $analyzedSqlResults        analyzed sql results
     * @param string       $unsortedSqlQuery          the unsorted sql query
     * @param array        $sortExpression            sort expression
     * @param array|string $sortExpressionNoDirection sort expression without direction
     * @param array        $sortDirection             sort direction
     * @param boolean      $isLimitedDisplay          with limited operations or not
     *
     * @return string html content
     *
     * @access private
     *
     * @see getTable()
     */
    private function _getTableHeaders(
        array &$displayParts,
        array $analyzedSqlResults,
        $unsortedSqlQuery,
        array $sortExpression = [],
        $sortExpressionNoDirection = '',
        array $sortDirection = [],
        $isLimitedDisplay = false
    ): string {
        // Needed for use in isset/empty or
        // use with array indexes/safe use in foreach
        $printView = $this->__get('printview');
        $displayParams = $this->__get('display_params');

        // Output data needed for column reordering and show/hide column
        $dataForResettingColumnOrder = $this->_getDataForResettingColumnOrder($analyzedSqlResults);

        $displayParams['emptypre'] = 0;
        $displayParams['emptyafter'] = 0;
        $displayParams['textbtn'] = '';
        $fullOrPartialTextLink = '';

        $this->__set('display_params', $displayParams);

        // Display options (if we are not in print view)
        $optionsBlock = '';
        if (! (isset($printView) && ($printView == '1')) && ! $isLimitedDisplay) {
            $optionsBlock = $this->_getOptionsBlock();

            // prepare full/partial text button or link
            $fullOrPartialTextLink = $this->_getFullOrPartialTextButtonOrLink();
        }

        // 1. Set $colspan and generate html with full/partial
        // text button or link
        list($colspan, $buttonHtml) = $this->_getFieldVisibilityParams(
            $displayParts,
            $fullOrPartialTextLink
        );

        // 2. Displays the fields' name
        // 2.0 If sorting links should be used, checks if the query is a "JOIN"
        //     statement (see 2.1.3)

        // See if we have to highlight any header fields of a WHERE query.
        // Uses SQL-Parser results.
        $this->_setHighlightedColumnGlobalField($analyzedSqlResults);

        // Get the headers for all of the columns
        $tableHeadersForColumns = $this->_getTableHeadersForColumns(
            $displayParts,
            $analyzedSqlResults,
            $sortExpression,
            $sortExpressionNoDirection,
            $sortDirection,
            $isLimitedDisplay,
            $unsortedSqlQuery
        );

        // Display column at rightside - checkboxes or empty column
        $columnAtRightSide = '';
        if (! $printView) {
            $columnAtRightSide = $this->_getColumnAtRightSide(
                $displayParts,
                $fullOrPartialTextLink,
                $colspan
            );
        }

        return $this->template->render('display/results/table_headers', [
            'db' => $this->__get('db'),
            'table' => $this->__get('table'),
            'unique_id' => $this->__get('unique_id'),
            'save_cells_at_once' => $GLOBALS['cfg']['SaveCellsAtOnce'],
            'data_for_resetting_column_order' => $dataForResettingColumnOrder,
            'options_block' => $optionsBlock,
            'delete_link' => $displayParts['del_lnk'],
            'delete_row' => self::DELETE_ROW,
            'kill_process' => self::KILL_PROCESS,
            'button' => $buttonHtml,
            'table_headers_for_columns' => $tableHeadersForColumns,
            'column_at_right_side' => $columnAtRightSide,
        ]);
    }

    /**
     * Prepare unsorted sql query and sort by key drop down
     *
     * @param array      $analyzed_sql_results analyzed sql results
     * @param array|null $sort_expression      sort expression
     *
     * @return  array   two element array - $unsorted_sql_query, $drop_down_html
     *
     * @access  private
     *
     * @see     _getTableHeaders()
     */
    private function _getUnsortedSqlAndSortByKeyDropDown(
        array $analyzed_sql_results,
        ?array $sort_expression
    ) {
        $drop_down_html = '';

        $unsorted_sql_query = Query::replaceClause(
            $analyzed_sql_results['statement'],
            $analyzed_sql_results['parser']->list,
            'ORDER BY',
            ''
        );

        // Data is sorted by indexes only if it there is only one table.
        if ($this->_isSelect($analyzed_sql_results)) {
            // grab indexes data:
            $indexes = Index::getFromTable(
                $this->__get('table'),
                $this->__get('db')
            );

            // do we have any index?
            if (! empty($indexes)) {
                $drop_down_html = $this->_getSortByKeyDropDown(
                    $indexes,
                    $sort_expression,
                    $unsorted_sql_query
                );
            }
        }

        return [
            $unsorted_sql_query,
            $drop_down_html,
        ];
    }

    /**
     * Prepare sort by key dropdown - html code segment
     *
     * @param Index[]    $indexes          the indexes of the table for sort criteria
     * @param array|null $sortExpression   the sort expression
     * @param string     $unsortedSqlQuery the unsorted sql query
     *
     * @return string html content
     *
     * @access private
     *
     * @see _getTableHeaders()
     */
    private function _getSortByKeyDropDown(
        $indexes,
        ?array $sortExpression,
        $unsortedSqlQuery
    ): string {
        $hiddenFields = [
            'db' => $this->__get('db'),
            'table' => $this->__get('table'),
            'server' => $this->__get('server'),
            'sort_by_key' => '1',
        ];

        $isIndexUsed = false;
        $localOrder = is_array($sortExpression) ? implode(', ', $sortExpression) : '';

        $options = [];
        foreach ($indexes as $index) {
            $ascSort = '`'
                . implode('` ASC, `', array_keys($index->getColumns()))
                . '` ASC';

            $descSort = '`'
                . implode('` DESC, `', array_keys($index->getColumns()))
                . '` DESC';

            $isIndexUsed = $isIndexUsed
                || $localOrder === $ascSort
                || $localOrder === $descSort;

            $unsortedSqlQueryFirstPart = $unsortedSqlQuery;
            $unsortedSqlQuerySecondPart = '';
            if (preg_match(
                '@(.*)([[:space:]](LIMIT (.*)|PROCEDURE (.*)|'
                . 'FOR UPDATE|LOCK IN SHARE MODE))@is',
                $unsortedSqlQuery,
                $myReg
            )) {
                $unsortedSqlQueryFirstPart = $myReg[1];
                $unsortedSqlQuerySecondPart = $myReg[2];
            }

            $options[] = [
                'value' => $unsortedSqlQueryFirstPart . ' ORDER BY '
                    . $ascSort . $unsortedSqlQuerySecondPart,
                'content' => $index->getName() . ' (ASC)',
                'is_selected' => $localOrder === $ascSort,
            ];
            $options[] = [
                'value' => $unsortedSqlQueryFirstPart . ' ORDER BY '
                    . $descSort . $unsortedSqlQuerySecondPart,
                'content' => $index->getName() . ' (DESC)',
                'is_selected' => $localOrder === $descSort,
            ];
        }
        $options[] = [
            'value' => $unsortedSqlQuery,
            'content' => __('None'),
            'is_selected' => ! $isIndexUsed,
        ];

        return $this->template->render('display/results/sort_by_key', [
            'hidden_fields' => $hiddenFields,
            'options' => $options,
        ]);
    }

    /**
     * Set column span, row span and prepare html with full/partial
     * text button or link
     *
     * @param array  $displayParts              which elements to display
     * @param string $full_or_partial_text_link full/partial link or text button
     *
     * @return  array   2 element array - $colspan, $button_html
     *
     * @access  private
     *
     * @see     _getTableHeaders()
     */
    private function _getFieldVisibilityParams(
        array &$displayParts,
        $full_or_partial_text_link
    ) {

        $button_html = '';
        $display_params = $this->__get('display_params');

        // 1. Displays the full/partial text button (part 1)...
        $button_html .= '<thead><tr>' . "\n";

        $emptyPreCondition = $displayParts['edit_lnk'] != self::NO_EDIT_OR_DELETE
                           && $displayParts['del_lnk'] != self::NO_EDIT_OR_DELETE;

        $colspan = $emptyPreCondition ? ' colspan="4"'
            : '';

        $leftOrBoth = $GLOBALS['cfg']['RowActionLinks'] === self::POSITION_LEFT
                   || $GLOBALS['cfg']['RowActionLinks'] === self::POSITION_BOTH;

        //     ... before the result table
        if (($displayParts['edit_lnk'] == self::NO_EDIT_OR_DELETE)
            && ($displayParts['del_lnk'] == self::NO_EDIT_OR_DELETE)
            && ($displayParts['text_btn'] == '1')
        ) {
            $display_params['emptypre'] = $emptyPreCondition ? 4 : 0;
        } elseif ($leftOrBoth && ($displayParts['text_btn'] == '1')
        ) {
            //     ... at the left column of the result table header if possible
            //     and required

            $display_params['emptypre'] = $emptyPreCondition ? 4 : 0;

            $button_html .= '<th class="column_action print_ignore" ' . $colspan
                . '>' . $full_or_partial_text_link . '</th>';
        } elseif ($leftOrBoth
            && (($displayParts['edit_lnk'] != self::NO_EDIT_OR_DELETE)
            || ($displayParts['del_lnk'] != self::NO_EDIT_OR_DELETE))
        ) {
            //     ... elseif no button, displays empty(ies) col(s) if required

            $display_params['emptypre'] = $emptyPreCondition ? 4 : 0;

            $button_html .= '<td ' . $colspan . '></td>';
        } elseif ($GLOBALS['cfg']['RowActionLinks'] == self::POSITION_NONE) {
            // ... elseif display an empty column if the actions links are
            //  disabled to match the rest of the table
            $button_html .= '<th class="column_action"></th>';
        }

        $this->__set('display_params', $display_params);

        return [
            $colspan,
            $button_html,
        ];
    }

    /**
     * Get table comments as array
     *
     * @param array $analyzed_sql_results analyzed sql results
     *
     * @return array table comments
     *
     * @access  private
     *
     * @see     _getTableHeaders()
     */
    private function _getTableCommentsArray(array $analyzed_sql_results)
    {
        if (! $GLOBALS['cfg']['ShowBrowseComments']
            || empty($analyzed_sql_results['statement']->from)
        ) {
            return [];
        }

        $ret = [];
        foreach ($analyzed_sql_results['statement']->from as $field) {
            if (empty($field->table)) {
                continue;
            }
            $ret[$field->table] = $this->relation->getComments(
                empty($field->database) ? $this->__get('db') : $field->database,
                $field->table
            );
        }

        return $ret;
    }

    /**
     * Set global array for store highlighted header fields
     *
     * @param array $analyzed_sql_results analyzed sql results
     *
     * @return  void
     *
     * @access  private
     *
     * @see     _getTableHeaders()
     */
    private function _setHighlightedColumnGlobalField(array $analyzed_sql_results)
    {
        $highlight_columns = [];

        if (! empty($analyzed_sql_results['statement']->where)) {
            foreach ($analyzed_sql_results['statement']->where as $expr) {
                foreach ($expr->identifiers as $identifier) {
                    $highlight_columns[$identifier] = 'true';
                }
            }
        }

        $this->__set('highlight_columns', $highlight_columns);
    }

    /**
     * Prepare data for column restoring and show/hide
     *
     * @param array $analyzedSqlResults analyzed sql results
     *
     * @return string html content
     *
     * @access private
     *
     * @see _getTableHeaders()
     */
    private function _getDataForResettingColumnOrder(array $analyzedSqlResults): string
    {
        if (! $this->_isSelect($analyzedSqlResults)) {
            return '';
        }

        list($columnOrder, $columnVisibility) = $this->_getColumnParams(
            $analyzedSqlResults
        );

        $tableCreateTime = '';
        $table = new Table($this->__get('table'), $this->__get('db'));
        if (! $table->isView()) {
            $tableCreateTime = $GLOBALS['dbi']->getTable(
                $this->__get('db'),
                $this->__get('table')
            )->getStatusInfo('Create_time');
        }

        return $this->template->render('display/results/data_for_resetting_column_order', [
            'column_order' => $columnOrder,
            'column_visibility' => $columnVisibility,
            'is_view' => $table->isView(),
            'table_create_time' => $tableCreateTime,
        ]);
    }

    /**
     * Prepare option fields block
     *
     * @return string html content
     *
     * @access private
     *
     * @see _getTableHeaders()
     */
    private function _getOptionsBlock()
    {
        if (isset($_SESSION['tmpval']['possible_as_geometry']) && $_SESSION['tmpval']['possible_as_geometry'] == false) {
            if ($_SESSION['tmpval']['geoOption'] == self::GEOMETRY_DISP_GEOM) {
                $_SESSION['tmpval']['geoOption'] = self::GEOMETRY_DISP_WKT;
            }
        }
        return $this->template->render('display/results/options_block', [
            'unique_id' => $this->__get('unique_id'),
            'geo_option' => $_SESSION['tmpval']['geoOption'],
            'hide_transformation' => $_SESSION['tmpval']['hide_transformation'],
            'display_blob' => $_SESSION['tmpval']['display_blob'],
            'display_binary' => $_SESSION['tmpval']['display_binary'],
            'relational_display' => $_SESSION['tmpval']['relational_display'],
            'displaywork' => $GLOBALS['cfgRelation']['displaywork'],
            'relwork' => $GLOBALS['cfgRelation']['relwork'],
            'possible_as_geometry' => $_SESSION['tmpval']['possible_as_geometry'],
            'pftext' => $_SESSION['tmpval']['pftext'],
            'db' => $this->__get('db'),
            'table' => $this->__get('table'),
            'sql_query' => $this->__get('sql_query'),
            'goto' => $this->__get('goto'),
            'default_sliders_state' => $GLOBALS['cfg']['InitialSlidersState'],
        ]);
    }

    /**
     * Get full/partial text button or link
     *
     * @return string html content
     *
     * @access  private
     *
     * @see     _getTableHeaders()
     */
    private function _getFullOrPartialTextButtonOrLink()
    {

        $url_params_full_text = [
            'db' => $this->__get('db'),
            'table' => $this->__get('table'),
            'sql_query' => $this->__get('sql_query'),
            'goto' => $this->__get('goto'),
            'full_text_button' => 1,
        ];

        if ($_SESSION['tmpval']['pftext'] == self::DISPLAY_FULL_TEXT) {
            // currently in fulltext mode so show the opposite link
            $tmp_image_file = $this->__get('pma_theme_image') . 's_partialtext.png';
            $tmp_txt = __('Partial texts');
            $url_params_full_text['pftext'] = self::DISPLAY_PARTIAL_TEXT;
        } else {
            $tmp_image_file = $this->__get('pma_theme_image') . 's_fulltext.png';
            $tmp_txt = __('Full texts');
            $url_params_full_text['pftext'] = self::DISPLAY_FULL_TEXT;
        }

        $tmp_image = '<img class="fulltext" src="' . $tmp_image_file . '" alt="'
                     . $tmp_txt . '" title="' . $tmp_txt . '">';
        $tmp_url = 'sql.php' . Url::getCommon($url_params_full_text);

        return Util::linkOrButton($tmp_url, $tmp_image);
    }

    /**
     * Get comment for row
     *
     * @param array $commentsMap comments array
     * @param array $fieldsMeta  set of field properties
     *
     * @return string html content
     *
     * @access private
     *
     * @see _getTableHeaders()
     */
    private function _getCommentForRow(array $commentsMap, $fieldsMeta)
    {
        return $this->template->render('display/results/comment_for_row', [
            'comments_map' => $commentsMap,
            'fields_meta' => $fieldsMeta,
            'limit_chars' => $GLOBALS['cfg']['LimitChars'],
        ]);
    }

    /**
     * Prepare parameters and html for sorted table header fields
     *
     * @param stdClass $fields_meta                 set of field properties
     * @param array    $sort_expression             sort expression
     * @param array    $sort_expression_nodirection sort expression without direction
     * @param integer  $column_index                the index of the column
     * @param string   $unsorted_sql_query          the unsorted sql query
     * @param integer  $session_max_rows            maximum rows resulted by sql
     * @param string   $comments                    comment for row
     * @param array    $sort_direction              sort direction
     * @param boolean  $col_visib                   column is visible(false)
     *                                              array                                column isn't visible(string array)
     * @param string   $col_visib_j                 element of $col_visib array
     *
     * @return  array   2 element array - $order_link, $sorted_header_html
     *
     * @access  private
     *
     * @see     _getTableHeaders()
     */
    private function _getOrderLinkAndSortedHeaderHtml(
        $fields_meta,
        array $sort_expression,
        array $sort_expression_nodirection,
        $column_index,
        $unsorted_sql_query,
        $session_max_rows,
        $comments,
        array $sort_direction,
        $col_visib,
        $col_visib_j
    ) {

        $sorted_header_html = '';

        // Checks if the table name is required; it's the case
        // for a query with a "JOIN" statement and if the column
        // isn't aliased, or in queries like
        // SELECT `1`.`master_field` , `2`.`master_field`
        // FROM `PMA_relation` AS `1` , `PMA_relation` AS `2`

        $sort_tbl = isset($fields_meta->table)
            && strlen($fields_meta->table) > 0
            && $fields_meta->orgname == $fields_meta->name
            ? Util::backquote(
                $fields_meta->table
            ) . '.'
            : '';

        $name_to_use_in_sort = $fields_meta->name;

        // Generates the orderby clause part of the query which is part
        // of URL
        list($single_sort_order, $multi_sort_order, $order_img)
            = $this->_getSingleAndMultiSortUrls(
                $sort_expression,
                $sort_expression_nodirection,
                $sort_tbl,
                $name_to_use_in_sort,
                $sort_direction,
                $fields_meta
            );

        if (preg_match(
            '@(.*)([[:space:]](LIMIT (.*)|PROCEDURE (.*)|FOR UPDATE|'
            . 'LOCK IN SHARE MODE))@is',
            $unsorted_sql_query,
            $regs3
        )) {
            $single_sorted_sql_query = $regs3[1] . $single_sort_order . $regs3[2];
            $multi_sorted_sql_query = $regs3[1] . $multi_sort_order . $regs3[2];
        } else {
            $single_sorted_sql_query = $unsorted_sql_query . $single_sort_order;
            $multi_sorted_sql_query = $unsorted_sql_query . $multi_sort_order;
        }

        $_single_url_params = [
            'db'                 => $this->__get('db'),
            'table'              => $this->__get('table'),
            'sql_query'          => $single_sorted_sql_query,
            'session_max_rows'   => $session_max_rows,
            'is_browse_distinct' => $this->__get('is_browse_distinct'),
        ];

        $_multi_url_params = [
            'db'                 => $this->__get('db'),
            'table'              => $this->__get('table'),
            'sql_query'          => $multi_sorted_sql_query,
            'session_max_rows'   => $session_max_rows,
            'is_browse_distinct' => $this->__get('is_browse_distinct'),
        ];
        $single_order_url  = 'sql.php' . Url::getCommon($_single_url_params);
        $multi_order_url = 'sql.php' . Url::getCommon($_multi_url_params);

        // Displays the sorting URL
        // enable sort order swapping for image
        $order_link = $this->_getSortOrderLink(
            $order_img,
            $fields_meta,
            $single_order_url,
            $multi_order_url
        );

        $sorted_header_html .= $this->_getDraggableClassForSortableColumns(
            $col_visib,
            $col_visib_j,
            $fields_meta,
            $order_link,
            $comments
        );

        return [
            $order_link,
            $sorted_header_html,
        ];
    }

    /**
     * Prepare parameters and html for sorted table header fields
     *
     * @param array    $sort_expression             sort expression
     * @param array    $sort_expression_nodirection sort expression without direction
     * @param string   $sort_tbl                    The name of the table to which
     *                                              the current column belongs to
     * @param string   $name_to_use_in_sort         The current column under
     *                                              consideration
     * @param array    $sort_direction              sort direction
     * @param stdClass $fields_meta                 set of field properties
     *
     * @return  array   3 element array - $single_sort_order, $sort_order, $order_img
     *
     * @access  private
     *
     * @see     _getOrderLinkAndSortedHeaderHtml()
     */
    private function _getSingleAndMultiSortUrls(
        array $sort_expression,
        array $sort_expression_nodirection,
        $sort_tbl,
        $name_to_use_in_sort,
        array $sort_direction,
        $fields_meta
    ) {
        $sort_order = "";
        // Check if the current column is in the order by clause
        $is_in_sort = $this->_isInSorted(
            $sort_expression,
            $sort_expression_nodirection,
            $sort_tbl,
            $name_to_use_in_sort
        );
        $current_name = $name_to_use_in_sort;
        if ($sort_expression_nodirection[0] == '' || ! $is_in_sort) {
            $special_index = $sort_expression_nodirection[0] == ''
                ? 0
                : count($sort_expression_nodirection);
            $sort_expression_nodirection[$special_index]
                = Util::backquote(
                    $current_name
                );
            $sort_direction[$special_index] = preg_match(
                '@time|date@i',
                $fields_meta->type
            ) ? self::DESCENDING_SORT_DIR : self::ASCENDING_SORT_DIR;
        }

        $sort_expression_nodirection = array_filter($sort_expression_nodirection);
        $single_sort_order = null;
        foreach ($sort_expression_nodirection as $index => $expression) {
            // check if this is the first clause,
            // if it is then we have to add "order by"
            $is_first_clause = ($index == 0);
            $name_to_use_in_sort = $expression;
            $sort_tbl_new = $sort_tbl;
            // Test to detect if the column name is a standard name
            // Standard name has the table name prefixed to the column name
            if (mb_strpos($name_to_use_in_sort, '.') !== false) {
                $matches = explode('.', $name_to_use_in_sort);
                // Matches[0] has the table name
                // Matches[1] has the column name
                $name_to_use_in_sort = $matches[1];
                $sort_tbl_new = $matches[0];
            }

            // $name_to_use_in_sort might contain a space due to
            // formatting of function expressions like "COUNT(name )"
            // so we remove the space in this situation
            $name_to_use_in_sort = str_replace([' )', '``'], [')', '`'], $name_to_use_in_sort);
            $name_to_use_in_sort = trim($name_to_use_in_sort, '`');

            // If this the first column name in the order by clause add
            // order by clause to the  column name
            $query_head = $is_first_clause ? "\nORDER BY " : "";
            // Again a check to see if the given column is a aggregate column
            if (mb_strpos($name_to_use_in_sort, '(') !== false) {
                $sort_order .=  $query_head . $name_to_use_in_sort . ' ' ;
            } else {
                if (strlen($sort_tbl_new) > 0) {
                    $sort_tbl_new .= ".";
                }
                $sort_order .=  $query_head . $sort_tbl_new
                  . Util::backquote(
                      $name_to_use_in_sort
                  ) . ' ' ;
            }

            // For a special case where the code generates two dots between
            // column name and table name.
            $sort_order = preg_replace("/\.\./", ".", $sort_order);
            // Incase this is the current column save $single_sort_order
            if ($current_name == $name_to_use_in_sort) {
                if (mb_strpos($current_name, '(') !== false) {
                    $single_sort_order = "\n" . 'ORDER BY ' . Util::backquote($current_name) . ' ';
                } else {
                    $single_sort_order = "\n" . 'ORDER BY ' . $sort_tbl
                        . Util::backquote(
                            $current_name
                        ) . ' ';
                }
                if ($is_in_sort) {
                    list($single_sort_order, $order_img)
                        = $this->_getSortingUrlParams(
                            $sort_direction,
                            $single_sort_order,
                            $index
                        );
                } else {
                    $single_sort_order .= strtoupper($sort_direction[$index]);
                }
            }
            if ($current_name == $name_to_use_in_sort && $is_in_sort) {
                // We need to generate the arrow button and related html
                list($sort_order, $order_img) = $this->_getSortingUrlParams(
                    $sort_direction,
                    $sort_order,
                    $index
                );
                $order_img .= " <small>" . ($index + 1) . "</small>";
            } else {
                $sort_order .= strtoupper($sort_direction[$index]);
            }
            // Separate columns by a comma
            $sort_order .= ", ";
        }
        // remove the comma from the last column name in the newly
        // constructed clause
        $sort_order = mb_substr(
            $sort_order,
            0,
            mb_strlen($sort_order) - 2
        );
        if (empty($order_img)) {
            $order_img = '';
        }
        return [
            $single_sort_order,
            $sort_order,
            $order_img,
        ];
    }

    /**
     * Check whether the column is sorted
     *
     * @param array  $sort_expression             sort expression
     * @param array  $sort_expression_nodirection sort expression without direction
     * @param string $sort_tbl                    the table name
     * @param string $name_to_use_in_sort         the sorting column name
     *
     * @return boolean                   the column sorted or not
     *
     * @access  private
     *
     * @see     _getTableHeaders()
     */
    private function _isInSorted(
        array $sort_expression,
        array $sort_expression_nodirection,
        $sort_tbl,
        $name_to_use_in_sort
    ) {

        $index_in_expression = 0;

        foreach ($sort_expression_nodirection as $index => $clause) {
            if (mb_strpos($clause, '.') !== false) {
                $fragments = explode('.', $clause);
                $clause2 = $fragments[0] . "." . str_replace('`', '', $fragments[1]);
            } else {
                $clause2 = $sort_tbl . str_replace('`', '', $clause);
            }
            if ($clause2 === $sort_tbl . $name_to_use_in_sort) {
                $index_in_expression = $index;
                break;
            }
        }
        if (empty($sort_expression[$index_in_expression])) {
            $is_in_sort = false;
        } else {
            // Field name may be preceded by a space, or any number
            // of characters followed by a dot (tablename.fieldname)
            // so do a direct comparison for the sort expression;
            // this avoids problems with queries like
            // "SELECT id, count(id)..." and clicking to sort
            // on id or on count(id).
            // Another query to test this:
            // SELECT p.*, FROM_UNIXTIME(p.temps) FROM mytable AS p
            // (and try clicking on each column's header twice)
            $noSortTable = empty($sort_tbl) || mb_strpos(
                $sort_expression_nodirection[$index_in_expression],
                $sort_tbl
            ) === false;
            $noOpenParenthesis = mb_strpos(
                $sort_expression_nodirection[$index_in_expression],
                '('
            ) === false;
            if (! empty($sort_tbl) && $noSortTable && $noOpenParenthesis) {
                $new_sort_expression_nodirection = $sort_tbl
                    . $sort_expression_nodirection[$index_in_expression];
            } else {
                $new_sort_expression_nodirection
                    = $sort_expression_nodirection[$index_in_expression];
            }

            //Back quotes are removed in next comparison, so remove them from value
            //to compare.
            $name_to_use_in_sort = str_replace('`', '', $name_to_use_in_sort);

            $is_in_sort = false;
            $sort_name = str_replace('`', '', $sort_tbl) . $name_to_use_in_sort;

            if ($sort_name == str_replace('`', '', $new_sort_expression_nodirection)
                || $sort_name == str_replace('`', '', $sort_expression_nodirection[$index_in_expression])
            ) {
                $is_in_sort = true;
            }
        }

        return $is_in_sort;
    }

    /**
     * Get sort url parameters - sort order and order image
     *
     * @param array   $sort_direction the sort direction
     * @param string  $sort_order     the sorting order
     * @param integer $index          the index of sort direction array.
     *
     * @return  array                       2 element array - $sort_order, $order_img
     *
     * @access  private
     *
     * @see     _getSingleAndMultiSortUrls()
     */
    private function _getSortingUrlParams(array $sort_direction, $sort_order, $index)
    {
        if (strtoupper(trim($sort_direction[$index])) == self::DESCENDING_SORT_DIR) {
            $sort_order .= ' ASC';
            $order_img   = ' ' . Util::getImage(
                's_desc',
                __('Descending'),
                [
                    'class' => "soimg",
                    'title' => '',
                ]
            );
            $order_img  .= ' ' . Util::getImage(
                's_asc',
                __('Ascending'),
                [
                    'class' => "soimg hide",
                    'title' => '',
                ]
            );
        } else {
            $sort_order .= ' DESC';
            $order_img   = ' ' . Util::getImage(
                's_asc',
                __('Ascending'),
                [
                    'class' => "soimg",
                    'title' => '',
                ]
            );
            $order_img  .=  ' ' . Util::getImage(
                's_desc',
                __('Descending'),
                [
                    'class' => "soimg hide",
                    'title' => '',
                ]
            );
        }
        return [
            $sort_order,
            $order_img,
        ];
    }

    /**
     * Get sort order link
     *
     * @param string   $order_img       the sort order image
     * @param stdClass $fields_meta     set of field properties
     * @param string   $order_url       the url for sort
     * @param string   $multi_order_url the url for sort
     *
     * @return  string                      the sort order link
     *
     * @access  private
     *
     * @see     _getTableHeaders()
     */
    private function _getSortOrderLink(
        $order_img,
        $fields_meta,
        $order_url,
        $multi_order_url
    ) {
        $order_link_params = [
            'class' => 'sortlink',
        ];

        $order_link_content = htmlspecialchars($fields_meta->name);
        $inner_link_content = $order_link_content . $order_img
            . '<input type="hidden" value="' . $multi_order_url . '">';

        return Util::linkOrButton(
            $order_url,
            $inner_link_content,
            $order_link_params
        );
    }

    /**
     * Check if the column contains numeric data. If yes, then set the
     * column header's alignment right
     *
     * @param stdClass $fields_meta set of field properties
     * @param array    $th_class    array containing classes
     *
     * @return void
     *
     * @see  _getDraggableClassForSortableColumns()
     */
    private function _getClassForNumericColumnType($fields_meta, array &$th_class)
    {
        if (preg_match(
            '@int|decimal|float|double|real|bit|boolean|serial@i',
            (string) $fields_meta->type
        )) {
            $th_class[] = 'right';
        }
    }

    /**
     * Prepare columns to draggable effect for sortable columns
     *
     * @param boolean  $col_visib   the column is visible (false)
     *                              array                the column is not visible (string array)
     * @param string   $col_visib_j element of $col_visib array
     * @param stdClass $fields_meta set of field properties
     * @param string   $order_link  the order link
     * @param string   $comments    the comment for the column
     *
     * @return  string     html content
     *
     * @access  private
     *
     * @see     _getTableHeaders()
     */
    private function _getDraggableClassForSortableColumns(
        $col_visib,
        $col_visib_j,
        $fields_meta,
        $order_link,
        $comments
    ) {

        $draggable_html = '<th';
        $th_class = [];
        $th_class[] = 'draggable';
        $this->_getClassForNumericColumnType($fields_meta, $th_class);
        if ($col_visib && ! $col_visib_j) {
            $th_class[] = 'hide';
        }

        $th_class[] = 'column_heading';
        if ($GLOBALS['cfg']['BrowsePointerEnable'] == true) {
            $th_class[] = 'pointer';
        }

        if ($GLOBALS['cfg']['BrowseMarkerEnable'] == true) {
            $th_class[] = 'marker';
        }

        $draggable_html .= ' class="' . implode(' ', $th_class) . '"';

        $draggable_html .= ' data-column="' . htmlspecialchars($fields_meta->name)
            . '">' . $order_link . $comments . '</th>';

        return $draggable_html;
    }

    /**
     * Prepare columns to draggable effect for non sortable columns
     *
     * @param boolean  $col_visib       the column is visible (false)
     *                                  array                    the column is not visible (string array)
     * @param string   $col_visib_j     element of $col_visib array
     * @param boolean  $condition_field whether to add CSS class condition
     * @param stdClass $fields_meta     set of field properties
     * @param string   $comments        the comment for the column
     *
     * @return  string         html content
     *
     * @access  private
     *
     * @see     _getTableHeaders()
     */
    private function _getDraggableClassForNonSortableColumns(
        $col_visib,
        $col_visib_j,
        $condition_field,
        $fields_meta,
        $comments
    ) {

        $draggable_html = '<th';
        $th_class = [];
        $th_class[] = 'draggable';
        $this->_getClassForNumericColumnType($fields_meta, $th_class);
        if ($col_visib && ! $col_visib_j) {
            $th_class[] = 'hide';
        }

        if ($condition_field) {
            $th_class[] = 'condition';
        }

        $draggable_html .= ' class="' . implode(' ', $th_class) . '"';

        $draggable_html .= ' data-column="'
            . htmlspecialchars((string) $fields_meta->name) . '">';

        $draggable_html .= htmlspecialchars((string) $fields_meta->name);

        $draggable_html .= "\n" . $comments . '</th>';

        return $draggable_html;
    }

    /**
     * Prepare column to show at right side - check boxes or empty column
     *
     * @param array  $displayParts              which elements to display
     * @param string $full_or_partial_text_link full/partial link or text button
     * @param string $colspan                   column span of table header
     *
     * @return  string  html content
     *
     * @access  private
     *
     * @see     _getTableHeaders()
     */
    private function _getColumnAtRightSide(
        array &$displayParts,
        $full_or_partial_text_link,
        $colspan
    ) {

        $right_column_html = '';
        $display_params = $this->__get('display_params');

        // Displays the needed checkboxes at the right
        // column of the result table header if possible and required...
        if (($GLOBALS['cfg']['RowActionLinks'] == self::POSITION_RIGHT)
            || ($GLOBALS['cfg']['RowActionLinks'] == self::POSITION_BOTH)
            && (($displayParts['edit_lnk'] != self::NO_EDIT_OR_DELETE)
            || ($displayParts['del_lnk'] != self::NO_EDIT_OR_DELETE))
            && ($displayParts['text_btn'] == '1')
        ) {
            $display_params['emptyafter']
                = ($displayParts['edit_lnk'] != self::NO_EDIT_OR_DELETE)
                && ($displayParts['del_lnk'] != self::NO_EDIT_OR_DELETE) ? 4 : 1;

            $right_column_html .= "\n"
                . '<th class="column_action print_ignore" ' . $colspan . '>'
                . $full_or_partial_text_link
                . '</th>';
        } elseif (($GLOBALS['cfg']['RowActionLinks'] == self::POSITION_LEFT)
            || ($GLOBALS['cfg']['RowActionLinks'] == self::POSITION_BOTH)
            && (($displayParts['edit_lnk'] == self::NO_EDIT_OR_DELETE)
            && ($displayParts['del_lnk'] == self::NO_EDIT_OR_DELETE))
            && (! isset($GLOBALS['is_header_sent']) || ! $GLOBALS['is_header_sent'])
        ) {
            //     ... elseif no button, displays empty columns if required
            // (unless coming from Browse mode print view)

            $display_params['emptyafter']
                = ($displayParts['edit_lnk'] != self::NO_EDIT_OR_DELETE)
                && ($displayParts['del_lnk'] != self::NO_EDIT_OR_DELETE) ? 4 : 1;

            $right_column_html .= "\n" . '<td class="print_ignore" ' . $colspan
                . '></td>';
        }

        $this->__set('display_params', $display_params);

        return $right_column_html;
    }

    /**
     * Prepares the display for a value
     *
     * @param string $class          class of table cell
     * @param bool   $conditionField whether to add CSS class condition
     * @param string $value          value to display
     *
     * @return string  the td
     *
     * @access  private
     *
     * @see     _getDataCellForGeometryColumns(),
     *          _getDataCellForNonNumericColumns()
     */
    private function _buildValueDisplay($class, $conditionField, $value)
    {
        return $this->template->render('display/results/value_display', [
            'class' => $class,
            'condition_field' => $conditionField,
            'value' => $value,
        ]);
    }

    /**
     * Prepares the display for a null value
     *
     * @param string   $class          class of table cell
     * @param bool     $conditionField whether to add CSS class condition
     * @param stdClass $meta           the meta-information about this field
     * @param string   $align          cell alignment
     *
     * @return string  the td
     *
     * @access  private
     *
     * @see     _getDataCellForNumericColumns(),
     *          _getDataCellForGeometryColumns(),
     *          _getDataCellForNonNumericColumns()
     */
    private function _buildNullDisplay($class, $conditionField, $meta, $align = '')
    {
        $classes = $this->_addClass($class, $conditionField, $meta, '');

        return $this->template->render('display/results/null_display', [
            'align' => $align,
            'meta' => $meta,
            'classes' => $classes,
        ]);
    }

    /**
     * Prepares the display for an empty value
     *
     * @param string   $class          class of table cell
     * @param bool     $conditionField whether to add CSS class condition
     * @param stdClass $meta           the meta-information about this field
     * @param string   $align          cell alignment
     *
     * @return string  the td
     *
     * @access  private
     *
     * @see     _getDataCellForNumericColumns(),
     *          _getDataCellForGeometryColumns(),
     *          _getDataCellForNonNumericColumns()
     */
    private function _buildEmptyDisplay($class, $conditionField, $meta, $align = '')
    {
        $classes = $this->_addClass($class, $conditionField, $meta, 'nowrap');

        return $this->template->render('display/results/empty_display', [
            'align' => $align,
            'classes' => $classes,
        ]);
    }

    /**
     * Adds the relevant classes.
     *
     * @param string                       $class                 class of table cell
     * @param bool                         $condition_field       whether to add CSS class
     *                                                            condition
     * @param stdClass                     $meta                  the meta-information about the
     *                                                            field
     * @param string                       $nowrap                avoid wrapping
     * @param bool                         $is_field_truncated    is field truncated (display ...)
     * @param TransformationsPlugin|string $transformation_plugin transformation plugin.
     *                                                            Can also be the default function:
     *                                                            Core::mimeDefaultFunction
     * @param string                       $default_function      default transformation function
     *
     * @return string the list of classes
     *
     * @access private
     *
     * @see _buildNullDisplay(), _getRowData()
     */
    private function _addClass(
        $class,
        $condition_field,
        $meta,
        $nowrap,
        $is_field_truncated = false,
        $transformation_plugin = '',
        $default_function = ''
    ) {
        $classes = [
            $class,
            $nowrap,
        ];

        if (isset($meta->mimetype)) {
            $classes[] = preg_replace('/\//', '_', $meta->mimetype);
        }

        if ($condition_field) {
            $classes[] = 'condition';
        }

        if ($is_field_truncated) {
            $classes[] = 'truncated';
        }

        $mime_map = $this->__get('mime_map');
        $orgFullColName = $this->__get('db') . '.' . $meta->orgtable
            . '.' . $meta->orgname;
        if ($transformation_plugin != $default_function
            || ! empty($mime_map[$orgFullColName]['input_transformation'])
        ) {
            $classes[] = 'transformed';
        }

        // Define classes to be added to this data field based on the type of data
        $matches = [
            'enum' => 'enum',
            'set' => 'set',
            'binary' => 'hex',
        ];

        foreach ($matches as $key => $value) {
            if (mb_strpos($meta->flags, $key) !== false) {
                $classes[] = $value;
            }
        }

        if (mb_strpos($meta->type, 'bit') !== false) {
            $classes[] = 'bit';
        }

        return implode(' ', $classes);
    }

    /**
     * Prepare the body of the results table
     *
     * @param integer $dt_result            the link id associated to the query
     *                                      which results have to be displayed
     * @param array   $displayParts         which elements to display
     * @param array   $map                  the list of relations
     * @param array   $analyzed_sql_results analyzed sql results
     * @param boolean $is_limited_display   with limited operations or not
     *
     * @return string  html content
     *
     * @global array  $row                  current row data
     *
     * @access  private
     *
     * @see     getTable()
     */
    private function _getTableBody(
        &$dt_result,
        array &$displayParts,
        array $map,
        array $analyzed_sql_results,
        $is_limited_display = false
    ) {
        global $row; // mostly because of browser transformations,
                     // to make the row-data accessible in a plugin

        $table_body_html = '';

        // query without conditions to shorten URLs when needed, 200 is just
        // guess, it should depend on remaining URL length
        $url_sql_query = $this->_getUrlSqlQuery($analyzed_sql_results);

        $display_params = $this->__get('display_params');

        if (! is_array($map)) {
            $map = [];
        }

        $row_no                       = 0;
        $display_params['edit']       = [];
        $display_params['copy']       = [];
        $display_params['delete']     = [];
        $display_params['data']       = [];
        $display_params['row_delete'] = [];
        $this->__set('display_params', $display_params);

        // name of the class added to all grid editable elements;
        // if we don't have all the columns of a unique key in the result set,
        //  do not permit grid editing
        if ($is_limited_display || ! $this->__get('editable')) {
            $grid_edit_class = '';
        } else {
            switch ($GLOBALS['cfg']['GridEditing']) {
                case 'double-click':
                    // trying to reduce generated HTML by using shorter
                    // classes like click1 and click2
                    $grid_edit_class = 'grid_edit click2';
                    break;
                case 'click':
                    $grid_edit_class = 'grid_edit click1';
                    break;
                default: // 'disabled'
                    $grid_edit_class = '';
                    break;
            }
        }

        // prepare to get the column order, if available
        list($col_order, $col_visib) = $this->_getColumnParams(
            $analyzed_sql_results
        );

        // Correction University of Virginia 19991216 in the while below
        // Previous code assumed that all tables have keys, specifically that
        // the phpMyAdmin GUI should support row delete/edit only for such
        // tables.
        // Although always using keys is arguably the prescribed way of
        // defining a relational table, it is not required. This will in
        // particular be violated by the novice.
        // We want to encourage phpMyAdmin usage by such novices. So the code
        // below has been changed to conditionally work as before when the
        // table being displayed has one or more keys; but to display
        // delete/edit options correctly for tables without keys.

        $whereClauseMap = $this->__get('whereClauseMap');
        while ($row = $GLOBALS['dbi']->fetchRow($dt_result)) {
            // add repeating headers
            if (($row_no != 0) && ($_SESSION['tmpval']['repeat_cells'] != 0)
                && ! ($row_no % $_SESSION['tmpval']['repeat_cells'])
            ) {
                $table_body_html .= $this->_getRepeatingHeaders(
                    $display_params
                );
            }

            $tr_class = [];
            if ($GLOBALS['cfg']['BrowsePointerEnable'] != true) {
                $tr_class[] = 'nopointer';
            }
            if ($GLOBALS['cfg']['BrowseMarkerEnable'] != true) {
                $tr_class[] = 'nomarker';
            }

            // pointer code part
            $classes = (empty($tr_class) ? ' ' : 'class="' . implode(' ', $tr_class) . '"');
            $table_body_html .= '<tr ' . $classes . ' >';

            // 1. Prepares the row

            // In print view these variable needs to be initialized
            $del_url = $del_str = $edit_anchor_class
                = $edit_str = $js_conf = $copy_url = $copy_str = $edit_url = null;

            // 1.2 Defines the URLs for the modify/delete link(s)

            if (($displayParts['edit_lnk'] != self::NO_EDIT_OR_DELETE)
                || ($displayParts['del_lnk'] != self::NO_EDIT_OR_DELETE)
            ) {
                // Results from a "SELECT" statement -> builds the
                // WHERE clause to use in links (a unique key if possible)
                /**
                 * @todo $where_clause could be empty, for example a table
                 *       with only one field and it's a BLOB; in this case,
                 *       avoid to display the delete and edit links
                 */
                list($where_clause, $clause_is_unique, $condition_array)
                    = Util::getUniqueCondition(
                        $dt_result, // handle
                        $this->__get('fields_cnt'), // fields_cnt
                        $this->__get('fields_meta'), // fields_meta
                        $row, // row
                        false, // force_unique
                        $this->__get('table'), // restrict_to_table
                        $analyzed_sql_results // analyzed_sql_results
                    );
                $whereClauseMap[$row_no][$this->__get('table')] = $where_clause;
                $this->__set('whereClauseMap', $whereClauseMap);

                $where_clause_html = htmlspecialchars($where_clause);

                // 1.2.1 Modify link(s) - update row case
                if ($displayParts['edit_lnk'] == self::UPDATE_ROW) {
                    list($edit_url, $copy_url, $edit_str, $copy_str,
                        $edit_anchor_class)
                            = $this->_getModifiedLinks(
                                $where_clause,
                                $clause_is_unique,
                                $url_sql_query
                            );
                } // end if (1.2.1)

                // 1.2.2 Delete/Kill link(s)
                list($del_url, $del_str, $js_conf)
                    = $this->_getDeleteAndKillLinks(
                        $where_clause,
                        $clause_is_unique,
                        $url_sql_query,
                        $displayParts['del_lnk'],
                        $row
                    );

                // 1.3 Displays the links at left if required
                if (($GLOBALS['cfg']['RowActionLinks'] == self::POSITION_LEFT)
                    || ($GLOBALS['cfg']['RowActionLinks'] == self::POSITION_BOTH)
                ) {
                    $table_body_html .= $this->_getPlacedLinks(
                        self::POSITION_LEFT,
                        $del_url,
                        $displayParts,
                        $row_no,
                        $where_clause,
                        $where_clause_html,
                        $condition_array,
                        $edit_url,
                        $copy_url,
                        $edit_anchor_class,
                        $edit_str,
                        $copy_str,
                        $del_str,
                        $js_conf
                    );
                } elseif ($GLOBALS['cfg']['RowActionLinks'] == self::POSITION_NONE) {
                    $table_body_html .= $this->_getPlacedLinks(
                        self::POSITION_NONE,
                        $del_url,
                        $displayParts,
                        $row_no,
                        $where_clause,
                        $where_clause_html,
                        $condition_array,
                        $edit_url,
                        $copy_url,
                        $edit_anchor_class,
                        $edit_str,
                        $copy_str,
                        $del_str,
                        $js_conf
                    );
                } // end if (1.3)
            } // end if (1)

            // 2. Displays the rows' values
            if ($this->__get('mime_map') === null) {
                $this->_setMimeMap();
            }
            $table_body_html .= $this->_getRowValues(
                $dt_result,
                $row,
                $row_no,
                $col_order,
                $map,
                $grid_edit_class,
                $col_visib,
                $url_sql_query,
                $analyzed_sql_results
            );

            // 3. Displays the modify/delete links on the right if required
            if (($displayParts['edit_lnk'] != self::NO_EDIT_OR_DELETE)
                || ($displayParts['del_lnk'] != self::NO_EDIT_OR_DELETE)
            ) {
                if (($GLOBALS['cfg']['RowActionLinks'] == self::POSITION_RIGHT)
                    || ($GLOBALS['cfg']['RowActionLinks'] == self::POSITION_BOTH)
                ) {
                    $table_body_html .= $this->_getPlacedLinks(
                        self::POSITION_RIGHT,
                        $del_url,
                        $displayParts,
                        $row_no,
                        $where_clause,
                        $where_clause_html,
                        $condition_array,
                        $edit_url,
                        $copy_url,
                        $edit_anchor_class,
                        $edit_str,
                        $copy_str,
                        $del_str,
                        $js_conf
                    );
                }
            } // end if (3)

            $table_body_html .= '</tr>';
            $table_body_html .= "\n";
            $row_no++;
        } // end while

        return $table_body_html;
    }

    /**
     * Sets the MIME details of the columns in the results set
     *
     * @return void
     */
    private function _setMimeMap()
    {
        $fields_meta = $this->__get('fields_meta');
        $mimeMap = [];
        $added = [];

        for ($currentColumn = 0; $currentColumn < $this->__get('fields_cnt'); ++$currentColumn) {
            $meta = $fields_meta[$currentColumn];
            $orgFullTableName = $this->__get('db') . '.' . $meta->orgtable;

            if ($GLOBALS['cfgRelation']['commwork']
                && $GLOBALS['cfgRelation']['mimework']
                && $GLOBALS['cfg']['BrowseMIME']
                && ! $_SESSION['tmpval']['hide_transformation']
                && empty($added[$orgFullTableName])
            ) {
                $mimeMap = array_merge(
                    $mimeMap,
                    $this->transformations->getMime($this->__get('db'), $meta->orgtable, false, true)
                );
                $added[$orgFullTableName] = true;
            }
        }

        // special browser transformation for some SHOW statements
        if ($this->__get('is_show')
            && ! $_SESSION['tmpval']['hide_transformation']
        ) {
            preg_match(
                '@^SHOW[[:space:]]+(VARIABLES|(FULL[[:space:]]+)?'
                . 'PROCESSLIST|STATUS|TABLE|GRANTS|CREATE|LOGS|DATABASES|FIELDS'
                . ')@i',
                $this->__get('sql_query'),
                $which
            );

            if (isset($which[1])) {
                $str = ' ' . strtoupper($which[1]);
                $isShowProcessList = strpos($str, 'PROCESSLIST') > 0;
                if ($isShowProcessList) {
                    $mimeMap['..Info'] = [
                        'mimetype' => 'Text_Plain',
                        'transformation' => 'output/Text_Plain_Sql.php',
                    ];
                }

                $isShowCreateTable = preg_match(
                    '@CREATE[[:space:]]+TABLE@i',
                    $this->__get('sql_query')
                );
                if ($isShowCreateTable) {
                    $mimeMap['..Create Table'] = [
                        'mimetype' => 'Text_Plain',
                        'transformation' => 'output/Text_Plain_Sql.php',
                    ];
                }
            }
        }

        $this->__set('mime_map', $mimeMap);
    }

    /**
     * Get the values for one data row
     *
     * @param integer              $dt_result            the link id associated to
     *                                                   the query which results
     *                                                   have to be displayed
     * @param array                $row                  current row data
     * @param integer              $row_no               the index of current row
     * @param array|boolean        $col_order            the column order false when
     *                                                   a property not found false
     *                                                   when a property not found
     * @param array                $map                  the list of relations
     * @param string               $grid_edit_class      the class for all editable
     *                                                   columns
     * @param boolean|array|string $col_visib            column is visible(false);
     *                                                   column isn't visible(string
     *                                                   array)
     * @param string               $url_sql_query        the analyzed sql query
     * @param array                $analyzed_sql_results analyzed sql results
     *
     * @return  string  html content
     *
     * @access  private
     *
     * @see     _getTableBody()
     */
    private function _getRowValues(
        &$dt_result,
        array $row,
        $row_no,
        $col_order,
        array $map,
        $grid_edit_class,
        $col_visib,
        $url_sql_query,
        array $analyzed_sql_results
    ) {
        $row_values_html = '';

        // Following variable are needed for use in isset/empty or
        // use with array indexes/safe use in foreach
        $sql_query = $this->__get('sql_query');
        $fields_meta = $this->__get('fields_meta');
        $highlight_columns = $this->__get('highlight_columns');
        $mime_map = $this->__get('mime_map');

        $row_info = $this->_getRowInfoForSpecialLinks($row, $col_order);

        $whereClauseMap = $this->__get('whereClauseMap');

        $columnCount = $this->__get('fields_cnt');
        for ($currentColumn = 0; $currentColumn < $columnCount; ++$currentColumn) {
            // assign $i with appropriate column order
            $i = $col_order ? $col_order[$currentColumn] : $currentColumn;

            $meta    = $fields_meta[$i];
            $orgFullColName
                = $this->__get('db') . '.' . $meta->orgtable . '.' . $meta->orgname;

            $not_null_class = $meta->not_null ? 'not_null' : '';
            $relation_class = isset($map[$meta->name]) ? 'relation' : '';
            $hide_class = $col_visib && ! $col_visib[$currentColumn]
                ? 'hide'
                : '';
            $grid_edit = $meta->orgtable != '' ? $grid_edit_class : '';

            // handle datetime-related class, for grid editing
            $field_type_class
                = $this->_getClassForDateTimeRelatedFields($meta->type);

            $is_field_truncated = false;
            // combine all the classes applicable to this column's value
            $class = $this->_getClassesForColumn(
                $grid_edit,
                $not_null_class,
                $relation_class,
                $hide_class,
                $field_type_class
            );

            //  See if this column should get highlight because it's used in the
            //  where-query.
            $condition_field = isset($highlight_columns)
                && (isset($highlight_columns[$meta->name])
                || isset($highlight_columns[Util::backquote($meta->name)]))
                ? true
                : false;

            // Wrap MIME-transformations. [MIME]
            $default_function = [
                Core::class,
                'mimeDefaultFunction',
            ]; // default_function
            $transformation_plugin = $default_function;
            $transform_options = [];

            if ($GLOBALS['cfgRelation']['mimework']
                && $GLOBALS['cfg']['BrowseMIME']
            ) {
                if (isset($mime_map[$orgFullColName]['mimetype'])
                    && ! empty($mime_map[$orgFullColName]['transformation'])
                ) {
                    $file = $mime_map[$orgFullColName]['transformation'];
                    $include_file = 'libraries/classes/Plugins/Transformations/' . $file;

                    if (@file_exists($include_file)) {
                        $class_name = $this->transformations->getClassName($include_file);
                        if (class_exists($class_name)) {
                            // todo add $plugin_manager
                            $plugin_manager = null;
                            $transformation_plugin = new $class_name(
                                $plugin_manager
                            );

                            $transform_options = $this->transformations->getOptions(
                                isset(
                                    $mime_map[$orgFullColName]['transformation_options']
                                )
                                ? $mime_map[$orgFullColName]['transformation_options']
                                : ''
                            );

                            $meta->mimetype = str_replace(
                                '_',
                                '/',
                                $mime_map[$orgFullColName]['mimetype']
                            );
                        }
                    } // end if file_exists
                } // end if transformation is set
            } // end if mime/transformation works.

            // Check whether the field needs to display with syntax highlighting

            $dbLower = mb_strtolower($this->__get('db'));
            $tblLower = mb_strtolower($meta->orgtable);
            $nameLower = mb_strtolower($meta->orgname);
            if (! empty($this->transformation_info[$dbLower][$tblLower][$nameLower])
                && (trim($row[$i]) != '')
                && ! $_SESSION['tmpval']['hide_transformation']
            ) {
                include_once $this->transformation_info[$dbLower][$tblLower][$nameLower][0];
                $transformation_plugin = new $this->transformation_info[$dbLower][$tblLower][$nameLower][1](null);

                $transform_options = $this->transformations->getOptions(
                    isset($mime_map[$orgFullColName]['transformation_options'])
                    ? $mime_map[$orgFullColName]['transformation_options']
                    : ''
                );

                $meta->mimetype = str_replace(
                    '_',
                    '/',
                    $this->transformation_info[$dbLower][mb_strtolower($meta->orgtable)][mb_strtolower($meta->orgname)][2]
                );
            }

            // Check for the predefined fields need to show as link in schemas
            $specialSchemaLinks = SpecialSchemaLinks::get();

            if (! empty($specialSchemaLinks[$dbLower][$tblLower][$nameLower])) {
                $linking_url = $this->_getSpecialLinkUrl(
                    $specialSchemaLinks,
                    $row[$i],
                    $row_info,
                    mb_strtolower($meta->orgname)
                );
                $transformation_plugin = new Text_Plain_Link();

                $transform_options  = [
                    0 => $linking_url,
                    2 => true,
                ];

                $meta->mimetype = str_replace(
                    '_',
                    '/',
                    'Text/Plain'
                );
            }

            /*
             * The result set can have columns from more than one table,
             * this is why we have to check for the unique conditions
             * related to this table; however getUniqueCondition() is
             * costly and does not need to be called if we already know
             * the conditions for the current table.
             */
            if (! isset($whereClauseMap[$row_no][$meta->orgtable])) {
                $unique_conditions = Util::getUniqueCondition(
                    $dt_result, // handle
                    $this->__get('fields_cnt'), // fields_cnt
                    $this->__get('fields_meta'), // fields_meta
                    $row, // row
                    false, // force_unique
                    $meta->orgtable, // restrict_to_table
                    $analyzed_sql_results // analyzed_sql_results
                );
                $whereClauseMap[$row_no][$meta->orgtable] = $unique_conditions[0];
            }

            $_url_params = [
                'db'            => $this->__get('db'),
                'table'         => $meta->orgtable,
                'where_clause'  => $whereClauseMap[$row_no][$meta->orgtable],
                'transform_key' => $meta->orgname,
            ];

            if (! empty($sql_query)) {
                $_url_params['sql_query'] = $url_sql_query;
            }

            $transform_options['wrapper_link'] = Url::getCommon($_url_params);

            $display_params = $this->__get('display_params');

            // in some situations (issue 11406), numeric returns 1
            // even for a string type
            // for decimal numeric is returning 1
            // have to improve logic
            if (($meta->numeric == 1 && $meta->type != 'string') || $meta->type == 'real') {
                // n u m e r i c

                $display_params['data'][$row_no][$i]
                    = $this->_getDataCellForNumericColumns(
                        (string) $row[$i],
                        $class,
                        $condition_field,
                        $meta,
                        $map,
                        $is_field_truncated,
                        $analyzed_sql_results,
                        $transformation_plugin,
                        $default_function,
                        $transform_options
                    );
            } elseif ($meta->type == self::GEOMETRY_FIELD) {
                // g e o m e t r y

                // Remove 'grid_edit' from $class as we do not allow to
                // inline-edit geometry data.
                $class = str_replace('grid_edit', '', $class);

                $display_params['data'][$row_no][$i]
                    = $this->_getDataCellForGeometryColumns(
                        $row[$i],
                        $class,
                        $meta,
                        $map,
                        $_url_params,
                        $condition_field,
                        $transformation_plugin,
                        $default_function,
                        $transform_options,
                        $analyzed_sql_results
                    );
            } else {
                // n o t   n u m e r i c

                $display_params['data'][$row_no][$i]
                    = $this->_getDataCellForNonNumericColumns(
                        $row[$i],
                        $class,
                        $meta,
                        $map,
                        $_url_params,
                        $condition_field,
                        $transformation_plugin,
                        $default_function,
                        $transform_options,
                        $is_field_truncated,
                        $analyzed_sql_results,
                        $dt_result,
                        $i
                    );
            }

            // output stored cell
            $row_values_html .= $display_params['data'][$row_no][$i];

            if (isset($display_params['rowdata'][$i][$row_no])) {
                $display_params['rowdata'][$i][$row_no]
                    .= $display_params['data'][$row_no][$i];
            } else {
                $display_params['rowdata'][$i][$row_no]
                    = $display_params['data'][$row_no][$i];
            }

            $this->__set('display_params', $display_params);
        } // end for

        return $row_values_html;
    }

    /**
     * Get link for display special schema links
     *
     * @param array  $specialSchemaLinks special schema links
     * @param string $column_value       column value
     * @param array  $row_info           information about row
     * @param string $field_name         column name
     *
     * @return string generated link
     */
    private function _getSpecialLinkUrl(
        array $specialSchemaLinks,
        $column_value,
        array $row_info,
        $field_name
    ) {
        $linking_url_params = [];
        $link_relations = $specialSchemaLinks[mb_strtolower($this->__get('db'))][mb_strtolower($this->__get('table'))][$field_name];

        if (! is_array($link_relations['link_param'])) {
            $linking_url_params[$link_relations['link_param']] = $column_value;
        } else {
            // Consider only the case of creating link for column field
            // sql query that needs to be passed as url param
            $sql = 'SELECT `' . $column_value . '` FROM `'
                . $row_info[$link_relations['link_param'][1]] . '`.`'
                . $row_info[$link_relations['link_param'][2]] . '`';
            $linking_url_params[$link_relations['link_param'][0]] = $sql;
        }

        $divider = strpos($link_relations['default_page'], '?') ? '&' : '?';
        if (empty($link_relations['link_dependancy_params'])) {
            return $link_relations['default_page']
                . Url::getCommonRaw($linking_url_params, $divider);
        }

        foreach ($link_relations['link_dependancy_params'] as $new_param) {
            // If param_info is an array, set the key and value
            // from that array
            if (is_array($new_param['param_info'])) {
                $linking_url_params[$new_param['param_info'][0]]
                    = $new_param['param_info'][1];
                continue;
            }

            $linking_url_params[$new_param['param_info']]
                = $row_info[mb_strtolower($new_param['column_name'])];

            // Special case 1 - when executing routines, according
            // to the type of the routine, url param changes
            if (empty($row_info['routine_type'])) {
                continue;
            }
        }

        return $link_relations['default_page']
            . Url::getCommonRaw($linking_url_params, $divider);
    }

    /**
     * Prepare row information for display special links
     *
     * @param array         $row       current row data
     * @param array|boolean $col_order the column order
     *
     * @return array associative array with column nama -> value
     */
    private function _getRowInfoForSpecialLinks(array $row, $col_order)
    {

        $row_info = [];
        $fields_meta = $this->__get('fields_meta');

        for ($n = 0; $n < $this->__get('fields_cnt'); ++$n) {
            $m = $col_order ? $col_order[$n] : $n;
            $row_info[mb_strtolower($fields_meta[$m]->orgname)]
                = $row[$m];
        }

        return $row_info;
    }

    /**
     * Get url sql query without conditions to shorten URLs
     *
     * @param array $analyzed_sql_results analyzed sql results
     *
     * @return  string        analyzed sql query
     *
     * @access  private
     *
     * @see     _getTableBody()
     */
    private function _getUrlSqlQuery(array $analyzed_sql_results)
    {
        if (($analyzed_sql_results['querytype'] != 'SELECT')
            || (mb_strlen($this->__get('sql_query')) < 200)
        ) {
            return $this->__get('sql_query');
        }

        $query = 'SELECT ' . Query::getClause(
            $analyzed_sql_results['statement'],
            $analyzed_sql_results['parser']->list,
            'SELECT'
        );

        $from_clause = Query::getClause(
            $analyzed_sql_results['statement'],
            $analyzed_sql_results['parser']->list,
            'FROM'
        );

        if (! empty($from_clause)) {
            $query .= ' FROM ' . $from_clause;
        }

        return $query;
    }

    /**
     * Get column order and column visibility
     *
     * @param array $analyzed_sql_results analyzed sql results
     *
     * @return  array           2 element array - $col_order, $col_visib
     *
     * @access  private
     *
     * @see     _getTableBody()
     */
    private function _getColumnParams(array $analyzed_sql_results)
    {
        if ($this->_isSelect($analyzed_sql_results)) {
            $pmatable = new Table($this->__get('table'), $this->__get('db'));
            $col_order = $pmatable->getUiProp(Table::PROP_COLUMN_ORDER);
            /* Validate the value */
            if ($col_order !== false) {
                $fields_cnt = $this->__get('fields_cnt');
                foreach ($col_order as $value) {
                    if ($value >= $fields_cnt) {
                        $pmatable->removeUiProp(Table::PROP_COLUMN_ORDER);
                        $fields_cnt = false;
                    }
                }
            }
            $col_visib = $pmatable->getUiProp(Table::PROP_COLUMN_VISIB);
        } else {
            $col_order = false;
            $col_visib = false;
        }

        return [
            $col_order,
            $col_visib,
        ];
    }

    /**
     * Get HTML for repeating headers
     *
     * @param array $display_params holds various display info
     *
     * @return  string    html content
     *
     * @access  private
     *
     * @see     _getTableBody()
     */
    private function _getRepeatingHeaders(
        array $display_params
    ) {
        $header_html = '<tr>' . "\n";

        if ($display_params['emptypre'] > 0) {
            $header_html .= '    <th colspan="'
                . $display_params['emptypre'] . '">'
                . "\n" . '        &nbsp;</th>' . "\n";
        } elseif ($GLOBALS['cfg']['RowActionLinks'] == self::POSITION_NONE) {
            $header_html .= '    <th></th>' . "\n";
        }

        foreach ($display_params['desc'] as $val) {
            $header_html .= $val;
        }

        if ($display_params['emptyafter'] > 0) {
            $header_html
                .= '    <th colspan="' . $display_params['emptyafter']
                . '">'
                . "\n" . '        &nbsp;</th>' . "\n";
        }
        $header_html .= '</tr>' . "\n";

        return $header_html;
    }

    /**
     * Get modified links
     *
     * @param string  $where_clause     the where clause of the sql
     * @param boolean $clause_is_unique the unique condition of clause
     * @param string  $url_sql_query    the analyzed sql query
     *
     * @return  array                   5 element array - $edit_url, $copy_url,
     *                                  $edit_str, $copy_str, $edit_anchor_class
     *
     * @access  private
     *
     * @see     _getTableBody()
     */
    private function _getModifiedLinks(
        $where_clause,
        $clause_is_unique,
        $url_sql_query
    ) {

        $_url_params = [
            'db'               => $this->__get('db'),
            'table'            => $this->__get('table'),
            'where_clause'     => $where_clause,
            'clause_is_unique' => $clause_is_unique,
            'sql_query'        => $url_sql_query,
            'goto'             => 'sql.php',
        ];

        $edit_url = 'tbl_change.php'
            . Url::getCommon(
                $_url_params + ['default_action' => 'update']
            );

        $copy_url = 'tbl_change.php'
            . Url::getCommon(
                $_url_params + ['default_action' => 'insert']
            );

        $edit_str = $this->_getActionLinkContent(
            'b_edit',
            __('Edit')
        );
        $copy_str = $this->_getActionLinkContent(
            'b_insrow',
            __('Copy')
        );

        // Class definitions required for grid editing jQuery scripts
        $edit_anchor_class = "edit_row_anchor";
        if ($clause_is_unique == 0) {
            $edit_anchor_class .= ' nonunique';
        }

        return [
            $edit_url,
            $copy_url,
            $edit_str,
            $copy_str,
            $edit_anchor_class,
        ];
    }

    /**
     * Get delete and kill links
     *
     * @param string  $where_clause     the where clause of the sql
     * @param boolean $clause_is_unique the unique condition of clause
     * @param string  $url_sql_query    the analyzed sql query
     * @param string  $del_lnk          the delete link of current row
     * @param array   $row              the current row
     *
     * @return  array                       3 element array
     *                                      $del_url, $del_str, $js_conf
     *
     * @access  private
     *
     * @see     _getTableBody()
     */
    private function _getDeleteAndKillLinks(
        $where_clause,
        $clause_is_unique,
        $url_sql_query,
        $del_lnk,
        array $row
    ) {

        $goto = $this->__get('goto');

        if ($del_lnk == self::DELETE_ROW) { // delete row case
            $_url_params = [
                'db'        => $this->__get('db'),
                'table'     => $this->__get('table'),
                'sql_query' => $url_sql_query,
                'message_to_show' => __('The row has been deleted.'),
                'goto'      => empty($goto) ? 'tbl_sql.php' : $goto,
            ];

            $lnk_goto = 'sql.php' . Url::getCommonRaw($_url_params);

            $del_query = 'DELETE FROM '
                . Util::backquote($this->__get('table'))
                . ' WHERE ' . $where_clause .
                ($clause_is_unique ? '' : ' LIMIT 1');

            $_url_params = [
                'db'        => $this->__get('db'),
                'table'     => $this->__get('table'),
                'sql_query' => $del_query,
                'message_to_show' => __('The row has been deleted.'),
                'goto'      => $lnk_goto,
            ];
            $del_url  = 'sql.php' . Url::getCommon($_url_params);

            $js_conf  = 'DELETE FROM ' . Sanitize::jsFormat($this->__get('table'))
                . ' WHERE ' . Sanitize::jsFormat($where_clause, false)
                . ($clause_is_unique ? '' : ' LIMIT 1');

            $del_str = $this->_getActionLinkContent('b_drop', __('Delete'));
        } elseif ($del_lnk == self::KILL_PROCESS) { // kill process case
            $_url_params = [
                'db'        => $this->__get('db'),
                'table'     => $this->__get('table'),
                'sql_query' => $url_sql_query,
                'goto'      => 'index.php',
            ];

            $lnk_goto = 'sql.php' . Url::getCommonRaw($_url_params);

            $kill = $GLOBALS['dbi']->getKillQuery($row[0]);

            $_url_params = [
                'db'        => 'mysql',
                'sql_query' => $kill,
                'goto'      => $lnk_goto,
            ];

            $del_url  = 'sql.php' . Url::getCommon($_url_params);
            $js_conf  = $kill;
            $del_str = Util::getIcon(
                'b_drop',
                __('Kill')
            );
        } else {
            $del_url = $del_str = $js_conf = null;
        }

        return [
            $del_url,
            $del_str,
            $js_conf,
        ];
    }

    /**
     * Get content inside the table row action links (Edit/Copy/Delete)
     *
     * @param string $icon         The name of the file to get
     * @param string $display_text The text displaying after the image icon
     *
     * @return  string
     *
     * @access  private
     *
     * @see     _getModifiedLinks(), _getDeleteAndKillLinks()
     */
    private function _getActionLinkContent($icon, $display_text)
    {

        $linkContent = '';

        if (isset($GLOBALS['cfg']['RowActionType'])
            && $GLOBALS['cfg']['RowActionType'] == self::ACTION_LINK_CONTENT_ICONS
        ) {
            $linkContent .= '<span class="nowrap">'
                . Util::getImage(
                    $icon,
                    $display_text
                )
                . '</span>';
        } elseif (isset($GLOBALS['cfg']['RowActionType'])
            && $GLOBALS['cfg']['RowActionType'] == self::ACTION_LINK_CONTENT_TEXT
        ) {
            $linkContent .= '<span class="nowrap">' . $display_text . '</span>';
        } else {
            $linkContent .= Util::getIcon(
                $icon,
                $display_text
            );
        }

        return $linkContent;
    }

    /**
     * Prepare placed links
     *
     * @param string      $dir               the direction of links should place
     * @param string      $del_url           the url for delete row
     * @param array       $displayParts      which elements to display
     * @param integer     $row_no            the index of current row
     * @param string      $where_clause      the where clause of the sql
     * @param string      $where_clause_html the html encoded where clause
     * @param array       $condition_array   array of keys (primary, unique, condition)
     * @param string      $edit_url          the url for edit row
     * @param string      $copy_url          the url for copy row
     * @param string      $edit_anchor_class the class for html element for edit
     * @param string      $edit_str          the label for edit row
     * @param string      $copy_str          the label for copy row
     * @param string      $del_str           the label for delete row
     * @param string|null $js_conf           text for the JS confirmation
     *
     * @return  string                      html content
     *
     * @access  private
     *
     * @see     _getTableBody()
     */
    private function _getPlacedLinks(
        $dir,
        $del_url,
        array $displayParts,
        $row_no,
        $where_clause,
        $where_clause_html,
        array $condition_array,
        $edit_url,
        $copy_url,
        $edit_anchor_class,
        $edit_str,
        $copy_str,
        $del_str,
        ?string $js_conf
    ) {

        if (! isset($js_conf)) {
            $js_conf = '';
        }

        return $this->_getCheckboxAndLinks(
            $dir,
            $del_url,
            $displayParts,
            $row_no,
            $where_clause,
            $where_clause_html,
            $condition_array,
            $edit_url,
            $copy_url,
            $edit_anchor_class,
            $edit_str,
            $copy_str,
            $del_str,
            $js_conf
        );
    }

    /**
     * Get the combined classes for a column
     *
     * @param string $grid_edit_class  the class for all editable columns
     * @param string $not_null_class   the class for not null columns
     * @param string $relation_class   the class for relations in a column
     * @param string $hide_class       the class for visibility of a column
     * @param string $field_type_class the class related to type of the field
     *
     * @return string the combined classes
     *
     * @access  private
     *
     * @see     _getTableBody()
     */
    private function _getClassesForColumn(
        $grid_edit_class,
        $not_null_class,
        $relation_class,
        $hide_class,
        $field_type_class
    ) {
        return 'data ' . $grid_edit_class . ' ' . $not_null_class . ' '
            . $relation_class . ' ' . $hide_class . ' ' . $field_type_class;
    }

    /**
     * Get class for datetime related fields
     *
     * @param string $type the type of the column field
     *
     * @return  string   the class for the column
     *
     * @access  private
     *
     * @see     _getTableBody()
     */
    private function _getClassForDateTimeRelatedFields($type)
    {
        if ((substr($type, 0, 9) == self::TIMESTAMP_FIELD)
            || ($type == self::DATETIME_FIELD)
        ) {
            $field_type_class = 'datetimefield';
        } elseif ($type == self::DATE_FIELD) {
            $field_type_class = 'datefield';
        } elseif ($type == self::TIME_FIELD) {
            $field_type_class = 'timefield';
        } elseif ($type == self::STRING_FIELD) {
            $field_type_class = 'text';
        } else {
            $field_type_class = '';
        }
        return $field_type_class;
    }

    /**
     * Prepare data cell for numeric type fields
     *
     * @param string|null           $column                the column's value
     * @param string                $class                 the html class for column
     * @param boolean               $condition_field       the column should highlighted
     *                                                     or not
     * @param stdClass              $meta                  the meta-information about this
     *                                                     field
     * @param array                 $map                   the list of relations
     * @param boolean               $is_field_truncated    the condition for blob data
     *                                                     replacements
     * @param array                 $analyzed_sql_results  the analyzed query
     * @param TransformationsPlugin $transformation_plugin the name of transformation plugin
     * @param string                $default_function      the default transformation
     *                                                     function
     * @param array                 $transform_options     the transformation parameters
     *
     * @return  string the prepared cell, html content
     *
     * @access  private
     *
     * @see     _getTableBody()
     */
    private function _getDataCellForNumericColumns(
        ?string $column,
        $class,
        $condition_field,
        $meta,
        array $map,
        $is_field_truncated,
        array $analyzed_sql_results,
        $transformation_plugin,
        $default_function,
        array $transform_options
    ) {

        if (! isset($column) || $column === null) {
            $cell = $this->_buildNullDisplay(
                'right ' . $class,
                $condition_field,
                $meta,
                ''
            );
        } elseif ($column != '') {
            $nowrap = ' nowrap';
            $where_comparison = ' = ' . $column;

            $cell = $this->_getRowData(
<<<<<<< HEAD
                'right ' . $class,
                $condition_field,
                $analyzed_sql_results,
                $meta,
                $map,
                $column,
                $transformation_plugin,
                $default_function,
                $nowrap,
                $where_comparison,
                $transform_options,
                $is_field_truncated,
                ''
=======
                'right ' . $class, $condition_field,
                $analyzed_sql_results, $meta, $map, $column, $column,
                $transformation_plugin, $default_function, $nowrap,
                $where_comparison, $transform_options,
                $is_field_truncated, ''
>>>>>>> fff26ed9
            );
        } else {
            $cell = $this->_buildEmptyDisplay(
                'right ' . $class,
                $condition_field,
                $meta,
                ''
            );
        }

        return $cell;
    }

    /**
     * Get data cell for geometry type fields
     *
     * @param string|null           $column                the relevant column in data row
     * @param string                $class                 the html class for column
     * @param stdClass              $meta                  the meta-information about
     *                                                     this field
     * @param array                 $map                   the list of relations
     * @param array                 $_url_params           the parameters for generate url
     * @param boolean               $condition_field       the column should highlighted
     *                                                     or not
     * @param TransformationsPlugin $transformation_plugin the name of transformation
     *                                                     function
     * @param string                $default_function      the default transformation
     *                                                     function
     * @param string                $transform_options     the transformation parameters
     * @param array                 $analyzed_sql_results  the analyzed query
     *
     * @return string the prepared data cell, html content
     *
     * @access private
     *
     * @see     _getTableBody()
     */
    private function _getDataCellForGeometryColumns(
        ?string $column,
        $class,
        $meta,
        array $map,
        array $_url_params,
        $condition_field,
        $transformation_plugin,
        $default_function,
        $transform_options,
        array $analyzed_sql_results
    ) {
        if (! isset($column) || $column === null) {
            $cell = $this->_buildNullDisplay($class, $condition_field, $meta);
            return $cell;
        }

        if ($column == '') {
            $cell = $this->_buildEmptyDisplay($class, $condition_field, $meta);
            return $cell;
        }

        // Display as [GEOMETRY - (size)]
        if ($_SESSION['tmpval']['geoOption'] == self::GEOMETRY_DISP_GEOM) {
            $geometry_text = $this->_handleNonPrintableContents(
                strtoupper(self::GEOMETRY_FIELD),
                $column,
                $transformation_plugin,
                $transform_options,
                $default_function,
                $meta,
                $_url_params
            );

            $cell = $this->_buildValueDisplay(
                $class,
                $condition_field,
                $geometry_text
            );
            return $cell;
        }

        if ($_SESSION['tmpval']['geoOption'] == self::GEOMETRY_DISP_WKT) {
            // Prepare in Well Known Text(WKT) format.
            $where_comparison = ' = ' . $column;

            // Convert to WKT format
            $wktval = Util::asWKT($column);
            list(
                $is_field_truncated,
                $displayedColumn,
                // skip 3rd param
            ) = $this->_getPartialText($wktval);

            $cell = $this->_getRowData(
<<<<<<< HEAD
                $class,
                $condition_field,
                $analyzed_sql_results,
                $meta,
                $map,
                $wktval,
                $transformation_plugin,
                $default_function,
                '',
                $where_comparison,
                $transform_options,
                $is_field_truncated,
                ''
=======
                $class, $condition_field, $analyzed_sql_results, $meta, $map,
                $wktval, $displayedColumn, $transformation_plugin,
                $default_function, '',
                $where_comparison, $transform_options,
                $is_field_truncated, ''
>>>>>>> fff26ed9
            );
            return $cell;
        }

        // Prepare in  Well Known Binary (WKB) format.

        if ($_SESSION['tmpval']['display_binary']) {
            $where_comparison = ' = ' . $column;

            $wkbval = substr(bin2hex($column), 8);
            list(
                $is_field_truncated,
                $displayedColumn,
                // skip 3rd param
            ) = $this->_getPartialText($wkbval);

            $cell = $this->_getRowData(
<<<<<<< HEAD
                $class,
                $condition_field,
                $analyzed_sql_results,
                $meta,
                $map,
                $wkbval,
                $transformation_plugin,
                $default_function,
                '',
                $where_comparison,
                $transform_options,
                $is_field_truncated,
                ''
=======
                $class, $condition_field,
                $analyzed_sql_results, $meta, $map, $wkbval, $displayedColumn,
                $transformation_plugin, $default_function, '',
                $where_comparison, $transform_options,
                $is_field_truncated, ''
>>>>>>> fff26ed9
            );
            return $cell;
        }

        $wkbval = $this->_handleNonPrintableContents(
            self::BINARY_FIELD,
            $column,
            $transformation_plugin,
            $transform_options,
            $default_function,
            $meta,
            $_url_params
        );

        $cell = $this->_buildValueDisplay(
            $class,
            $condition_field,
            $wkbval
        );

        return $cell;
    }

    /**
     * Get data cell for non numeric type fields
     *
     * @param string|null           $column                the relevant column in data row
     * @param string                $class                 the html class for column
     * @param stdClass              $meta                  the meta-information about
     *                                                     the field
     * @param array                 $map                   the list of relations
     * @param array                 $_url_params           the parameters for generate
     *                                                     url
     * @param boolean               $condition_field       the column should highlighted
     *                                                     or not
     * @param TransformationsPlugin $transformation_plugin the name of transformation
     *                                                     function
     * @param string                $default_function      the default transformation
     *                                                     function
     * @param string                $transform_options     the transformation parameters
     * @param boolean               $is_field_truncated    is data truncated due to
     *                                                     LimitChars
     * @param array                 $analyzed_sql_results  the analyzed query
     * @param integer               $dt_result             the link id associated to
     *                                                     the query which results
     *                                                     have to be displayed
     * @param integer               $col_index             the column index
     *
     * @return  string the prepared data cell, html content
     *
     * @access  private
     *
     * @see     _getTableBody()
     */
    private function _getDataCellForNonNumericColumns(
        ?string $column,
        $class,
        $meta,
        array $map,
        array $_url_params,
        $condition_field,
        $transformation_plugin,
        $default_function,
        $transform_options,
        $is_field_truncated,
        array $analyzed_sql_results,
        &$dt_result,
        $col_index
    ) {
        $original_length = 0;

        $is_analyse = $this->__get('is_analyse');
        $field_flags = $GLOBALS['dbi']->fieldFlags($dt_result, $col_index);

        $bIsText = gettype($transformation_plugin) === 'object'
            && strpos($transformation_plugin->getMIMEType(), 'Text')
            === false;

        // disable inline grid editing
        // if binary fields are protected
        // or transformation plugin is of non text type
        // such as image
        if ((false !== stripos($field_flags, self::BINARY_FIELD)
            && ($GLOBALS['cfg']['ProtectBinary'] === 'all'
            || ($GLOBALS['cfg']['ProtectBinary'] === 'noblob'
            && false === stripos($meta->type, self::BLOB_FIELD))
            || ($GLOBALS['cfg']['ProtectBinary'] === 'blob'
            && false !== stripos($meta->type, self::BLOB_FIELD))))
            || $bIsText
        ) {
            $class = str_replace('grid_edit', '', $class);
        }

        if (! isset($column) || $column === null) {
            $cell = $this->_buildNullDisplay($class, $condition_field, $meta);
            return $cell;
        }

        if ($column == '') {
            $cell = $this->_buildEmptyDisplay($class, $condition_field, $meta);
            return $cell;
        }

        // Cut all fields to $GLOBALS['cfg']['LimitChars']
        // (unless it's a link-type transformation or binary)
<<<<<<< HEAD
        if (! (gettype($transformation_plugin) === "object"
=======
        $displayedColumn = $column;
        if (!(gettype($transformation_plugin) === "object"
>>>>>>> fff26ed9
            && strpos($transformation_plugin->getName(), 'Link') !== false)
            && false === stripos($field_flags, self::BINARY_FIELD)
        ) {
            list(
                $is_field_truncated,
                $displayedColumn,
                $original_length
            ) = $this->_getPartialText($column);
        }

        $formatted = false;
        if (isset($meta->_type) && $meta->_type === MYSQLI_TYPE_BIT) {
<<<<<<< HEAD
            $column = Util::printableBitValue(
                (int) $column,
                (int) $meta->length
=======

            $displayedColumn = Util::printableBitValue(
                $displayedColumn, $meta->length
>>>>>>> fff26ed9
            );

            // some results of PROCEDURE ANALYSE() are reported as
            // being BINARY but they are quite readable,
            // so don't treat them as BINARY
        } elseif (false !== stripos($field_flags, self::BINARY_FIELD)
            && ! (isset($is_analyse) && $is_analyse)
        ) {
            // we show the BINARY or BLOB message and field's size
            // (or maybe use a transformation)
            $binary_or_blob = self::BLOB_FIELD;
            if ($meta->type === self::STRING_FIELD) {
                $binary_or_blob = self::BINARY_FIELD;
            }
<<<<<<< HEAD
            $column = $this->_handleNonPrintableContents(
                $binary_or_blob,
                $column,
                $transformation_plugin,
                $transform_options,
                $default_function,
                $meta,
                $_url_params,
                $is_field_truncated
=======
            $displayedColumn = $this->_handleNonPrintableContents(
                $binary_or_blob, $displayedColumn, $transformation_plugin,
                $transform_options, $default_function,
                $meta, $_url_params, $is_field_truncated
>>>>>>> fff26ed9
            );
            $class = $this->_addClass(
                $class,
                $condition_field,
                $meta,
                '',
                $is_field_truncated,
                $transformation_plugin,
                $default_function
            );
            $result = strip_tags($column);
            // disable inline grid editing
            // if binary or blob data is not shown
            if (false !== stripos($result, $binary_or_blob)) {
                $class = str_replace('grid_edit', '', $class);
            }
            $formatted = true;
        }

        if ($formatted) {
            $cell = $this->_buildValueDisplay(
<<<<<<< HEAD
                $class,
                $condition_field,
                $column
=======
                $class, $condition_field, $displayedColumn
>>>>>>> fff26ed9
            );
            return $cell;
        }

        // transform functions may enable no-wrapping:
        $function_nowrap = 'applyTransformationNoWrap';

        $bool_nowrap = ($default_function != $transformation_plugin)
            && function_exists((string) $transformation_plugin->$function_nowrap())
            ? $transformation_plugin->$function_nowrap($transform_options)
            : false;

        // do not wrap if date field type
        $nowrap = preg_match('@DATE|TIME@i', $meta->type)
            || $bool_nowrap ? ' nowrap' : '';

        $where_comparison = ' = \''
            . $GLOBALS['dbi']->escapeString($column)
            . '\'';

        $cell = $this->_getRowData(
<<<<<<< HEAD
            $class,
            $condition_field,
            $analyzed_sql_results,
            $meta,
            $map,
            $column,
            $transformation_plugin,
            $default_function,
            $nowrap,
            $where_comparison,
            $transform_options,
            $is_field_truncated,
            $original_length
=======
            $class, $condition_field,
            $analyzed_sql_results, $meta, $map, $column, $displayedColumn,
            $transformation_plugin, $default_function, $nowrap,
            $where_comparison, $transform_options,
            $is_field_truncated, $original_length
>>>>>>> fff26ed9
        );

        return $cell;
    }

    /**
     * Checks the posted options for viewing query results
     * and sets appropriate values in the session.
     *
     * @todo    make maximum remembered queries configurable
     * @todo    move/split into SQL class!?
     * @todo    currently this is called twice unnecessary
     * @todo    ignore LIMIT and ORDER in query!?
     *
     * @return void
     *
     * @access  public
     *
     * @see     sql.php file
     */
    public function setConfigParamsForDisplayTable()
    {

        $sql_md5 = md5($this->__get('sql_query'));
        $query = [];
        if (isset($_SESSION['tmpval']['query'][$sql_md5])) {
            $query = $_SESSION['tmpval']['query'][$sql_md5];
        }

        $query['sql'] = $this->__get('sql_query');

        if (empty($query['repeat_cells'])) {
            $query['repeat_cells'] = $GLOBALS['cfg']['RepeatCells'];
        }

        // as this is a form value, the type is always string so we cannot
        // use Core::isValid($_POST['session_max_rows'], 'integer')
        if (Core::isValid($_POST['session_max_rows'], 'numeric')) {
            $query['max_rows'] = (int) $_POST['session_max_rows'];
            unset($_POST['session_max_rows']);
        } elseif ($_POST['session_max_rows'] == self::ALL_ROWS) {
            $query['max_rows'] = self::ALL_ROWS;
            unset($_POST['session_max_rows']);
        } elseif (empty($query['max_rows'])) {
            $query['max_rows'] = intval($GLOBALS['cfg']['MaxRows']);
        }

        if (Core::isValid($_REQUEST['pos'], 'numeric')) {
            $query['pos'] = $_REQUEST['pos'];
            unset($_REQUEST['pos']);
        } elseif (empty($query['pos'])) {
            $query['pos'] = 0;
        }

        if (Core::isValid(
            $_REQUEST['pftext'],
            [
                self::DISPLAY_PARTIAL_TEXT,
                self::DISPLAY_FULL_TEXT,
            ]
        )
        ) {
            $query['pftext'] = $_REQUEST['pftext'];
            unset($_REQUEST['pftext']);
        } elseif (empty($query['pftext'])) {
            $query['pftext'] = self::DISPLAY_PARTIAL_TEXT;
        }

        if (Core::isValid(
            $_REQUEST['relational_display'],
            [
                self::RELATIONAL_KEY,
                self::RELATIONAL_DISPLAY_COLUMN,
            ]
        )
        ) {
            $query['relational_display'] = $_REQUEST['relational_display'];
            unset($_REQUEST['relational_display']);
        } elseif (empty($query['relational_display'])) {
            // The current session value has priority over a
            // change via Settings; this change will be apparent
            // starting from the next session
            $query['relational_display'] = $GLOBALS['cfg']['RelationalDisplay'];
        }

        if (Core::isValid(
            $_REQUEST['geoOption'],
            [
                self::GEOMETRY_DISP_WKT,
                self::GEOMETRY_DISP_WKB,
                self::GEOMETRY_DISP_GEOM,
            ]
        )
        ) {
            $query['geoOption'] = $_REQUEST['geoOption'];
            unset($_REQUEST['geoOption']);
        } elseif (empty($query['geoOption'])) {
            $query['geoOption'] = self::GEOMETRY_DISP_GEOM;
        }

        if (isset($_REQUEST['display_binary'])) {
            $query['display_binary'] = true;
            unset($_REQUEST['display_binary']);
        } elseif (isset($_REQUEST['display_options_form'])) {
            // we know that the checkbox was unchecked
            unset($query['display_binary']);
        } elseif (! isset($_REQUEST['full_text_button'])) {
            // selected by default because some operations like OPTIMIZE TABLE
            // and all queries involving functions return "binary" contents,
            // according to low-level field flags
            $query['display_binary'] = true;
        }

        if (isset($_REQUEST['display_blob'])) {
            $query['display_blob'] = true;
            unset($_REQUEST['display_blob']);
        } elseif (isset($_REQUEST['display_options_form'])) {
            // we know that the checkbox was unchecked
            unset($query['display_blob']);
        }

        if (isset($_REQUEST['hide_transformation'])) {
            $query['hide_transformation'] = true;
            unset($_REQUEST['hide_transformation']);
        } elseif (isset($_REQUEST['display_options_form'])) {
            // we know that the checkbox was unchecked
            unset($query['hide_transformation']);
        }

        // move current query to the last position, to be removed last
        // so only least executed query will be removed if maximum remembered
        // queries limit is reached
        unset($_SESSION['tmpval']['query'][$sql_md5]);
        $_SESSION['tmpval']['query'][$sql_md5] = $query;

        // do not exceed a maximum number of queries to remember
        if (count($_SESSION['tmpval']['query']) > 10) {
            array_shift($_SESSION['tmpval']['query']);
            //echo 'deleting one element ...';
        }

        // populate query configuration
        $_SESSION['tmpval']['pftext']
            = $query['pftext'];
        $_SESSION['tmpval']['relational_display']
            = $query['relational_display'];
        $_SESSION['tmpval']['geoOption']
            = $query['geoOption'];
        $_SESSION['tmpval']['display_binary'] = isset(
            $query['display_binary']
        );
        $_SESSION['tmpval']['display_blob'] = isset(
            $query['display_blob']
        );
        $_SESSION['tmpval']['hide_transformation'] = isset(
            $query['hide_transformation']
        );
        $_SESSION['tmpval']['pos']
            = $query['pos'];
        $_SESSION['tmpval']['max_rows']
            = $query['max_rows'];
        $_SESSION['tmpval']['repeat_cells']
            = $query['repeat_cells'];
    }

    /**
     * Prepare a table of results returned by a SQL query.
     *
     * @param integer $dt_result            the link id associated to the query
     *                                      which results have to be displayed
     * @param array   $displayParts         the parts to display
     * @param array   $analyzed_sql_results analyzed sql results
     * @param boolean $is_limited_display   With limited operations or not
     *
     * @return  string   Generated HTML content for resulted table
     *
     * @access  public
     *
     * @see     sql.php file
     */
    public function getTable(
        &$dt_result,
        array &$displayParts,
        array $analyzed_sql_results,
        $is_limited_display = false
    ) {
        /**
         * The statement this table is built for.
         * @var SelectStatement
         */
        if (isset($analyzed_sql_results['statement'])) {
            $statement = $analyzed_sql_results['statement'];
        } else {
            $statement = null;
        }

        // Following variable are needed for use in isset/empty or
        // use with array indexes/safe use in foreach
        $fields_meta = $this->__get('fields_meta');
        $showtable = $this->__get('showtable');
        $printview = $this->__get('printview');

        /**
         * @todo move this to a central place
         * @todo for other future table types
         */
        $is_innodb = (isset($showtable['Type'])
            && $showtable['Type'] == self::TABLE_TYPE_INNO_DB);

        $sql = new Sql();
        if ($is_innodb && $sql->isJustBrowsing($analyzed_sql_results, true)) {
            $pre_count = '~';
            $after_count = Util::showHint(
                Sanitize::sanitizeMessage(
                    __('May be approximate. See [doc@faq3-11]FAQ 3.11[/doc].')
                )
            );
        } else {
            $pre_count = '';
            $after_count = '';
        }

        // 1. ----- Prepares the work -----

        // 1.1 Gets the information about which functionalities should be
        //     displayed

        list(
            $displayParts,
            $total
        )  = $this->_setDisplayPartsAndTotal($displayParts);

        // 1.2 Defines offsets for the next and previous pages
        if ($displayParts['nav_bar'] == '1') {
            list($pos_next, $pos_prev) = $this->_getOffsets();
        } // end if

        // 1.3 Extract sorting expressions.
        //     we need $sort_expression and $sort_expression_nodirection
        //     even if there are many table references
        $sort_expression = [];
        $sort_expression_nodirection = [];
        $sort_direction = [];

        if ($statement !== null && ! empty($statement->order)) {
            foreach ($statement->order as $o) {
                $sort_expression[] = $o->expr->expr . ' ' . $o->type;
                $sort_expression_nodirection[] = $o->expr->expr;
                $sort_direction[] = $o->type;
            }
        } else {
            $sort_expression[] = '';
            $sort_expression_nodirection[] = '';
            $sort_direction[] = '';
        }

        $number_of_columns = count($sort_expression_nodirection);

        // 1.4 Prepares display of first and last value of the sorted column
        $sorted_column_message = '';
        for ($i = 0; $i < $number_of_columns; $i++) {
            $sorted_column_message .= $this->_getSortedColumnMessage(
                $dt_result,
                $sort_expression_nodirection[$i]
            );
        }

        // 2. ----- Prepare to display the top of the page -----

        // 2.1 Prepares a messages with position information
        $sqlQueryMessage = '';
        if (($displayParts['nav_bar'] == '1') && isset($pos_next)) {
            $message = $this->_setMessageInformation(
                $sorted_column_message,
                $analyzed_sql_results,
                $total,
                $pos_next,
                $pre_count,
                $after_count
            );

            $sqlQueryMessage = Util::getMessage(
                $message,
                $this->__get('sql_query'),
                'success'
            );
        } elseif ((! isset($printview) || ($printview != '1')) && ! $is_limited_display) {
            $sqlQueryMessage = Util::getMessage(
                __('Your SQL query has been executed successfully.'),
                $this->__get('sql_query'),
                'success'
            );
        }

        // 2.3 Prepare the navigation bars
        if (strlen($this->__get('table')) === 0) {
            if ($analyzed_sql_results['querytype'] == 'SELECT') {
                // table does not always contain a real table name,
                // for example in MySQL 5.0.x, the query SHOW STATUS
                // returns STATUS as a table name
                $this->__set('table', $fields_meta[0]->table);
            } else {
                $this->__set('table', '');
            }
        }

        // can the result be sorted?
        if ($displayParts['sort_lnk'] == '1' && $analyzed_sql_results['statement'] !== null) {
            // At this point, $sort_expression is an array
            list($unsorted_sql_query, $sort_by_key_html)
                = $this->_getUnsortedSqlAndSortByKeyDropDown(
                    $analyzed_sql_results,
                    $sort_expression
                );
        } else {
            $sort_by_key_html = $unsorted_sql_query = '';
        }

        $navigation = '';
        if ($displayParts['nav_bar'] == '1' && $statement !== null && empty($statement->limit)) {
            $navigation = $this->_getTableNavigation(
                $pos_next,
                $pos_prev,
                $is_innodb,
                $sort_by_key_html
            );
        }

        // 2b ----- Get field references from Database -----
        // (see the 'relation' configuration variable)

        // initialize map
        $map = [];

        if (strlen($this->__get('table')) > 0) {
            // This method set the values for $map array
            $this->_setParamForLinkForeignKeyRelatedTables($map);

            // Coming from 'Distinct values' action of structure page
            // We manipulate relations mechanism to show a link to related rows.
            if ($this->__get('is_browse_distinct')) {
                $map[$fields_meta[1]->name] = [
                    $this->__get('table'),
                    $fields_meta[1]->name,
                    '',
                    $this->__get('db'),
                ];
            }
        } // end if
        // end 2b

        // 3. ----- Prepare the results table -----
        $headers = $this->_getTableHeaders(
            $displayParts,
            $analyzed_sql_results,
            $unsorted_sql_query,
            $sort_expression,
            $sort_expression_nodirection,
            $sort_direction,
            $is_limited_display
        );

        $body = $this->_getTableBody(
            $dt_result,
            $displayParts,
            $map,
            $analyzed_sql_results,
            $is_limited_display
        );

        $this->__set('display_params', null);

        // 4. ----- Prepares the link for multi-fields edit and delete
        $multiRowOperationLinks = '';
        if ($displayParts['del_lnk'] == self::DELETE_ROW
            && $displayParts['del_lnk'] != self::KILL_PROCESS
        ) {
            $multiRowOperationLinks = $this->_getMultiRowOperationLinks(
                $dt_result,
                $analyzed_sql_results,
                $displayParts['del_lnk']
            );
        }

        // 5. ----- Prepare "Query results operations"
        $operations = '';
        if ((! isset($printview) || ($printview != '1')) && ! $is_limited_display) {
            $operations = $this->_getResultsOperations(
                $displayParts,
                $analyzed_sql_results
            );
        }

        return $this->template->render('display/results/table', [
            'sql_query_message' => $sqlQueryMessage,
            'navigation' => $navigation,
            'headers' => $headers,
            'body' => $body,
            'multi_row_operation_links' => $multiRowOperationLinks,
            'operations' => $operations,
        ]);
    }

    /**
     * Get offsets for next page and previous page
     *
     * @return  array           array with two elements - $pos_next, $pos_prev
     *
     * @access  private
     *
     * @see     getTable()
     */
    private function _getOffsets()
    {

        if ($_SESSION['tmpval']['max_rows'] == self::ALL_ROWS) {
            $pos_next     = 0;
            $pos_prev     = 0;
        } else {
            $pos_next     = $_SESSION['tmpval']['pos']
                            + $_SESSION['tmpval']['max_rows'];

            $pos_prev     = $_SESSION['tmpval']['pos']
                            - $_SESSION['tmpval']['max_rows'];

            if ($pos_prev < 0) {
                $pos_prev = 0;
            }
        }

        return [
            $pos_next,
            $pos_prev,
        ];
    }

    /**
     * Prepare sorted column message
     *
     * @param integer $dt_result                   the link id associated to the
     *                                             query which results have to
     *                                             be displayed
     * @param string  $sort_expression_nodirection sort expression without direction
     *
     * @return string|null html content, null if not found sorted column
     *
     * @access  private
     *
     * @see     getTable()
     */
    private function _getSortedColumnMessage(
        &$dt_result,
        $sort_expression_nodirection
    ) {
        $fields_meta = $this->__get('fields_meta'); // To use array indexes

        if (empty($sort_expression_nodirection)) {
            return null;
        }

        if (mb_strpos($sort_expression_nodirection, '.') === false) {
            $sort_table = $this->__get('table');
            $sort_column = $sort_expression_nodirection;
        } else {
            list($sort_table, $sort_column)
                = explode('.', $sort_expression_nodirection);
        }

        $sort_table = Util::unQuote($sort_table);
        $sort_column = Util::unQuote($sort_column);

        // find the sorted column index in row result
        // (this might be a multi-table query)
        $sorted_column_index = false;

        foreach ($fields_meta as $key => $meta) {
            if (($meta->table == $sort_table) && ($meta->name == $sort_column)) {
                $sorted_column_index = $key;
                break;
            }
        }

        if ($sorted_column_index === false) {
            return null;
        }

        // fetch first row of the result set
        $row = $GLOBALS['dbi']->fetchRow($dt_result);

        // initializing default arguments
        $default_function = [
            Core::class,
            'mimeDefaultFunction',
        ];
        $transformation_plugin = $default_function;
        $transform_options = [];

        // check for non printable sorted row data
        $meta = $fields_meta[$sorted_column_index];

        if (false !== stripos($meta->type, self::BLOB_FIELD)
            || ($meta->type == self::GEOMETRY_FIELD)
        ) {
            $column_for_first_row = $this->_handleNonPrintableContents(
                $meta->type,
                $row[$sorted_column_index],
                $transformation_plugin,
                $transform_options,
                $default_function,
                $meta
            );
        } else {
            $column_for_first_row = $row[$sorted_column_index];
        }

        $column_for_first_row = mb_strtoupper(
            mb_substr(
                (string) $column_for_first_row,
                0,
                $GLOBALS['cfg']['LimitChars']
            ) . '...'
        );

        // fetch last row of the result set
        $GLOBALS['dbi']->dataSeek($dt_result, $this->__get('num_rows') - 1);
        $row = $GLOBALS['dbi']->fetchRow($dt_result);

        // check for non printable sorted row data
        $meta = $fields_meta[$sorted_column_index];
        if (false !== stripos($meta->type, self::BLOB_FIELD)
            || ($meta->type == self::GEOMETRY_FIELD)
        ) {
            $column_for_last_row = $this->_handleNonPrintableContents(
                $meta->type,
                $row[$sorted_column_index],
                $transformation_plugin,
                $transform_options,
                $default_function,
                $meta
            );
        } else {
            $column_for_last_row = $row[$sorted_column_index];
        }

        $column_for_last_row = mb_strtoupper(
            mb_substr(
                (string) $column_for_last_row,
                0,
                $GLOBALS['cfg']['LimitChars']
            ) . '...'
        );

        // reset to first row for the loop in _getTableBody()
        $GLOBALS['dbi']->dataSeek($dt_result, 0);

        // we could also use here $sort_expression_nodirection
        return ' [' . htmlspecialchars($sort_column)
            . ': <strong>' . htmlspecialchars($column_for_first_row) . ' - '
            . htmlspecialchars($column_for_last_row) . '</strong>]';
    }

    /**
     * Set the content that needs to be shown in message
     *
     * @param string  $sorted_column_message the message for sorted column
     * @param array   $analyzed_sql_results  the analyzed query
     * @param integer $total                 the total number of rows returned by
     *                                       the SQL query without any
     *                                       programmatically appended LIMIT clause
     * @param integer $pos_next              the offset for next page
     * @param string  $pre_count             the string renders before row count
     * @param string  $after_count           the string renders after row count
     *
     * @return Message an object of Message
     *
     * @access  private
     *
     * @see     getTable()
     */
    private function _setMessageInformation(
        $sorted_column_message,
        array $analyzed_sql_results,
        $total,
        $pos_next,
        $pre_count,
        $after_count
    ) {

        $unlim_num_rows = $this->__get('unlim_num_rows'); // To use in isset()

        if (! empty($analyzed_sql_results['statement']->limit)) {
            $first_shown_rec = $analyzed_sql_results['statement']->limit->offset;
            $row_count = $analyzed_sql_results['statement']->limit->rowCount;

            if ($row_count < $total) {
                $last_shown_rec = $first_shown_rec + $row_count - 1;
            } else {
                $last_shown_rec = $first_shown_rec + $total - 1;
            }
        } elseif (($_SESSION['tmpval']['max_rows'] == self::ALL_ROWS)
            || ($pos_next > $total)
        ) {
            $first_shown_rec = $_SESSION['tmpval']['pos'];
            $last_shown_rec  = $total - 1;
        } else {
            $first_shown_rec = $_SESSION['tmpval']['pos'];
            $last_shown_rec  = $pos_next - 1;
        }

        $table = new Table($this->__get('table'), $this->__get('db'));
        if ($table->isView()
            && ($total == $GLOBALS['cfg']['MaxExactCountViews'])
        ) {
            $message = Message::notice(
                __(
                    'This view has at least this number of rows. '
                    . 'Please refer to %sdocumentation%s.'
                )
            );

            $message->addParam('[doc@cfg_MaxExactCount]');
            $message->addParam('[/doc]');
            $message_view_warning = Util::showHint($message);
        } else {
            $message_view_warning = false;
        }

        $message = Message::success(__('Showing rows %1s - %2s'));
        $message->addParam($first_shown_rec);

        if ($message_view_warning !== false) {
            $message->addParamHtml('... ' . $message_view_warning);
        } else {
            $message->addParam($last_shown_rec);
        }

        $message->addText('(');

        if ($message_view_warning === false) {
            if (isset($unlim_num_rows) && ($unlim_num_rows != $total)) {
                $message_total = Message::notice(
                    $pre_count . __('%1$d total, %2$d in query')
                );
                $message_total->addParam($total);
                $message_total->addParam($unlim_num_rows);
            } else {
                $message_total = Message::notice($pre_count . __('%d total'));
                $message_total->addParam($total);
            }

            if (! empty($after_count)) {
                $message_total->addHtml($after_count);
            }
            $message->addMessage($message_total, '');

            $message->addText(', ', '');
        }

        $message_qt = Message::notice(__('Query took %01.4f seconds.') . ')');
        $message_qt->addParam($this->__get('querytime'));

        $message->addMessage($message_qt, '');
        if ($sorted_column_message !== null) {
            $message->addHtml($sorted_column_message, '');
        }

        return $message;
    }

    /**
     * Set the value of $map array for linking foreign key related tables
     *
     * @param array $map the list of relations
     *
     * @return  void
     *
     * @access  private
     *
     * @see      getTable()
     */
    private function _setParamForLinkForeignKeyRelatedTables(array &$map)
    {
        // To be able to later display a link to the related table,
        // we verify both types of relations: either those that are
        // native foreign keys or those defined in the phpMyAdmin
        // configuration storage. If no PMA storage, we won't be able
        // to use the "column to display" notion (for example show
        // the name related to a numeric id).
        $exist_rel = $this->relation->getForeigners(
            $this->__get('db'),
            $this->__get('table'),
            '',
            self::POSITION_BOTH
        );

        if (! empty($exist_rel)) {
            foreach ($exist_rel as $master_field => $rel) {
                if ($master_field != 'foreign_keys_data') {
                    $display_field = $this->relation->getDisplayField(
                        $rel['foreign_db'],
                        $rel['foreign_table']
                    );
                    $map[$master_field] = [
                        $rel['foreign_table'],
                        $rel['foreign_field'],
                        $display_field,
                        $rel['foreign_db'],
                    ];
                } else {
                    foreach ($rel as $key => $one_key) {
                        foreach ($one_key['index_list'] as $index => $one_field) {
                            $display_field = $this->relation->getDisplayField(
                                isset($one_key['ref_db_name'])
                                ? $one_key['ref_db_name']
                                : $GLOBALS['db'],
                                $one_key['ref_table_name']
                            );

                            $map[$one_field] = [
                                $one_key['ref_table_name'],
                                $one_key['ref_index_list'][$index],
                                $display_field,
                                isset($one_key['ref_db_name'])
                                ? $one_key['ref_db_name']
                                : $GLOBALS['db'],
                            ];
                        }
                    }
                }
            }
        }
    }

    /**
     * Prepare multi field edit/delete links
     *
     * @param integer $dt_result            the link id associated to the query which
     *                                      results have to be displayed
     * @param array   $analyzed_sql_results analyzed sql results
     * @param string  $del_link             the display element - 'del_link'
     *
     * @return string html content
     *
     * @access  private
     *
     * @see     getTable()
     */
    private function _getMultiRowOperationLinks(
        &$dt_result,
        array $analyzed_sql_results,
        $del_link
    ) {
        $links_html = '<div class="print_ignore" >';
        $url_query = $this->__get('url_query');
        $delete_text = $del_link == self::DELETE_ROW ? __('Delete') : __('Kill');

        $links_html .= $this->template->render('select_all', [
            'pma_theme_image' => $this->__get('pma_theme_image'),
            'text_dir' => $this->__get('text_dir'),
            'form_name' => 'resultsForm_' . $this->__get('unique_id'),
        ]);

        $links_html .= Util::getButtonOrImage(
            'submit_mult',
            'mult_submit',
            __('Edit'),
            'b_edit',
            'edit'
        );

        $links_html .= Util::getButtonOrImage(
            'submit_mult',
            'mult_submit',
            __('Copy'),
            'b_insrow',
            'copy'
        );

        $links_html .= Util::getButtonOrImage(
            'submit_mult',
            'mult_submit',
            $delete_text,
            'b_drop',
            'delete'
        );

        if ($analyzed_sql_results['querytype'] == 'SELECT') {
            $links_html .= Util::getButtonOrImage(
                'submit_mult',
                'mult_submit',
                __('Export'),
                'b_tblexport',
                'export'
            );
        }

        $links_html .= "</div>\n";

        $links_html .= '<input type="hidden" name="sql_query"'
            . ' value="' . htmlspecialchars($this->__get('sql_query')) . '">'
            . "\n";

        if (! empty($url_query)) {
            $links_html .= '<input type="hidden" name="url_query"'
                . ' value="' . $url_query . '">' . "\n";
        }

        // fetch last row of the result set
        $GLOBALS['dbi']->dataSeek($dt_result, $this->__get('num_rows') - 1);
        $row = $GLOBALS['dbi']->fetchRow($dt_result);

        // @see DbiMysqi::fetchRow & DatabaseInterface::fetchRow
        if (! is_array($row)) {
            $row = [];
        }

        // $clause_is_unique is needed by getTable() to generate the proper param
        // in the multi-edit and multi-delete form
        list($where_clause, $clause_is_unique, $condition_array)
            = Util::getUniqueCondition(
                $dt_result, // handle
                $this->__get('fields_cnt'), // fields_cnt
                $this->__get('fields_meta'), // fields_meta
                $row, // row
                false, // force_unique
                false, // restrict_to_table
                $analyzed_sql_results // analyzed_sql_results
            );
        unset($where_clause, $condition_array);

        // reset to first row for the loop in _getTableBody()
        $GLOBALS['dbi']->dataSeek($dt_result, 0);

        $links_html .= '<input type="hidden" name="clause_is_unique"'
            . ' value="' . $clause_is_unique . '">' . "\n";

        $links_html .= '</form>' . "\n";

        return $links_html;
    }

    /**
     * Generates HTML to display the Create view in span tag
     *
     * @param array  $analyzed_sql_results analyzed sql results
     * @param string $url_query            String with URL Parameters
     *
     * @return string
     *
     * @access private
     *
     * @see _getResultsOperations()
     */
    private function _getLinkForCreateView(array $analyzed_sql_results, $url_query)
    {
        $results_operations_html = '';
        if (empty($analyzed_sql_results['procedure'])) {
            $results_operations_html .= '<span>'
                . Util::linkOrButton(
                    'view_create.php' . $url_query,
                    Util::getIcon(
                        'b_view_add',
                        __('Create view'),
                        true
                    ),
                    ['class' => 'create_view ajax']
                )
                . '</span>' . "\n";
        }
        return $results_operations_html;
    }

    /**
     * Calls the _getResultsOperations with $only_view as true
     *
     * @param array $analyzed_sql_results analyzed sql results
     *
     * @return string
     *
     * @access public
     *
     */
    public function getCreateViewQueryResultOp(array $analyzed_sql_results)
    {
        $results_operations_html = '';
        //calling to _getResultOperations with a fake $displayParts
        //and setting only_view parameter to be true to generate just view
        $results_operations_html .= $this->_getResultsOperations(
            [],
            $analyzed_sql_results,
            true
        );
        return $results_operations_html;
    }

    /**
     * Get copy to clipboard links for results operations
     *
     * @return string
     *
     * @access  private
     */
    private function _getCopytoclipboardLinks()
    {
        return Util::linkOrButton(
            '#',
            Util::getIcon(
                'b_insrow',
                __('Copy to clipboard'),
                true
            ),
            ['id' => 'copyToClipBoard']
        );
    }

    /**
     * Get printview links for results operations
     *
     * @return string
     *
     * @access  private
     */
    private function _getPrintviewLinks()
    {
        return Util::linkOrButton(
            '#',
            Util::getIcon(
                'b_print',
                __('Print'),
                true
            ),
            ['id' => 'printView'],
            'print_view'
        );
    }

    /**
     * Get operations that are available on results.
     *
     * @param array   $displayParts         the parts to display
     * @param array   $analyzed_sql_results analyzed sql results
     * @param boolean $only_view            Whether to show only view
     *
     * @return string  html content
     *
     * @access  private
     *
     * @see     getTable()
     */
    private function _getResultsOperations(
        array $displayParts,
        array $analyzed_sql_results,
        $only_view = false
    ) {
        global $printview;

        $results_operations_html = '';
        $fields_meta = $this->__get('fields_meta'); // To safe use in foreach
        $header_shown = false;
        $header = '<fieldset class="print_ignore" ><legend>'
            . __('Query results operations') . '</legend>';

        $_url_params = [
            'db'        => $this->__get('db'),
            'table'     => $this->__get('table'),
            'printview' => '1',
            'sql_query' => $this->__get('sql_query'),
        ];
        $url_query = Url::getCommon($_url_params);

        if (! $header_shown) {
            $results_operations_html .= $header;
            $header_shown = true;
        }
        // if empty result set was produced we need to
        // show only view and not other options
        if ($only_view) {
            $results_operations_html .= $this->_getLinkForCreateView(
                $analyzed_sql_results,
                $url_query
            );

            if ($header_shown) {
                $results_operations_html .= '</fieldset><br>';
            }
            return $results_operations_html;
        }

        // Displays "printable view" link if required
        if ($displayParts['pview_lnk'] == '1') {
            $results_operations_html .= $this->_getPrintviewLinks();
            $results_operations_html .= $this->_getCopytoclipboardLinks();
        } // end displays "printable view"

        // Export link
        // (the url_query has extra parameters that won't be used to export)
        // (the single_table parameter is used in \PhpMyAdmin\Export->getDisplay()
        //  to hide the SQL and the structure export dialogs)
        // If the parser found a PROCEDURE clause
        // (most probably PROCEDURE ANALYSE()) it makes no sense to
        // display the Export link).
        if (($analyzed_sql_results['querytype'] == self::QUERY_TYPE_SELECT)
            && ! isset($printview)
            && empty($analyzed_sql_results['procedure'])
        ) {
            if (count($analyzed_sql_results['select_tables']) === 1) {
                $_url_params['single_table'] = 'true';
            }

            if (! $header_shown) {
                $results_operations_html .= $header;
                $header_shown = true;
            }

            $_url_params['unlim_num_rows'] = $this->__get('unlim_num_rows');

            /**
             * At this point we don't know the table name; this can happen
             * for example with a query like
             * SELECT bike_code FROM (SELECT bike_code FROM bikes) tmp
             * As a workaround we set in the table parameter the name of the
             * first table of this database, so that tbl_export.php and
             * the script it calls do not fail
             */
            if (empty($_url_params['table']) && ! empty($_url_params['db'])) {
                $_url_params['table'] = $GLOBALS['dbi']->fetchValue("SHOW TABLES");
                /* No result (probably no database selected) */
                if ($_url_params['table'] === false) {
                    unset($_url_params['table']);
                }
            }

            $results_operations_html .= Util::linkOrButton(
                'tbl_export.php' . Url::getCommon($_url_params),
                Util::getIcon(
                    'b_tblexport',
                    __('Export'),
                    true
                )
            )
            . "\n";

            // prepare chart
            $results_operations_html .= Util::linkOrButton(
                'tbl_chart.php' . Url::getCommon($_url_params),
                Util::getIcon(
                    'b_chart',
                    __('Display chart'),
                    true
                )
            )
            . "\n";

            // prepare GIS chart
            $geometry_found = false;
            // If at least one geometry field is found
            foreach ($fields_meta as $meta) {
                if ($meta->type == self::GEOMETRY_FIELD) {
                    $geometry_found = true;
                    break;
                }
            }

            if ($geometry_found) {
                $results_operations_html
                    .= Util::linkOrButton(
                        'tbl_gis_visualization.php'
                        . Url::getCommon($_url_params),
                        Util::getIcon(
                            'b_globe',
                            __('Visualize GIS data'),
                            true
                        )
                    )
                    . "\n";
            }
        }

        // CREATE VIEW
        /**
         *
         * @todo detect privileges to create a view
         *       (but see 2006-01-19 note in PhpMyAdmin\Display\CreateTable,
         *        I think we cannot detect db-specific privileges reliably)
         * Note: we don't display a Create view link if we found a PROCEDURE clause
         */
        if (! $header_shown) {
            $results_operations_html .= $header;
            $header_shown = true;
        }

        $results_operations_html .= $this->_getLinkForCreateView(
            $analyzed_sql_results,
            $url_query
        );

        if ($header_shown) {
            $results_operations_html .= '</fieldset><br>';
        }

        return $results_operations_html;
    }

    /**
     * Verifies what to do with non-printable contents (binary or BLOB)
     * in Browse mode.
     *
     * @param string      $category              BLOB|BINARY|GEOMETRY
     * @param string|null $content               the binary content
     * @param mixed       $transformation_plugin transformation plugin.
     *                                           Can also be the
     *                                           default function:
     *                                           Core::mimeDefaultFunction
     * @param string      $transform_options     transformation parameters
     * @param string      $default_function      default transformation function
     * @param stdClass    $meta                  the meta-information about the field
     * @param array       $url_params            parameters that should go to the
     *                                           download link
     * @param boolean     $is_truncated          the result is truncated or not
     *
     * @return mixed  string or float
     *
     * @access  private
     *
     * @see     _getDataCellForGeometryColumns(),
     *          _getDataCellForNonNumericColumns(),
     *          _getSortedColumnMessage()
     */
    private function _handleNonPrintableContents(
        $category,
        ?string $content,
        $transformation_plugin,
        $transform_options,
        $default_function,
        $meta,
        array $url_params = [],
        &$is_truncated = null
    ) {
        $is_truncated = false;
        $result = '[' . $category;

        if (isset($content)) {
            $size = strlen($content);
            $display_size = Util::formatByteDown($size, 3, 1);
            $result .= ' - ' . $display_size[0] . ' ' . $display_size[1];
        } else {
            $result .= ' - NULL';
            $size = 0;
        }

        $result .= ']';

        // if we want to use a text transformation on a BLOB column
        if (gettype($transformation_plugin) === "object") {
            $posMimeOctetstream = strpos(
                $transformation_plugin->getMIMESubtype(),
                'Octetstream'
            );
            $posMimeText = strpos($transformation_plugin->getMIMEtype(), 'Text');
            if ($posMimeOctetstream
                || $posMimeText !== false
            ) {
                // Applying Transformations on hex string of binary data
                // seems more appropriate
                $result = pack("H*", bin2hex($content));
            }
        }

        if ($size <= 0) {
            return $result;
        }

        if ($default_function != $transformation_plugin) {
            $result = $transformation_plugin->applyTransformation(
                $result,
                $transform_options,
                $meta
            );
            return $result;
        }

        $result = $default_function($result, [], $meta);
        if (($_SESSION['tmpval']['display_binary']
            && $meta->type === self::STRING_FIELD)
            || ($_SESSION['tmpval']['display_blob']
            && false !== stripos($meta->type, self::BLOB_FIELD))
        ) {
            // in this case, restart from the original $content
            if (mb_check_encoding($content, 'utf-8')
                && ! preg_match('/[\x00-\x08\x0B\x0C\x0E-\x1F\x80-\x9F]/u', $content)
            ) {
                // show as text if it's valid utf-8
                $result = htmlspecialchars($content);
            } else {
                $result = '0x' . bin2hex($content);
            }
            list(
                $is_truncated,
                $result,
                // skip 3rd param
            ) = $this->_getPartialText($result);
        }

        /* Create link to download */

        // in PHP < 5.5, empty() only checks variables
        $tmpdb = $this->__get('db');
        if (count($url_params) > 0
            && (! empty($tmpdb) && ! empty($meta->orgtable))
        ) {
            $result = '<a href="tbl_get_field.php'
                . Url::getCommon($url_params)
                . '" class="disableAjax">'
                . $result . '</a>';
        }

        return $result;
    }

    /**
     * Retrieves the associated foreign key info for a data cell
     *
     * @param array    $map              the list of relations
     * @param stdClass $meta             the meta-information about the field
     * @param string   $where_comparison data for the where clause
     *
     * @return string  formatted data
     *
     * @access  private
     *
     */
    private function _getFromForeign(array $map, $meta, $where_comparison)
    {
        $dispsql = 'SELECT '
            . Util::backquote($map[$meta->name][2])
            . ' FROM '
            . Util::backquote($map[$meta->name][3])
            . '.'
            . Util::backquote($map[$meta->name][0])
            . ' WHERE '
            . Util::backquote($map[$meta->name][1])
            . $where_comparison;

        $dispresult = $GLOBALS['dbi']->tryQuery(
            $dispsql,
            DatabaseInterface::CONNECT_USER,
            DatabaseInterface::QUERY_STORE
        );

        if ($dispresult && $GLOBALS['dbi']->numRows($dispresult) > 0) {
            list($dispval) = $GLOBALS['dbi']->fetchRow($dispresult, 0);
        } else {
            $dispval = __('Link not found!');
        }

        $GLOBALS['dbi']->freeResult($dispresult);

        return $dispval;
    }

    /**
     * Prepares the displayable content of a data cell in Browse mode,
     * taking into account foreign key description field and transformations
     *
<<<<<<< HEAD
     * @param string                $class                 css classes for the td element
     * @param bool                  $condition_field       whether the column is a part of
     *                                                     the where clause
     * @param array                 $analyzed_sql_results  the analyzed query
     * @param stdClass              $meta                  the meta-information about the
     *                                                     field
     * @param array                 $map                   the list of relations
     * @param string                $data                  data
     * @param TransformationsPlugin $transformation_plugin transformation plugin.
     *                                                     Can also be the default function:
     *                                                     Core::mimeDefaultFunction
     * @param string                $default_function      default function
     * @param string                $nowrap                'nowrap' if the content should
     *                                                     not be wrapped
     * @param string                $where_comparison      data for the where clause
     * @param array                 $transform_options     options for transformation
     * @param bool                  $is_field_truncated    whether the field is truncated
     * @param string                $original_length       of a truncated column, or ''
=======
     * @param string        $class                 css classes for the td element
     * @param bool          $condition_field       whether the column is a part of
     *                                             the where clause
     * @param array         $analyzed_sql_results  the analyzed query
     * @param object        $meta                  the meta-information about the
     *                                             field
     * @param array         $map                   the list of relations
     * @param string        $data                  data
     * @param string        $displayedData         data that will be displayed (maybe be chunked)
     * @param object|string $transformation_plugin transformation plugin.
     *                                             Can also be the default function:
     *                                             Core::mimeDefaultFunction
     * @param string        $default_function      default function
     * @param string        $nowrap                'nowrap' if the content should
     *                                             not be wrapped
     * @param string        $where_comparison      data for the where clause
     * @param array         $transform_options     options for transformation
     * @param bool          $is_field_truncated    whether the field is truncated
     * @param string        $original_length       of a truncated column, or ''
>>>>>>> fff26ed9
     *
     * @return string  formatted data
     *
     * @access  private
     *
     * @see     _getDataCellForNumericColumns(), _getDataCellForGeometryColumns(),
     *          _getDataCellForNonNumericColumns(),
     *
     */
    private function _getRowData(
<<<<<<< HEAD
        $class,
        $condition_field,
        array $analyzed_sql_results,
        $meta,
        array $map,
        $data,
        $transformation_plugin,
        $default_function,
        $nowrap,
        $where_comparison,
        array $transform_options,
        $is_field_truncated,
        $original_length = ''
=======
        $class, $condition_field, array $analyzed_sql_results, $meta,
        array $map, $data, $displayedData,
        $transformation_plugin, $default_function, $nowrap, $where_comparison,
        array $transform_options, $is_field_truncated, $original_length=''
>>>>>>> fff26ed9
    ) {
        $relational_display = $_SESSION['tmpval']['relational_display'];
        $printview = $this->__get('printview');
        $decimals = isset($meta->decimals) ? $meta->decimals : '-1';
        $result = '<td data-decimals="' . $decimals . '"'
            . ' data-type="' . $meta->type . '"';

        if (! empty($original_length)) {
            // cannot use data-original-length
            $result .= ' data-originallength="' . $original_length . '"';
        }

        $result .= ' class="'
            . $this->_addClass(
                $class,
                $condition_field,
                $meta,
                $nowrap,
                $is_field_truncated,
                $transformation_plugin,
                $default_function
            )
            . '">';

        if (! empty($analyzed_sql_results['statement']->expr)) {
            foreach ($analyzed_sql_results['statement']->expr as $expr) {
                if (empty($expr->alias) || empty($expr->column)) {
                    continue;
                }
                if (strcasecmp($meta->name, $expr->alias) == 0) {
                    $meta->name = $expr->column;
                }
            }
        }

        if (isset($map[$meta->name])) {
            // Field to display from the foreign table?
            if (isset($map[$meta->name][2])
                && strlen((string) $map[$meta->name][2]) > 0
            ) {
                $dispval = $this->_getFromForeign(
                    $map,
                    $meta,
                    $where_comparison
                );
            } else {
                $dispval = '';
            } // end if... else...

            if (isset($printview) && ($printview == '1')) {
                $result .= ($transformation_plugin != $default_function
                    ? $transformation_plugin->applyTransformation(
                        $data,
                        $transform_options,
                        $meta
                    )
                    : $default_function($data)
                )
                . ' <code>[-&gt;' . $dispval . ']</code>';
            } else {
                if ($relational_display == self::RELATIONAL_KEY) {
                    // user chose "relational key" in the display options, so
                    // the title contains the display field
                    $title = ! empty($dispval)
                        ? htmlspecialchars($dispval)
                        : '';
                } else {
                    $title = htmlspecialchars($data);
                }

                $sqlQuery = 'SELECT * FROM '
                    . Util::backquote($map[$meta->name][3]) . '.'
                    . Util::backquote($map[$meta->name][0])
                    . ' WHERE '
                    . Util::backquote($map[$meta->name][1])
                    . $where_comparison;

                $_url_params = [
                    'db'    => $map[$meta->name][3],
                    'table' => $map[$meta->name][0],
                    'pos'   => '0',
                    'sql_signature' => Core::signSqlQuery($sqlQuery),
                    'sql_query' => $sqlQuery,
                ];

                if ($transformation_plugin != $default_function) {
                    // always apply a transformation on the real data,
                    // not on the display field
                    $displayedData = $transformation_plugin->applyTransformation(
                        $data,
                        $transform_options,
                        $meta
                    );
                } else {
                    if ($relational_display == self::RELATIONAL_DISPLAY_COLUMN
                        && ! empty($map[$meta->name][2])
                    ) {
                        // user chose "relational display field" in the
                        // display options, so show display field in the cell
                        $displayedData = $default_function($dispval);
                    } else {
                        // otherwise display data in the cell
                        $displayedData = $default_function($displayedData);
                    }
                }

                $tag_params = ['title' => $title];
                if (strpos($class, 'grid_edit') !== false) {
                    $tag_params['class'] = 'ajax';
                }
                $result .= Util::linkOrButton(
                    'sql.php' . Url::getCommon($_url_params),
<<<<<<< HEAD
                    $message,
                    $tag_params
=======
                    $displayedData, $tag_params
>>>>>>> fff26ed9
                );
            }
        } else {
            $result .= ($transformation_plugin != $default_function
                ? $transformation_plugin->applyTransformation(
                    $data,
                    $transform_options,
                    $meta
                )
                : $default_function($data)
            );
        }

        $result .= '</td>' . "\n";

        return $result;
    }

    /**
     * Prepares a checkbox for multi-row submits
     *
     * @param string $del_url           delete url
     * @param array  $displayParts      array with explicit indexes for all
     *                                  the display elements
     * @param string $row_no            the row number
     * @param string $where_clause_html url encoded where clause
     * @param array  $condition_array   array of conditions in the where clause
     * @param string $id_suffix         suffix for the id
     * @param string $class             css classes for the td element
     *
     * @return string  the generated HTML
     *
     * @access  private
     *
     * @see     _getTableBody(), _getCheckboxAndLinks()
     */
    private function _getCheckboxForMultiRowSubmissions(
        $del_url,
        array $displayParts,
        $row_no,
        $where_clause_html,
        array $condition_array,
        $id_suffix,
        $class
    ) {
        $ret = '';

        if (! empty($del_url) && $displayParts['del_lnk'] != self::KILL_PROCESS) {
            $ret .= '<td ';
            if (! empty($class)) {
                $ret .= 'class="' . $class . '"';
            }

            $ret .= ' class="center print_ignore">'
                . '<input type="checkbox" id="id_rows_to_delete'
                . $row_no . $id_suffix
                . '" name="rows_to_delete[' . $row_no . ']"'
                . ' class="multi_checkbox checkall"'
                . ' value="' . $where_clause_html . '">'
                . '<input type="hidden" class="condition_array" value="'
                . htmlspecialchars(json_encode($condition_array)) . '">'
                . '    </td>';
        }

        return $ret;
    }

    /**
     * Prepares an Edit link
     *
     * @param string $edit_url          edit url
     * @param string $class             css classes for td element
     * @param string $edit_str          text for the edit link
     * @param string $where_clause      where clause
     * @param string $where_clause_html url encoded where clause
     *
     * @return string  the generated HTML
     *
     * @access  private
     *
     * @see     _getTableBody(), _getCheckboxAndLinks()
     */
    private function _getEditLink(
        $edit_url,
        $class,
        $edit_str,
        $where_clause,
        $where_clause_html
    ) {
        $ret = '';
        if (! empty($edit_url)) {
            $ret .= '<td class="' . $class . ' center print_ignore">'
                . '<span class="nowrap">'
                . Util::linkOrButton($edit_url, $edit_str);
            /*
             * Where clause for selecting this row uniquely is provided as
             * a hidden input. Used by jQuery scripts for handling grid editing
             */
            if (! empty($where_clause)) {
                $ret .= '<input type="hidden" class="where_clause" value ="'
                    . $where_clause_html . '">';
            }
            $ret .= '</span></td>';
        }

        return $ret;
    }

    /**
     * Prepares an Copy link
     *
     * @param string $copy_url          copy url
     * @param string $copy_str          text for the copy link
     * @param string $where_clause      where clause
     * @param string $where_clause_html url encoded where clause
     * @param string $class             css classes for the td element
     *
     * @return string  the generated HTML
     *
     * @access  private
     *
     * @see     _getTableBody(), _getCheckboxAndLinks()
     */
    private function _getCopyLink(
        $copy_url,
        $copy_str,
        $where_clause,
        $where_clause_html,
        $class
    ) {
        $ret = '';
        if (! empty($copy_url)) {
            $ret .= '<td class="';
            if (! empty($class)) {
                $ret .= $class . ' ';
            }

            $ret .= 'center print_ignore"><span class="nowrap">'
               . Util::linkOrButton($copy_url, $copy_str);

            /*
             * Where clause for selecting this row uniquely is provided as
             * a hidden input. Used by jQuery scripts for handling grid editing
             */
            if (! empty($where_clause)) {
                $ret .= '<input type="hidden" class="where_clause" value="'
                    . $where_clause_html . '">';
            }
            $ret .= '</span></td>';
        }

        return $ret;
    }

    /**
     * Prepares a Delete link
     *
     * @param string $del_url delete url
     * @param string $del_str text for the delete link
     * @param string $js_conf text for the JS confirmation
     * @param string $class   css classes for the td element
     *
     * @return string  the generated HTML
     *
     * @access  private
     *
     * @see     _getTableBody(), _getCheckboxAndLinks()
     */
    private function _getDeleteLink($del_url, $del_str, $js_conf, $class)
    {

        $ret = '';
        if (empty($del_url)) {
            return $ret;
        }

        $ret .= '<td class="';
        if (! empty($class)) {
            $ret .= $class . ' ';
        }
        $ajax = Response::getInstance()->isAjax() ? ' ajax' : '';
        $ret .= 'center print_ignore">'
            . Util::linkOrButton(
                $del_url,
                $del_str,
                ['class' => 'delete_row requireConfirm' . $ajax]
            )
            . '<div class="hide">' . $js_conf . '</div>'
            . '</td>';

        return $ret;
    }

    /**
     * Prepare checkbox and links at some position (left or right)
     * (only called for horizontal mode)
     *
     * @param string $position          the position of the checkbox and links
     * @param string $del_url           delete url
     * @param array  $displayParts      array with explicit indexes for all the
     *                                  display elements
     * @param string $row_no            row number
     * @param string $where_clause      where clause
     * @param string $where_clause_html url encoded where clause
     * @param array  $condition_array   array of conditions in the where clause
     * @param string $edit_url          edit url
     * @param string $copy_url          copy url
     * @param string $class             css classes for the td elements
     * @param string $edit_str          text for the edit link
     * @param string $copy_str          text for the copy link
     * @param string $del_str           text for the delete link
     * @param string $js_conf           text for the JS confirmation
     *
     * @return string  the generated HTML
     *
     * @access  private
     *
     * @see     _getPlacedLinks()
     */
    private function _getCheckboxAndLinks(
        $position,
        $del_url,
        array $displayParts,
        $row_no,
        $where_clause,
        $where_clause_html,
        array $condition_array,
        $edit_url,
        $copy_url,
        $class,
        $edit_str,
        $copy_str,
        $del_str,
        $js_conf
    ) {
        $ret = '';

        if ($position == self::POSITION_LEFT) {
            $ret .= $this->_getCheckboxForMultiRowSubmissions(
                $del_url,
                $displayParts,
                $row_no,
                $where_clause_html,
                $condition_array,
                '_left',
                ''
            );

            $ret .= $this->_getEditLink(
                $edit_url,
                $class,
                $edit_str,
                $where_clause,
                $where_clause_html
            );

            $ret .= $this->_getCopyLink(
                $copy_url,
                $copy_str,
                $where_clause,
                $where_clause_html,
                ''
            );

            $ret .= $this->_getDeleteLink($del_url, $del_str, $js_conf, '');
        } elseif ($position == self::POSITION_RIGHT) {
            $ret .= $this->_getDeleteLink($del_url, $del_str, $js_conf, '');

            $ret .= $this->_getCopyLink(
                $copy_url,
                $copy_str,
                $where_clause,
                $where_clause_html,
                ''
            );

            $ret .= $this->_getEditLink(
                $edit_url,
                $class,
                $edit_str,
                $where_clause,
                $where_clause_html
            );

            $ret .= $this->_getCheckboxForMultiRowSubmissions(
                $del_url,
                $displayParts,
                $row_no,
                $where_clause_html,
                $condition_array,
                '_right',
                ''
            );
        } else { // $position == self::POSITION_NONE
            $ret .= $this->_getCheckboxForMultiRowSubmissions(
                $del_url,
                $displayParts,
                $row_no,
                $where_clause_html,
                $condition_array,
                '_left',
                ''
            );
        }

        return $ret;
    }

    /**
     * Truncates given string based on LimitChars configuration
     * and Session pftext variable
     * (string is truncated only if necessary)
     *
     * @param string $str string to be truncated
     *
     * @return mixed
     *
     * @access  private
     *
     * @see     _handleNonPrintableContents(), _getDataCellForGeometryColumns(),
     *          _getDataCellForNonNumericColumns
     */
    private function _getPartialText($str)
    {
        $original_length = mb_strlen($str);
        if ($original_length > $GLOBALS['cfg']['LimitChars']
            && $_SESSION['tmpval']['pftext'] === self::DISPLAY_PARTIAL_TEXT
        ) {
            $str = mb_substr(
                $str,
                0,
                $GLOBALS['cfg']['LimitChars']
            ) . '...';
            $truncated = true;
        } else {
            $truncated = false;
        }

        return [
            $truncated,
            $str,
            $original_length,
        ];
    }
}<|MERGE_RESOLUTION|>--- conflicted
+++ resolved
@@ -3573,12 +3573,12 @@
             $where_comparison = ' = ' . $column;
 
             $cell = $this->_getRowData(
-<<<<<<< HEAD
                 'right ' . $class,
                 $condition_field,
                 $analyzed_sql_results,
                 $meta,
                 $map,
+                $column,
                 $column,
                 $transformation_plugin,
                 $default_function,
@@ -3587,13 +3587,6 @@
                 $transform_options,
                 $is_field_truncated,
                 ''
-=======
-                'right ' . $class, $condition_field,
-                $analyzed_sql_results, $meta, $map, $column, $column,
-                $transformation_plugin, $default_function, $nowrap,
-                $where_comparison, $transform_options,
-                $is_field_truncated, ''
->>>>>>> fff26ed9
             );
         } else {
             $cell = $this->_buildEmptyDisplay(
@@ -3686,13 +3679,13 @@
             ) = $this->_getPartialText($wktval);
 
             $cell = $this->_getRowData(
-<<<<<<< HEAD
                 $class,
                 $condition_field,
                 $analyzed_sql_results,
                 $meta,
                 $map,
                 $wktval,
+                $displayedColumn,
                 $transformation_plugin,
                 $default_function,
                 '',
@@ -3700,13 +3693,6 @@
                 $transform_options,
                 $is_field_truncated,
                 ''
-=======
-                $class, $condition_field, $analyzed_sql_results, $meta, $map,
-                $wktval, $displayedColumn, $transformation_plugin,
-                $default_function, '',
-                $where_comparison, $transform_options,
-                $is_field_truncated, ''
->>>>>>> fff26ed9
             );
             return $cell;
         }
@@ -3724,13 +3710,13 @@
             ) = $this->_getPartialText($wkbval);
 
             $cell = $this->_getRowData(
-<<<<<<< HEAD
                 $class,
                 $condition_field,
                 $analyzed_sql_results,
                 $meta,
                 $map,
                 $wkbval,
+                $displayedColumn,
                 $transformation_plugin,
                 $default_function,
                 '',
@@ -3738,13 +3724,6 @@
                 $transform_options,
                 $is_field_truncated,
                 ''
-=======
-                $class, $condition_field,
-                $analyzed_sql_results, $meta, $map, $wkbval, $displayedColumn,
-                $transformation_plugin, $default_function, '',
-                $where_comparison, $transform_options,
-                $is_field_truncated, ''
->>>>>>> fff26ed9
             );
             return $cell;
         }
@@ -3850,12 +3829,8 @@
 
         // Cut all fields to $GLOBALS['cfg']['LimitChars']
         // (unless it's a link-type transformation or binary)
-<<<<<<< HEAD
+        $displayedColumn = $column;
         if (! (gettype($transformation_plugin) === "object"
-=======
-        $displayedColumn = $column;
-        if (!(gettype($transformation_plugin) === "object"
->>>>>>> fff26ed9
             && strpos($transformation_plugin->getName(), 'Link') !== false)
             && false === stripos($field_flags, self::BINARY_FIELD)
         ) {
@@ -3868,15 +3843,9 @@
 
         $formatted = false;
         if (isset($meta->_type) && $meta->_type === MYSQLI_TYPE_BIT) {
-<<<<<<< HEAD
-            $column = Util::printableBitValue(
-                (int) $column,
+            $displayedColumn = Util::printableBitValue(
+                (int) $displayedColumn,
                 (int) $meta->length
-=======
-
-            $displayedColumn = Util::printableBitValue(
-                $displayedColumn, $meta->length
->>>>>>> fff26ed9
             );
 
             // some results of PROCEDURE ANALYSE() are reported as
@@ -3891,22 +3860,15 @@
             if ($meta->type === self::STRING_FIELD) {
                 $binary_or_blob = self::BINARY_FIELD;
             }
-<<<<<<< HEAD
-            $column = $this->_handleNonPrintableContents(
+            $displayedColumn = $this->_handleNonPrintableContents(
                 $binary_or_blob,
-                $column,
+                $displayedColumn,
                 $transformation_plugin,
                 $transform_options,
                 $default_function,
                 $meta,
                 $_url_params,
                 $is_field_truncated
-=======
-            $displayedColumn = $this->_handleNonPrintableContents(
-                $binary_or_blob, $displayedColumn, $transformation_plugin,
-                $transform_options, $default_function,
-                $meta, $_url_params, $is_field_truncated
->>>>>>> fff26ed9
             );
             $class = $this->_addClass(
                 $class,
@@ -3928,13 +3890,9 @@
 
         if ($formatted) {
             $cell = $this->_buildValueDisplay(
-<<<<<<< HEAD
                 $class,
                 $condition_field,
-                $column
-=======
-                $class, $condition_field, $displayedColumn
->>>>>>> fff26ed9
+                $displayedColumn
             );
             return $cell;
         }
@@ -3956,13 +3914,13 @@
             . '\'';
 
         $cell = $this->_getRowData(
-<<<<<<< HEAD
             $class,
             $condition_field,
             $analyzed_sql_results,
             $meta,
             $map,
             $column,
+            $displayedColumn,
             $transformation_plugin,
             $default_function,
             $nowrap,
@@ -3970,13 +3928,6 @@
             $transform_options,
             $is_field_truncated,
             $original_length
-=======
-            $class, $condition_field,
-            $analyzed_sql_results, $meta, $map, $column, $displayedColumn,
-            $transformation_plugin, $default_function, $nowrap,
-            $where_comparison, $transform_options,
-            $is_field_truncated, $original_length
->>>>>>> fff26ed9
         );
 
         return $cell;
@@ -5241,7 +5192,6 @@
      * Prepares the displayable content of a data cell in Browse mode,
      * taking into account foreign key description field and transformations
      *
-<<<<<<< HEAD
      * @param string                $class                 css classes for the td element
      * @param bool                  $condition_field       whether the column is a part of
      *                                                     the where clause
@@ -5250,6 +5200,7 @@
      *                                                     field
      * @param array                 $map                   the list of relations
      * @param string                $data                  data
+     * @param string                $displayedData         data that will be displayed (maybe be chunked)
      * @param TransformationsPlugin $transformation_plugin transformation plugin.
      *                                                     Can also be the default function:
      *                                                     Core::mimeDefaultFunction
@@ -5260,27 +5211,6 @@
      * @param array                 $transform_options     options for transformation
      * @param bool                  $is_field_truncated    whether the field is truncated
      * @param string                $original_length       of a truncated column, or ''
-=======
-     * @param string        $class                 css classes for the td element
-     * @param bool          $condition_field       whether the column is a part of
-     *                                             the where clause
-     * @param array         $analyzed_sql_results  the analyzed query
-     * @param object        $meta                  the meta-information about the
-     *                                             field
-     * @param array         $map                   the list of relations
-     * @param string        $data                  data
-     * @param string        $displayedData         data that will be displayed (maybe be chunked)
-     * @param object|string $transformation_plugin transformation plugin.
-     *                                             Can also be the default function:
-     *                                             Core::mimeDefaultFunction
-     * @param string        $default_function      default function
-     * @param string        $nowrap                'nowrap' if the content should
-     *                                             not be wrapped
-     * @param string        $where_comparison      data for the where clause
-     * @param array         $transform_options     options for transformation
-     * @param bool          $is_field_truncated    whether the field is truncated
-     * @param string        $original_length       of a truncated column, or ''
->>>>>>> fff26ed9
      *
      * @return string  formatted data
      *
@@ -5291,13 +5221,13 @@
      *
      */
     private function _getRowData(
-<<<<<<< HEAD
         $class,
         $condition_field,
         array $analyzed_sql_results,
         $meta,
         array $map,
         $data,
+        $displayedData,
         $transformation_plugin,
         $default_function,
         $nowrap,
@@ -5305,12 +5235,6 @@
         array $transform_options,
         $is_field_truncated,
         $original_length = ''
-=======
-        $class, $condition_field, array $analyzed_sql_results, $meta,
-        array $map, $data, $displayedData,
-        $transformation_plugin, $default_function, $nowrap, $where_comparison,
-        array $transform_options, $is_field_truncated, $original_length=''
->>>>>>> fff26ed9
     ) {
         $relational_display = $_SESSION['tmpval']['relational_display'];
         $printview = $this->__get('printview');
@@ -5423,12 +5347,8 @@
                 }
                 $result .= Util::linkOrButton(
                     'sql.php' . Url::getCommon($_url_params),
-<<<<<<< HEAD
-                    $message,
+                    $displayedData,
                     $tag_params
-=======
-                    $displayedData, $tag_params
->>>>>>> fff26ed9
                 );
             }
         } else {
