--- conflicted
+++ resolved
@@ -2946,11 +2946,7 @@
 
                 $display_params['data'][$row_no][$i]
                     = $this->_getDataCellForNumericColumns(
-<<<<<<< HEAD
-                        null === $row[$i] ? null : (string) $row[$i],
-=======
                         $row[$i],
->>>>>>> 7647d910
                         $class,
                         $condition_field,
                         $meta,
