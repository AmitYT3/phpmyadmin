--- conflicted
+++ resolved
@@ -92,12 +92,8 @@
             . __('Enter:') . '&nbsp;&nbsp;&nbsp;&nbsp;&nbsp'
             . '<input type="password" name="pma_pw" id="text_pma_change_pw" size="10" '
             . 'class="textfield"'
-<<<<<<< HEAD
+            . 'onkeyup="checkPasswordStrength($(this).val(), $(\'#change_password_strength_meter\'), meter_obj_label = $(\'#change_password_strength\'), PMA_commonParams.get(\'user\'));" '
             . $chg_evt_handler . '="nopass[1].checked = true">'
-=======
-            . 'onkeyup="checkPasswordStrength($(this).val(), $(\'#change_password_strength_meter\'), meter_obj_label = $(\'#change_password_strength\'), PMA_commonParams.get(\'user\'));" '
-            . $chg_evt_handler . '="nopass[1].checked = true" />'
->>>>>>> b8c31d37
             . '<span>Strength:</span> '
             . '<meter max="4" id="change_password_strength_meter" name="pw_meter"></meter> '
             . '<span id="change_password_strength" name="pw_strength">Good</span>'
