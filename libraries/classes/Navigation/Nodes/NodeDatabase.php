<?php
/**
 * Functionality for the navigation tree
 */

declare(strict_types=1);

namespace PhpMyAdmin\Navigation\Nodes;

use PhpMyAdmin\Html\Generator;
use PhpMyAdmin\Url;
use PhpMyAdmin\Util;
use function in_array;
use function intval;
use function strpos;
use function substr;

/**
 * Represents a database node in the navigation tree
 */
class NodeDatabase extends Node
{
    /**
     * The number of hidden items in this database
     *
     * @var int
     */
    protected $hiddenCount = 0;

    /**
     * Initialises the class
     *
     * @param string $name    An identifier for the new node
     * @param int    $type    Type of node, may be one of CONTAINER or OBJECT
     * @param bool   $isGroup Whether this object has been created
     *                        while grouping nodes
     */
    public function __construct($name, $type = Node::OBJECT, $isGroup = false)
    {
        parent::__construct($name, $type, $isGroup);
        $this->icon = Generator::getImage(
            's_db',
            __('Database operations')
        );

        $scriptName = Util::getScriptNameForOption(
            $GLOBALS['cfg']['DefaultTabDatabase'],
            'database'
        );
        $hasRoute = strpos($scriptName, '?');
        $this->links = [
            'text'  => $scriptName . ($hasRoute === false ? '?' : '&')
                . 'server=' . $GLOBALS['server']
                . '&amp;db=%1$s',
            'icon'  => Url::getFromRoute('/database/operations') . '&amp;server=' . $GLOBALS['server']
                . '&amp;db=%1$s&amp;',
            'title' => __('Structure'),
        ];
        $this->classes = 'database';
    }

    /**
     * Returns the number of children of type $type present inside this container
     * This method is overridden by the PhpMyAdmin\Navigation\Nodes\NodeDatabase
     * and PhpMyAdmin\Navigation\Nodes\NodeTable classes
     *
     * @param string $type         The type of item we are looking for
     *                             ('tables', 'views', etc)
     * @param string $searchClause A string used to filter the results of
     *                             the query
     * @param bool   $singleItem   Whether to get presence of a single known
     *                             item or false in none
     *
     * @return int
     */
    public function getPresence($type = '', $searchClause = '', $singleItem = false)
    {
        $retval = 0;
        switch ($type) {
            case 'tables':
                $retval = $this->getTableCount($searchClause, $singleItem);
                break;
            case 'views':
                $retval = $this->getViewCount($searchClause, $singleItem);
                break;
            case 'procedures':
                $retval = $this->getProcedureCount($searchClause, $singleItem);
                break;
            case 'functions':
                $retval = $this->getFunctionCount($searchClause, $singleItem);
                break;
            case 'events':
                $retval = $this->getEventCount($searchClause, $singleItem);
                break;
            default:
                break;
        }

        return $retval;
    }

    /**
     * Returns the number of tables or views present inside this database
     *
     * @param string $which        tables|views
     * @param string $searchClause A string used to filter the results of
     *                             the query
     * @param bool   $singleItem   Whether to get presence of a single known
     *                             item or false in none
     *
     * @return int
     */
    private function getTableOrViewCount($which, $searchClause, $singleItem)
    {
        global $dbi;

        $db = $this->realName;
        if ($which === 'tables') {
            $condition = 'IN';
        } else {
            $condition = 'NOT IN';
        }

        if (! $GLOBALS['cfg']['Server']['DisableIS']) {
            $db     = $dbi->escapeString($db);
            $query  = 'SELECT COUNT(*) ';
            $query .= 'FROM `INFORMATION_SCHEMA`.`TABLES` ';
            $query .= "WHERE `TABLE_SCHEMA`='" . $db . "' ";
            $query .= 'AND `TABLE_TYPE` ' . $condition . "('BASE TABLE', 'SYSTEM VERSIONED') ";
            if (! empty($searchClause)) {
                $query .= 'AND ' . $this->getWhereClauseForSearch(
                    $searchClause,
                    $singleItem,
                    'TABLE_NAME'
                );
            }
            $retval = (int) $dbi->fetchValue($query);
        } else {
            $query = 'SHOW FULL TABLES FROM ';
            $query .= Util::backquote($db);
            $query .= ' WHERE `Table_type` ' . $condition . "('BASE TABLE', 'SYSTEM VERSIONED') ";
            if (! empty($searchClause)) {
                $query .= 'AND ' . $this->getWhereClauseForSearch(
                    $searchClause,
                    $singleItem,
                    'Tables_in_' . $db
                );
            }
            $retval = $dbi->numRows(
                $dbi->tryQuery($query)
            );
        }

        return $retval;
    }

    /**
     * Returns the number of tables present inside this database
     *
     * @param string $searchClause A string used to filter the results of
     *                             the query
     * @param bool   $singleItem   Whether to get presence of a single known
     *                             item or false in none
     *
     * @return int
     */
    private function getTableCount($searchClause, $singleItem)
    {
        return $this->getTableOrViewCount(
            'tables',
            $searchClause,
            $singleItem
        );
    }

    /**
     * Returns the number of views present inside this database
     *
     * @param string $searchClause A string used to filter the results of
     *                             the query
     * @param bool   $singleItem   Whether to get presence of a single known
     *                             item or false in none
     *
     * @return int
     */
    private function getViewCount($searchClause, $singleItem)
    {
        return $this->getTableOrViewCount(
            'views',
            $searchClause,
            $singleItem
        );
    }

    /**
     * Returns the number of procedures present inside this database
     *
     * @param string $searchClause A string used to filter the results of
     *                             the query
     * @param bool   $singleItem   Whether to get presence of a single known
     *                             item or false in none
     *
     * @return int
     */
    private function getProcedureCount($searchClause, $singleItem)
    {
        global $dbi;

        $db = $this->realName;
        if (! $GLOBALS['cfg']['Server']['DisableIS']) {
            $db = $dbi->escapeString($db);
            $query = 'SELECT COUNT(*) ';
            $query .= 'FROM `INFORMATION_SCHEMA`.`ROUTINES` ';
            $query .= 'WHERE `ROUTINE_SCHEMA` '
                . Util::getCollateForIS() . "='" . $db . "'";
            $query .= "AND `ROUTINE_TYPE`='PROCEDURE' ";
            if (! empty($searchClause)) {
                $query .= 'AND ' . $this->getWhereClauseForSearch(
                    $searchClause,
                    $singleItem,
                    'ROUTINE_NAME'
                );
            }
            $retval = (int) $dbi->fetchValue($query);
        } else {
            $db = $dbi->escapeString($db);
            $query = "SHOW PROCEDURE STATUS WHERE `Db`='" . $db . "' ";
            if (! empty($searchClause)) {
                $query .= 'AND ' . $this->getWhereClauseForSearch(
                    $searchClause,
                    $singleItem,
                    'Name'
                );
            }
            $retval = $dbi->numRows(
                $dbi->tryQuery($query)
            );
        }

        return $retval;
    }

    /**
     * Returns the number of functions present inside this database
     *
     * @param string $searchClause A string used to filter the results of
     *                             the query
     * @param bool   $singleItem   Whether to get presence of a single known
     *                             item or false in none
     *
     * @return int
     */
    private function getFunctionCount($searchClause, $singleItem)
    {
        global $dbi;

        $db = $this->realName;
        if (! $GLOBALS['cfg']['Server']['DisableIS']) {
            $db = $dbi->escapeString($db);
            $query = 'SELECT COUNT(*) ';
            $query .= 'FROM `INFORMATION_SCHEMA`.`ROUTINES` ';
            $query .= 'WHERE `ROUTINE_SCHEMA` '
                . Util::getCollateForIS() . "='" . $db . "' ";
            $query .= "AND `ROUTINE_TYPE`='FUNCTION' ";
            if (! empty($searchClause)) {
                $query .= 'AND ' . $this->getWhereClauseForSearch(
                    $searchClause,
                    $singleItem,
                    'ROUTINE_NAME'
                );
            }
            $retval = (int) $dbi->fetchValue($query);
        } else {
            $db = $dbi->escapeString($db);
            $query = "SHOW FUNCTION STATUS WHERE `Db`='" . $db . "' ";
            if (! empty($searchClause)) {
                $query .= 'AND ' . $this->getWhereClauseForSearch(
                    $searchClause,
                    $singleItem,
                    'Name'
                );
            }
            $retval = $dbi->numRows(
                $dbi->tryQuery($query)
            );
        }

        return $retval;
    }

    /**
     * Returns the number of events present inside this database
     *
     * @param string $searchClause A string used to filter the results of
     *                             the query
     * @param bool   $singleItem   Whether to get presence of a single known
     *                             item or false in none
     *
     * @return int
     */
    private function getEventCount($searchClause, $singleItem)
    {
        global $dbi;

        $db = $this->realName;
        if (! $GLOBALS['cfg']['Server']['DisableIS']) {
            $db = $dbi->escapeString($db);
            $query = 'SELECT COUNT(*) ';
            $query .= 'FROM `INFORMATION_SCHEMA`.`EVENTS` ';
            $query .= 'WHERE `EVENT_SCHEMA` '
                . Util::getCollateForIS() . "='" . $db . "' ";
            if (! empty($searchClause)) {
                $query .= 'AND ' . $this->getWhereClauseForSearch(
                    $searchClause,
                    $singleItem,
                    'EVENT_NAME'
                );
            }
            $retval = (int) $dbi->fetchValue($query);
        } else {
            $db = Util::backquote($db);
            $query = 'SHOW EVENTS FROM ' . $db . ' ';
            if (! empty($searchClause)) {
                $query .= 'WHERE ' . $this->getWhereClauseForSearch(
                    $searchClause,
                    $singleItem,
                    'Name'
                );
            }
            $retval = $dbi->numRows(
                $dbi->tryQuery($query)
            );
        }

        return $retval;
    }

    /**
     * Returns the WHERE clause for searching inside a database
     *
     * @param string $searchClause A string used to filter the results of the query
     * @param bool   $singleItem   Whether to get presence of a single known item
     * @param string $columnName   Name of the column in the result set to match
     *
     * @return string WHERE clause for searching
     */
    private function getWhereClauseForSearch(
        $searchClause,
        $singleItem,
        $columnName
    ) {
        global $dbi;

        $query = '';
        if ($singleItem) {
            $query .= Util::backquote($columnName) . ' = ';
            $query .= "'" . $dbi->escapeString($searchClause) . "'";
        } else {
            $query .= Util::backquote($columnName) . ' LIKE ';
            $query .= "'%" . $dbi->escapeString($searchClause)
                . "%'";
        }

        return $query;
    }

    /**
     * Returns the names of children of type $type present inside this container
     * This method is overridden by the PhpMyAdmin\Navigation\Nodes\NodeDatabase
     * and PhpMyAdmin\Navigation\Nodes\NodeTable classes
     *
     * @param string $type         The type of item we are looking for
     *                             ('tables', 'views', etc)
     * @param int    $pos          The offset of the list within the results
     * @param string $searchClause A string used to filter the results of the query
     *
     * @return array
     */
    public function getData($type, $pos, $searchClause = '')
    {
        $pos = (int) $pos;
        $retval = [];
        switch ($type) {
            case 'tables':
                $retval = $this->getTables($pos, $searchClause);
                break;
            case 'views':
                $retval = $this->getViews($pos, $searchClause);
                break;
            case 'procedures':
                $retval = $this->getProcedures($pos, $searchClause);
                break;
            case 'functions':
                $retval = $this->getFunctions($pos, $searchClause);
                break;
            case 'events':
                $retval = $this->getEvents($pos, $searchClause);
                break;
            default:
                break;
        }

        // Remove hidden items so that they are not displayed in navigation tree
        $cfgRelation = $this->relation->getRelationsParam();
        if ($cfgRelation['navwork']) {
            $hiddenItems = $this->getHiddenItems(substr($type, 0, -1));
            foreach ($retval as $key => $item) {
                if (! in_array($item, $hiddenItems)) {
                    continue;
                }

                unset($retval[$key]);
            }
        }

        return $retval;
    }

    /**
     * Return list of hidden items of given type
     *
     * @param string $type The type of items we are looking for
     *                     ('table', 'function', 'group', etc.)
     *
     * @return array Array containing hidden items of given type
     */
    public function getHiddenItems($type)
    {
        global $dbi;

        $db = $this->realName;
        $cfgRelation = $this->relation->getRelationsParam();
        if (! $cfgRelation['navwork']) {
            return [];
        }
        $navTable = Util::backquote($cfgRelation['db'])
            . '.' . Util::backquote($cfgRelation['navigationhiding']);
        $sqlQuery = 'SELECT `item_name` FROM ' . $navTable
            . " WHERE `username`='" . $cfgRelation['user'] . "'"
            . " AND `item_type`='" . $type
            . "' AND `db_name`='" . $dbi->escapeString($db)
            . "'";
        $result = $this->relation->queryAsControlUser($sqlQuery, false);
        $hiddenItems = [];
        if ($result) {
            while ($row = $dbi->fetchArray($result)) {
                $hiddenItems[] = $row[0];
            }
        }
        $dbi->freeResult($result);

        return $hiddenItems;
    }

    /**
     * Returns the list of tables or views inside this database
     *
     * @param string $which        tables|views
     * @param int    $pos          The offset of the list within the results
     * @param string $searchClause A string used to filter the results of the query
     *
     * @return array
     */
    private function getTablesOrViews($which, int $pos, $searchClause)
    {
        global $dbi;

        if ($which === 'tables') {
            $condition = 'IN';
        } else {
            $condition = 'NOT IN';
        }
        $maxItems = $GLOBALS['cfg']['MaxNavigationItems'];
        $retval   = [];
        $db       = $this->realName;
        if (! $GLOBALS['cfg']['Server']['DisableIS']) {
            $escdDb = $dbi->escapeString($db);
            $query  = 'SELECT `TABLE_NAME` AS `name` ';
            $query .= 'FROM `INFORMATION_SCHEMA`.`TABLES` ';
            $query .= "WHERE `TABLE_SCHEMA`='" . $escdDb . "' ";
            $query .= 'AND `TABLE_TYPE` ' . $condition . "('BASE TABLE', 'SYSTEM VERSIONED') ";
            if (! empty($searchClause)) {
                $query .= "AND `TABLE_NAME` LIKE '%";
                $query .= $dbi->escapeString($searchClause);
                $query .= "%'";
            }
            $query .= 'ORDER BY `TABLE_NAME` ASC ';
            $query .= 'LIMIT ' . $pos . ', ' . $maxItems;
            $retval = $dbi->fetchResult($query);
        } else {
            $query = ' SHOW FULL TABLES FROM ';
            $query .= Util::backquote($db);
            $query .= ' WHERE `Table_type` ' . $condition . "('BASE TABLE', 'SYSTEM VERSIONED') ";
            if (! empty($searchClause)) {
                $query .= 'AND ' . Util::backquote(
                    'Tables_in_' . $db
                );
                $query .= " LIKE '%" . $dbi->escapeString(
                    $searchClause
                );
                $query .= "%'";
            }
            $handle = $dbi->tryQuery($query);
            if ($handle !== false) {
                $count = 0;
                if ($dbi->dataSeek($handle, $pos)) {
                    while ($arr = $dbi->fetchArray($handle)) {
                        if ($count >= $maxItems) {
                            break;
                        }

                        $retval[] = $arr[0];
                        $count++;
                    }
                }
            }
        }

        return $retval;
    }

    /**
     * Returns the list of tables inside this database
     *
     * @param int    $pos          The offset of the list within the results
     * @param string $searchClause A string used to filter the results of the query
     *
     * @return array
     */
    private function getTables(int $pos, $searchClause)
    {
        return $this->getTablesOrViews('tables', $pos, $searchClause);
    }

    /**
     * Returns the list of views inside this database
     *
     * @param int    $pos          The offset of the list within the results
     * @param string $searchClause A string used to filter the results of the query
     *
     * @return array
     */
    private function getViews(int $pos, $searchClause)
    {
        return $this->getTablesOrViews('views', $pos, $searchClause);
    }

    /**
     * Returns the list of procedures or functions inside this database
     *
     * @param string $routineType  PROCEDURE|FUNCTION
     * @param int    $pos          The offset of the list within the results
     * @param string $searchClause A string used to filter the results of the query
     *
     * @return array
     */
    private function getRoutines($routineType, $pos, $searchClause)
    {
        global $dbi;

        $maxItems = $GLOBALS['cfg']['MaxNavigationItems'];
        $retval = [];
        $db = $this->realName;
        if (! $GLOBALS['cfg']['Server']['DisableIS']) {
            $escdDb = $dbi->escapeString($db);
            $query = 'SELECT `ROUTINE_NAME` AS `name` ';
            $query .= 'FROM `INFORMATION_SCHEMA`.`ROUTINES` ';
            $query .= 'WHERE `ROUTINE_SCHEMA` '
                . Util::getCollateForIS() . "='" . $escdDb . "'";
            $query .= "AND `ROUTINE_TYPE`='" . $routineType . "' ";
            if (! empty($searchClause)) {
                $query .= "AND `ROUTINE_NAME` LIKE '%";
                $query .= $dbi->escapeString($searchClause);
                $query .= "%'";
            }
            $query .= 'ORDER BY `ROUTINE_NAME` ASC ';
            $query .= 'LIMIT ' . intval($pos) . ', ' . $maxItems;
            $retval = $dbi->fetchResult($query);
        } else {
            $escdDb = $dbi->escapeString($db);
            $query = 'SHOW ' . $routineType . " STATUS WHERE `Db`='" . $escdDb . "' ";
            if (! empty($searchClause)) {
                $query .= "AND `Name` LIKE '%";
                $query .= $dbi->escapeString($searchClause);
                $query .= "%'";
            }
            $handle = $dbi->tryQuery($query);
            if ($handle !== false) {
                $count = 0;
                if ($dbi->dataSeek($handle, $pos)) {
                    while ($arr = $dbi->fetchArray($handle)) {
                        if ($count >= $maxItems) {
                            break;
                        }

                        $retval[] = $arr['Name'];
                        $count++;
                    }
                }
            }
        }

        return $retval;
    }

    /**
     * Returns the list of procedures inside this database
     *
     * @param int    $pos          The offset of the list within the results
     * @param string $searchClause A string used to filter the results of the query
     *
     * @return array
     */
    private function getProcedures($pos, $searchClause)
    {
        return $this->getRoutines('PROCEDURE', $pos, $searchClause);
    }

    /**
     * Returns the list of functions inside this database
     *
     * @param int    $pos          The offset of the list within the results
     * @param string $searchClause A string used to filter the results of the query
     *
     * @return array
     */
    private function getFunctions($pos, $searchClause)
    {
        return $this->getRoutines('FUNCTION', $pos, $searchClause);
    }

    /**
     * Returns the list of events inside this database
     *
     * @param int    $pos          The offset of the list within the results
     * @param string $searchClause A string used to filter the results of the query
     *
     * @return array
     */
    private function getEvents($pos, $searchClause)
    {
        global $dbi;

        $maxItems = $GLOBALS['cfg']['MaxNavigationItems'];
        $retval = [];
        $db = $this->realName;
        if (! $GLOBALS['cfg']['Server']['DisableIS']) {
            $escdDb = $dbi->escapeString($db);
            $query = 'SELECT `EVENT_NAME` AS `name` ';
            $query .= 'FROM `INFORMATION_SCHEMA`.`EVENTS` ';
            $query .= 'WHERE `EVENT_SCHEMA` '
                . Util::getCollateForIS() . "='" . $escdDb . "' ";
            if (! empty($searchClause)) {
                $query .= "AND `EVENT_NAME` LIKE '%";
                $query .= $dbi->escapeString($searchClause);
                $query .= "%'";
            }
            $query .= 'ORDER BY `EVENT_NAME` ASC ';
            $query .= 'LIMIT ' . intval($pos) . ', ' . $maxItems;
            $retval = $dbi->fetchResult($query);
        } else {
            $escdDb = Util::backquote($db);
            $query = 'SHOW EVENTS FROM ' . $escdDb . ' ';
            if (! empty($searchClause)) {
                $query .= "WHERE `Name` LIKE '%";
                $query .= $dbi->escapeString($searchClause);
                $query .= "%'";
            }
            $handle = $dbi->tryQuery($query);
            if ($handle !== false) {
                $count = 0;
                if ($dbi->dataSeek($handle, $pos)) {
                    while ($arr = $dbi->fetchArray($handle)) {
                        if ($count >= $maxItems) {
                            break;
                        }

                        $retval[] = $arr['Name'];
                        $count++;
                    }
                }
            }
        }

        return $retval;
    }

    /**
     * Returns HTML for control buttons displayed infront of a node
     *
     * @return string HTML for control buttons
     */
    public function getHtmlForControlButtons(): string
    {
        $ret = '';
        $cfgRelation = $this->relation->getRelationsParam();
        if ($cfgRelation['navwork']) {
            if ($this->hiddenCount > 0) {
                $params = [
                    'showUnhideDialog' => true,
                    'dbName' => $this->realName,
                ];
                $ret = '<span class="dbItemControls">'
<<<<<<< HEAD
                    . '<a href="' . Url::getFromRoute('/navigation') . '" data-post="'
                    . Url::getCommon($params, '') . '"'
=======
                    . '<a href="navigation.php" data-post="'
                    . Url::getCommon($params, '', false) . '"'
>>>>>>> ae11d526
                    . ' class="showUnhide ajax">'
                    . Generator::getImage(
                        'show',
                        __('Show hidden items')
                    )
                    . '</a></span>';
            }
        }

        return $ret;
    }

    /**
     * Sets the number of hidden items in this database
     *
     * @param int $count hidden item count
     *
     * @return void
     */
    public function setHiddenCount($count)
    {
        $this->hiddenCount = $count;
    }

    /**
     * Returns the number of hidden items in this database
     *
     * @return int hidden item count
     */
    public function getHiddenCount()
    {
        return $this->hiddenCount;
    }
}<|MERGE_RESOLUTION|>--- conflicted
+++ resolved
@@ -701,13 +701,8 @@
                     'dbName' => $this->realName,
                 ];
                 $ret = '<span class="dbItemControls">'
-<<<<<<< HEAD
                     . '<a href="' . Url::getFromRoute('/navigation') . '" data-post="'
-                    . Url::getCommon($params, '') . '"'
-=======
-                    . '<a href="navigation.php" data-post="'
                     . Url::getCommon($params, '', false) . '"'
->>>>>>> ae11d526
                     . ' class="showUnhide ajax">'
                     . Generator::getImage(
                         'show',
