<?php
/* vim: set expandtab sw=4 ts=4 sts=4: */
/**
 * MySQL charset metadata and manipulations
 *
 * @package PhpMyAdmin
 */
declare(strict_types=1);

namespace PhpMyAdmin;

use PhpMyAdmin\DatabaseInterface;
use PhpMyAdmin\Util;

/**
 * Class used to manage MySQL charsets
 *
 * @package PhpMyAdmin
 */
class Charsets
{
    /**
     * MySQL charsets map
     *
     * @var array
     */
    public static $mysql_charset_map = [
        'big5'         => 'big5',
        'cp-866'       => 'cp866',
        'euc-jp'       => 'ujis',
        'euc-kr'       => 'euckr',
        'gb2312'       => 'gb2312',
        'gbk'          => 'gbk',
        'iso-8859-1'   => 'latin1',
        'iso-8859-2'   => 'latin2',
        'iso-8859-7'   => 'greek',
        'iso-8859-8'   => 'hebrew',
        'iso-8859-8-i' => 'hebrew',
        'iso-8859-9'   => 'latin5',
        'iso-8859-13'  => 'latin7',
        'iso-8859-15'  => 'latin1',
        'koi8-r'       => 'koi8r',
        'shift_jis'    => 'sjis',
        'tis-620'      => 'tis620',
        'utf-8'        => 'utf8',
        'windows-1250' => 'cp1250',
        'windows-1251' => 'cp1251',
        'windows-1252' => 'latin1',
        'windows-1256' => 'cp1256',
        'windows-1257' => 'cp1257',
    ];

<<<<<<< HEAD
    private static $_charsets = [];
    private static $_charsets_descriptions = [];
    private static $_collations = [];
    private static $_default_collations = [];
=======
    private static $_charsets = array();

    /**
     * The charset for the server
     *
     * @var string
     */
    private static $_charset_server;

    private static $_charsets_descriptions = array();
    private static $_collations = array();
    private static $_default_collations = array();
>>>>>>> a4714b16

    /**
     * Loads charset data from the MySQL server.
     *
     * @param DatabaseInterface $dbi       DatabaseInterface instance
     * @param boolean           $disableIs Disable use of INFORMATION_SCHEMA
     *
     * @return void
     */
    private static function loadCharsets(DatabaseInterface $dbi, bool $disableIs): void
    {
        /* Data already loaded */
        if (count(self::$_charsets) > 0) {
            return;
        }

        if ($disableIs) {
            $sql = 'SHOW CHARACTER SET';
        } else {
            $sql = 'SELECT `CHARACTER_SET_NAME` AS `Charset`,'
                . ' `DESCRIPTION` AS `Description`'
                . ' FROM `information_schema`.`CHARACTER_SETS`';
        }
        $res = $dbi->query($sql);

        self::$_charsets = [];
        while ($row = $dbi->fetchAssoc($res)) {
            $name = $row['Charset'];
            self::$_charsets[] = $name;
            self::$_charsets_descriptions[$name] = $row['Description'];
        }
        $dbi->freeResult($res);

        sort(self::$_charsets, SORT_STRING);
    }

    /**
     * Loads collation data from the MySQL server.
     *
     * @param DatabaseInterface $dbi       DatabaseInterface instance
     * @param boolean           $disableIs Disable use of INFORMATION_SCHEMA
     *
     * @return void
     */
    private static function loadCollations(DatabaseInterface $dbi, bool $disableIs): void
    {
        /* Data already loaded */
        if (count(self::$_collations) > 0) {
            return;
        }

        if ($disableIs) {
            $sql = 'SHOW COLLATION';
        } else {
            $sql = 'SELECT `CHARACTER_SET_NAME` AS `Charset`,'
                . ' `COLLATION_NAME` AS `Collation`, `IS_DEFAULT` AS `Default`'
                . ' FROM `information_schema`.`COLLATIONS`';
        }

        $res = $dbi->query($sql);
        while ($row = $dbi->fetchAssoc($res)) {
            $char_set_name = $row['Charset'];
            $name = $row['Collation'];
            self::$_collations[$char_set_name][] = $name;
            if ($row['Default'] == 'Yes' || $row['Default'] == '1') {
                self::$_default_collations[$char_set_name] = $name;
            }
        }
        $dbi->freeResult($res);

        foreach (self::$_collations as $key => $value) {
            sort(self::$_collations[$key], SORT_STRING);
        }
    }

     /**
     * Get current MySQL server charset.
     *
     * @param DatabaseInterface $dbi DatabaseInterface instance
     *
     * @return string
     */
    public static function getServerCharset(DatabaseInterface $dbi)
    {
        if (self::$_charset_server) {
            return self::$_charset_server;
        } else {
            self::$_charset_server = $dbi->getVariable('character_set_server');
            return self::$_charset_server;
        }
    }

    /**
     * Get MySQL charsets
     *
     * @param DatabaseInterface $dbi       DatabaseInterface instance
     * @param boolean           $disableIs Disable use of INFORMATION_SCHEMA
     *
     * @return array
     */
    public static function getMySQLCharsets(DatabaseInterface $dbi, bool $disableIs): array
    {
        self::loadCharsets($dbi, $disableIs);
        return self::$_charsets;
    }

    /**
     * Get MySQL charsets descriptions
     *
     * @param DatabaseInterface $dbi       DatabaseInterface instance
     * @param boolean           $disableIs Disable use of INFORMATION_SCHEMA
     *
     * @return array
     */
    public static function getMySQLCharsetsDescriptions(DatabaseInterface $dbi, bool $disableIs): array
    {
        self::loadCharsets($dbi, $disableIs);
        return self::$_charsets_descriptions;
    }

    /**
     * Get MySQL collations
     *
     * @param DatabaseInterface $dbi       DatabaseInterface instance
     * @param boolean           $disableIs Disable use of INFORMATION_SCHEMA
     *
     * @return array
     */
    public static function getMySQLCollations(DatabaseInterface $dbi, bool $disableIs): array
    {
        self::loadCollations($dbi, $disableIs);
        return self::$_collations;
    }

    /**
     * Get MySQL default collations
     *
     * @param DatabaseInterface $dbi       DatabaseInterface instance
     * @param boolean           $disableIs Disable use of INFORMATION_SCHEMA
     *
     * @return array
     */
    public static function getMySQLCollationsDefault(DatabaseInterface $dbi, bool $disableIs): array
    {
        self::loadCollations($dbi, $disableIs);
        return self::$_default_collations;
    }

    /**
     * Generate charset dropdown box
     *
     * @param DatabaseInterface $dbi            DatabaseInterface instance
     * @param boolean           $disableIs      Disable use of INFORMATION_SCHEMA
     * @param string            $name           Element name
     * @param string            $id             Element id
     * @param null|string       $default        Default value
     * @param bool              $label          Label
     * @param bool              $submitOnChange Submit on change
     *
     * @return string
     */
    public static function getCharsetDropdownBox(
        DatabaseInterface $dbi,
        bool $disableIs,
        ?string $name = null,
        ?string $id = null,
        ?string $default = null,
        bool $label = true,
        bool $submitOnChange = false
    ): string {
        self::loadCharsets($dbi, $disableIs);
        if (empty($name)) {
            $name = 'character_set';
        }

        $return_str  = '<select lang="en" dir="ltr" name="'
            . htmlspecialchars($name) . '"'
            . (empty($id) ? '' : ' id="' . htmlspecialchars($id) . '"')
            . ($submitOnChange ? ' class="autosubmit"' : '') . '>' . "\n";
        if ($label) {
            $return_str .= '<option value="">'
                . __('Charset')
                . '</option>' . "\n";
        }
        $return_str .= '<option value=""></option>' . "\n";
        foreach (self::$_charsets as $current_charset) {
            $current_cs_descr
                = empty(self::$_charsets_descriptions[$current_charset])
                ? $current_charset
                : self::$_charsets_descriptions[$current_charset];

            $return_str .= '<option value="' . $current_charset
                . '" title="' . $current_cs_descr . '"'
                . ($default == $current_charset ? ' selected="selected"' : '') . '>'
                . $current_charset . '</option>' . "\n";
        }
        $return_str .= '</select>' . "\n";

        return $return_str;
    }

    /**
     * Generate collation dropdown box
     *
     * @param DatabaseInterface $dbi            DatabaseInterface instance
     * @param boolean           $disableIs      Disable use of INFORMATION_SCHEMA
     * @param string            $name           Element name
     * @param string            $id             Element id
     * @param null|string       $default        Default value
     * @param bool              $label          Label
     * @param bool              $submitOnChange Submit on change
     *
     * @return string
     */
    public static function getCollationDropdownBox(
        DatabaseInterface $dbi,
        bool $disableIs,
        ?string $name = null,
        ?string $id = null,
        ?string $default = null,
        bool $label = true,
        bool $submitOnChange = false
    ): string {
        self::loadCharsets($dbi, $disableIs);
        self::loadCollations($dbi, $disableIs);
        if (empty($name)) {
            $name = 'collation';
        }

        $return_str  = '<select lang="en" dir="ltr" name="'
            . htmlspecialchars($name) . '"'
            . (empty($id) ? '' : ' id="' . htmlspecialchars($id) . '"')
            . ($submitOnChange ? ' class="autosubmit"' : '') . '>' . "\n";
        if ($label) {
            $return_str .= '<option value="">'
                . __('Collation')
                . '</option>' . "\n";
        }
        $return_str .= '<option value=""></option>' . "\n";
        foreach (self::$_charsets as $current_charset) {
            $current_cs_descr
                = empty(self::$_charsets_descriptions[$current_charset])
                ? $current_charset
                : self::$_charsets_descriptions[$current_charset];

            $return_str .= '<optgroup label="' . $current_charset
                . '" title="' . $current_cs_descr . '">' . "\n";
            foreach (self::$_collations[$current_charset] as $current_collation) {
                $return_str .= '<option value="' . $current_collation
                    . '" title="' . self::getCollationDescr($current_collation) . '"'
                    . ($default == $current_collation ? ' selected="selected"' : '')
                    . '>'
                    . $current_collation . '</option>' . "\n";
            }
            $return_str .= '</optgroup>' . "\n";
        }
        $return_str .= '</select>' . "\n";

        return $return_str;
    }

    /**
     * Returns description for given collation
     *
     * @param string $collation MySQL collation string
     *
     * @return string collation description
     */
    public static function getCollationDescr(string $collation): string
    {
        $parts = explode('_', $collation);

        $name = __('Unknown');
        $variant = null;
        $suffixes = [];
        $unicode = false;
        $unknown = false;

        $level = 0;
        foreach ($parts as $part) {
            if ($level == 0) {
                /* Next will be language */
                $level = 1;
                /* First should be charset */
                switch ($part) {
                    case 'binary':
                        $name = _pgettext('Collation', 'Binary');
                        break;
                    // Unicode charsets
                    case 'utf8mb4':
                        $variant = 'UCA 4.0.0';
                        // Fall through to other unicode
                    case 'ucs2':
                    case 'utf8':
                    case 'utf16':
                    case 'utf16le':
                    case 'utf16be':
                    case 'utf32':
                        $name = _pgettext('Collation', 'Unicode');
                        $unicode = true;
                        break;
                    // West European charsets
                    case 'ascii':
                    case 'cp850':
                    case 'dec8':
                    case 'hp8':
                    case 'latin1':
                    case 'macroman':
                        $name = _pgettext('Collation', 'West European');
                        break;
                    // Central European charsets
                    case 'cp1250':
                    case 'cp852':
                    case 'latin2':
                    case 'macce':
                        $name = _pgettext('Collation', 'Central European');
                        break;
                    // Russian charsets
                    case 'cp866':
                    case 'koi8r':
                        $name = _pgettext('Collation', 'Russian');
                        break;
                    // Simplified Chinese charsets
                    case 'gb2312':
                    case 'gbk':
                        $name = _pgettext('Collation', 'Simplified Chinese');
                        break;
                    // Japanese charsets
                    case 'sjis':
                    case 'ujis':
                    case 'cp932':
                    case 'eucjpms':
                        $name = _pgettext('Collation', 'Japanese');
                        break;
                    // Baltic charsets
                    case 'cp1257':
                    case 'latin7':
                        $name = _pgettext('Collation', 'Baltic');
                        break;
                    // Other
                    case 'armscii8':
                    case 'armscii':
                        $name = _pgettext('Collation', 'Armenian');
                        break;
                    case 'big5':
                        $name = _pgettext('Collation', 'Traditional Chinese');
                        break;
                    case 'cp1251':
                        $name = _pgettext('Collation', 'Cyrillic');
                        break;
                    case 'cp1256':
                        $name = _pgettext('Collation', 'Arabic');
                        break;
                    case 'euckr':
                        $name = _pgettext('Collation', 'Korean');
                        break;
                    case 'hebrew':
                        $name = _pgettext('Collation', 'Hebrew');
                        break;
                    case 'geostd8':
                        $name = _pgettext('Collation', 'Georgian');
                        break;
                    case 'greek':
                        $name = _pgettext('Collation', 'Greek');
                        break;
                    case 'keybcs2':
                        $name = _pgettext('Collation', 'Czech-Slovak');
                        break;
                    case 'koi8u':
                        $name = _pgettext('Collation', 'Ukrainian');
                        break;
                    case 'latin5':
                        $name = _pgettext('Collation', 'Turkish');
                        break;
                    case 'swe7':
                        $name = _pgettext('Collation', 'Swedish');
                        break;
                    case 'tis620':
                        $name = _pgettext('Collation', 'Thai');
                        break;
                    default:
                        $name = _pgettext('Collation', 'Unknown');
                        $unknown = true;
                        break;
                }
                continue;
            }
            if ($level == 1) {
                /* Next will be variant unless changed later */
                $level = 4;
                /* Locale name or code */
                $found = true;
                switch ($part) {
                    case 'general':
                        break;
                    case 'bulgarian':
                    case 'bg':
                        $name = _pgettext('Collation', 'Bulgarian');
                        break;
                    case 'chinese':
                    case 'cn':
                        if ($unicode) {
                            $name = _pgettext('Collation', 'Chinese');
                        }
                        break;
                    case 'croatian':
                    case 'hr':
                        $name = _pgettext('Collation', 'Croatian');
                        break;
                    case 'czech':
                    case 'cs':
                        $name = _pgettext('Collation', 'Czech');
                        break;
                    case 'danish':
                    case 'da':
                        $name = _pgettext('Collation', 'Danish');
                        break;
                    case 'english':
                    case 'en':
                        $name = _pgettext('Collation', 'English');
                        break;
                    case 'esperanto':
                    case 'eo':
                        $name = _pgettext('Collation', 'Esperanto');
                        break;
                    case 'estonian':
                    case 'et':
                        $name = _pgettext('Collation', 'Estonian');
                        break;
                    case 'german1':
                        $name = _pgettext('Collation', 'German (dictionary order)');
                        break;
                    case 'german2':
                        $name = _pgettext('Collation', 'German (phone book order)');
                        break;
                    case 'german':
                    case 'de':
                        /* Name is set later */
                        $level = 2;
                        break;
                    case 'hungarian':
                    case 'hu':
                        $name = _pgettext('Collation', 'Hungarian');
                        break;
                    case 'icelandic':
                    case 'is':
                        $name = _pgettext('Collation', 'Icelandic');
                        break;
                    case 'japanese':
                    case 'ja':
                        $name = _pgettext('Collation', 'Japanese');
                        break;
                    case 'la':
                        $name = _pgettext('Collation', 'Classical Latin');
                        break;
                    case 'latvian':
                    case 'lv':
                        $name = _pgettext('Collation', 'Latvian');
                        break;
                    case 'lithuanian':
                    case 'lt':
                        $name = _pgettext('Collation', 'Lithuanian');
                        break;
                    case 'korean':
                    case 'ko':
                        $name = _pgettext('Collation', 'Korean');
                        break;
                    case 'myanmar':
                    case 'my':
                        $name = _pgettext('Collation', 'Burmese');
                        break;
                    case 'persian':
                        $name = _pgettext('Collation', 'Persian');
                        break;
                    case 'polish':
                    case 'pl':
                        $name = _pgettext('Collation', 'Polish');
                        break;
                    case 'roman':
                        $name = _pgettext('Collation', 'West European');
                        break;
                    case 'romanian':
                    case 'ro':
                        $name = _pgettext('Collation', 'Romanian');
                        break;
                    case 'si':
                    case 'sinhala':
                        $name = _pgettext('Collation', 'Sinhalese');
                        break;
                    case 'slovak':
                    case 'sk':
                        $name = _pgettext('Collation', 'Slovak');
                        break;
                    case 'slovenian':
                    case 'sl':
                        $name = _pgettext('Collation', 'Slovenian');
                        break;
                    case 'spanish':
                        $name = _pgettext('Collation', 'Spanish (modern)');
                        break;
                    case 'es':
                        /* Name is set later */
                        $level = 3;
                        break;
                    case 'spanish2':
                        $name = _pgettext('Collation', 'Spanish (traditional)');
                        break;
                    case 'swedish':
                        $name = _pgettext('Collation', 'Swedish');
                        break;
                    case 'thai':
                    case 'th':
                        $name = _pgettext('Collation', 'Thai');
                        break;
                    case 'turkish':
                    case 'tr':
                        $name = _pgettext('Collation', 'Turkish');
                        break;
                    case 'ukrainian':
                    case 'uk':
                        $name = _pgettext('Collation', 'Ukrainian');
                        break;
                    case 'vietnamese':
                    case 'vi':
                        $name = _pgettext('Collation', 'Vietnamese');
                        break;
                    case 'unicode':
                        if ($unknown) {
                            $name = _pgettext('Collation', 'Unicode');
                        }
                        break;
                    default:
                        $found = false;
                }
                if ($found) {
                    continue;
                }
                // Not parsed token, fall to next level
            }
            if ($level == 2) {
                /* Next will be variant */
                $level = 4;
                /* Germal variant */
                if ($part == 'pb') {
                    $name = _pgettext('Collation', 'German (phone book order)');
                    continue;
                }
                $name = _pgettext('Collation', 'German (dictionary order)');
                // Not parsed token, fall to next level
            }
            if ($level == 3) {
                /* Next will be variant */
                $level = 4;
                /* Spanish variant */
                if ($part == 'trad') {
                    $name = _pgettext('Collation', 'Spanish (traditional)');
                    continue;
                }
                $name = _pgettext('Collation', 'Spanish (modern)');
                // Not parsed token, fall to next level
            }
            if ($level == 4) {
                /* Next will be suffix */
                $level = 5;
                /* Variant */
                $found = true;
                switch ($part) {
                    case '0900':
                        $variant = 'UCA 9.0.0';
                        break;
                    case '520':
                        $variant = 'UCA 5.2.0';
                        break;
                    case 'mysql561':
                        $variant = 'MySQL 5.6.1';
                        break;
                    case 'mysql500':
                        $variant = 'MySQL 5.0.0';
                        break;
                    default:
                        $found = false;
                }
                if ($found) {
                    continue;
                }
                // Not parsed token, fall to next level
            }
            if ($level == 5) {
                /* Suffixes */
                switch ($part) {
                    case 'ci':
                        $suffixes[] = _pgettext('Collation variant', 'case-insensitive');
                        break;
                    case 'cs':
                        $suffixes[] = _pgettext('Collation variant', 'case-sensitive');
                        break;
                    case 'ai':
                        $suffixes[] = _pgettext('Collation variant', 'accent-insensitive');
                        break;
                    case 'as':
                        $suffixes[] = _pgettext('Collation variant', 'accent-sensitive');
                        break;
                    case 'w2':
                    case 'l2':
                        $suffixes[] = _pgettext('Collation variant', 'multi-level');
                        break;
                    case 'bin':
                        $suffixes[] = _pgettext('Collation variant', 'binary');
                        break;
                }
            }
        }

        $result = $name;
        if (! is_null($variant)) {
            $result .= ' (' . $variant . ')';
        }
        if (count($suffixes) > 0) {
            $result .= ', ' . implode(', ', $suffixes);
        }
        return $result;
    }
}<|MERGE_RESOLUTION|>--- conflicted
+++ resolved
@@ -50,25 +50,17 @@
         'windows-1257' => 'cp1257',
     ];
 
-<<<<<<< HEAD
     private static $_charsets = [];
+
+    /**
+     * The charset for the server
+     *
+     * @var string
+     */
+    private static $_charset_server = null;
     private static $_charsets_descriptions = [];
     private static $_collations = [];
     private static $_default_collations = [];
-=======
-    private static $_charsets = array();
-
-    /**
-     * The charset for the server
-     *
-     * @var string
-     */
-    private static $_charset_server;
-
-    private static $_charsets_descriptions = array();
-    private static $_collations = array();
-    private static $_default_collations = array();
->>>>>>> a4714b16
 
     /**
      * Loads charset data from the MySQL server.
@@ -151,9 +143,9 @@
      *
      * @return string
      */
-    public static function getServerCharset(DatabaseInterface $dbi)
-    {
-        if (self::$_charset_server) {
+    public static function getServerCharset(DatabaseInterface $dbi): string
+    {
+        if (self::$_charset_server !== null) {
             return self::$_charset_server;
         } else {
             self::$_charset_server = $dbi->getVariable('character_set_server');
