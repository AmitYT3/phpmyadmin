--- conflicted
+++ resolved
@@ -162,17 +162,10 @@
             // The first element contains the filename and the second
             // element is used for the "alt" and "title" attributes.
             $icon_init = array(
-<<<<<<< HEAD
-                'edit'   => array('b_edit.png',   ''),
-                'help'   => array('b_help.png',   __('Documentation')),
-                'reload' => array('s_reload.png', ''),
-                'tblops' => array('b_tblops.png', '')
-=======
                 'edit'   => array('b_edit', ''),
                 'help'   => array('b_help', __('Documentation')),
                 'reload' => array('s_reload', ''),
                 'tblops' => array('b_tblops', '')
->>>>>>> 54eb5fff
             );
             if ($is_setup_script) {
                 // When called from the setup script, we don't have access to the
