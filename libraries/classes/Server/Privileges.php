--- conflicted
+++ resolved
@@ -3348,21 +3348,11 @@
 
         if ($createDb1) {
             // Create database with same name and grant all privileges
-<<<<<<< HEAD
             $query = 'CREATE DATABASE IF NOT EXISTS '
-                . Util::backquote(
-                    $this->dbi->escapeString($username)
-                ) . ';';
+                . Util::backquote($username) . ';';
             $sqlQuery .= $query;
             if (! $this->dbi->tryQuery($query)) {
                 $message = Message::rawError($this->dbi->getError());
-=======
-            $q = 'CREATE DATABASE IF NOT EXISTS '
-                . Util::backquote($username) . ';';
-            $sql_query .= $q;
-            if (! $this->dbi->tryQuery($q)) {
-                $message = Message::rawError((string) $this->dbi->getError());
->>>>>>> 727fa49f
             }
 
             /**
