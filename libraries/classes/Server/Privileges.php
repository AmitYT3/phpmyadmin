--- conflicted
+++ resolved
@@ -815,13 +815,8 @@
             $host
         );
 
-<<<<<<< HEAD
-        $isNew = (Compatibility::isMySql() && $serverVersion >= 50507)
+        $isNew = (Compatibility::isMySqlOrPerconaDb() && $serverVersion >= 50507)
             || (Compatibility::isMariaDb() && $serverVersion >= 50200);
-=======
-        $isNew = (($serverType === 'MySQL' || $serverType === 'Percona Server') && $serverVersion >= 50507)
-            || ($serverType === 'MariaDB' && $serverVersion >= 50200);
->>>>>>> 03861840
 
         $activeAuthPlugins = ['mysql_native_password' => __('Native MySQL authentication')];
         if ($isNew) {
@@ -2501,13 +2496,9 @@
                 if (! isset($row['password']) && isset($row['Password'])) {
                     $row['password'] = $row['Password'];
                 }
-<<<<<<< HEAD
 
                 if (
-                    Compatibility::isMySql()
-=======
-                if ((Util::getServerType() === 'MySQL' || Util::getServerType() === 'Percona Server')
->>>>>>> 03861840
+                    Compatibility::isMySqlOrPerconaDb()
                     && $serverVersion >= 50606
                     && $serverVersion < 50706
                     && ((isset($row['authentication_string'])
@@ -3899,12 +3890,8 @@
 
         // Use 'SET PASSWORD' for pre-5.7.6 MySQL versions
         // and pre-5.2.0 MariaDB
-<<<<<<< HEAD
         if (
-            (Compatibility::isMySql()
-=======
-        if ((($serverType === 'MySQL' || $serverType === 'Percona Server')
->>>>>>> 03861840
+            (Compatibility::isMySqlOrPerconaDb()
             && $serverVersion >= 50706)
             || (Compatibility::isMariaDb()
             && $serverVersion >= 50200)
@@ -3994,17 +3981,9 @@
             $hostname
         );
 
-<<<<<<< HEAD
-        $isNew = (Compatibility::isMySql() && $serverVersion >= 50507)
+        $isNew = (Compatibility::isMySqlOrPerconaDb() && $serverVersion >= 50507)
             || (Compatibility::isMariaDb() && $serverVersion >= 50200);
-        $hasMoreAuthPlugins = (Compatibility::isMySql() && $serverVersion >= 50706)
-=======
-        $isMySqlOrPerconaDb = ($serverType === 'MySQL' || $serverType === 'Percona Server');
-
-        $isNew = ($isMySqlOrPerconaDb && $serverVersion >= 50507)
-            || ($serverType === 'MariaDB' && $serverVersion >= 50200);
-        $hasMoreAuthPlugins = ($isMySqlOrPerconaDb && $serverVersion >= 50706)
->>>>>>> 03861840
+        $hasMoreAuthPlugins = (Compatibility::isMySqlOrPerconaDb() && $serverVersion >= 50706)
             || ($this->dbi->isSuperUser() && $editOthers);
 
         $activeAuthPlugins = ['mysql_native_password' => __('Native MySQL authentication')];
