--- conflicted
+++ resolved
@@ -146,7 +146,6 @@
                 continue;
             }
 
-<<<<<<< HEAD
             if ($type === 'Export') {
                 /**
                  * @psalm-suppress InvalidArrayOffset, MixedAssignment, MixedMethodCall
@@ -165,9 +164,6 @@
             }
 
             $plugins[] = $plugin;
-=======
-            $plugins[] = new $class();
->>>>>>> 5dcd3765
         }
 
         usort($plugins, static function (Plugin $plugin1, Plugin $plugin2): int {
