--- conflicted
+++ resolved
@@ -535,338 +535,6 @@
             }
         }
 
-<<<<<<< HEAD
-=======
-        if ($render_sql) {
-            $query_too_big = false;
-
-            $queryLength = mb_strlen($sql_query);
-            if ($queryLength > $cfg['MaxCharactersInDisplayedSQL']) {
-                // when the query is large (for example an INSERT of binary
-                // data), the parser chokes; so avoid parsing the query
-                $query_too_big = true;
-                $query_base = mb_substr(
-                    $sql_query,
-                    0,
-                    $cfg['MaxCharactersInDisplayedSQL']
-                ) . '[...]';
-            } else {
-                $query_base = $sql_query;
-            }
-
-            // Html format the query to be displayed
-            // If we want to show some sql code it is easiest to create it here
-            /* SQL-Parser-Analyzer */
-
-            if (! empty($GLOBALS['show_as_php'])) {
-                $new_line = '\\n"<br />' . "\n" . '&nbsp;&nbsp;&nbsp;&nbsp;. "';
-                $query_base = htmlspecialchars(addslashes($query_base));
-                $query_base = preg_replace(
-                    '/((\015\012)|(\015)|(\012))/',
-                    $new_line,
-                    $query_base
-                );
-                $query_base = '<code class="php"><pre>' . "\n"
-                    . '$sql = "' . $query_base . '";' . "\n"
-                    . '</pre></code>';
-            } elseif ($query_too_big) {
-                $query_base = '<code class="sql"><pre>' . "\n" .
-                    htmlspecialchars($query_base) .
-                    '</pre></code>';
-            } else {
-                $query_base = self::formatSql($query_base);
-            }
-
-            // Prepares links that may be displayed to edit/explain the query
-            // (don't go to default pages, we must go to the page
-            // where the query box is available)
-
-            // Basic url query part
-            $url_params = array();
-            if (! isset($GLOBALS['db'])) {
-                $GLOBALS['db'] = '';
-            }
-            if (strlen($GLOBALS['db']) > 0) {
-                $url_params['db'] = $GLOBALS['db'];
-                if (strlen($GLOBALS['table']) > 0) {
-                    $url_params['table'] = $GLOBALS['table'];
-                    $edit_link = 'tbl_sql.php';
-                } else {
-                    $edit_link = 'db_sql.php';
-                }
-            } else {
-                $edit_link = 'server_sql.php';
-            }
-
-            // Want to have the query explained
-            // but only explain a SELECT (that has not been explained)
-            /* SQL-Parser-Analyzer */
-            $explain_link = '';
-            $is_select = preg_match('@^SELECT[[:space:]]+@i', $sql_query);
-            if (! empty($cfg['SQLQuery']['Explain']) && ! $query_too_big) {
-                $explain_params = $url_params;
-                if ($is_select) {
-                    $explain_params['sql_query'] = 'EXPLAIN ' . $sql_query;
-                    $explain_link = ' [&nbsp;'
-                        . self::linkOrButton(
-                            'import.php',
-                            $explain_params,
-                            __('Explain SQL')
-                        ) . '&nbsp;]';
-                } elseif (preg_match(
-                    '@^EXPLAIN[[:space:]]+SELECT[[:space:]]+@i',
-                    $sql_query
-                )) {
-                    $explain_params['sql_query']
-                        = mb_substr($sql_query, 8);
-                    $explain_link = ' [&nbsp;'
-                        . self::linkOrButton(
-                            'import.php',
-                            $explain_params,
-                            __('Skip Explain SQL')
-                        ) . ']';
-                    $url = 'https://mariadb.org/explain_analyzer/analyze/'
-                        . '?client=phpMyAdmin&raw_explain='
-                        . urlencode(self::_generateRowQueryOutput($sql_query));
-                    $explain_link .= ' ['
-                        . self::linkOrButton(
-                            htmlspecialchars('url.php?url=' . urlencode($url)),
-                            null,
-                            sprintf(__('Analyze Explain at %s'), 'mariadb.org'),
-                            array(),
-                            '_blank'
-                        ) . '&nbsp;]';
-                }
-            } //show explain
-
-            $url_params['sql_query']  = $sql_query;
-            $url_params['show_query'] = 1;
-
-            // even if the query is big and was truncated, offer the chance
-            // to edit it (unless it's enormous, see linkOrButton() )
-            if (! empty($cfg['SQLQuery']['Edit'])
-                && empty($GLOBALS['show_as_php'])
-            ) {
-                $edit_link = ' [&nbsp;'
-                    . self::linkOrButton($edit_link, $url_params, __('Edit'))
-                    . '&nbsp;]';
-            } else {
-                $edit_link = '';
-            }
-
-            // Also we would like to get the SQL formed in some nice
-            // php-code
-            if (! empty($cfg['SQLQuery']['ShowAsPHP']) && ! $query_too_big) {
-
-                if (! empty($GLOBALS['show_as_php'])) {
-                    $php_link = ' [&nbsp;'
-                        . self::linkOrButton(
-                            'import.php',
-                            $url_params,
-                            __('Without PHP code')
-                        )
-                        . '&nbsp;]';
-
-                    $php_link .= ' [&nbsp;'
-                        . self::linkOrButton(
-                            'import.php',
-                            $url_params,
-                            __('Submit query')
-                        )
-                        . '&nbsp;]';
-                } else {
-                    $php_params = $url_params;
-                    $php_params['show_as_php'] = 1;
-                    $php_link = ' [&nbsp;'
-                        . self::linkOrButton(
-                            'import.php',
-                            $php_params,
-                            __('Create PHP code')
-                        )
-                        . '&nbsp;]';
-                }
-            } else {
-                $php_link = '';
-            } //show as php
-
-            // Refresh query
-            if (! empty($cfg['SQLQuery']['Refresh'])
-                && ! isset($GLOBALS['show_as_php']) // 'Submit query' does the same
-                && preg_match('@^(SELECT|SHOW)[[:space:]]+@i', $sql_query)
-            ) {
-                $refresh_link = 'import.php' . Url::getCommon($url_params);
-                $refresh_link = ' [&nbsp;'
-                    . self::linkOrButton('import.php', $url_params, __('Refresh')) . ']';
-            } else {
-                $refresh_link = '';
-            } //refresh
-
-            $retval .= '<div class="sqlOuter">';
-            $retval .= $query_base;
-            $retval .= '</div>';
-
-            $retval .= '<div class="tools print_ignore">';
-            $retval .= '<form action="sql.php" method="post">';
-            $retval .= Url::getHiddenInputs($GLOBALS['db'], $GLOBALS['table']);
-            $retval .= '<input type="hidden" name="sql_query" value="'
-                . htmlspecialchars($sql_query) . '" />';
-
-            // avoid displaying a Profiling checkbox that could
-            // be checked, which would reexecute an INSERT, for example
-            if (! empty($refresh_link) && self::profilingSupported()) {
-                $retval .= '<input type="hidden" name="profiling_form" value="1" />';
-                $retval .= Template::get('checkbox')
-                    ->render(
-                        array(
-                            'html_field_name'   => 'profiling',
-                            'label'             => __('Profiling'),
-                            'checked'           => isset($_SESSION['profiling']),
-                            'onclick'           => true,
-                            'html_field_id'     => '',
-                        )
-                    );
-            }
-            $retval .= '</form>';
-
-            /**
-             * TODO: Should we have $cfg['SQLQuery']['InlineEdit']?
-             */
-            if (! empty($cfg['SQLQuery']['Edit'])
-                && ! $query_too_big
-                && empty($GLOBALS['show_as_php'])
-            ) {
-                $inline_edit_link = ' ['
-                    . self::linkOrButton(
-                        '#',
-                        null,
-                        _pgettext('Inline edit query', 'Edit inline'),
-                        array('class' => 'inline_edit_sql')
-                    )
-                    . ']';
-            } else {
-                $inline_edit_link = '';
-            }
-            $retval .= $inline_edit_link . $edit_link . $explain_link . $php_link
-                . $refresh_link;
-            $retval .= '</div>';
-
-            $retval .= '</div>';
-        }
-
-        return $retval;
-    } // end of the 'getMessage()' function
-
-    /**
-     * Execute an EXPLAIN query and formats results similar to MySQL command line
-     * utility.
-     *
-     * @param string $sqlQuery EXPLAIN query
-     *
-     * @return string query resuls
-     */
-    private static function _generateRowQueryOutput($sqlQuery)
-    {
-        $ret = '';
-        $result = $GLOBALS['dbi']->query($sqlQuery);
-        if ($result) {
-            $devider = '+';
-            $columnNames = '|';
-            $fieldsMeta = $GLOBALS['dbi']->getFieldsMeta($result);
-            foreach ($fieldsMeta as $meta) {
-                $devider .= '---+';
-                $columnNames .= ' ' . $meta->name . ' |';
-            }
-            $devider .= "\n";
-
-            $ret .= $devider . $columnNames . "\n" . $devider;
-            while ($row = $GLOBALS['dbi']->fetchRow($result)) {
-                $values = '|';
-                foreach ($row as $value) {
-                    if (is_null($value)) {
-                        $value = 'NULL';
-                    }
-                    $values .= ' ' . $value . ' |';
-                }
-                $ret .= $values . "\n";
-            }
-            $ret .= $devider;
-        }
-        return $ret;
-    }
-
-    /**
-     * Verifies if current MySQL server supports profiling
-     *
-     * @access  public
-     *
-     * @return boolean whether profiling is supported
-     */
-    public static function profilingSupported()
-    {
-        if (!self::cacheExists('profiling_supported')) {
-            // 5.0.37 has profiling but for example, 5.1.20 does not
-            // (avoid a trip to the server for MySQL before 5.0.37)
-            // and do not set a constant as we might be switching servers
-            if ($GLOBALS['dbi']->fetchValue("SELECT @@have_profiling")
-            ) {
-                self::cacheSet('profiling_supported', true);
-            } else {
-                self::cacheSet('profiling_supported', false);
-            }
-        }
-
-        return self::cacheGet('profiling_supported');
-    }
-
-    /**
-     * Formats $value to byte view
-     *
-     * @param double|int $value the value to format
-     * @param int        $limes the sensitiveness
-     * @param int        $comma the number of decimals to retain
-     *
-     * @return array    the formatted value and its unit
-     *
-     * @access  public
-     */
-    public static function formatByteDown($value, $limes = 6, $comma = 0)
-    {
-        if ($value === null) {
-            return null;
-        }
-
-        $byteUnits = array(
-            /* l10n: shortcuts for Byte */
-            __('B'),
-            /* l10n: shortcuts for Kilobyte */
-            __('KiB'),
-            /* l10n: shortcuts for Megabyte */
-            __('MiB'),
-            /* l10n: shortcuts for Gigabyte */
-            __('GiB'),
-            /* l10n: shortcuts for Terabyte */
-            __('TiB'),
-            /* l10n: shortcuts for Petabyte */
-            __('PiB'),
-            /* l10n: shortcuts for Exabyte */
-            __('EiB')
-        );
-
-        $dh   = pow(10, $comma);
-        $li   = pow(10, $limes);
-        $unit = $byteUnits[0];
-
-        for ($d = 6, $ex = 15; $d >= 1; $d--, $ex-=3) {
-            $unitSize = $li * pow(10, $ex);
-            if (isset($byteUnits[$d]) && $value >= $unitSize) {
-                // use 1024.0 to avoid integer overflow on 64-bit machines
-                $value = round($value / (pow(1024, $d) / $dh)) /$dh;
-                $unit = $byteUnits[$d];
-                break 1;
-            } // end if
-        } // end for
-
->>>>>>> ae11d526
         if ($unit != $byteUnits[0]) {
             // if the unit is not bytes (as represented in current language)
             // reformat with max length of 5
@@ -1158,109 +826,6 @@
     }
 
     /**
-<<<<<<< HEAD
-=======
-     * Displays a link, or a link with code to trigger POST request.
-     *
-     * POST is used in following cases:
-     *
-     * - URL is too long
-     * - URL components are over Suhosin limits
-     * - There is SQL query in the parameters
-     *
-     * @param string     $urlPath    the URL
-     * @param array|null $urlParams  URL parameters
-     * @param string     $message    the link message
-     * @param mixed      $tag_params string: js confirmation; array: additional tag params (f.e. style="")
-     * @param string     $target     target
-     *
-     * @return string  the results to be echoed or saved in an array
-     */
-    public static function linkOrButton(
-        $urlPath, $urlParams, $message, $tag_params = array(), $target = ''
-    ) {
-        $url = $urlPath;
-        if (is_array($urlParams)) {
-            $url = $urlPath . Url::getCommon($urlParams, '?', false);
-        }
-
-        $url_length = strlen($url);
-
-        if (! is_array($tag_params)) {
-            $tmp = $tag_params;
-            $tag_params = array();
-            if (! empty($tmp)) {
-                $tag_params['onclick'] = 'return confirmLink(this, \''
-                    . Sanitize::escapeJsString($tmp) . '\')';
-            }
-            unset($tmp);
-        }
-        if (! empty($target)) {
-            $tag_params['target'] = $target;
-            if ($target === '_blank' && strncmp($url, 'url.php?', 8) == 0) {
-                $tag_params['rel'] = 'noopener noreferrer';
-            }
-        }
-
-        // Suhosin: Check that each query parameter is not above maximum
-        $in_suhosin_limits = true;
-        if ($url_length <= $GLOBALS['cfg']['LinkLengthLimit']) {
-            $suhosin_get_MaxValueLength = ini_get('suhosin.get.max_value_length');
-            if ($suhosin_get_MaxValueLength) {
-                $query_parts = self::splitURLQuery($url);
-                foreach ($query_parts as $query_pair) {
-                    if (strpos($query_pair, '=') === false) {
-                        continue;
-                    }
-
-                    list(, $eachval) = explode('=', $query_pair);
-                    if (strlen($eachval) > $suhosin_get_MaxValueLength
-                    ) {
-                        $in_suhosin_limits = false;
-                        break;
-                    }
-                }
-            }
-        }
-
-        $tag_params_strings = array();
-        if (($url_length > $GLOBALS['cfg']['LinkLengthLimit'])
-            || ! $in_suhosin_limits
-            // Has as sql_query without a signature
-            || ( strpos($url, 'sql_query=') !== false && strpos($url, 'sql_signature=') === false)
-            || strpos($url, 'view[as]=') !== false
-        ) {
-            $parts = explode('?', $url, 2);
-            /*
-             * The data-post indicates that client should do POST
-             * this is handled in js/ajax.js
-             */
-            $tag_params_strings[] = 'data-post="' . (isset($parts[1]) ? $parts[1] : '') . '"';
-            $url = $parts[0];
-            if(array_key_exists('class', $tag_params)
-                && strpos($tag_params['class'], 'create_view') !== false
-            ) {
-                $url .= '?' . explode('&', $parts[1], 2)[0];
-            }
-        } else {
-            $url = $urlPath;
-            if (is_array($urlParams)) {
-                $url = $urlPath . Url::getCommon($urlParams);
-            }
-        }
-
-        foreach ($tag_params as $par_name => $par_value) {
-            $tag_params_strings[] = $par_name . '="' . htmlspecialchars($par_value) . '"';
-        }
-
-        // no whitespace within an <a> else Safari will make it part of the link
-        return '<a href="' . $url . '" '
-            . implode(' ', $tag_params_strings) . '>'
-            . $message . '</a>';
-    } // end of the 'linkOrButton()' function
-
-    /**
->>>>>>> ae11d526
      * Splits a URL string by parameter
      *
      * @param string $url the URL
@@ -3606,13 +3171,9 @@
             $urlParams['tbl_group'] = $_REQUEST['tbl_group'];
         }
 
-<<<<<<< HEAD
-        $url = Url::getFromRoute('/database/structure', $urlParams);
-
-        return Generator::linkOrButton($url, $title . $orderImg, $orderLinkParams);
-=======
-        return self::linkOrButton('db_structure.php', $urlParams, $title . $orderImg, $orderLinkParams);
->>>>>>> ae11d526
+        $url = Url::getFromRoute('/database/structure');
+
+        return Generator::linkOrButton($url, $urlParams, $title . $orderImg, $orderLinkParams);
     }
 
     /**
