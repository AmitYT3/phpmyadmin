--- conflicted
+++ resolved
@@ -856,11 +856,7 @@
                 . self::printableBitValue((int) $row, (int) $meta->length) . "'";
         } else {
             $conditionValue = '= \''
-<<<<<<< HEAD
-                . $GLOBALS['dbi']->escapeString($row) . '\'';
-=======
-                . $dbi->escapeString((string) $row) . '\'';
->>>>>>> d0215d30
+                . $GLOBALS['dbi']->escapeString((string) $row) . '\'';
         }
 
         return [$conditionValue, $condition];
