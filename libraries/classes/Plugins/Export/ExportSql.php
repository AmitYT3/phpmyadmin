<?php
/**
 * Set of functions used to build SQL dumps of tables
 */

declare(strict_types=1);

namespace PhpMyAdmin\Plugins\Export;

use PhpMyAdmin\Charsets;
use PhpMyAdmin\DatabaseInterface;
use PhpMyAdmin\FieldMetadata;
use PhpMyAdmin\Plugins\ExportPlugin;
use PhpMyAdmin\Properties\Options\Groups\OptionsPropertyMainGroup;
use PhpMyAdmin\Properties\Options\Groups\OptionsPropertyRootGroup;
use PhpMyAdmin\Properties\Options\Groups\OptionsPropertySubgroup;
use PhpMyAdmin\Properties\Options\Items\BoolPropertyItem;
use PhpMyAdmin\Properties\Options\Items\MessageOnlyPropertyItem;
use PhpMyAdmin\Properties\Options\Items\NumberPropertyItem;
use PhpMyAdmin\Properties\Options\Items\RadioPropertyItem;
use PhpMyAdmin\Properties\Options\Items\SelectPropertyItem;
use PhpMyAdmin\Properties\Options\Items\TextPropertyItem;
use PhpMyAdmin\Properties\Plugins\ExportPluginProperties;
use PhpMyAdmin\SqlParser\Components\CreateDefinition;
use PhpMyAdmin\SqlParser\Context;
use PhpMyAdmin\SqlParser\Parser;
use PhpMyAdmin\SqlParser\Statements\CreateStatement;
use PhpMyAdmin\SqlParser\Token;
use PhpMyAdmin\Util;
use PhpMyAdmin\Version;

use function __;
use function array_keys;
use function bin2hex;
use function count;
use function defined;
use function explode;
use function implode;
use function in_array;
use function intval;
use function is_array;
use function mb_strlen;
use function mb_strpos;
use function mb_substr;
use function preg_quote;
use function preg_replace;
use function preg_split;
use function sprintf;
use function str_repeat;
use function str_replace;
use function strtotime;
use function strtoupper;
use function trigger_error;

use const E_USER_ERROR;
use const PHP_VERSION;

/**
 * Handles the export for the SQL class
 */
class ExportSql extends ExportPlugin
{
    /**
     * Whether charset header was sent.
     *
     * @var bool
     */
    private $sentCharset = false;

    protected function init(): void
    {
        // Avoids undefined variables, use NULL so isset() returns false
        if (isset($GLOBALS['sql_backquotes'])) {
            return;
        }

        $GLOBALS['sql_backquotes'] = null;
    }

    /**
     * @psalm-return non-empty-lowercase-string
     */
    public function getName(): string
    {
        return 'sql';
    }

    protected function setProperties(): ExportPluginProperties
    {
        global $plugin_param, $dbi;

        $hideSql = false;
        $hideStructure = false;
        if ($plugin_param['export_type'] === 'table' && ! $plugin_param['single_table']) {
            $hideStructure = true;
            $hideSql = true;
        }

        // In case we have `raw_query` parameter set,
        // we initialize SQL option
        if (isset($_REQUEST['raw_query'])) {
            $hideStructure = false;
            $hideSql = false;
        }

        $exportPluginProperties = new ExportPluginProperties();
        $exportPluginProperties->setText('SQL');
        $exportPluginProperties->setExtension('sql');
        $exportPluginProperties->setMimeType('text/x-sql');

        if ($hideSql) {
            return $exportPluginProperties;
        }

        $exportPluginProperties->setOptionsText(__('Options'));

        // create the root group that will be the options field for
        // $exportPluginProperties
        // this will be shown as "Format specific options"
        $exportSpecificOptions = new OptionsPropertyRootGroup('Format Specific Options');

        // general options main group
        $generalOptions = new OptionsPropertyMainGroup('general_opts');

        // comments
        $subgroup = new OptionsPropertySubgroup('include_comments');
        $leaf = new BoolPropertyItem(
            'include_comments',
            __(
                'Display comments <i>(includes info such as export timestamp, PHP version, and server version)</i>'
            )
        );
        $subgroup->setSubgroupHeader($leaf);

        $leaf = new TextPropertyItem(
            'header_comment',
            __('Additional custom header comment (\n splits lines):')
        );
        $subgroup->addProperty($leaf);
        $leaf = new BoolPropertyItem(
            'dates',
            __(
                'Include a timestamp of when databases were created, last updated, and last checked'
            )
        );
        $subgroup->addProperty($leaf);
        $relationParameters = $this->relation->getRelationParameters();
        if (! empty($relationParameters->relation)) {
            $leaf = new BoolPropertyItem(
                'relation',
                __('Display foreign key relationships')
            );
            $subgroup->addProperty($leaf);
        }

        if ($relationParameters->hasBrowserTransformationFeature()) {
            $leaf = new BoolPropertyItem(
                'mime',
                __('Display media types')
            );
            $subgroup->addProperty($leaf);
        }

        $generalOptions->addProperty($subgroup);

        // enclose in a transaction
        $leaf = new BoolPropertyItem(
            'use_transaction',
            __('Enclose export in a transaction')
        );
        $leaf->setDoc(
            [
                'programs',
                'mysqldump',
                'option_mysqldump_single-transaction',
            ]
        );
        $generalOptions->addProperty($leaf);

        // disable foreign key checks
        $leaf = new BoolPropertyItem(
            'disable_fk',
            __('Disable foreign key checks')
        );
        $leaf->setDoc(
            [
                'manual_MySQL_Database_Administration',
                'server-system-variables',
                'sysvar_foreign_key_checks',
            ]
        );
        $generalOptions->addProperty($leaf);

        // export views as tables
        $leaf = new BoolPropertyItem(
            'views_as_tables',
            __('Export views as tables')
        );
        $generalOptions->addProperty($leaf);

        // export metadata
        $leaf = new BoolPropertyItem(
            'metadata',
            __('Export metadata')
        );
        $generalOptions->addProperty($leaf);

        // compatibility maximization
        $compats = $dbi->getCompatibilities();
        if (count($compats) > 0) {
            $values = [];
            foreach ($compats as $val) {
                $values[$val] = $val;
            }

            $leaf = new SelectPropertyItem(
                'compatibility',
                __(
                    'Database system or older MySQL server to maximize output compatibility with:'
                )
            );
            $leaf->setValues($values);
            $leaf->setDoc(
                [
                    'manual_MySQL_Database_Administration',
                    'Server_SQL_mode',
                ]
            );
            $generalOptions->addProperty($leaf);

            unset($values);
        }

        // what to dump (structure/data/both)
        $subgroup = new OptionsPropertySubgroup(
            'dump_table',
            __('Dump table')
        );
        $leaf = new RadioPropertyItem('structure_or_data');
        $leaf->setValues(
            [
                'structure' => __('structure'),
                'data' => __('data'),
                'structure_and_data' => __('structure and data'),
            ]
        );
        $subgroup->setSubgroupHeader($leaf);
        $generalOptions->addProperty($subgroup);

        // add the main group to the root group
        $exportSpecificOptions->addProperty($generalOptions);

        // structure options main group
        if (! $hideStructure) {
            $structureOptions = new OptionsPropertyMainGroup(
                'structure',
                __('Object creation options')
            );
            $structureOptions->setForce('data');

            // begin SQL Statements
            $subgroup = new OptionsPropertySubgroup();
            $leaf = new MessageOnlyPropertyItem(
                'add_statements',
                __('Add statements:')
            );
            $subgroup->setSubgroupHeader($leaf);

            // server export options
            if ($plugin_param['export_type'] === 'server') {
                $leaf = new BoolPropertyItem(
                    'drop_database',
                    sprintf(__('Add %s statement'), '<code>DROP DATABASE IF EXISTS</code>')
                );
                $subgroup->addProperty($leaf);
            }

            if ($plugin_param['export_type'] === 'database') {
                $createClause = '<code>CREATE DATABASE / USE</code>';
                $leaf = new BoolPropertyItem(
                    'create_database',
                    sprintf(__('Add %s statement'), $createClause)
                );
                $subgroup->addProperty($leaf);
            }

            if ($plugin_param['export_type'] === 'table') {
                $dropClause = $dbi->getTable($GLOBALS['db'], $GLOBALS['table'])->isView()
                    ? '<code>DROP VIEW</code>'
                    : '<code>DROP TABLE</code>';
            } else {
                $dropClause = '<code>DROP TABLE / VIEW / PROCEDURE / FUNCTION / EVENT</code>';
            }

            $dropClause .= '<code> / TRIGGER</code>';

            $leaf = new BoolPropertyItem(
                'drop_table',
                sprintf(__('Add %s statement'), $dropClause)
            );
            $subgroup->addProperty($leaf);

            $subgroupCreateTable = new OptionsPropertySubgroup();

            // Add table structure option
            $leaf = new BoolPropertyItem(
                'create_table',
                sprintf(__('Add %s statement'), '<code>CREATE TABLE</code>')
            );
            $subgroupCreateTable->setSubgroupHeader($leaf);

            $leaf = new BoolPropertyItem(
                'if_not_exists',
                '<code>IF NOT EXISTS</code> ' . __(
                    '(less efficient as indexes will be generated during table creation)'
                )
            );
            $subgroupCreateTable->addProperty($leaf);

            $leaf = new BoolPropertyItem(
                'auto_increment',
                sprintf(__('%s value'), '<code>AUTO_INCREMENT</code>')
            );
            $subgroupCreateTable->addProperty($leaf);

            $subgroup->addProperty($subgroupCreateTable);

            // Add view option
            $subgroupCreateView = new OptionsPropertySubgroup();
            $leaf = new BoolPropertyItem(
                'create_view',
                sprintf(__('Add %s statement'), '<code>CREATE VIEW</code>')
            );
            $subgroupCreateView->setSubgroupHeader($leaf);

            $leaf = new BoolPropertyItem(
                'simple_view_export',
                /* l10n: Allow simplifying exported view syntax to only "CREATE VIEW" */
                __('Use simple view export')
            );
            $subgroupCreateView->addProperty($leaf);

            $leaf = new BoolPropertyItem(
                'view_current_user',
                __('Exclude definition of current user')
            );
            $subgroupCreateView->addProperty($leaf);

            $leaf = new BoolPropertyItem(
                'or_replace_view',
                sprintf(__('%s view'), '<code>OR REPLACE</code>')
            );
            $subgroupCreateView->addProperty($leaf);

            $subgroup->addProperty($subgroupCreateView);

            $leaf = new BoolPropertyItem(
                'procedure_function',
                sprintf(
                    __('Add %s statement'),
                    '<code>CREATE PROCEDURE / FUNCTION / EVENT</code>'
                )
            );
            $subgroup->addProperty($leaf);

            // Add triggers option
            $leaf = new BoolPropertyItem(
                'create_trigger',
                sprintf(__('Add %s statement'), '<code>CREATE TRIGGER</code>')
            );
            $subgroup->addProperty($leaf);

            $structureOptions->addProperty($subgroup);

            $leaf = new BoolPropertyItem(
                'backquotes',
                __(
                    'Enclose table and column names with backquotes '
                    . '<i>(Protects column and table names formed with'
                    . ' special characters or keywords)</i>'
                )
            );

            $structureOptions->addProperty($leaf);

            // add the main group to the root group
            $exportSpecificOptions->addProperty($structureOptions);
        }

        // begin Data options
        $dataOptions = new OptionsPropertyMainGroup(
            'data',
            __('Data creation options')
        );
        $dataOptions->setForce('structure');
        $leaf = new BoolPropertyItem(
            'truncate',
            __('Truncate table before insert')
        );
        $dataOptions->addProperty($leaf);

        // begin SQL Statements
        $subgroup = new OptionsPropertySubgroup();
        $leaf = new MessageOnlyPropertyItem(
            __('Instead of <code>INSERT</code> statements, use:')
        );
        $subgroup->setSubgroupHeader($leaf);

        $leaf = new BoolPropertyItem(
            'delayed',
            __('<code>INSERT DELAYED</code> statements')
        );
        $leaf->setDoc(
            [
                'manual_MySQL_Database_Administration',
                'insert_delayed',
            ]
        );
        $subgroup->addProperty($leaf);

        $leaf = new BoolPropertyItem(
            'ignore',
            __('<code>INSERT IGNORE</code> statements')
        );
        $leaf->setDoc(
            [
                'manual_MySQL_Database_Administration',
                'insert',
            ]
        );
        $subgroup->addProperty($leaf);
        $dataOptions->addProperty($subgroup);

        // Function to use when dumping dat
        $leaf = new SelectPropertyItem(
            'type',
            __('Function to use when dumping data:')
        );
        $leaf->setValues(
            [
                'INSERT' => 'INSERT',
                'UPDATE' => 'UPDATE',
                'REPLACE' => 'REPLACE',
            ]
        );
        $dataOptions->addProperty($leaf);

        /* Syntax to use when inserting data */
        $subgroup = new OptionsPropertySubgroup();
        $leaf = new MessageOnlyPropertyItem(
            null,
            __('Syntax to use when inserting data:')
        );
        $subgroup->setSubgroupHeader($leaf);
        $leaf = new RadioPropertyItem(
            'insert_syntax',
            __('<code>INSERT IGNORE</code> statements')
        );
        $leaf->setValues(
            [
                'complete' => __(
                    'include column names in every <code>INSERT</code> statement'
                    . ' <br> &nbsp; &nbsp; &nbsp; Example: <code>INSERT INTO'
                    . ' tbl_name (col_A,col_B,col_C) VALUES (1,2,3)</code>'
                ),
                'extended' => __(
                    'insert multiple rows in every <code>INSERT</code> statement'
                    . '<br> &nbsp; &nbsp; &nbsp; Example: <code>INSERT INTO'
                    . ' tbl_name VALUES (1,2,3), (4,5,6), (7,8,9)</code>'
                ),
                'both' => __(
                    'both of the above<br> &nbsp; &nbsp; &nbsp; Example:'
                    . ' <code>INSERT INTO tbl_name (col_A,col_B,col_C) VALUES'
                    . ' (1,2,3), (4,5,6), (7,8,9)</code>'
                ),
                'none' => __(
                    'neither of the above<br> &nbsp; &nbsp; &nbsp; Example:'
                    . ' <code>INSERT INTO tbl_name VALUES (1,2,3)</code>'
                ),
            ]
        );
        $subgroup->addProperty($leaf);
        $dataOptions->addProperty($subgroup);

        // Max length of query
        $leaf = new NumberPropertyItem(
            'max_query_size',
            __('Maximal length of created query')
        );
        $dataOptions->addProperty($leaf);

        // Dump binary columns in hexadecimal
        $leaf = new BoolPropertyItem(
            'hex_for_binary',
            __(
                'Dump binary columns in hexadecimal notation <i>(for example, "abc" becomes 0x616263)</i>'
            )
        );
        $dataOptions->addProperty($leaf);

        // Dump time in UTC
        $leaf = new BoolPropertyItem(
            'utc_time',
            __(
                'Dump TIMESTAMP columns in UTC <i>(enables TIMESTAMP columns'
                . ' to be dumped and reloaded between servers in different'
                . ' time zones)</i>'
            )
        );
        $dataOptions->addProperty($leaf);

        // add the main group to the root group
        $exportSpecificOptions->addProperty($dataOptions);

        // set the options for the export plugin property item
        $exportPluginProperties->setOptions($exportSpecificOptions);

        return $exportPluginProperties;
    }

    /**
     * Generates SQL for routines export
     *
     * @param string $db        Database
     * @param array  $aliases   Aliases of db/table/columns
     * @param string $type      Type of exported routine
     * @param string $name      Verbose name of exported routine
     * @param array  $routines  List of routines to export
     * @param string $delimiter Delimiter to use in SQL
     *
     * @return string SQL query
     */
    protected function exportRoutineSQL(
        $db,
        array $aliases,
        $type,
        $name,
        array $routines,
        $delimiter
    ) {
        global $crlf, $dbi;

        $text = $this->exportComment()
            . $this->exportComment($name)
            . $this->exportComment();

        $usedAlias = false;
        $procQuery = '';

        foreach ($routines as $routine) {
            if (! empty($GLOBALS['sql_drop_table'])) {
                $procQuery .= 'DROP ' . $type . ' IF EXISTS '
                    . Util::backquote($routine)
                    . $delimiter . $crlf;
            }

            $createQuery = $this->replaceWithAliases(
                $dbi->getDefinition($db, $type, $routine),
                $aliases,
                $db,
                '',
                $flag
            );
            // One warning per database
            if ($flag) {
                $usedAlias = true;
            }

            $procQuery .= $createQuery . $delimiter . $crlf . $crlf;
        }

        if ($usedAlias) {
            $text .= $this->exportComment(
                __('It appears your database uses routines;')
            )
            . $this->exportComment(
                __('alias export may not work reliably in all cases.')
            )
            . $this->exportComment();
        }

        $text .= $procQuery;

        return $text;
    }

    /**
     * Exports routines (procedures and functions)
     *
     * @param string $db      Database
     * @param array  $aliases Aliases of db/table/columns
     */
    public function exportRoutines($db, array $aliases = []): bool
    {
        global $crlf, $dbi;

        $dbAlias = $db;
        $this->initAlias($aliases, $dbAlias);

        $text = '';
        $delimiter = '$$';

        $procedureNames = $dbi->getProceduresOrFunctions($db, 'PROCEDURE');
        $functionNames = $dbi->getProceduresOrFunctions($db, 'FUNCTION');

        if ($procedureNames || $functionNames) {
            $text .= $crlf
                . 'DELIMITER ' . $delimiter . $crlf;

            if ($procedureNames) {
                $text .= $this->exportRoutineSQL(
                    $db,
                    $aliases,
                    'PROCEDURE',
                    __('Procedures'),
                    $procedureNames,
                    $delimiter
                );
            }

            if ($functionNames) {
                $text .= $this->exportRoutineSQL(
                    $db,
                    $aliases,
                    'FUNCTION',
                    __('Functions'),
                    $functionNames,
                    $delimiter
                );
            }

            $text .= 'DELIMITER ;' . $crlf;
        }

        if (! empty($text)) {
            return $this->export->outputHandler($text);
        }

        return false;
    }

    /**
     * Possibly outputs comment
     *
     * @param string $text Text of comment
     *
     * @return string The formatted comment
     */
    private function exportComment($text = '')
    {
        if (isset($GLOBALS['sql_include_comments']) && $GLOBALS['sql_include_comments']) {
            // see https://dev.mysql.com/doc/refman/5.0/en/ansi-diff-comments.html
            if (empty($text)) {
                return '--' . $GLOBALS['crlf'];
            }

            $lines = preg_split("/\\r\\n|\\r|\\n/", $text);
            if ($lines === false) {
                return '--' . $GLOBALS['crlf'];
            }

            $result = [];
            foreach ($lines as $line) {
                $result[] = '-- ' . $line . $GLOBALS['crlf'];
            }

            return implode('', $result);
        }

        return '';
    }

    /**
     * Possibly outputs CRLF
     *
     * @return string crlf or nothing
     */
    private function possibleCRLF()
    {
        if (isset($GLOBALS['sql_include_comments']) && $GLOBALS['sql_include_comments']) {
            return $GLOBALS['crlf'];
        }

        return '';
    }

    /**
     * Outputs export footer
     */
    public function exportFooter(): bool
    {
        global $crlf, $dbi;

        $foot = '';

        if (isset($GLOBALS['sql_disable_fk'])) {
            $foot .= 'SET FOREIGN_KEY_CHECKS=1;' . $crlf;
        }

        if (isset($GLOBALS['sql_use_transaction'])) {
            $foot .= 'COMMIT;' . $crlf;
        }

        // restore connection settings
        if ($this->sentCharset) {
            $foot .= $crlf
                . '/*!40101 SET CHARACTER_SET_CLIENT=@OLD_CHARACTER_SET_CLIENT */;'
                . $crlf
                . '/*!40101 SET CHARACTER_SET_RESULTS=@OLD_CHARACTER_SET_RESULTS */;'
                . $crlf
                . '/*!40101 SET COLLATION_CONNECTION=@OLD_COLLATION_CONNECTION */;'
                . $crlf;
            $this->sentCharset = false;
        }

        /* Restore timezone */
        if (isset($GLOBALS['sql_utc_time']) && $GLOBALS['sql_utc_time']) {
            $dbi->query('SET time_zone = "' . $GLOBALS['old_tz'] . '"');
        }

        return $this->export->outputHandler($foot);
    }

    /**
     * Outputs export header. It is the first method to be called, so all
     * the required variables are initialized here.
     */
    public function exportHeader(): bool
    {
        global $crlf, $cfg, $dbi;

        if (isset($GLOBALS['sql_compatibility'])) {
            $tmpCompat = $GLOBALS['sql_compatibility'];
            if ($tmpCompat === 'NONE') {
                $tmpCompat = '';
            }

            $dbi->tryQuery('SET SQL_MODE="' . $tmpCompat . '"');
            unset($tmpCompat);
        }

        $head = $this->exportComment('phpMyAdmin SQL Dump')
            . $this->exportComment('version ' . Version::VERSION)
            . $this->exportComment('https://www.phpmyadmin.net/')
            . $this->exportComment();
        $hostString = __('Host:') . ' ' . $cfg['Server']['host'];
        if (! empty($cfg['Server']['port'])) {
            $hostString .= ':' . $cfg['Server']['port'];
        }

        $head .= $this->exportComment($hostString);
        $head .= $this->exportComment(
            __('Generation Time:') . ' '
            . Util::localisedDate()
        )
        . $this->exportComment(
            __('Server version:') . ' ' . $dbi->getVersionString()
        )
        . $this->exportComment(__('PHP Version:') . ' ' . PHP_VERSION)
        . $this->possibleCRLF();

        if (isset($GLOBALS['sql_header_comment']) && ! empty($GLOBALS['sql_header_comment'])) {
            // '\n' is not a newline (like "\n" would be), it's the characters
            // backslash and n, as explained on the export interface
            $lines = explode('\n', $GLOBALS['sql_header_comment']);
            $head .= $this->exportComment();
            foreach ($lines as $oneLine) {
                $head .= $this->exportComment($oneLine);
            }

            $head .= $this->exportComment();
        }

        if (isset($GLOBALS['sql_disable_fk'])) {
            $head .= 'SET FOREIGN_KEY_CHECKS=0;' . $crlf;
        }

        // We want exported AUTO_INCREMENT columns to have still same value,
        // do this only for recent MySQL exports
        if (! isset($GLOBALS['sql_compatibility']) || $GLOBALS['sql_compatibility'] === 'NONE') {
            $head .= 'SET SQL_MODE = "NO_AUTO_VALUE_ON_ZERO";' . $crlf;
        }

        if (isset($GLOBALS['sql_use_transaction'])) {
            $head .= 'START TRANSACTION;' . $crlf;
        }

        /* Change timezone if we should export timestamps in UTC */
        if (isset($GLOBALS['sql_utc_time']) && $GLOBALS['sql_utc_time']) {
            $head .= 'SET time_zone = "+00:00";' . $crlf;
            $GLOBALS['old_tz'] = $dbi
                ->fetchValue('SELECT @@session.time_zone');
            $dbi->query('SET time_zone = "+00:00"');
        }

        $head .= $this->possibleCRLF();

        if (! empty($GLOBALS['asfile'])) {
            // we are saving as file, therefore we provide charset information
            // so that a utility like the mysql client can interpret
            // the file correctly
            if (isset($GLOBALS['charset'], Charsets::$mysqlCharsetMap[$GLOBALS['charset']])) {
                // we got a charset from the export dialog
                $setNames = Charsets::$mysqlCharsetMap[$GLOBALS['charset']];
            } else {
                // by default we use the connection charset
                $setNames = Charsets::$mysqlCharsetMap['utf-8'];
            }

            if ($setNames === 'utf8' && $dbi->getVersion() > 50503) {
                $setNames = 'utf8mb4';
            }

            $head .= $crlf
                . '/*!40101 SET @OLD_CHARACTER_SET_CLIENT='
                . '@@CHARACTER_SET_CLIENT */;' . $crlf
                . '/*!40101 SET @OLD_CHARACTER_SET_RESULTS='
                . '@@CHARACTER_SET_RESULTS */;' . $crlf
                . '/*!40101 SET @OLD_COLLATION_CONNECTION='
                . '@@COLLATION_CONNECTION */;' . $crlf
                . '/*!40101 SET NAMES ' . $setNames . ' */;' . $crlf . $crlf;
            $this->sentCharset = true;
        }

        return $this->export->outputHandler($head);
    }

    /**
     * Outputs CREATE DATABASE statement
     *
     * @param string $db         Database name
     * @param string $exportType 'server', 'database', 'table'
     * @param string $dbAlias    Aliases of db
     */
    public function exportDBCreate($db, $exportType, $dbAlias = ''): bool
    {
        global $crlf, $dbi;

        if (empty($dbAlias)) {
            $dbAlias = $db;
        }

        if (isset($GLOBALS['sql_compatibility'])) {
            $compat = $GLOBALS['sql_compatibility'];
        } else {
            $compat = 'NONE';
        }

        if (isset($GLOBALS['sql_drop_database'])) {
            if (
                ! $this->export->outputHandler(
                    'DROP DATABASE IF EXISTS '
                    . Util::backquoteCompat(
                        $dbAlias,
                        $compat,
                        isset($GLOBALS['sql_backquotes'])
                    )
                    . ';' . $crlf
                )
            ) {
                return false;
            }
        }

        if ($exportType === 'database' && ! isset($GLOBALS['sql_create_database'])) {
            return true;
        }

        $createQuery = 'CREATE DATABASE IF NOT EXISTS '
            . Util::backquoteCompat($dbAlias, $compat, isset($GLOBALS['sql_backquotes']));
        $collation = $dbi->getDbCollation($db);
        if (mb_strpos($collation, '_')) {
            $createQuery .= ' DEFAULT CHARACTER SET '
                . mb_substr(
                    $collation,
                    0,
                    (int) mb_strpos($collation, '_')
                )
                . ' COLLATE ' . $collation;
        } else {
            $createQuery .= ' DEFAULT CHARACTER SET ' . $collation;
        }

        $createQuery .= ';' . $crlf;
        if (! $this->export->outputHandler($createQuery)) {
            return false;
        }

        return $this->exportUseStatement($dbAlias, $compat);
    }

    /**
     * Outputs USE statement
     *
     * @param string $db     db to use
     * @param string $compat sql compatibility
     */
    private function exportUseStatement($db, $compat): bool
    {
        global $crlf;

        if (isset($GLOBALS['sql_compatibility']) && $GLOBALS['sql_compatibility'] === 'NONE') {
            $result = $this->export->outputHandler(
                'USE '
                . Util::backquoteCompat(
                    $db,
                    $compat,
                    isset($GLOBALS['sql_backquotes'])
                )
                . ';' . $crlf
            );
        } else {
            $result = $this->export->outputHandler('USE ' . $db . ';' . $crlf);
        }

        return $result;
    }

    /**
     * Outputs database header
     *
     * @param string $db      Database name
     * @param string $dbAlias Alias of db
     */
    public function exportDBHeader($db, $dbAlias = ''): bool
    {
        if (empty($dbAlias)) {
            $dbAlias = $db;
        }

        if (isset($GLOBALS['sql_compatibility'])) {
            $compat = $GLOBALS['sql_compatibility'];
        } else {
            $compat = 'NONE';
        }

        $head = $this->exportComment()
            . $this->exportComment(
                __('Database:') . ' '
                . Util::backquoteCompat(
                    $dbAlias,
                    $compat,
                    isset($GLOBALS['sql_backquotes'])
                )
            )
            . $this->exportComment();

        return $this->export->outputHandler($head);
    }

    /**
     * Outputs database footer
     *
     * @param string $db Database name
     */
    public function exportDBFooter($db): bool
    {
        global $crlf;

        $result = true;

        //add indexes to the sql dump file
        if (isset($GLOBALS['sql_indexes'])) {
            $result = $this->export->outputHandler($GLOBALS['sql_indexes']);
            unset($GLOBALS['sql_indexes']);
        }

        //add auto increments to the sql dump file
        if (isset($GLOBALS['sql_auto_increments'])) {
            $result = $this->export->outputHandler($GLOBALS['sql_auto_increments']);
            unset($GLOBALS['sql_auto_increments']);
        }

        //add constraints to the sql dump file
        if (isset($GLOBALS['sql_constraints'])) {
            $result = $this->export->outputHandler($GLOBALS['sql_constraints']);
            unset($GLOBALS['sql_constraints']);
        }

        return $result;
    }

    /**
     * Exports events
     *
     * @param string $db Database
     */
    public function exportEvents($db): bool
    {
        global $crlf, $dbi;

        $text = '';
        $delimiter = '$$';

        $eventNames = $dbi->fetchResult(
            'SELECT EVENT_NAME FROM information_schema.EVENTS WHERE'
            . " EVENT_SCHEMA= '" . $dbi->escapeString($db)
            . "';"
        );

        if ($eventNames) {
            $text .= $crlf
                . 'DELIMITER ' . $delimiter . $crlf;

            $text .= $this->exportComment()
                . $this->exportComment(__('Events'))
                . $this->exportComment();

            foreach ($eventNames as $eventName) {
                if (! empty($GLOBALS['sql_drop_table'])) {
                    $text .= 'DROP EVENT IF EXISTS '
                        . Util::backquote($eventName)
                        . $delimiter . $crlf;
                }

                $text .= $dbi->getDefinition($db, 'EVENT', $eventName)
                    . $delimiter . $crlf . $crlf;
            }

            $text .= 'DELIMITER ;' . $crlf;
        }

        if (! empty($text)) {
            return $this->export->outputHandler($text);
        }

        return false;
    }

    /**
     * Exports metadata from Configuration Storage
     *
     * @param string       $db            database being exported
     * @param string|array $tables        table(s) being exported
     * @param array        $metadataTypes types of metadata to export
     */
    public function exportMetadata(
        $db,
        $tables,
        array $metadataTypes
    ): bool {
        $relationParameters = $this->relation->getRelationParameters();
        if ($relationParameters->db === null) {
            return true;
        }

        $comment = $this->possibleCRLF()
            . $this->possibleCRLF()
            . $this->exportComment()
            . $this->exportComment(__('Metadata'))
            . $this->exportComment();
        if (! $this->export->outputHandler($comment)) {
            return false;
        }

        if (! $this->exportUseStatement((string) $relationParameters->db, $GLOBALS['sql_compatibility'])) {
            return false;
        }

        $r = 1;
        if (is_array($tables)) {
            // export metadata for each table
            foreach ($tables as $table) {
                $r &= (int) $this->exportConfigurationMetadata($db, $table, $metadataTypes);
            }

            // export metadata for the database
            $r &= (int) $this->exportConfigurationMetadata($db, null, $metadataTypes);
        } else {
            // export metadata for single table
            $r &= (int) $this->exportConfigurationMetadata($db, $tables, $metadataTypes);
        }

        return (bool) $r;
    }

    /**
     * Exports metadata from Configuration Storage
     *
     * @param string      $db            database being exported
     * @param string|null $table         table being exported
     * @param array       $metadataTypes types of metadata to export
     */
    private function exportConfigurationMetadata(
        $db,
        $table,
        array $metadataTypes
    ): bool {
        global $dbi;

        $relationParameters = $this->relation->getRelationParameters();
        $relationParams = $relationParameters->toArray();

        if (isset($table)) {
            $types = [
                'column_info' => 'db_name',
                'table_uiprefs' => 'db_name',
                'tracking' => 'db_name',
            ];
        } else {
            $types = [
                'bookmark' => 'dbase',
                'relation' => 'master_db',
                'pdf_pages' => 'db_name',
                'savedsearches' => 'db_name',
                'central_columns' => 'db_name',
            ];
        }

        $aliases = [];

        $comment = $this->possibleCRLF()
            . $this->exportComment();

        if (isset($table)) {
            $comment .= $this->exportComment(
                sprintf(
                    __('Metadata for table %s'),
                    $table
                )
            );
        } else {
            $comment .= $this->exportComment(
                sprintf(
                    __('Metadata for database %s'),
                    $db
                )
            );
        }

        $comment .= $this->exportComment();

        if (! $this->export->outputHandler($comment)) {
            return false;
        }

        foreach ($types as $type => $dbNameColumn) {
            if (! in_array($type, $metadataTypes) || ! isset($relationParams[$type])) {
                continue;
            }

            // special case, designer pages and their coordinates
            if ($type === 'pdf_pages') {
                $sqlQuery = 'SELECT `page_nr`, `page_descr` FROM '
                    . Util::backquote($relationParameters->db)
                    . '.' . Util::backquote((string) $relationParams[$type])
                    . ' WHERE ' . Util::backquote($dbNameColumn)
                    . " = '" . $dbi->escapeString($db) . "'";

                $result = $dbi->fetchResult($sqlQuery, 'page_nr', 'page_descr');

                foreach (array_keys($result) as $page) {
                    // insert row for pdf_page
                    $sqlQueryRow = 'SELECT `db_name`, `page_descr` FROM '
                        . Util::backquote($relationParameters->db)
                        . '.' . Util::backquote((string) $relationParams[$type])
                        . ' WHERE ' . Util::backquote($dbNameColumn)
                        . " = '" . $dbi->escapeString($db) . "'"
                        . " AND `page_nr` = '" . intval($page) . "'";

                    if (
                        ! $this->exportData(
                            (string) $relationParameters->db,
                            (string) $relationParams[$type],
                            $GLOBALS['crlf'],
                            '',
                            $sqlQueryRow,
                            $aliases
                        )
                    ) {
                        return false;
                    }

                    $lastPage = $GLOBALS['crlf']
                        . 'SET @LAST_PAGE = LAST_INSERT_ID();'
                        . $GLOBALS['crlf'];
                    if (! $this->export->outputHandler($lastPage)) {
                        return false;
                    }

                    $sqlQueryCoords = 'SELECT `db_name`, `table_name`, '
                        . "'@LAST_PAGE' AS `pdf_page_number`, `x`, `y` FROM "
                        . Util::backquote($relationParameters->db)
                        . '.' . Util::backquote($relationParameters->tableCoords)
                        . " WHERE `pdf_page_number` = '" . $page . "'";

                    $GLOBALS['exporting_metadata'] = true;
                    if (
                        ! $this->exportData(
                            (string) $relationParameters->db,
                            (string) $relationParameters->tableCoords,
                            $GLOBALS['crlf'],
                            '',
                            $sqlQueryCoords,
                            $aliases
                        )
                    ) {
                        $GLOBALS['exporting_metadata'] = false;

                        return false;
                    }

                    $GLOBALS['exporting_metadata'] = false;
                }

                continue;
            }

            // remove auto_incrementing id field for some tables
            if ($type === 'bookmark') {
                $sqlQuery = 'SELECT `dbase`, `user`, `label`, `query` FROM ';
            } elseif ($type === 'column_info') {
                $sqlQuery = 'SELECT `db_name`, `table_name`, `column_name`,'
                    . ' `comment`, `mimetype`, `transformation`,'
                    . ' `transformation_options`, `input_transformation`,'
                    . ' `input_transformation_options` FROM';
            } elseif ($type === 'savedsearches') {
                $sqlQuery = 'SELECT `username`, `db_name`, `search_name`, `search_data` FROM';
            } else {
                $sqlQuery = 'SELECT * FROM ';
            }

            $sqlQuery .= Util::backquote($relationParameters->db)
                . '.' . Util::backquote((string) $relationParams[$type])
                . ' WHERE ' . Util::backquote($dbNameColumn)
                . " = '" . $dbi->escapeString($db) . "'";
            if (isset($table)) {
                $sqlQuery .= " AND `table_name` = '"
                    . $dbi->escapeString($table) . "'";
            }

            if (
                ! $this->exportData(
                    (string) $relationParameters->db,
                    (string) $relationParams[$type],
                    $GLOBALS['crlf'],
                    '',
                    $sqlQuery,
                    $aliases
                )
            ) {
                return false;
            }
        }

        return true;
    }

    /**
     * Returns a stand-in CREATE definition to resolve view dependencies
     *
     * @param string $db      the database name
     * @param string $view    the view name
     * @param string $crlf    the end of line sequence
     * @param array  $aliases Aliases of db/table/columns
     *
     * @return string resulting definition
     */
    public function getTableDefStandIn($db, $view, $crlf, $aliases = [])
    {
        global $dbi;

        $dbAlias = $db;
        $viewAlias = $view;
        $this->initAlias($aliases, $dbAlias, $viewAlias);
        $createQuery = '';
        if (! empty($GLOBALS['sql_drop_table'])) {
            $createQuery .= 'DROP VIEW IF EXISTS '
                . Util::backquote($viewAlias)
                . ';' . $crlf;
        }

        $createQuery .= 'CREATE TABLE ';

        if (isset($GLOBALS['sql_if_not_exists']) && $GLOBALS['sql_if_not_exists']) {
            $createQuery .= 'IF NOT EXISTS ';
        }

        $createQuery .= Util::backquote($viewAlias) . ' (' . $crlf;
        $tmp = [];
        $columns = $dbi->getColumnsFull($db, $view);
        foreach ($columns as $columnName => $definition) {
            $colAlias = $columnName;
            if (! empty($aliases[$db]['tables'][$view]['columns'][$colAlias])) {
                $colAlias = $aliases[$db]['tables'][$view]['columns'][$colAlias];
            }

            $tmp[] = Util::backquote($colAlias) . ' ' .
                $definition['Type'] . $crlf;
        }

        return $createQuery . implode(',', $tmp) . ');' . $crlf;
    }

    /**
     * Returns CREATE definition that matches $view's structure
     *
     * @param string $db           the database name
     * @param string $view         the view name
     * @param string $crlf         the end of line sequence
     * @param bool   $addSemicolon whether to add semicolon and end-of-line at
     *                              the end
     * @param array  $aliases      Aliases of db/table/columns
     *
     * @return string resulting schema
     */
    private function getTableDefForView(
        $db,
        $view,
        $crlf,
        $addSemicolon = true,
        array $aliases = []
    ) {
        global $dbi;

        $dbAlias = $db;
        $viewAlias = $view;
        $this->initAlias($aliases, $dbAlias, $viewAlias);
        $createQuery = 'CREATE TABLE';
        if (isset($GLOBALS['sql_if_not_exists'])) {
            $createQuery .= ' IF NOT EXISTS ';
        }

        $createQuery .= Util::backquote($viewAlias) . '(' . $crlf;

        $columns = $dbi->getColumns($db, $view, true);

        $firstCol = true;
        foreach ($columns as $column) {
            $colAlias = $column['Field'];
            if (! empty($aliases[$db]['tables'][$view]['columns'][$colAlias])) {
                $colAlias = $aliases[$db]['tables'][$view]['columns'][$colAlias];
            }

            $extractedColumnspec = Util::extractColumnSpec($column['Type']);

            if (! $firstCol) {
                $createQuery .= ',' . $crlf;
            }

            $createQuery .= '    ' . Util::backquote($colAlias);
            $createQuery .= ' ' . $column['Type'];
            if ($extractedColumnspec['can_contain_collation'] && ! empty($column['Collation'])) {
                $createQuery .= ' COLLATE ' . $column['Collation'];
            }

            if ($column['Null'] === 'NO') {
                $createQuery .= ' NOT NULL';
            }

            if (isset($column['Default'])) {
                $createQuery .= " DEFAULT '"
                    . $dbi->escapeString($column['Default']) . "'";
            } else {
                if ($column['Null'] === 'YES') {
                    $createQuery .= ' DEFAULT NULL';
                }
            }

            if (! empty($column['Comment'])) {
                $createQuery .= " COMMENT '"
                    . $dbi->escapeString($column['Comment']) . "'";
            }

            $firstCol = false;
        }

        $createQuery .= $crlf . ')' . ($addSemicolon ? ';' : '') . $crlf;

        if (isset($GLOBALS['sql_compatibility'])) {
            $compat = $GLOBALS['sql_compatibility'];
        } else {
            $compat = 'NONE';
        }

        if ($compat === 'MSSQL') {
            $createQuery = $this->makeCreateTableMSSQLCompatible($createQuery);
        }

        return $createQuery;
    }

    /**
     * Returns $table's CREATE definition
     *
     * @param string $db                      the database name
     * @param string $table                   the table name
     * @param string $crlf                    the end of line sequence
     * @param string $errorUrl                the url to go back in case
     *                                         of error
     * @param bool   $showDates               whether to include creation/
     *                                         update/check dates
     * @param bool   $addSemicolon            whether to add semicolon and
     *                                         end-of-line at the end
     * @param bool   $view                    whether we're handling a view
     * @param bool   $updateIndexesIncrements whether we need to update
     *                                          two global variables
     * @param array  $aliases                 Aliases of db/table/columns
     *
     * @return string resulting schema
     */
    public function getTableDef(
        $db,
        $table,
        $crlf,
        $errorUrl,
        $showDates = false,
        $addSemicolon = true,
        $view = false,
        $updateIndexesIncrements = true,
        array $aliases = []
    ) {
        global $sql_drop_table, $sql_backquotes, $sql_constraints,
               $sql_constraints_query, $sql_indexes, $sql_indexes_query,
               $sql_auto_increments, $sql_drop_foreign_keys, $dbi;

        $dbAlias = $db;
        $tableAlias = $table;
        $this->initAlias($aliases, $dbAlias, $tableAlias);

        $schemaCreate = '';
        $newCrlf = $crlf;

        if (isset($GLOBALS['sql_compatibility'])) {
            $compat = $GLOBALS['sql_compatibility'];
        } else {
            $compat = 'NONE';
        }

        // need to use PhpMyAdmin\DatabaseInterface::QUERY_STORE
        // with $dbi->numRows() in mysqli
        $result = $dbi->tryQuery(
            'SHOW TABLE STATUS FROM ' . Util::backquote($db)
            . ' WHERE Name = \'' . $dbi->escapeString((string) $table) . '\'',
            DatabaseInterface::CONNECT_USER,
            DatabaseInterface::QUERY_STORE
        );
        if ($result != false) {
            if ($dbi->numRows($result) > 0) {
                $tmpres = $dbi->fetchAssoc($result);

                if ($showDates && isset($tmpres['Create_time']) && ! empty($tmpres['Create_time'])) {
                    $schemaCreate .= $this->exportComment(
                        __('Creation:') . ' '
                        . Util::localisedDate(
                            strtotime($tmpres['Create_time'])
                        )
                    );
                    $newCrlf = $this->exportComment() . $crlf;
                }

                if ($showDates && isset($tmpres['Update_time']) && ! empty($tmpres['Update_time'])) {
                    $schemaCreate .= $this->exportComment(
                        __('Last update:') . ' '
                        . Util::localisedDate(
                            strtotime($tmpres['Update_time'])
                        )
                    );
                    $newCrlf = $this->exportComment() . $crlf;
                }

                if ($showDates && isset($tmpres['Check_time']) && ! empty($tmpres['Check_time'])) {
                    $schemaCreate .= $this->exportComment(
                        __('Last check:') . ' '
                        . Util::localisedDate(
                            strtotime($tmpres['Check_time'])
                        )
                    );
                    $newCrlf = $this->exportComment() . $crlf;
                }
            }

            $dbi->freeResult($result);
        }

        $schemaCreate .= $newCrlf;

        if (! empty($sql_drop_table) && $dbi->getTable($db, $table)->isView()) {
            $schemaCreate .= 'DROP VIEW IF EXISTS '
                . Util::backquoteCompat($tableAlias, 'NONE', $sql_backquotes) . ';'
                . $crlf;
        }

        // no need to generate a DROP VIEW here, it was done earlier
        if (! empty($sql_drop_table) && ! $dbi->getTable($db, $table)->isView()) {
            $schemaCreate .= 'DROP TABLE IF EXISTS '
                . Util::backquoteCompat($tableAlias, 'NONE', $sql_backquotes) . ';'
                . $crlf;
        }

        // Complete table dump,
        // Whether to quote table and column names or not
        if ($sql_backquotes) {
            $dbi->query('SET SQL_QUOTE_SHOW_CREATE = 1');
        } else {
            $dbi->query('SET SQL_QUOTE_SHOW_CREATE = 0');
        }

        // I don't see the reason why this unbuffered query could cause problems,
        // because SHOW CREATE TABLE returns only one row, and we free the
        // results below. Nonetheless, we got 2 user reports about this
        // (see bug 1562533) so I removed the unbuffered mode.
        // $result = $dbi->query('SHOW CREATE TABLE ' . backquote($db)
        // . '.' . backquote($table), null, DatabaseInterface::QUERY_UNBUFFERED);
        //
        // Note: SHOW CREATE TABLE, at least in MySQL 5.1.23, does not
        // produce a displayable result for the default value of a BIT
        // column, nor does the mysqldump command. See MySQL bug 35796
        $dbi->tryQuery('USE ' . Util::backquote($db));
        $result = $dbi->tryQuery(
            'SHOW CREATE TABLE ' . Util::backquote($db) . '.'
            . Util::backquote($table)
        );
        // an error can happen, for example the table is crashed
        $tmpError = $dbi->getError();
        if ($tmpError) {
            $message = sprintf(__('Error reading structure for table %s:'), $db . '.' . $table);
            $message .= ' ' . $tmpError;
            if (! defined('TESTSUITE')) {
                trigger_error($message, E_USER_ERROR);
            }

            return $this->exportComment($message);
        }

        // Old mode is stored so it can be restored once exporting is done.
        $oldMode = Context::$MODE;

        $warning = '';

        $row = null;
        if ($result !== false) {
            $row = $dbi->fetchRow($result);
        }

        if ($row) {
            $createQuery = $row[1];
            unset($row);

            // Convert end of line chars to one that we want (note that MySQL
            // doesn't return query it will accept in all cases)
            if (mb_strpos($createQuery, "(\r\n ")) {
                $createQuery = str_replace("\r\n", $crlf, $createQuery);
            } elseif (mb_strpos($createQuery, "(\n ")) {
                $createQuery = str_replace("\n", $crlf, $createQuery);
            } elseif (mb_strpos($createQuery, "(\r ")) {
                $createQuery = str_replace("\r", $crlf, $createQuery);
            }

            /*
             * Drop database name from VIEW creation.
             *
             * This is a bit tricky, but we need to issue SHOW CREATE TABLE with
             * database name, but we don't want name to show up in CREATE VIEW
             * statement.
             */
            if ($view) {
                //TODO: use parser
                $createQuery = preg_replace(
                    '/' . preg_quote(Util::backquote($db), '/') . '\./',
                    '',
                    $createQuery
                );
                $parser = new Parser($createQuery);
                /**
                 * `CREATE TABLE` statement.
                 *
                 * @var CreateStatement
                 */
                $statement = $parser->statements[0];

                // exclude definition of current user
                if (isset($GLOBALS['sql_view_current_user'])) {
                    $statement->options->remove('DEFINER');
                }

                if (isset($GLOBALS['sql_simple_view_export'])) {
                    $statement->options->remove('SQL SECURITY');
                    $statement->options->remove('INVOKER');
                    $statement->options->remove('ALGORITHM');
                    $statement->options->remove('DEFINER');
                }

                $createQuery = $statement->build();

                // whether to replace existing view or not
                if (isset($GLOBALS['sql_or_replace_view'])) {
                    $createQuery = preg_replace('/^CREATE/', 'CREATE OR REPLACE', $createQuery);
                }
            }

            // Substitute aliases in `CREATE` query.
            $createQuery = $this->replaceWithAliases($createQuery, $aliases, $db, $table, $flag);

            // One warning per view.
            if ($flag && $view) {
                $warning = $this->exportComment()
                    . $this->exportComment(
                        __('It appears your database uses views;')
                    )
                    . $this->exportComment(
                        __('alias export may not work reliably in all cases.')
                    )
                    . $this->exportComment();
            }

            // Adding IF NOT EXISTS, if required.
            if (isset($GLOBALS['sql_if_not_exists'])) {
                $createQuery = (string) preg_replace('/^CREATE TABLE/', 'CREATE TABLE IF NOT EXISTS', $createQuery);
            }

            // Making the query MSSQL compatible.
            if ($compat === 'MSSQL') {
                $createQuery = $this->makeCreateTableMSSQLCompatible($createQuery);
            }

            // Views have no constraints, indexes, etc. They do not require any
            // analysis.
            if (! $view) {
                if (empty($sql_backquotes)) {
                    // Option "Enclose table and column names with backquotes"
                    // was checked.
                    Context::$MODE |= Context::SQL_MODE_NO_ENCLOSING_QUOTES;
                }

                // Using appropriate quotes.
                if (($compat === 'MSSQL') || ($sql_backquotes === '"')) {
                    Context::$MODE |= Context::SQL_MODE_ANSI_QUOTES;
                }
            }

            /**
             * Parser used for analysis.
             */
            $parser = new Parser($createQuery);

            /**
             * `CREATE TABLE` statement.
             *
             * @var CreateStatement
             */
            $statement = $parser->statements[0];

            if (! empty($statement->entityOptions)) {
                $engine = $statement->entityOptions->has('ENGINE');
            } else {
                $engine = '';
            }

            /* Avoid operation on ARCHIVE tables as those can not be altered */
            if (
                (! empty($statement->fields) && is_array($statement->fields))
                && (empty($engine) || strtoupper($engine) !== 'ARCHIVE')
            ) {

                /**
                 * Fragments containing definition of each constraint.
                 *
                 * @var array
                 */
                $constraints = [];

                /**
                 * Fragments containing definition of each index.
                 *
                 * @var array
                 */
                $indexes = [];

                /**
                 * Fragments containing definition of each FULLTEXT index.
                 *
                 * @var array
                 */
                $indexesFulltext = [];

                /**
                 * Fragments containing definition of each foreign key that will
                 * be dropped.
                 *
                 * @var array
                 */
                $dropped = [];

                /**
                 * Fragment containing definition of the `AUTO_INCREMENT`.
                 *
                 * @var array
                 */
                $autoIncrement = [];

                // Scanning each field of the `CREATE` statement to fill the arrays
                // above.
                // If the field is used in any of the arrays above, it is removed
                // from the original definition.
                // Also, AUTO_INCREMENT attribute is removed.
                /** @var CreateDefinition $field */
                foreach ($statement->fields as $key => $field) {
                    if ($field->isConstraint) {
                        // Creating the parts that add constraints.
                        $constraints[] = $field::build($field);
                        unset($statement->fields[$key]);
                    } elseif (! empty($field->key)) {
                        // Creating the parts that add indexes (must not be
                        // constraints).
                        if ($field->key->type === 'FULLTEXT KEY') {
                            $indexesFulltext[] = $field::build($field);
                            unset($statement->fields[$key]);
                        } else {
                            if (empty($GLOBALS['sql_if_not_exists'])) {
                                $indexes[] = str_replace(
                                    'COMMENT=\'',
                                    'COMMENT \'',
                                    $field::build($field)
                                );
                                unset($statement->fields[$key]);
                            }
                        }
                    }

                    // Creating the parts that drop foreign keys.
                    if (! empty($field->key)) {
                        if ($field->key->type === 'FOREIGN KEY') {
                            $dropped[] = 'FOREIGN KEY ' . Context::escape($field->name);
                            unset($statement->fields[$key]);
                        }
                    }

                    // Dropping AUTO_INCREMENT.
                    if (empty($field->options)) {
                        continue;
                    }

                    if (! $field->options->has('AUTO_INCREMENT') || ! empty($GLOBALS['sql_if_not_exists'])) {
                        continue;
                    }

                    $autoIncrement[] = $field::build($field);
                    $field->options->remove('AUTO_INCREMENT');
                }

                /**
                 * The header of the `ALTER` statement (`ALTER TABLE tbl`).
                 *
                 * @var string
                 */
                $alterHeader = 'ALTER TABLE ' .
                    Util::backquoteCompat($tableAlias, $compat, $sql_backquotes);

                /**
                 * The footer of the `ALTER` statement (usually ';')
                 *
                 * @var string
                 */
                $alterFooter = ';' . $crlf;

                // Generating constraints-related query.
                if (! empty($constraints)) {
                    $sql_constraints_query = $alterHeader . $crlf . '  ADD '
                        . implode(',' . $crlf . '  ADD ', $constraints)
                        . $alterFooter;

                    $sql_constraints = $this->generateComment(
                        $crlf,
                        $sql_constraints,
                        __('Constraints for dumped tables'),
                        __('Constraints for table'),
                        $tableAlias,
                        $compat
                    ) . $sql_constraints_query;
                }

                // Generating indexes-related query.
                $sql_indexes_query = '';

                if (! empty($indexes)) {
                    $sql_indexes_query .= $alterHeader . $crlf . '  ADD '
                        . implode(',' . $crlf . '  ADD ', $indexes)
                        . $alterFooter;
                }

                if (! empty($indexesFulltext)) {
                    // InnoDB supports one FULLTEXT index creation at a time.
                    // So FULLTEXT indexes are created one-by-one after other
                    // indexes where created.
                    $sql_indexes_query .= $alterHeader .
                        ' ADD ' . implode($alterFooter . $alterHeader . ' ADD ', $indexesFulltext) . $alterFooter;
                }

                if (! empty($indexes) || ! empty($indexesFulltext)) {
                    $sql_indexes = $this->generateComment(
                        $crlf,
                        $sql_indexes,
                        __('Indexes for dumped tables'),
                        __('Indexes for table'),
                        $tableAlias,
                        $compat
                    ) . $sql_indexes_query;
                }

                // Generating drop foreign keys-related query.
                if (! empty($dropped)) {
                    $sql_drop_foreign_keys = $alterHeader . $crlf . '  DROP '
                        . implode(',' . $crlf . '  DROP ', $dropped)
                        . $alterFooter;
                }

                // Generating auto-increment-related query.
                if ($autoIncrement !== [] && $updateIndexesIncrements) {
                    $sqlAutoIncrementsQuery = $alterHeader . $crlf . '  MODIFY '
                        . implode(',' . $crlf . '  MODIFY ', $autoIncrement);
                    if (
                        isset($GLOBALS['sql_auto_increment'])
                        && ($statement->entityOptions->has('AUTO_INCREMENT') !== false)
                    ) {
                        if (
                            ! isset($GLOBALS['table_data'])
                            || (isset($GLOBALS['table_data'])
                            && in_array($table, $GLOBALS['table_data']))
                        ) {
                            $sqlAutoIncrementsQuery .= ', AUTO_INCREMENT='
                                . $statement->entityOptions->has('AUTO_INCREMENT');
                        }
                    }

                    $sqlAutoIncrementsQuery .= ';' . $crlf;

                    $sql_auto_increments = $this->generateComment(
                        $crlf,
                        $sql_auto_increments,
                        __('AUTO_INCREMENT for dumped tables'),
                        __('AUTO_INCREMENT for table'),
                        $tableAlias,
                        $compat
                    ) . $sqlAutoIncrementsQuery;
                }

                // Removing the `AUTO_INCREMENT` attribute from the `CREATE TABLE`
                // too.
                if (
                    ! empty($statement->entityOptions)
                    && (empty($GLOBALS['sql_if_not_exists'])
                    || empty($GLOBALS['sql_auto_increment']))
                ) {
                    $statement->entityOptions->remove('AUTO_INCREMENT');
                }

                // Rebuilding the query.
                $createQuery = $statement->build();
            }

            $schemaCreate .= $createQuery;
        }

        $dbi->freeResult($result);

        // Restoring old mode.
        Context::$MODE = $oldMode;

        return $warning . $schemaCreate . ($addSemicolon ? ';' . $crlf : '');
    }

    /**
     * Returns $table's comments, relations etc.
     *
     * @param string $db         database name
     * @param string $table      table name
     * @param bool   $doRelation whether to include relation comments
     * @param bool   $doMime     whether to include mime comments
     * @param array  $aliases    Aliases of db/table/columns
     *
     * @return string resulting comments
     */
    private function getTableComments(
        $db,
        $table,
        $doRelation = false,
        $doMime = false,
        array $aliases = []
    ) {
        global $sql_backquotes;

        $dbAlias = $db;
        $tableAlias = $table;
        $this->initAlias($aliases, $dbAlias, $tableAlias);

        $relationParameters = $this->relation->getRelationParameters();

        $schemaCreate = '';

        // Check if we can use Relations
        [$resRel, $haveRel] = $this->relation->getRelationsAndStatus(
            $doRelation && ! empty($relationParameters->relation),
            $db,
            $table
        );

        if ($doMime && $relationParameters->hasBrowserTransformationFeature()) {
            $mimeMap = $this->transformations->getMime($db, $table, true);
            if ($mimeMap === null) {
                unset($mimeMap);
            }
        }

        if (isset($mimeMap) && count($mimeMap) > 0) {
            $schemaCreate .= $this->possibleCRLF()
                . $this->exportComment()
                . $this->exportComment(
                    __('MEDIA TYPES FOR TABLE') . ' '
                    . Util::backquoteCompat($table, 'NONE', $sql_backquotes) . ':'
                );
            foreach ($mimeMap as $mimeField => $mime) {
                $schemaCreate .= $this->exportComment(
                    '  '
                    . Util::backquoteCompat($mimeField, 'NONE', $sql_backquotes)
                )
                . $this->exportComment(
                    '      '
                    . Util::backquoteCompat(
                        $mime['mimetype'],
                        'NONE',
                        $sql_backquotes
                    )
                );
            }

            $schemaCreate .= $this->exportComment();
        }

        if ($haveRel) {
            $schemaCreate .= $this->possibleCRLF()
                . $this->exportComment()
                . $this->exportComment(
                    __('RELATIONSHIPS FOR TABLE') . ' '
                    . Util::backquoteCompat($tableAlias, 'NONE', $sql_backquotes)
                    . ':'
                );

            foreach ($resRel as $relField => $rel) {
                if ($relField !== 'foreign_keys_data') {
                    $relFieldAlias = ! empty(
                        $aliases[$db]['tables'][$table]['columns'][$relField]
                    ) ? $aliases[$db]['tables'][$table]['columns'][$relField]
                        : $relField;
                    $schemaCreate .= $this->exportComment(
                        '  '
                        . Util::backquoteCompat(
                            $relFieldAlias,
                            'NONE',
                            $sql_backquotes
                        )
                    )
                    . $this->exportComment(
                        '      '
                        . Util::backquoteCompat(
                            $rel['foreign_table'],
                            'NONE',
                            $sql_backquotes
                        )
                        . ' -> '
                        . Util::backquoteCompat(
                            $rel['foreign_field'],
                            'NONE',
                            $sql_backquotes
                        )
                    );
                } else {
                    foreach ($rel as $oneKey) {
                        foreach ($oneKey['index_list'] as $index => $field) {
                            $relFieldAlias = ! empty(
                                $aliases[$db]['tables'][$table]['columns'][$field]
                            ) ? $aliases[$db]['tables'][$table]['columns'][$field]
                                : $field;
                            $schemaCreate .= $this->exportComment(
                                '  '
                                . Util::backquoteCompat(
                                    $relFieldAlias,
                                    'NONE',
                                    $sql_backquotes
                                )
                            )
                            . $this->exportComment(
                                '      '
                                . Util::backquoteCompat(
                                    $oneKey['ref_table_name'],
                                    'NONE',
                                    $sql_backquotes
                                )
                                . ' -> '
                                . Util::backquoteCompat(
                                    $oneKey['ref_index_list'][$index],
                                    'NONE',
                                    $sql_backquotes
                                )
                            );
                        }
                    }
                }
            }

            $schemaCreate .= $this->exportComment();
        }

        return $schemaCreate;
    }

    /**
     * Outputs a raw query
     *
     * @param string $errorUrl the url to go back in case of error
     * @param string $sqlQuery the rawquery to output
     * @param string $crlf     the seperator for a file
     */
    public function exportRawQuery(string $errorUrl, string $sqlQuery, string $crlf): bool
    {
        return $this->export->outputHandler($sqlQuery);
    }

    /**
     * Outputs table's structure
     *
     * @param string $db         database name
     * @param string $table      table name
     * @param string $crlf       the end of line sequence
     * @param string $errorUrl   the url to go back in case of error
     * @param string $exportMode 'create_table','triggers','create_view',
     *                            'stand_in'
     * @param string $exportType 'server', 'database', 'table'
     * @param bool   $relation   whether to include relation comments
     * @param bool   $comments   whether to include the pmadb-style column
     *                           comments as comments in the structure; this is
     *                           deprecated but the parameter is left here
     *                           because /export calls exportStructure()
     *                           also for other export types which use this
     *                           parameter
     * @param bool   $mime       whether to include mime comments
     * @param bool   $dates      whether to include creation/update/check dates
     * @param array  $aliases    Aliases of db/table/columns
     */
    public function exportStructure(
        $db,
        $table,
        $crlf,
        $errorUrl,
        $exportMode,
        $exportType,
        $relation = false,
        $comments = false,
        $mime = false,
        $dates = false,
        array $aliases = []
    ): bool {
        global $dbi;

        $dbAlias = $db;
        $tableAlias = $table;
        $this->initAlias($aliases, $dbAlias, $tableAlias);
        if (isset($GLOBALS['sql_compatibility'])) {
            $compat = $GLOBALS['sql_compatibility'];
        } else {
            $compat = 'NONE';
        }

        $formattedTableName = Util::backquoteCompat($tableAlias, $compat, isset($GLOBALS['sql_backquotes']));
        $dump = $this->possibleCRLF()
            . $this->exportComment(str_repeat('-', 56))
            . $this->possibleCRLF()
            . $this->exportComment();

        switch ($exportMode) {
            case 'create_table':
                $dump .= $this->exportComment(
                    __('Table structure for table') . ' ' . $formattedTableName
                );
                $dump .= $this->exportComment();
                $dump .= $this->getTableDef($db, $table, $crlf, $errorUrl, $dates, true, false, true, $aliases);
                $dump .= $this->getTableComments($db, $table, $relation, $mime, $aliases);
                break;
            case 'triggers':
                $dump = '';
                $delimiter = '$$';
                $triggers = $dbi->getTriggers($db, $table, $delimiter);
                if ($triggers) {
                    $dump .= $this->possibleCRLF()
                    . $this->exportComment()
                    . $this->exportComment(
                        __('Triggers') . ' ' . $formattedTableName
                    )
                        . $this->exportComment();
                    $usedAlias = false;
                    $triggerQuery = '';
                    foreach ($triggers as $trigger) {
                        if (! empty($GLOBALS['sql_drop_table'])) {
                            $triggerQuery .= $trigger['drop'] . ';' . $crlf;
                        }

                        $triggerQuery .= 'DELIMITER ' . $delimiter . $crlf;
                        $triggerQuery .= $this->replaceWithAliases($trigger['create'], $aliases, $db, $table, $flag);
                        if ($flag) {
                            $usedAlias = true;
                        }

                        $triggerQuery .= 'DELIMITER ;' . $crlf;
                    }

                    // One warning per table.
                    if ($usedAlias) {
                        $dump .= $this->exportComment(
                            __('It appears your table uses triggers;')
                        )
                        . $this->exportComment(
                            __('alias export may not work reliably in all cases.')
                        )
                        . $this->exportComment();
                    }

                    $dump .= $triggerQuery;
                }

                break;
            case 'create_view':
                if (empty($GLOBALS['sql_views_as_tables'])) {
                    $dump .= $this->exportComment(
                        __('Structure for view')
                        . ' '
                        . $formattedTableName
                    )
                    . $this->exportComment();
                    // delete the stand-in table previously created (if any)
                    if ($exportType !== 'table') {
                        $dump .= 'DROP TABLE IF EXISTS '
                            . Util::backquote($tableAlias) . ';' . $crlf;
                    }

                    $dump .= $this->getTableDef($db, $table, $crlf, $errorUrl, $dates, true, true, true, $aliases);
                } else {
                    $dump .= $this->exportComment(
                        sprintf(
                            __('Structure for view %s exported as a table'),
                            $formattedTableName
                        )
                    )
                    . $this->exportComment();
                    // delete the stand-in table previously created (if any)
                    if ($exportType !== 'table') {
                        $dump .= 'DROP TABLE IF EXISTS '
                        . Util::backquote($tableAlias) . ';' . $crlf;
                    }

                    $dump .= $this->getTableDefForView($db, $table, $crlf, true, $aliases);
                }

                break;
            case 'stand_in':
                $dump .= $this->exportComment(
                    __('Stand-in structure for view') . ' ' . $formattedTableName
                )
                    . $this->exportComment(
                        __('(See below for the actual view)')
                    )
                    . $this->exportComment();
                // export a stand-in definition to resolve view dependencies
                $dump .= $this->getTableDefStandIn($db, $table, $crlf, $aliases);
        }

        // this one is built by getTableDef() to use in table copy/move
        // but not in the case of export
        unset($GLOBALS['sql_constraints_query']);

        return $this->export->outputHandler($dump);
    }

    /**
     * Outputs the content of a table in SQL format
     *
     * @param string $db       database name
     * @param string $table    table name
     * @param string $crlf     the end of line sequence
     * @param string $errorUrl the url to go back in case of error
     * @param string $sqlQuery SQL query for obtaining data
     * @param array  $aliases  Aliases of db/table/columns
     */
    public function exportData(
        $db,
        $table,
        $crlf,
        $errorUrl,
        $sqlQuery,
        array $aliases = []
    ): bool {
        global $current_row, $sql_backquotes, $dbi;

        // Do not export data for merge tables
        if ($dbi->getTable($db, $table)->isMerge()) {
            return true;
        }

        $dbAlias = $db;
        $tableAlias = $table;
        $this->initAlias($aliases, $dbAlias, $tableAlias);

        if (isset($GLOBALS['sql_compatibility'])) {
            $compat = $GLOBALS['sql_compatibility'];
        } else {
            $compat = 'NONE';
        }

        $formattedTableName = Util::backquoteCompat($tableAlias, $compat, $sql_backquotes);

        // Do not export data for a VIEW, unless asked to export the view as a table
        // (For a VIEW, this is called only when exporting a single VIEW)
        if ($dbi->getTable($db, $table)->isView() && empty($GLOBALS['sql_views_as_tables'])) {
            $head = $this->possibleCRLF()
                . $this->exportComment()
                . $this->exportComment('VIEW ' . $formattedTableName)
                . $this->exportComment(__('Data:') . ' ' . __('None'))
                . $this->exportComment()
                . $this->possibleCRLF();

            return $this->export->outputHandler($head);
        }

        $result = $dbi->tryQuery($sqlQuery, DatabaseInterface::CONNECT_USER, DatabaseInterface::QUERY_UNBUFFERED);
        // a possible error: the table has crashed
        $tmpError = $dbi->getError();
        if ($tmpError) {
            $message = sprintf(__('Error reading data for table %s:'), $db . '.' . $table);
            $message .= ' ' . $tmpError;
            if (! defined('TESTSUITE')) {
                trigger_error($message, E_USER_ERROR);
            }

            return $this->export->outputHandler(
                $this->exportComment($message)
            );
        }

        if ($result == false) {
            $dbi->freeResult($result);// This makes no sense

            return true;
        }

        $fieldsCnt = $dbi->numFields($result);

        // Get field information
        /** @var FieldMetadata[] $fieldsMeta */
        $fieldsMeta = $dbi->getFieldsMeta($result);

        $fieldSet = [];
        for ($j = 0; $j < $fieldsCnt; $j++) {
            $colAs = $fieldsMeta[$j]->name;
            if (! empty($aliases[$db]['tables'][$table]['columns'][$colAs])) {
                $colAs = $aliases[$db]['tables'][$table]['columns'][$colAs];
            }

            $fieldSet[$j] = Util::backquoteCompat($colAs, $compat, $sql_backquotes);
        }

        if (isset($GLOBALS['sql_type']) && $GLOBALS['sql_type'] === 'UPDATE') {
            // update
            $schemaInsert = 'UPDATE ';
            if (isset($GLOBALS['sql_ignore'])) {
                $schemaInsert .= 'IGNORE ';
            }

            // avoid EOL blank
            $schemaInsert .= Util::backquoteCompat($tableAlias, $compat, $sql_backquotes) . ' SET';
        } else {
            // insert or replace
            if (isset($GLOBALS['sql_type']) && $GLOBALS['sql_type'] === 'REPLACE') {
                $sqlCommand = 'REPLACE';
            } else {
                $sqlCommand = 'INSERT';
            }

            // delayed inserts?
            if (isset($GLOBALS['sql_delayed'])) {
                $insertDelayed = ' DELAYED';
            } else {
                $insertDelayed = '';
            }

            // insert ignore?
            if (isset($GLOBALS['sql_type'], $GLOBALS['sql_ignore']) && $GLOBALS['sql_type'] === 'INSERT') {
                $insertDelayed .= ' IGNORE';
            }

            //truncate table before insert
            if (isset($GLOBALS['sql_truncate']) && $GLOBALS['sql_truncate'] && $sqlCommand === 'INSERT') {
                $truncate = 'TRUNCATE TABLE '
                    . Util::backquoteCompat($tableAlias, $compat, $sql_backquotes) . ';';
                $truncatehead = $this->possibleCRLF()
                    . $this->exportComment()
                    . $this->exportComment(
                        __('Truncate table before insert') . ' '
                        . $formattedTableName
                    )
                    . $this->exportComment()
                    . $crlf;
                $this->export->outputHandler($truncatehead);
                $this->export->outputHandler($truncate);
            }

            // scheme for inserting fields
            if ($GLOBALS['sql_insert_syntax'] === 'complete' || $GLOBALS['sql_insert_syntax'] === 'both') {
                $fields = implode(', ', $fieldSet);
                $schemaInsert = $sqlCommand . $insertDelayed . ' INTO '
                    . Util::backquoteCompat($tableAlias, $compat, $sql_backquotes)
                    // avoid EOL blank
                    . ' (' . $fields . ') VALUES';
            } else {
                $schemaInsert = $sqlCommand . $insertDelayed . ' INTO '
                    . Util::backquoteCompat($tableAlias, $compat, $sql_backquotes)
                    . ' VALUES';
            }
        }

        //\x08\\x09, not required
        $current_row = 0;
        $querySize = 0;
        if (
            ($GLOBALS['sql_insert_syntax'] === 'extended'
            || $GLOBALS['sql_insert_syntax'] === 'both')
            && (! isset($GLOBALS['sql_type'])
            || $GLOBALS['sql_type'] !== 'UPDATE')
        ) {
            $separator = ',';
            $schemaInsert .= $crlf;
        } else {
            $separator = ';';
        }

        $isBinaryField = [];
        for ($j = 0; $j < $fields_cnt; $j++) {
            $isBinaryField[$j] = stripos($field_flags[$j], 'BINARY') !== false;
        }

        while ($row = $dbi->fetchRow($result)) {
            if ($current_row == 0) {
                $head = $this->possibleCRLF()
                    . $this->exportComment()
                    . $this->exportComment(
                        __('Dumping data for table') . ' '
                        . $formattedTableName
                    )
                    . $this->exportComment()
                    . $crlf;
                if (! $this->export->outputHandler($head)) {
                    return false;
                }
            }

            // We need to SET IDENTITY_INSERT ON for MSSQL
            if (
                isset($GLOBALS['sql_compatibility'])
                && $GLOBALS['sql_compatibility'] === 'MSSQL'
                && $current_row == 0
            ) {
                if (
                    ! $this->export->outputHandler(
                        'SET IDENTITY_INSERT '
                        . Util::backquoteCompat(
                            $tableAlias,
                            $compat,
                            $sql_backquotes
                        )
                        . ' ON ;' . $crlf
                    )
                ) {
                    return false;
                }
            }

            $current_row++;
            $values = [];
            for ($j = 0; $j < $fieldsCnt; $j++) {
                // NULL
                if (! isset($row[$j])) {
                    $values[] = 'NULL';
                } elseif (
                    $fieldsMeta[$j]->isNumeric
                    && ! $fieldsMeta[$j]->isMappedTypeTimestamp
                    && ! $fieldsMeta[$j]->isBlob
                ) {
                    // a number
                    // timestamp is numeric on some MySQL 4.1, BLOBs are
                    // sometimes numeric
                    $values[] = $row[$j];
<<<<<<< HEAD
                } elseif ($fieldsMeta[$j]->isBinary && isset($GLOBALS['sql_hex_for_binary'])) {
=======
                } elseif ($isBinaryField[$j]
                    && isset($GLOBALS['sql_hex_for_binary'])
                ) {
>>>>>>> 119eaaa6
                    // a true BLOB
                    // - mysqldump only generates hex data when the --hex-blob
                    //   option is used, for fields having the binary attribute
                    //   no hex is generated
                    // - a TEXT field returns type blob but a real blob
                    //   returns also the 'binary' flag

                    // empty blobs need to be different, but '0' is also empty
                    // :-(
                    if (empty($row[$j]) && $row[$j] != '0') {
                        $values[] = '\'\'';
                    } else {
                        $values[] = '0x' . bin2hex($row[$j]);
                    }
                } elseif ($fieldsMeta[$j]->isMappedTypeBit) {
                    // detection of 'bit' works only on mysqli extension
                    $values[] = "b'" . $dbi->escapeString(
                        Util::printableBitValue(
                            (int) $row[$j],
                            (int) $fieldsMeta[$j]->length
                        )
                    )
                    . "'";
                } elseif ($fieldsMeta[$j]->isMappedTypeGeometry) {
                    // export GIS types as hex
                    $values[] = '0x' . bin2hex($row[$j]);
                } elseif (! empty($GLOBALS['exporting_metadata']) && $row[$j] === '@LAST_PAGE') {
                    $values[] = '@LAST_PAGE';
                } else {
                    // something else -> treat as a string
                    $values[] = '\''
                        . $dbi->escapeString($row[$j])
                        . '\'';
                }
            }

            // should we make update?
            if (isset($GLOBALS['sql_type']) && $GLOBALS['sql_type'] === 'UPDATE') {
                $insertLine = $schemaInsert;
                for ($i = 0; $i < $fieldsCnt; $i++) {
                    if ($i == 0) {
                        $insertLine .= ' ';
                    }

                    if ($i > 0) {
                        // avoid EOL blank
                        $insertLine .= ',';
                    }

                    $insertLine .= $fieldSet[$i] . ' = ' . $values[$i];
                }

                [$tmpUniqueCondition, $tmpClauseIsUnique] = Util::getUniqueCondition(
                    $fieldsCnt,
                    $fieldsMeta,
                    $row
                );
                $insertLine .= ' WHERE ' . $tmpUniqueCondition;
                unset($tmpUniqueCondition, $tmpClauseIsUnique);
            } else {
                // Extended inserts case
                if ($GLOBALS['sql_insert_syntax'] === 'extended' || $GLOBALS['sql_insert_syntax'] === 'both') {
                    if ($current_row == 1) {
                        $insertLine = $schemaInsert . '('
                            . implode(', ', $values) . ')';
                    } else {
                        $insertLine = '(' . implode(', ', $values) . ')';
                        $insertLineSize = mb_strlen($insertLine);
                        $sqlMaxSize = $GLOBALS['sql_max_query_size'];
                        if (isset($sqlMaxSize) && $sqlMaxSize > 0 && $querySize + $insertLineSize > $sqlMaxSize) {
                            if (! $this->export->outputHandler(';' . $crlf)) {
                                return false;
                            }

                            $querySize = 0;
                            $current_row = 1;
                            $insertLine = $schemaInsert . $insertLine;
                        }
                    }

                    $querySize += mb_strlen($insertLine);
                    // Other inserts case
                } else {
                    $insertLine = $schemaInsert
                        . '(' . implode(', ', $values) . ')';
                }
            }

            unset($values);

            if (! $this->export->outputHandler(($current_row == 1 ? '' : $separator . $crlf) . $insertLine)) {
                return false;
            }
        }

        if ($current_row > 0) {
            if (! $this->export->outputHandler(';' . $crlf)) {
                return false;
            }
        }

        // We need to SET IDENTITY_INSERT OFF for MSSQL
        if (isset($GLOBALS['sql_compatibility']) && $GLOBALS['sql_compatibility'] === 'MSSQL' && $current_row > 0) {
            $outputSucceeded = $this->export->outputHandler(
                $crlf . 'SET IDENTITY_INSERT '
                . Util::backquoteCompat(
                    $tableAlias,
                    $compat,
                    $sql_backquotes
                )
                . ' OFF;' . $crlf
            );
            if (! $outputSucceeded) {
                return false;
            }
        }

        $dbi->freeResult($result);

        return true;
    }

    /**
     * Make a create table statement compatible with MSSQL
     *
     * @param string $createQuery MySQL create table statement
     *
     * @return string MSSQL compatible create table statement
     */
    private function makeCreateTableMSSQLCompatible($createQuery)
    {
        // In MSSQL
        // 1. No 'IF NOT EXISTS' in CREATE TABLE
        // 2. DATE field doesn't exists, we will use DATETIME instead
        // 3. UNSIGNED attribute doesn't exist
        // 4. No length on INT, TINYINT, SMALLINT, BIGINT and no precision on
        //    FLOAT fields
        // 5. No KEY and INDEX inside CREATE TABLE
        // 6. DOUBLE field doesn't exists, we will use FLOAT instead

        $createQuery = (string) preg_replace('/^CREATE TABLE IF NOT EXISTS/', 'CREATE TABLE', (string) $createQuery);
        // first we need  to replace all lines ended with '" DATE ...,\n'
        // last preg_replace preserve us from situation with date text
        // inside DEFAULT field value
        $createQuery = (string) preg_replace(
            "/\" date DEFAULT NULL(,)?\n/",
            '" datetime DEFAULT NULL$1' . "\n",
            $createQuery
        );
        $createQuery = (string) preg_replace("/\" date NOT NULL(,)?\n/", '" datetime NOT NULL$1' . "\n", $createQuery);
        $createQuery = (string) preg_replace(
            '/" date NOT NULL DEFAULT \'([^\'])/',
            '" datetime NOT NULL DEFAULT \'$1',
            $createQuery
        );

        // next we need to replace all lines ended with ') UNSIGNED ...,'
        // last preg_replace preserve us from situation with unsigned text
        // inside DEFAULT field value
        $createQuery = (string) preg_replace("/\) unsigned NOT NULL(,)?\n/", ') NOT NULL$1' . "\n", $createQuery);
        $createQuery = (string) preg_replace(
            "/\) unsigned DEFAULT NULL(,)?\n/",
            ') DEFAULT NULL$1' . "\n",
            $createQuery
        );
        $createQuery = (string) preg_replace(
            '/\) unsigned NOT NULL DEFAULT \'([^\'])/',
            ') NOT NULL DEFAULT \'$1',
            $createQuery
        );

        // we need to replace all lines ended with
        // '" INT|TINYINT([0-9]{1,}) ...,' last preg_replace preserve us
        // from situation with int([0-9]{1,}) text inside DEFAULT field
        // value
        $createQuery = (string) preg_replace(
            '/" (int|tinyint|smallint|bigint)\([0-9]+\) DEFAULT NULL(,)?\n/',
            '" $1 DEFAULT NULL$2' . "\n",
            $createQuery
        );
        $createQuery = (string) preg_replace(
            '/" (int|tinyint|smallint|bigint)\([0-9]+\) NOT NULL(,)?\n/',
            '" $1 NOT NULL$2' . "\n",
            $createQuery
        );
        $createQuery = (string) preg_replace(
            '/" (int|tinyint|smallint|bigint)\([0-9]+\) NOT NULL DEFAULT \'([^\'])/',
            '" $1 NOT NULL DEFAULT \'$2',
            $createQuery
        );

        // we need to replace all lines ended with
        // '" FLOAT|DOUBLE([0-9,]{1,}) ...,'
        // last preg_replace preserve us from situation with
        // float([0-9,]{1,}) text inside DEFAULT field value
        $createQuery = (string) preg_replace(
            '/" (float|double)(\([0-9]+,[0-9,]+\))? DEFAULT NULL(,)?\n/',
            '" float DEFAULT NULL$3' . "\n",
            $createQuery
        );
        $createQuery = (string) preg_replace(
            '/" (float|double)(\([0-9,]+,[0-9,]+\))? NOT NULL(,)?\n/',
            '" float NOT NULL$3' . "\n",
            $createQuery
        );

        return (string) preg_replace(
            '/" (float|double)(\([0-9,]+,[0-9,]+\))? NOT NULL DEFAULT \'([^\'])/',
            '" float NOT NULL DEFAULT \'$3',
            $createQuery
        );

        // @todo remove indexes from CREATE TABLE
    }

    /**
     * replaces db/table/column names with their aliases
     *
     * @param string $sqlQuery SQL query in which aliases are to be substituted
     * @param array  $aliases  Alias information for db/table/column
     * @param string $db       the database name
     * @param string $table    the tablename
     * @param string $flag     the flag denoting whether any replacement was done
     *
     * @return string query replaced with aliases
     */
    public function replaceWithAliases(
        $sqlQuery,
        array $aliases,
        $db,
        $table = '',
        &$flag = null
    ) {
        $flag = false;

        /**
         * The parser of this query.
         */
        $parser = new Parser($sqlQuery);

        if (empty($parser->statements[0])) {
            return $sqlQuery;
        }

        /**
         * The statement that represents the query.
         *
         * @var CreateStatement $statement
         */
        $statement = $parser->statements[0];

        /**
         * Old database name.
         */
        $oldDatabase = $db;

        // Replacing aliases in `CREATE TABLE` statement.
        if ($statement->options->has('TABLE')) {
            // Extracting the name of the old database and table from the
            // statement to make sure the parameters are correct.
            if (! empty($statement->name->database)) {
                $oldDatabase = $statement->name->database;
            }

            /**
             * Old table name.
             */
            $oldTable = $statement->name->table;

            // Finding the aliased database name.
            // The database might be empty so we have to add a few checks.
            $newDatabase = null;
            if (! empty($statement->name->database)) {
                $newDatabase = $statement->name->database;
                if (! empty($aliases[$oldDatabase]['alias'])) {
                    $newDatabase = $aliases[$oldDatabase]['alias'];
                }
            }

            // Finding the aliases table name.
            $newTable = $oldTable;
            if (! empty($aliases[$oldDatabase]['tables'][$oldTable]['alias'])) {
                $newTable = $aliases[$oldDatabase]['tables'][$oldTable]['alias'];
            }

            // Replacing new values.
            if (($statement->name->database !== $newDatabase) || ($statement->name->table !== $newTable)) {
                $statement->name->database = $newDatabase;
                $statement->name->table = $newTable;
                $statement->name->expr = ''; // Force rebuild.
                $flag = true;
            }

            /** @var CreateDefinition[] $fields */
            $fields = $statement->fields;
            foreach ($fields as $field) {
                // Column name.
                if (! empty($field->type)) {
                    if (! empty($aliases[$oldDatabase]['tables'][$oldTable]['columns'][$field->name])) {
                        $field->name = $aliases[$oldDatabase]['tables'][$oldTable]['columns'][$field->name];
                        $flag = true;
                    }
                }

                // Key's columns.
                if (! empty($field->key)) {
                    foreach ($field->key->columns as $key => $column) {
                        if (! isset($column['name'])) {
                            // In case the column has no name field
                            continue;
                        }

                        if (empty($aliases[$oldDatabase]['tables'][$oldTable]['columns'][$column['name']])) {
                            continue;
                        }

                        $columnAliases = $aliases[$oldDatabase]['tables'][$oldTable]['columns'];
                        $field->key->columns[$key]['name'] = $columnAliases[$column['name']];
                        $flag = true;
                    }
                }

                // References.
                if (empty($field->references)) {
                    continue;
                }

                $refTable = $field->references->table->table;
                // Replacing table.
                if (! empty($aliases[$oldDatabase]['tables'][$refTable]['alias'])) {
                    $field->references->table->table = $aliases[$oldDatabase]['tables'][$refTable]['alias'];
                    $field->references->table->expr = '';
                    $flag = true;
                }

                // Replacing column names.
                foreach ($field->references->columns as $key => $column) {
                    if (empty($aliases[$oldDatabase]['tables'][$refTable]['columns'][$column])) {
                        continue;
                    }

                    $field->references->columns[$key] = $aliases[$oldDatabase]['tables'][$refTable]['columns'][$column];
                    $flag = true;
                }
            }
        } elseif ($statement->options->has('TRIGGER')) {
            // Extracting the name of the old database and table from the
            // statement to make sure the parameters are correct.
            if (! empty($statement->table->database)) {
                $oldDatabase = $statement->table->database;
            }

            /**
             * Old table name.
             */
            $oldTable = $statement->table->table;

            if (! empty($aliases[$oldDatabase]['tables'][$oldTable]['alias'])) {
                $statement->table->table = $aliases[$oldDatabase]['tables'][$oldTable]['alias'];
                $statement->table->expr = ''; // Force rebuild.
                $flag = true;
            }
        }

        if (
            $statement->options->has('TRIGGER')
            || $statement->options->has('PROCEDURE')
            || $statement->options->has('FUNCTION')
            || $statement->options->has('VIEW')
        ) {
            // Replacing the body.
            for ($i = 0, $count = count((array) $statement->body); $i < $count; ++$i) {

                /**
                 * Token parsed at this moment.
                 *
                 * @var Token $token
                 */
                $token = $statement->body[$i];

                // Replacing only symbols (that are not variables) and unknown
                // identifiers.
                $isSymbol = $token->type === Token::TYPE_SYMBOL;
                $isKeyword = $token->type === Token::TYPE_KEYWORD;
                $isNone = $token->type === Token::TYPE_NONE;
                $replaceToken = $isSymbol
                    && (! ($token->flags & Token::FLAG_SYMBOL_VARIABLE))
                    || ($isKeyword
                    && (! ($token->flags & Token::FLAG_KEYWORD_RESERVED))
                    || $isNone);

                if (! $replaceToken) {
                    continue;
                }

                $alias = $this->getAlias($aliases, $token->value);
                if (empty($alias)) {
                    continue;
                }

                // Replacing the token.
                $token->token = Context::escape($alias);
                $flag = true;
            }
        }

        return $statement->build();
    }

    /**
     * Generate comment
     *
     * @param string      $crlf         Carriage return character
     * @param string|null $sqlStatement SQL statement
     * @param string      $comment1     Comment for dumped table
     * @param string      $comment2     Comment for current table
     * @param string      $tableAlias   Table alias
     * @param string      $compat       Compatibility mode
     *
     * @return string
     */
    protected function generateComment(
        $crlf,
        ?string $sqlStatement,
        $comment1,
        $comment2,
        $tableAlias,
        $compat
    ) {
        if (! isset($sqlStatement)) {
            if (isset($GLOBALS['no_constraints_comments'])) {
                $sqlStatement = '';
            } else {
                $sqlStatement = $crlf
                    . $this->exportComment()
                    . $this->exportComment($comment1)
                    . $this->exportComment();
            }
        }

        // comments for current table
        if (! isset($GLOBALS['no_constraints_comments'])) {
            $sqlStatement .= $crlf
                . $this->exportComment()
                . $this->exportComment(
                    $comment2 . ' ' . Util::backquoteCompat(
                        $tableAlias,
                        $compat,
                        isset($GLOBALS['sql_backquotes'])
                    )
                )
                . $this->exportComment();
        }

        return $sqlStatement;
    }
}<|MERGE_RESOLUTION|>--- conflicted
+++ resolved
@@ -2387,13 +2387,7 @@
                     // timestamp is numeric on some MySQL 4.1, BLOBs are
                     // sometimes numeric
                     $values[] = $row[$j];
-<<<<<<< HEAD
-                } elseif ($fieldsMeta[$j]->isBinary && isset($GLOBALS['sql_hex_for_binary'])) {
-=======
-                } elseif ($isBinaryField[$j]
-                    && isset($GLOBALS['sql_hex_for_binary'])
-                ) {
->>>>>>> 119eaaa6
+                } elseif ($isBinaryField[$j] && isset($GLOBALS['sql_hex_for_binary'])) {
                     // a true BLOB
                     // - mysqldump only generates hex data when the --hex-blob
                     //   option is used, for fields having the binary attribute
