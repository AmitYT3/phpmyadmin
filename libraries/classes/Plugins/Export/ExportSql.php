<?php
/**
 * Set of functions used to build SQL dumps of tables
 */

declare(strict_types=1);

namespace PhpMyAdmin\Plugins\Export;

use PhpMyAdmin\Charsets;
use PhpMyAdmin\DatabaseInterface;
use PhpMyAdmin\FieldMetadata;
use PhpMyAdmin\Plugins\ExportPlugin;
use PhpMyAdmin\Properties\Options\Groups\OptionsPropertyMainGroup;
use PhpMyAdmin\Properties\Options\Groups\OptionsPropertyRootGroup;
use PhpMyAdmin\Properties\Options\Groups\OptionsPropertySubgroup;
use PhpMyAdmin\Properties\Options\Items\BoolPropertyItem;
use PhpMyAdmin\Properties\Options\Items\MessageOnlyPropertyItem;
use PhpMyAdmin\Properties\Options\Items\NumberPropertyItem;
use PhpMyAdmin\Properties\Options\Items\RadioPropertyItem;
use PhpMyAdmin\Properties\Options\Items\SelectPropertyItem;
use PhpMyAdmin\Properties\Options\Items\TextPropertyItem;
use PhpMyAdmin\Properties\Plugins\ExportPluginProperties;
use PhpMyAdmin\SqlParser\Components\CreateDefinition;
use PhpMyAdmin\SqlParser\Context;
use PhpMyAdmin\SqlParser\Parser;
use PhpMyAdmin\SqlParser\Statements\CreateStatement;
use PhpMyAdmin\SqlParser\Token;
use PhpMyAdmin\Util;
use PhpMyAdmin\Version;

use function __;
use function bin2hex;
use function count;
use function defined;
use function explode;
use function implode;
use function in_array;
use function intval;
use function is_array;
use function mb_strlen;
use function mb_strpos;
use function mb_substr;
use function preg_quote;
use function preg_replace;
use function preg_split;
use function sprintf;
use function str_repeat;
use function str_replace;
use function strtotime;
use function strtoupper;
use function trigger_error;

use const E_USER_ERROR;
use const PHP_VERSION;

/**
 * Handles the export for the SQL class
 */
class ExportSql extends ExportPlugin
{
    /**
     * Whether charset header was sent.
     *
     * @var bool
     */
    private $sentCharset = false;

    public function __construct()
    {
        parent::__construct();
        $this->setProperties();

        // Avoids undefined variables, use NULL so isset() returns false
        if (isset($GLOBALS['sql_backquotes'])) {
            return;
        }

        $GLOBALS['sql_backquotes'] = null;
    }

    /**
     * @psalm-return non-empty-lowercase-string
     */
    public function getName(): string
    {
        return 'sql';
    }

    /**
     * Sets the export SQL properties
     *
     * @return void
     */
    protected function setProperties()
    {
        global $plugin_param, $dbi;

        $hideSql = false;
        $hideStructure = false;
        if (
            $plugin_param['export_type'] === 'table'
            && ! $plugin_param['single_table']
        ) {
            $hideStructure = true;
            $hideSql = true;
        }

        // In case we have `raw_query` parameter set,
        // we initialize SQL option
        if (isset($_REQUEST['raw_query'])) {
            $hideStructure = false;
            $hideSql = false;
        }

        if ($hideSql) {
            return;
        }

        $exportPluginProperties = new ExportPluginProperties();
        $exportPluginProperties->setText('SQL');
        $exportPluginProperties->setExtension('sql');
        $exportPluginProperties->setMimeType('text/x-sql');
        $exportPluginProperties->setOptionsText(__('Options'));

        // create the root group that will be the options field for
        // $exportPluginProperties
        // this will be shown as "Format specific options"
        $exportSpecificOptions = new OptionsPropertyRootGroup(
            'Format Specific Options'
        );

        // general options main group
        $generalOptions = new OptionsPropertyMainGroup('general_opts');

        // comments
        $subgroup = new OptionsPropertySubgroup('include_comments');
        $leaf = new BoolPropertyItem(
            'include_comments',
            __(
                'Display comments <i>(includes info such as export'
                . ' timestamp, PHP version, and server version)</i>'
            )
        );
        $subgroup->setSubgroupHeader($leaf);

        $leaf = new TextPropertyItem(
            'header_comment',
            __('Additional custom header comment (\n splits lines):')
        );
        $subgroup->addProperty($leaf);
        $leaf = new BoolPropertyItem(
            'dates',
            __(
                'Include a timestamp of when databases were created, last'
                . ' updated, and last checked'
            )
        );
        $subgroup->addProperty($leaf);
        if (! empty($GLOBALS['cfgRelation']['relation'])) {
            $leaf = new BoolPropertyItem(
                'relation',
                __('Display foreign key relationships')
            );
            $subgroup->addProperty($leaf);
        }

        if (! empty($GLOBALS['cfgRelation']['mimework'])) {
            $leaf = new BoolPropertyItem(
                'mime',
                __('Display media types')
            );
            $subgroup->addProperty($leaf);
        }

        $generalOptions->addProperty($subgroup);

        // enclose in a transaction
        $leaf = new BoolPropertyItem(
            'use_transaction',
            __('Enclose export in a transaction')
        );
        $leaf->setDoc(
            [
                'programs',
                'mysqldump',
                'option_mysqldump_single-transaction',
            ]
        );
        $generalOptions->addProperty($leaf);

        // disable foreign key checks
        $leaf = new BoolPropertyItem(
            'disable_fk',
            __('Disable foreign key checks')
        );
        $leaf->setDoc(
            [
                'manual_MySQL_Database_Administration',
                'server-system-variables',
                'sysvar_foreign_key_checks',
            ]
        );
        $generalOptions->addProperty($leaf);

        // export views as tables
        $leaf = new BoolPropertyItem(
            'views_as_tables',
            __('Export views as tables')
        );
        $generalOptions->addProperty($leaf);

        // export metadata
        $leaf = new BoolPropertyItem(
            'metadata',
            __('Export metadata')
        );
        $generalOptions->addProperty($leaf);

        // compatibility maximization
        $compats = $dbi->getCompatibilities();
        if (count($compats) > 0) {
            $values = [];
            foreach ($compats as $val) {
                $values[$val] = $val;
            }

            $leaf = new SelectPropertyItem(
                'compatibility',
                __(
                    'Database system or older MySQL server to maximize output'
                    . ' compatibility with:'
                )
            );
            $leaf->setValues($values);
            $leaf->setDoc(
                [
                    'manual_MySQL_Database_Administration',
                    'Server_SQL_mode',
                ]
            );
            $generalOptions->addProperty($leaf);

            unset($values);
        }

        // what to dump (structure/data/both)
        $subgroup = new OptionsPropertySubgroup(
            'dump_table',
            __('Dump table')
        );
        $leaf = new RadioPropertyItem('structure_or_data');
        $leaf->setValues(
            [
                'structure'          => __('structure'),
                'data'               => __('data'),
                'structure_and_data' => __('structure and data'),
            ]
        );
        $subgroup->setSubgroupHeader($leaf);
        $generalOptions->addProperty($subgroup);

        // add the main group to the root group
        $exportSpecificOptions->addProperty($generalOptions);

        // structure options main group
        if (! $hideStructure) {
            $structureOptions = new OptionsPropertyMainGroup(
                'structure',
                __('Object creation options')
            );
            $structureOptions->setForce('data');

            // begin SQL Statements
            $subgroup = new OptionsPropertySubgroup();
            $leaf = new MessageOnlyPropertyItem(
                'add_statements',
                __('Add statements:')
            );
            $subgroup->setSubgroupHeader($leaf);

            // server export options
            if ($plugin_param['export_type'] === 'server') {
                $leaf = new BoolPropertyItem(
                    'drop_database',
                    sprintf(__('Add %s statement'), '<code>DROP DATABASE IF EXISTS</code>')
                );
                $subgroup->addProperty($leaf);
            }

            if ($plugin_param['export_type'] === 'database') {
                $createClause = '<code>CREATE DATABASE / USE</code>';
                $leaf = new BoolPropertyItem(
                    'create_database',
                    sprintf(__('Add %s statement'), $createClause)
                );
                $subgroup->addProperty($leaf);
            }

            if ($plugin_param['export_type'] === 'table') {
                $dropClause = $dbi->getTable(
                    $GLOBALS['db'],
                    $GLOBALS['table']
                )->isView()
                    ? '<code>DROP VIEW</code>'
                    : '<code>DROP TABLE</code>';
            } else {
                $dropClause = '<code>DROP TABLE / VIEW / PROCEDURE'
                    . ' / FUNCTION / EVENT</code>';
            }

            $dropClause .= '<code> / TRIGGER</code>';

            $leaf = new BoolPropertyItem(
                'drop_table',
                sprintf(__('Add %s statement'), $dropClause)
            );
            $subgroup->addProperty($leaf);

            $subgroupCreateTable = new OptionsPropertySubgroup();

            // Add table structure option
            $leaf = new BoolPropertyItem(
                'create_table',
                sprintf(__('Add %s statement'), '<code>CREATE TABLE</code>')
            );
            $subgroupCreateTable->setSubgroupHeader($leaf);

            $leaf = new BoolPropertyItem(
                'if_not_exists',
                '<code>IF NOT EXISTS</code> ' . __(
                    '(less efficient as indexes will be generated during table '
                    . 'creation)'
                )
            );
            $subgroupCreateTable->addProperty($leaf);

            $leaf = new BoolPropertyItem(
                'auto_increment',
                sprintf(__('%s value'), '<code>AUTO_INCREMENT</code>')
            );
            $subgroupCreateTable->addProperty($leaf);

            $subgroup->addProperty($subgroupCreateTable);

            // Add view option
            $subgroupCreateView = new OptionsPropertySubgroup();
            $leaf = new BoolPropertyItem(
                'create_view',
                sprintf(__('Add %s statement'), '<code>CREATE VIEW</code>')
            );
            $subgroupCreateView->setSubgroupHeader($leaf);

            $leaf = new BoolPropertyItem(
                'simple_view_export',
                /* l10n: Allow simplifying exported view syntax to only "CREATE VIEW" */
                __('Use simple view export')
            );
            $subgroupCreateView->addProperty($leaf);

            $leaf = new BoolPropertyItem(
                'view_current_user',
                __('Exclude definition of current user')
            );
            $subgroupCreateView->addProperty($leaf);

            $leaf = new BoolPropertyItem(
                'or_replace_view',
                sprintf(__('%s view'), '<code>OR REPLACE</code>')
            );
            $subgroupCreateView->addProperty($leaf);

            $subgroup->addProperty($subgroupCreateView);

            $leaf = new BoolPropertyItem(
                'procedure_function',
                sprintf(
                    __('Add %s statement'),
                    '<code>CREATE PROCEDURE / FUNCTION / EVENT</code>'
                )
            );
            $subgroup->addProperty($leaf);

            // Add triggers option
            $leaf = new BoolPropertyItem(
                'create_trigger',
                sprintf(__('Add %s statement'), '<code>CREATE TRIGGER</code>')
            );
            $subgroup->addProperty($leaf);

            $structureOptions->addProperty($subgroup);

            $leaf = new BoolPropertyItem(
                'backquotes',
                __(
                    'Enclose table and column names with backquotes '
                    . '<i>(Protects column and table names formed with'
                    . ' special characters or keywords)</i>'
                )
            );

            $structureOptions->addProperty($leaf);

            // add the main group to the root group
            $exportSpecificOptions->addProperty($structureOptions);
        }

        // begin Data options
        $dataOptions = new OptionsPropertyMainGroup(
            'data',
            __('Data creation options')
        );
        $dataOptions->setForce('structure');
        $leaf = new BoolPropertyItem(
            'truncate',
            __('Truncate table before insert')
        );
        $dataOptions->addProperty($leaf);

        // begin SQL Statements
        $subgroup = new OptionsPropertySubgroup();
        $leaf = new MessageOnlyPropertyItem(
            __('Instead of <code>INSERT</code> statements, use:')
        );
        $subgroup->setSubgroupHeader($leaf);

        $leaf = new BoolPropertyItem(
            'delayed',
            __('<code>INSERT DELAYED</code> statements')
        );
        $leaf->setDoc(
            [
                'manual_MySQL_Database_Administration',
                'insert_delayed',
            ]
        );
        $subgroup->addProperty($leaf);

        $leaf = new BoolPropertyItem(
            'ignore',
            __('<code>INSERT IGNORE</code> statements')
        );
        $leaf->setDoc(
            [
                'manual_MySQL_Database_Administration',
                'insert',
            ]
        );
        $subgroup->addProperty($leaf);
        $dataOptions->addProperty($subgroup);

        // Function to use when dumping dat
        $leaf = new SelectPropertyItem(
            'type',
            __('Function to use when dumping data:')
        );
        $leaf->setValues(
            [
                'INSERT'  => 'INSERT',
                'UPDATE'  => 'UPDATE',
                'REPLACE' => 'REPLACE',
            ]
        );
        $dataOptions->addProperty($leaf);

        /* Syntax to use when inserting data */
        $subgroup = new OptionsPropertySubgroup();
        $leaf = new MessageOnlyPropertyItem(
            null,
            __('Syntax to use when inserting data:')
        );
        $subgroup->setSubgroupHeader($leaf);
        $leaf = new RadioPropertyItem(
            'insert_syntax',
            __('<code>INSERT IGNORE</code> statements')
        );
        $leaf->setValues(
            [
                'complete' => __(
                    'include column names in every <code>INSERT</code> statement'
                    . ' <br> &nbsp; &nbsp; &nbsp; Example: <code>INSERT INTO'
                    . ' tbl_name (col_A,col_B,col_C) VALUES (1,2,3)</code>'
                ),
                'extended' => __(
                    'insert multiple rows in every <code>INSERT</code> statement'
                    . '<br> &nbsp; &nbsp; &nbsp; Example: <code>INSERT INTO'
                    . ' tbl_name VALUES (1,2,3), (4,5,6), (7,8,9)</code>'
                ),
                'both'     => __(
                    'both of the above<br> &nbsp; &nbsp; &nbsp; Example:'
                    . ' <code>INSERT INTO tbl_name (col_A,col_B,col_C) VALUES'
                    . ' (1,2,3), (4,5,6), (7,8,9)</code>'
                ),
                'none'     => __(
                    'neither of the above<br> &nbsp; &nbsp; &nbsp; Example:'
                    . ' <code>INSERT INTO tbl_name VALUES (1,2,3)</code>'
                ),
            ]
        );
        $subgroup->addProperty($leaf);
        $dataOptions->addProperty($subgroup);

        // Max length of query
        $leaf = new NumberPropertyItem(
            'max_query_size',
            __('Maximal length of created query')
        );
        $dataOptions->addProperty($leaf);

        // Dump binary columns in hexadecimal
        $leaf = new BoolPropertyItem(
            'hex_for_binary',
            __(
                'Dump binary columns in hexadecimal notation'
                . ' <i>(for example, "abc" becomes 0x616263)</i>'
            )
        );
        $dataOptions->addProperty($leaf);

        // Dump time in UTC
        $leaf = new BoolPropertyItem(
            'utc_time',
            __(
                'Dump TIMESTAMP columns in UTC <i>(enables TIMESTAMP columns'
                . ' to be dumped and reloaded between servers in different'
                . ' time zones)</i>'
            )
        );
        $dataOptions->addProperty($leaf);

        // add the main group to the root group
        $exportSpecificOptions->addProperty($dataOptions);

        // set the options for the export plugin property item
        $exportPluginProperties->setOptions($exportSpecificOptions);
        $this->properties = $exportPluginProperties;
    }

    /**
     * Generates SQL for routines export
     *
     * @param string $db        Database
     * @param array  $aliases   Aliases of db/table/columns
     * @param string $type      Type of exported routine
     * @param string $name      Verbose name of exported routine
     * @param array  $routines  List of routines to export
     * @param string $delimiter Delimiter to use in SQL
     *
     * @return string SQL query
     */
    protected function exportRoutineSQL(
        $db,
        array $aliases,
        $type,
        $name,
        array $routines,
        $delimiter
    ) {
        global $crlf, $dbi;

        $text = $this->exportComment()
            . $this->exportComment($name)
            . $this->exportComment();

        $usedAlias = false;
        $procQuery = '';

        foreach ($routines as $routine) {
            if (! empty($GLOBALS['sql_drop_table'])) {
                $procQuery .= 'DROP ' . $type . ' IF EXISTS '
                    . Util::backquote($routine)
                    . $delimiter . $crlf;
            }

            $createQuery = $this->replaceWithAliases(
                $dbi->getDefinition($db, $type, $routine),
                $aliases,
                $db,
                '',
                $flag
            );
            // One warning per database
            if ($flag) {
                $usedAlias = true;
            }

            $procQuery .= $createQuery . $delimiter . $crlf . $crlf;
        }

        if ($usedAlias) {
            $text .= $this->exportComment(
                __('It appears your database uses routines;')
            )
            . $this->exportComment(
                __('alias export may not work reliably in all cases.')
            )
            . $this->exportComment();
        }

        $text .= $procQuery;

        return $text;
    }

    /**
     * Exports routines (procedures and functions)
     *
     * @param string $db      Database
     * @param array  $aliases Aliases of db/table/columns
     *
     * @return bool Whether it succeeded
     */
    public function exportRoutines($db, array $aliases = [])
    {
        global $crlf, $dbi;

        $dbAlias = $db;
        $this->initAlias($aliases, $dbAlias);

        $text = '';
        $delimiter = '$$';

        $procedureNames = $dbi->getProceduresOrFunctions($db, 'PROCEDURE');
        $functionNames = $dbi->getProceduresOrFunctions($db, 'FUNCTION');

        if ($procedureNames || $functionNames) {
            $text .= $crlf
                . 'DELIMITER ' . $delimiter . $crlf;

            if ($procedureNames) {
                $text .= $this->exportRoutineSQL(
                    $db,
                    $aliases,
                    'PROCEDURE',
                    __('Procedures'),
                    $procedureNames,
                    $delimiter
                );
            }

            if ($functionNames) {
                $text .= $this->exportRoutineSQL(
                    $db,
                    $aliases,
                    'FUNCTION',
                    __('Functions'),
                    $functionNames,
                    $delimiter
                );
            }

            $text .= 'DELIMITER ;' . $crlf;
        }

        if (! empty($text)) {
            return $this->export->outputHandler($text);
        }

        return false;
    }

    /**
     * Possibly outputs comment
     *
     * @param string $text Text of comment
     *
     * @return string The formatted comment
     */
    private function exportComment($text = '')
    {
        if (
            isset($GLOBALS['sql_include_comments'])
            && $GLOBALS['sql_include_comments']
        ) {
            // see https://dev.mysql.com/doc/refman/5.0/en/ansi-diff-comments.html
            if (empty($text)) {
                return '--' . $GLOBALS['crlf'];
            }

            $lines = preg_split("/\\r\\n|\\r|\\n/", $text);
            if ($lines === false) {
                return '--' . $GLOBALS['crlf'];
            }

            $result = [];
            foreach ($lines as $line) {
                $result[] = '-- ' . $line . $GLOBALS['crlf'];
            }

            return implode('', $result);
        }

        return '';
    }

    /**
     * Possibly outputs CRLF
     *
     * @return string crlf or nothing
     */
    private function possibleCRLF()
    {
        if (
            isset($GLOBALS['sql_include_comments'])
            && $GLOBALS['sql_include_comments']
        ) {
            return $GLOBALS['crlf'];
        }

        return '';
    }

    /**
     * Outputs export footer
     *
     * @return bool Whether it succeeded
     */
    public function exportFooter()
    {
        global $crlf, $dbi;

        $foot = '';

        if (isset($GLOBALS['sql_disable_fk'])) {
            $foot .= 'SET FOREIGN_KEY_CHECKS=1;' . $crlf;
        }

        if (isset($GLOBALS['sql_use_transaction'])) {
            $foot .= 'COMMIT;' . $crlf;
        }

        // restore connection settings
        if ($this->sentCharset) {
            $foot .= $crlf
                . '/*!40101 SET CHARACTER_SET_CLIENT=@OLD_CHARACTER_SET_CLIENT */;'
                . $crlf
                . '/*!40101 SET CHARACTER_SET_RESULTS=@OLD_CHARACTER_SET_RESULTS */;'
                . $crlf
                . '/*!40101 SET COLLATION_CONNECTION=@OLD_COLLATION_CONNECTION */;'
                . $crlf;
            $this->sentCharset = false;
        }

        /* Restore timezone */
        if (isset($GLOBALS['sql_utc_time']) && $GLOBALS['sql_utc_time']) {
            $dbi->query('SET time_zone = "' . $GLOBALS['old_tz'] . '"');
        }

        return $this->export->outputHandler($foot);
    }

    /**
     * Outputs export header. It is the first method to be called, so all
     * the required variables are initialized here.
     *
     * @return bool Whether it succeeded
     */
    public function exportHeader()
    {
        global $crlf, $cfg, $dbi;

        if (isset($GLOBALS['sql_compatibility'])) {
            $tmpCompat = $GLOBALS['sql_compatibility'];
            if ($tmpCompat === 'NONE') {
                $tmpCompat = '';
            }

            $dbi->tryQuery('SET SQL_MODE="' . $tmpCompat . '"');
            unset($tmpCompat);
        }

        $head = $this->exportComment('phpMyAdmin SQL Dump')
            . $this->exportComment('version ' . Version::VERSION)
            . $this->exportComment('https://www.phpmyadmin.net/')
            . $this->exportComment();
        $hostString = __('Host:') . ' ' . $cfg['Server']['host'];
        if (! empty($cfg['Server']['port'])) {
            $hostString .= ':' . $cfg['Server']['port'];
        }

        $head .= $this->exportComment($hostString);
        $head .= $this->exportComment(
            __('Generation Time:') . ' '
            . Util::localisedDate()
        )
        . $this->exportComment(
            __('Server version:') . ' ' . $dbi->getVersionString()
        )
        . $this->exportComment(__('PHP Version:') . ' ' . PHP_VERSION)
        . $this->possibleCRLF();

        if (
            isset($GLOBALS['sql_header_comment'])
            && ! empty($GLOBALS['sql_header_comment'])
        ) {
            // '\n' is not a newline (like "\n" would be), it's the characters
            // backslash and n, as explained on the export interface
            $lines = explode('\n', $GLOBALS['sql_header_comment']);
            $head .= $this->exportComment();
            foreach ($lines as $oneLine) {
                $head .= $this->exportComment($oneLine);
            }

            $head .= $this->exportComment();
        }

        if (isset($GLOBALS['sql_disable_fk'])) {
            $head .= 'SET FOREIGN_KEY_CHECKS=0;' . $crlf;
        }

        // We want exported AUTO_INCREMENT columns to have still same value,
        // do this only for recent MySQL exports
        if (
            ! isset($GLOBALS['sql_compatibility'])
            || $GLOBALS['sql_compatibility'] === 'NONE'
        ) {
            $head .= 'SET SQL_MODE = "NO_AUTO_VALUE_ON_ZERO";' . $crlf;
        }

        if (isset($GLOBALS['sql_use_transaction'])) {
            $head .= 'START TRANSACTION;' . $crlf;
        }

        /* Change timezone if we should export timestamps in UTC */
        if (isset($GLOBALS['sql_utc_time']) && $GLOBALS['sql_utc_time']) {
            $head .= 'SET time_zone = "+00:00";' . $crlf;
            $GLOBALS['old_tz'] = $dbi
                ->fetchValue('SELECT @@session.time_zone');
            $dbi->query('SET time_zone = "+00:00"');
        }

        $head .= $this->possibleCRLF();

        if (! empty($GLOBALS['asfile'])) {
            // we are saving as file, therefore we provide charset information
            // so that a utility like the mysql client can interpret
            // the file correctly
            if (isset($GLOBALS['charset'], Charsets::$mysqlCharsetMap[$GLOBALS['charset']])) {
                // we got a charset from the export dialog
                $setNames = Charsets::$mysqlCharsetMap[$GLOBALS['charset']];
            } else {
                // by default we use the connection charset
                $setNames = Charsets::$mysqlCharsetMap['utf-8'];
            }

            if ($setNames === 'utf8' && $dbi->getVersion() > 50503) {
                $setNames = 'utf8mb4';
            }

            $head .= $crlf
                . '/*!40101 SET @OLD_CHARACTER_SET_CLIENT='
                . '@@CHARACTER_SET_CLIENT */;' . $crlf
                . '/*!40101 SET @OLD_CHARACTER_SET_RESULTS='
                . '@@CHARACTER_SET_RESULTS */;' . $crlf
                . '/*!40101 SET @OLD_COLLATION_CONNECTION='
                . '@@COLLATION_CONNECTION */;' . $crlf
                . '/*!40101 SET NAMES ' . $setNames . ' */;' . $crlf . $crlf;
            $this->sentCharset = true;
        }

        return $this->export->outputHandler($head);
    }

    /**
     * Outputs CREATE DATABASE statement
     *
     * @param string $db         Database name
     * @param string $exportType 'server', 'database', 'table'
     * @param string $dbAlias    Aliases of db
     *
     * @return bool Whether it succeeded
     */
    public function exportDBCreate($db, $exportType, $dbAlias = '')
    {
        global $crlf, $dbi;

        if (empty($dbAlias)) {
            $dbAlias = $db;
        }

        if (isset($GLOBALS['sql_compatibility'])) {
            $compat = $GLOBALS['sql_compatibility'];
        } else {
            $compat = 'NONE';
        }

        if (isset($GLOBALS['sql_drop_database'])) {
            if (
                ! $this->export->outputHandler(
                    'DROP DATABASE IF EXISTS '
                    . Util::backquoteCompat(
                        $dbAlias,
                        $compat,
                        isset($GLOBALS['sql_backquotes'])
                    )
                    . ';' . $crlf
                )
            ) {
                return false;
            }
        }

        if ($exportType === 'database' && ! isset($GLOBALS['sql_create_database'])) {
            return true;
        }

        $createQuery = 'CREATE DATABASE IF NOT EXISTS '
            . Util::backquoteCompat(
                $dbAlias,
                $compat,
                isset($GLOBALS['sql_backquotes'])
            );
        $collation = $dbi->getDbCollation($db);
        if (mb_strpos($collation, '_')) {
            $createQuery .= ' DEFAULT CHARACTER SET '
                . mb_substr(
                    $collation,
                    0,
                    (int) mb_strpos($collation, '_')
                )
                . ' COLLATE ' . $collation;
        } else {
            $createQuery .= ' DEFAULT CHARACTER SET ' . $collation;
        }

        $createQuery .= ';' . $crlf;
        if (! $this->export->outputHandler($createQuery)) {
            return false;
        }

        return $this->exportUseStatement($dbAlias, $compat);
    }

    /**
     * Outputs USE statement
     *
     * @param string $db     db to use
     * @param string $compat sql compatibility
     *
     * @return bool Whether it succeeded
     */
    private function exportUseStatement($db, $compat)
    {
        global $crlf;

        if (
            isset($GLOBALS['sql_compatibility'])
            && $GLOBALS['sql_compatibility'] === 'NONE'
        ) {
            $result = $this->export->outputHandler(
                'USE '
                . Util::backquoteCompat(
                    $db,
                    $compat,
                    isset($GLOBALS['sql_backquotes'])
                )
                . ';' . $crlf
            );
        } else {
            $result = $this->export->outputHandler('USE ' . $db . ';' . $crlf);
        }

        return $result;
    }

    /**
     * Outputs database header
     *
     * @param string $db      Database name
     * @param string $dbAlias Alias of db
     *
     * @return bool Whether it succeeded
     */
    public function exportDBHeader($db, $dbAlias = '')
    {
        if (empty($dbAlias)) {
            $dbAlias = $db;
        }

        if (isset($GLOBALS['sql_compatibility'])) {
            $compat = $GLOBALS['sql_compatibility'];
        } else {
            $compat = 'NONE';
        }

        $head = $this->exportComment()
            . $this->exportComment(
                __('Database:') . ' '
                . Util::backquoteCompat(
                    $dbAlias,
                    $compat,
                    isset($GLOBALS['sql_backquotes'])
                )
            )
            . $this->exportComment();

        return $this->export->outputHandler($head);
    }

    /**
     * Outputs database footer
     *
     * @param string $db Database name
     *
     * @return bool Whether it succeeded
     */
    public function exportDBFooter($db)
    {
        global $crlf;

        $result = true;

        //add indexes to the sql dump file
        if (isset($GLOBALS['sql_indexes'])) {
            $result = $this->export->outputHandler($GLOBALS['sql_indexes']);
            unset($GLOBALS['sql_indexes']);
        }

        //add auto increments to the sql dump file
        if (isset($GLOBALS['sql_auto_increments'])) {
            $result = $this->export->outputHandler($GLOBALS['sql_auto_increments']);
            unset($GLOBALS['sql_auto_increments']);
        }

        //add constraints to the sql dump file
        if (isset($GLOBALS['sql_constraints'])) {
            $result = $this->export->outputHandler($GLOBALS['sql_constraints']);
            unset($GLOBALS['sql_constraints']);
        }

        return $result;
    }

    /**
     * Exports events
     *
     * @param string $db Database
     *
     * @return bool Whether it succeeded
     */
    public function exportEvents($db)
    {
        global $crlf, $dbi;

        $text = '';
        $delimiter = '$$';

        $eventNames = $dbi->fetchResult(
            'SELECT EVENT_NAME FROM information_schema.EVENTS WHERE'
            . " EVENT_SCHEMA= '" . $dbi->escapeString($db)
            . "';"
        );

        if ($eventNames) {
            $text .= $crlf
                . 'DELIMITER ' . $delimiter . $crlf;

            $text .= $this->exportComment()
                . $this->exportComment(__('Events'))
                . $this->exportComment();

            foreach ($eventNames as $eventName) {
                if (! empty($GLOBALS['sql_drop_table'])) {
                    $text .= 'DROP EVENT IF EXISTS '
                        . Util::backquote($eventName)
                        . $delimiter . $crlf;
                }

                $text .= $dbi->getDefinition($db, 'EVENT', $eventName)
                    . $delimiter . $crlf . $crlf;
            }

            $text .= 'DELIMITER ;' . $crlf;
        }

        if (! empty($text)) {
            return $this->export->outputHandler($text);
        }

        return false;
    }

    /**
     * Exports metadata from Configuration Storage
     *
     * @param string       $db            database being exported
     * @param string|array $tables        table(s) being exported
     * @param array        $metadataTypes types of metadata to export
     *
     * @return bool Whether it succeeded
     */
    public function exportMetadata(
        $db,
        $tables,
        array $metadataTypes
    ) {
        $cfgRelation = $this->relation->getRelationsParam();
        if (! isset($cfgRelation['db'])) {
            return true;
        }

        $comment = $this->possibleCRLF()
            . $this->possibleCRLF()
            . $this->exportComment()
            . $this->exportComment(__('Metadata'))
            . $this->exportComment();
        if (! $this->export->outputHandler($comment)) {
            return false;
        }

        if (
            ! $this->exportUseStatement(
                $cfgRelation['db'],
                $GLOBALS['sql_compatibility']
            )
        ) {
            return false;
        }

        $r = 1;
        if (is_array($tables)) {
            // export metadata for each table
            foreach ($tables as $table) {
                $r &= (int) $this->exportConfigurationMetadata($db, $table, $metadataTypes);
            }

            // export metadata for the database
            $r &= (int) $this->exportConfigurationMetadata($db, null, $metadataTypes);
        } else {
            // export metadata for single table
            $r &= (int) $this->exportConfigurationMetadata($db, $tables, $metadataTypes);
        }

        return (bool) $r;
    }

    /**
     * Exports metadata from Configuration Storage
     *
     * @param string      $db            database being exported
     * @param string|null $table         table being exported
     * @param array       $metadataTypes types of metadata to export
     *
     * @return bool Whether it succeeded
     */
    private function exportConfigurationMetadata(
        $db,
        $table,
        array $metadataTypes
    ) {
        global $dbi;

        $cfgRelation = $this->relation->getRelationsParam();

        if (isset($table)) {
            $types = [
                'column_info'   => 'db_name',
                'table_uiprefs' => 'db_name',
                'tracking'      => 'db_name',
            ];
        } else {
            $types = [
                'bookmark'        => 'dbase',
                'relation'        => 'master_db',
                'pdf_pages'       => 'db_name',
                'savedsearches'   => 'db_name',
                'central_columns' => 'db_name',
            ];
        }

        $aliases = [];

        $comment = $this->possibleCRLF()
            . $this->exportComment();

        if (isset($table)) {
            $comment .= $this->exportComment(
                sprintf(
                    __('Metadata for table %s'),
                    $table
                )
            );
        } else {
            $comment .= $this->exportComment(
                sprintf(
                    __('Metadata for database %s'),
                    $db
                )
            );
        }

        $comment .= $this->exportComment();

        if (! $this->export->outputHandler($comment)) {
            return false;
        }

        foreach ($types as $type => $dbNameColumn) {
            if (! in_array($type, $metadataTypes) || ! isset($cfgRelation[$type])) {
                continue;
            }

            // special case, designer pages and their coordinates
            if ($type === 'pdf_pages') {
                $sqlQuery = 'SELECT `page_nr`, `page_descr` FROM '
                    . Util::backquote($cfgRelation['db'])
                    . '.' . Util::backquote($cfgRelation[$type])
                    . ' WHERE ' . Util::backquote($dbNameColumn)
                    . " = '" . $dbi->escapeString($db) . "'";

                $result = $dbi->fetchResult(
                    $sqlQuery,
                    'page_nr',
                    'page_descr'
                );

                foreach ($result as $page => $name) {
                    // insert row for pdf_page
                    $sqlQueryRow = 'SELECT `db_name`, `page_descr` FROM '
                        . Util::backquote($cfgRelation['db'])
                        . '.' . Util::backquote(
                            $cfgRelation[$type]
                        )
                        . ' WHERE ' . Util::backquote(
                            $dbNameColumn
                        )
                        . " = '" . $dbi->escapeString($db) . "'"
                        . " AND `page_nr` = '" . intval($page) . "'";

                    if (
                        ! $this->exportData(
                            $cfgRelation['db'],
                            $cfgRelation[$type],
                            $GLOBALS['crlf'],
                            '',
                            $sqlQueryRow,
                            $aliases
                        )
                    ) {
                        return false;
                    }

                    $lastPage = $GLOBALS['crlf']
                        . 'SET @LAST_PAGE = LAST_INSERT_ID();'
                        . $GLOBALS['crlf'];
                    if (! $this->export->outputHandler($lastPage)) {
                        return false;
                    }

                    $sqlQueryCoords = 'SELECT `db_name`, `table_name`, '
                        . "'@LAST_PAGE' AS `pdf_page_number`, `x`, `y` FROM "
                        . Util::backquote($cfgRelation['db'])
                        . '.' . Util::backquote(
                            $cfgRelation['table_coords']
                        )
                        . " WHERE `pdf_page_number` = '" . $page . "'";

                    $GLOBALS['exporting_metadata'] = true;
                    if (
                        ! $this->exportData(
                            $cfgRelation['db'],
                            $cfgRelation['table_coords'],
                            $GLOBALS['crlf'],
                            '',
                            $sqlQueryCoords,
                            $aliases
                        )
                    ) {
                        $GLOBALS['exporting_metadata'] = false;

                        return false;
                    }

                    $GLOBALS['exporting_metadata'] = false;
                }

                continue;
            }

            // remove auto_incrementing id field for some tables
            if ($type === 'bookmark') {
                $sqlQuery = 'SELECT `dbase`, `user`, `label`, `query` FROM ';
            } elseif ($type === 'column_info') {
                $sqlQuery = 'SELECT `db_name`, `table_name`, `column_name`,'
                    . ' `comment`, `mimetype`, `transformation`,'
                    . ' `transformation_options`, `input_transformation`,'
                    . ' `input_transformation_options` FROM';
            } elseif ($type === 'savedsearches') {
                $sqlQuery = 'SELECT `username`, `db_name`, `search_name`,'
                    . ' `search_data` FROM';
            } else {
                $sqlQuery = 'SELECT * FROM ';
            }

            $sqlQuery .= Util::backquote($cfgRelation['db'])
                . '.' . Util::backquote($cfgRelation[$type])
                . ' WHERE ' . Util::backquote($dbNameColumn)
                . " = '" . $dbi->escapeString($db) . "'";
            if (isset($table)) {
                $sqlQuery .= " AND `table_name` = '"
                    . $dbi->escapeString($table) . "'";
            }

            if (
                ! $this->exportData(
                    $cfgRelation['db'],
                    $cfgRelation[$type],
                    $GLOBALS['crlf'],
                    '',
                    $sqlQuery,
                    $aliases
                )
            ) {
                return false;
            }
        }

        return true;
    }

    /**
     * Returns a stand-in CREATE definition to resolve view dependencies
     *
     * @param string $db      the database name
     * @param string $view    the view name
     * @param string $crlf    the end of line sequence
     * @param array  $aliases Aliases of db/table/columns
     *
     * @return string resulting definition
     */
    public function getTableDefStandIn($db, $view, $crlf, $aliases = [])
    {
        global $dbi;

        $dbAlias = $db;
        $viewAlias = $view;
        $this->initAlias($aliases, $dbAlias, $viewAlias);
        $createQuery = '';
        if (! empty($GLOBALS['sql_drop_table'])) {
            $createQuery .= 'DROP VIEW IF EXISTS '
                . Util::backquote($viewAlias)
                . ';' . $crlf;
        }

        $createQuery .= 'CREATE TABLE ';

        if (
            isset($GLOBALS['sql_if_not_exists'])
            && $GLOBALS['sql_if_not_exists']
        ) {
            $createQuery .= 'IF NOT EXISTS ';
        }

        $createQuery .= Util::backquote($viewAlias) . ' (' . $crlf;
        $tmp = [];
        $columns = $dbi->getColumnsFull($db, $view);
        foreach ($columns as $columnName => $definition) {
            $colAlias = $columnName;
            if (! empty($aliases[$db]['tables'][$view]['columns'][$colAlias])) {
                $colAlias = $aliases[$db]['tables'][$view]['columns'][$colAlias];
            }

            $tmp[] = Util::backquote($colAlias) . ' ' .
                $definition['Type'] . $crlf;
        }

        return $createQuery . implode(',', $tmp) . ');' . $crlf;
    }

    /**
     * Returns CREATE definition that matches $view's structure
     *
     * @param string $db           the database name
     * @param string $view         the view name
     * @param string $crlf         the end of line sequence
     * @param bool   $addSemicolon whether to add semicolon and end-of-line at
     *                              the end
     * @param array  $aliases      Aliases of db/table/columns
     *
     * @return string resulting schema
     */
    private function getTableDefForView(
        $db,
        $view,
        $crlf,
        $addSemicolon = true,
        array $aliases = []
    ) {
        global $dbi;

        $dbAlias = $db;
        $viewAlias = $view;
        $this->initAlias($aliases, $dbAlias, $viewAlias);
        $createQuery = 'CREATE TABLE';
        if (isset($GLOBALS['sql_if_not_exists'])) {
            $createQuery .= ' IF NOT EXISTS ';
        }

        $createQuery .= Util::backquote($viewAlias) . '(' . $crlf;

        $columns = $dbi->getColumns($db, $view, null, true);

        $firstCol = true;
        foreach ($columns as $column) {
            $colAlias = $column['Field'];
            if (! empty($aliases[$db]['tables'][$view]['columns'][$colAlias])) {
                $colAlias = $aliases[$db]['tables'][$view]['columns'][$colAlias];
            }

            $extractedColumnspec = Util::extractColumnSpec(
                $column['Type']
            );

            if (! $firstCol) {
                $createQuery .= ',' . $crlf;
            }

            $createQuery .= '    ' . Util::backquote($colAlias);
            $createQuery .= ' ' . $column['Type'];
            if (
                $extractedColumnspec['can_contain_collation']
                && ! empty($column['Collation'])
            ) {
                $createQuery .= ' COLLATE ' . $column['Collation'];
            }

            if ($column['Null'] === 'NO') {
                $createQuery .= ' NOT NULL';
            }

            if (isset($column['Default'])) {
                $createQuery .= " DEFAULT '"
                    . $dbi->escapeString($column['Default']) . "'";
            } else {
                if ($column['Null'] === 'YES') {
                    $createQuery .= ' DEFAULT NULL';
                }
            }

            if (! empty($column['Comment'])) {
                $createQuery .= " COMMENT '"
                    . $dbi->escapeString($column['Comment']) . "'";
            }

            $firstCol = false;
        }

        $createQuery .= $crlf . ')' . ($addSemicolon ? ';' : '') . $crlf;

        if (isset($GLOBALS['sql_compatibility'])) {
            $compat = $GLOBALS['sql_compatibility'];
        } else {
            $compat = 'NONE';
        }

        if ($compat === 'MSSQL') {
            $createQuery = $this->makeCreateTableMSSQLCompatible(
                $createQuery
            );
        }

        return $createQuery;
    }

    /**
     * Returns $table's CREATE definition
     *
     * @param string $db                      the database name
     * @param string $table                   the table name
     * @param string $crlf                    the end of line sequence
     * @param string $errorUrl                the url to go back in case
     *                                         of error
     * @param bool   $showDates               whether to include creation/
     *                                         update/check dates
     * @param bool   $addSemicolon            whether to add semicolon and
     *                                         end-of-line at the end
     * @param bool   $view                    whether we're handling a view
     * @param bool   $updateIndexesIncrements whether we need to update
     *                                          two global variables
     * @param array  $aliases                 Aliases of db/table/columns
     *
     * @return string resulting schema
     */
    public function getTableDef(
        $db,
        $table,
        $crlf,
        $errorUrl,
        $showDates = false,
        $addSemicolon = true,
        $view = false,
        $updateIndexesIncrements = true,
        array $aliases = []
    ) {
        global $sql_drop_table, $sql_backquotes, $sql_constraints,
               $sql_constraints_query, $sql_indexes, $sql_indexes_query,
               $sql_auto_increments, $sql_drop_foreign_keys, $dbi;

        $dbAlias = $db;
        $tableAlias = $table;
        $this->initAlias($aliases, $dbAlias, $tableAlias);

        $schemaCreate = '';
        $autoIncrement = '';
        $newCrlf = $crlf;

        if (isset($GLOBALS['sql_compatibility'])) {
            $compat = $GLOBALS['sql_compatibility'];
        } else {
            $compat = 'NONE';
        }

        // need to use PhpMyAdmin\DatabaseInterface::QUERY_STORE
        // with $dbi->numRows() in mysqli
        $result = $dbi->tryQuery(
            'SHOW TABLE STATUS FROM ' . Util::backquote($db)
            . ' WHERE Name = \'' . $dbi->escapeString((string) $table) . '\'',
            DatabaseInterface::CONNECT_USER,
            DatabaseInterface::QUERY_STORE
        );
        if ($result != false) {
            if ($dbi->numRows($result) > 0) {
                $tmpres = $dbi->fetchAssoc($result);

                // Here we optionally add the AUTO_INCREMENT next value,
                // but starting with MySQL 5.0.24, the clause is already included
                // in SHOW CREATE TABLE so we'll remove it below
                if (
                    isset($GLOBALS['sql_auto_increment'])
                    && ! empty($tmpres['Auto_increment'])
                ) {
                    $autoIncrement .= ' AUTO_INCREMENT='
                        . $tmpres['Auto_increment'] . ' ';
                }

                if (
                    $showDates
                    && isset($tmpres['Create_time'])
                    && ! empty($tmpres['Create_time'])
                ) {
                    $schemaCreate .= $this->exportComment(
                        __('Creation:') . ' '
                        . Util::localisedDate(
                            strtotime($tmpres['Create_time'])
                        )
                    );
                    $newCrlf = $this->exportComment() . $crlf;
                }

                if (
                    $showDates
                    && isset($tmpres['Update_time'])
                    && ! empty($tmpres['Update_time'])
                ) {
                    $schemaCreate .= $this->exportComment(
                        __('Last update:') . ' '
                        . Util::localisedDate(
                            strtotime($tmpres['Update_time'])
                        )
                    );
                    $newCrlf = $this->exportComment() . $crlf;
                }

                if (
                    $showDates
                    && isset($tmpres['Check_time'])
                    && ! empty($tmpres['Check_time'])
                ) {
                    $schemaCreate .= $this->exportComment(
                        __('Last check:') . ' '
                        . Util::localisedDate(
                            strtotime($tmpres['Check_time'])
                        )
                    );
                    $newCrlf = $this->exportComment() . $crlf;
                }
            }

            $dbi->freeResult($result);
        }

        $schemaCreate .= $newCrlf;

        if (
            ! empty($sql_drop_table)
            && $dbi->getTable($db, $table)->isView()
        ) {
            $schemaCreate .= 'DROP VIEW IF EXISTS '
                . Util::backquote($tableAlias, $sql_backquotes) . ';'
                . $crlf;
        }

        // no need to generate a DROP VIEW here, it was done earlier
        if (
            ! empty($sql_drop_table)
            && ! $dbi->getTable($db, $table)->isView()
        ) {
            $schemaCreate .= 'DROP TABLE IF EXISTS '
                . Util::backquote($tableAlias, $sql_backquotes) . ';'
                . $crlf;
        }

        // Complete table dump,
        // Whether to quote table and column names or not
        if ($sql_backquotes) {
            $dbi->query('SET SQL_QUOTE_SHOW_CREATE = 1');
        } else {
            $dbi->query('SET SQL_QUOTE_SHOW_CREATE = 0');
        }

        // I don't see the reason why this unbuffered query could cause problems,
        // because SHOW CREATE TABLE returns only one row, and we free the
        // results below. Nonetheless, we got 2 user reports about this
        // (see bug 1562533) so I removed the unbuffered mode.
        // $result = $dbi->query('SHOW CREATE TABLE ' . backquote($db)
        // . '.' . backquote($table), null, DatabaseInterface::QUERY_UNBUFFERED);
        //
        // Note: SHOW CREATE TABLE, at least in MySQL 5.1.23, does not
        // produce a displayable result for the default value of a BIT
        // column, nor does the mysqldump command. See MySQL bug 35796
        $dbi->tryQuery('USE ' . Util::backquote($db));
        $result = $dbi->tryQuery(
            'SHOW CREATE TABLE ' . Util::backquote($db) . '.'
            . Util::backquote($table)
        );
        // an error can happen, for example the table is crashed
        $tmpError = $dbi->getError();
        if ($tmpError) {
            $message = sprintf(__('Error reading structure for table %s:'), $db . '.' . $table);
            $message .= ' ' . $tmpError;
            if (! defined('TESTSUITE')) {
                trigger_error($message, E_USER_ERROR);
            }

            return $this->exportComment($message);
        }

        // Old mode is stored so it can be restored once exporting is done.
        $oldMode = Context::$MODE;

        $warning = '';

        $row = null;
        if ($result !== false) {
            $row = $dbi->fetchRow($result);
        }

        if ($row) {
            $createQuery = $row[1];
            unset($row);

            // Convert end of line chars to one that we want (note that MySQL
            // doesn't return query it will accept in all cases)
            if (mb_strpos($createQuery, "(\r\n ")) {
                $createQuery = str_replace("\r\n", $crlf, $createQuery);
            } elseif (mb_strpos($createQuery, "(\n ")) {
                $createQuery = str_replace("\n", $crlf, $createQuery);
            } elseif (mb_strpos($createQuery, "(\r ")) {
                $createQuery = str_replace("\r", $crlf, $createQuery);
            }

            /*
             * Drop database name from VIEW creation.
             *
             * This is a bit tricky, but we need to issue SHOW CREATE TABLE with
             * database name, but we don't want name to show up in CREATE VIEW
             * statement.
             */
            if ($view) {
                //TODO: use parser
                $createQuery = preg_replace(
                    '/' . preg_quote(Util::backquote($db), '/') . '\./',
                    '',
                    $createQuery
                );
                $parser = new Parser($createQuery);
                /**
                 * `CREATE TABLE` statement.
                 *
                 * @var CreateStatement
                 */
                $statement = $parser->statements[0];

                // exclude definition of current user
                if (isset($GLOBALS['sql_view_current_user'])) {
                    $statement->options->remove('DEFINER');
                }

                if (isset($GLOBALS['sql_simple_view_export'])) {
                    $statement->options->remove('SQL SECURITY');
                    $statement->options->remove('INVOKER');
                    $statement->options->remove('ALGORITHM');
                    $statement->options->remove('DEFINER');
                }

                $createQuery = $statement->build();

                // whether to replace existing view or not
                if (isset($GLOBALS['sql_or_replace_view'])) {
                    $createQuery = preg_replace(
                        '/^CREATE/',
                        'CREATE OR REPLACE',
                        $createQuery
                    );
                }
            }

            // Substitute aliases in `CREATE` query.
            $createQuery = $this->replaceWithAliases(
                $createQuery,
                $aliases,
                $db,
                $table,
                $flag
            );

            // One warning per view.
            if ($flag && $view) {
                $warning = $this->exportComment()
                    . $this->exportComment(
                        __('It appears your database uses views;')
                    )
                    . $this->exportComment(
                        __('alias export may not work reliably in all cases.')
                    )
                    . $this->exportComment();
            }

            // Adding IF NOT EXISTS, if required.
            if (isset($GLOBALS['sql_if_not_exists'])) {
                $createQuery = (string) preg_replace(
                    '/^CREATE TABLE/',
                    'CREATE TABLE IF NOT EXISTS',
                    $createQuery
                );
            }

            // Making the query MSSQL compatible.
            if ($compat === 'MSSQL') {
                $createQuery = $this->makeCreateTableMSSQLCompatible(
                    $createQuery
                );
            }

            // Views have no constraints, indexes, etc. They do not require any
            // analysis.
            if (! $view) {
                if (empty($sql_backquotes)) {
                    // Option "Enclose table and column names with backquotes"
                    // was checked.
                    Context::$MODE |= Context::SQL_MODE_NO_ENCLOSING_QUOTES;
                }

                // Using appropriate quotes.
                if (($compat === 'MSSQL') || ($sql_backquotes === '"')) {
                    Context::$MODE |= Context::SQL_MODE_ANSI_QUOTES;
                }
            }

            /**
             * Parser used for analysis.
             *
             * @var Parser
             */
            $parser = new Parser($createQuery);

            /**
             * `CREATE TABLE` statement.
             *
             * @var CreateStatement
             */
            $statement = $parser->statements[0];

            if (! empty($statement->entityOptions)) {
                $engine = $statement->entityOptions->has('ENGINE');
            } else {
                $engine = '';
            }

            /* Avoid operation on ARCHIVE tables as those can not be altered */
            if (
                (! empty($statement->fields) && is_array($statement->fields))
                && (empty($engine) || strtoupper($engine) !== 'ARCHIVE')
            ) {

                /**
                 * Fragments containing definition of each constraint.
                 *
                 * @var array
                 */
                $constraints = [];

                /**
                 * Fragments containing definition of each index.
                 *
                 * @var array
                 */
                $indexes = [];

                /**
                 * Fragments containing definition of each FULLTEXT index.
                 *
                 * @var array
                 */
                $indexesFulltext = [];

                /**
                 * Fragments containing definition of each foreign key that will
                 * be dropped.
                 *
                 * @var array
                 */
                $dropped = [];

                /**
                 * Fragment containing definition of the `AUTO_INCREMENT`.
                 *
                 * @var array
                 */
                $autoIncrement = [];

                // Scanning each field of the `CREATE` statement to fill the arrays
                // above.
                // If the field is used in any of the arrays above, it is removed
                // from the original definition.
                // Also, AUTO_INCREMENT attribute is removed.
                /** @var CreateDefinition $field */
                foreach ($statement->fields as $key => $field) {
                    if ($field->isConstraint) {
                        // Creating the parts that add constraints.
                        $constraints[] = $field::build($field);
                        unset($statement->fields[$key]);
                    } elseif (! empty($field->key)) {
                        // Creating the parts that add indexes (must not be
                        // constraints).
                        if ($field->key->type === 'FULLTEXT KEY') {
                            $indexesFulltext[] = $field::build($field);
                            unset($statement->fields[$key]);
                        } else {
                            if (empty($GLOBALS['sql_if_not_exists'])) {
                                $indexes[] = str_replace(
                                    'COMMENT=\'',
                                    'COMMENT \'',
                                    $field::build($field)
                                );
                                unset($statement->fields[$key]);
                            }
                        }
                    }

                    // Creating the parts that drop foreign keys.
                    if (! empty($field->key)) {
                        if ($field->key->type === 'FOREIGN KEY') {
                            $dropped[] = 'FOREIGN KEY ' . Context::escape(
                                $field->name
                            );
                            unset($statement->fields[$key]);
                        }
                    }

                    // Dropping AUTO_INCREMENT.
                    if (empty($field->options)) {
                        continue;
                    }

                    if (
                        ! $field->options->has('AUTO_INCREMENT')
                        || ! empty($GLOBALS['sql_if_not_exists'])
                    ) {
                        continue;
                    }

                    $autoIncrement[] = $field::build($field);
                    $field->options->remove('AUTO_INCREMENT');
                }

                /**
                 * The header of the `ALTER` statement (`ALTER TABLE tbl`).
                 *
                 * @var string
                 */
                $alterHeader = 'ALTER TABLE ' .
                    Util::backquoteCompat(
                        $tableAlias,
                        $compat,
                        $sql_backquotes
                    );

                /**
                 * The footer of the `ALTER` statement (usually ';')
                 *
                 * @var string
                 */
                $alterFooter = ';' . $crlf;

                // Generating constraints-related query.
                if (! empty($constraints)) {
                    $sql_constraints_query = $alterHeader . $crlf . '  ADD '
                        . implode(',' . $crlf . '  ADD ', $constraints)
                        . $alterFooter;

                    $sql_constraints = $this->generateComment(
                        $crlf,
                        $sql_constraints,
                        __('Constraints for dumped tables'),
                        __('Constraints for table'),
                        $tableAlias,
                        $compat
                    ) . $sql_constraints_query;
                }

                // Generating indexes-related query.
                $sql_indexes_query = '';

                if (! empty($indexes)) {
                    $sql_indexes_query .= $alterHeader . $crlf . '  ADD '
                        . implode(',' . $crlf . '  ADD ', $indexes)
                        . $alterFooter;
                }

                if (! empty($indexesFulltext)) {
                    // InnoDB supports one FULLTEXT index creation at a time.
                    // So FULLTEXT indexes are created one-by-one after other
                    // indexes where created.
                    $sql_indexes_query .= $alterHeader .
                        ' ADD ' . implode(
                            $alterFooter . $alterHeader . ' ADD ',
                            $indexesFulltext
                        ) . $alterFooter;
                }

                if (! empty($indexes) || ! empty($indexesFulltext)) {
                    $sql_indexes = $this->generateComment(
                        $crlf,
                        $sql_indexes,
                        __('Indexes for dumped tables'),
                        __('Indexes for table'),
                        $tableAlias,
                        $compat
                    ) . $sql_indexes_query;
                }

                // Generating drop foreign keys-related query.
                if (! empty($dropped)) {
                    $sql_drop_foreign_keys = $alterHeader . $crlf . '  DROP '
                        . implode(',' . $crlf . '  DROP ', $dropped)
                        . $alterFooter;
                }

                // Generating auto-increment-related query.
                if (! empty($autoIncrement) && $updateIndexesIncrements) {
                    $sqlAutoIncrementsQuery = $alterHeader . $crlf . '  MODIFY '
                        . implode(',' . $crlf . '  MODIFY ', $autoIncrement);
                    if (
                        isset($GLOBALS['sql_auto_increment'])
                        && ($statement->entityOptions->has('AUTO_INCREMENT') !== false)
                    ) {
                        if (
                            ! isset($GLOBALS['table_data'])
                            || (isset($GLOBALS['table_data'])
                            && in_array($table, $GLOBALS['table_data']))
                        ) {
                            $sqlAutoIncrementsQuery .= ', AUTO_INCREMENT='
                                . $statement->entityOptions->has('AUTO_INCREMENT');
                        }
                    }

                    $sqlAutoIncrementsQuery .= ';' . $crlf;

                    $sql_auto_increments = $this->generateComment(
                        $crlf,
                        $sql_auto_increments,
                        __('AUTO_INCREMENT for dumped tables'),
                        __('AUTO_INCREMENT for table'),
                        $tableAlias,
                        $compat
                    ) . $sqlAutoIncrementsQuery;
                }

                // Removing the `AUTO_INCREMENT` attribute from the `CREATE TABLE`
                // too.
                if (
                    ! empty($statement->entityOptions)
                    && (empty($GLOBALS['sql_if_not_exists'])
                    || empty($GLOBALS['sql_auto_increment']))
                ) {
                    $statement->entityOptions->remove('AUTO_INCREMENT');
                }

                // Rebuilding the query.
                $createQuery = $statement->build();
            }

            $schemaCreate .= $createQuery;
        }

        $dbi->freeResult($result);

        // Restoring old mode.
        Context::$MODE = $oldMode;

        return $warning . $schemaCreate . ($addSemicolon ? ';' . $crlf : '');
    }

    /**
     * Returns $table's comments, relations etc.
     *
     * @param string $db         database name
     * @param string $table      table name
     * @param string $crlf       end of line sequence
     * @param bool   $doRelation whether to include relation comments
     * @param bool   $doMime     whether to include mime comments
     * @param array  $aliases    Aliases of db/table/columns
     *
     * @return string resulting comments
     */
    private function getTableComments(
        $db,
        $table,
        $crlf,
        $doRelation = false,
        $doMime = false,
        array $aliases = []
    ) {
        global $cfgRelation, $sql_backquotes;

        $dbAlias = $db;
        $tableAlias = $table;
        $this->initAlias($aliases, $dbAlias, $tableAlias);

        $schemaCreate = '';

        // Check if we can use Relations
        [$resRel, $haveRel] = $this->relation->getRelationsAndStatus(
            $doRelation && ! empty($cfgRelation['relation']),
            $db,
            $table
        );

        if ($doMime && $cfgRelation['mimework']) {
            $mimeMap = $this->transformations->getMime($db, $table, true);
            if ($mimeMap === null) {
                unset($mimeMap);
            }
        }

        if (isset($mimeMap) && count($mimeMap) > 0) {
            $schemaCreate .= $this->possibleCRLF()
                . $this->exportComment()
                . $this->exportComment(
                    __('MEDIA TYPES FOR TABLE') . ' '
                    . Util::backquote($table, $sql_backquotes) . ':'
                );
            foreach ($mimeMap as $mimeField => $mime) {
                $schemaCreate .= $this->exportComment(
                    '  '
                    . Util::backquote($mimeField, $sql_backquotes)
                )
                . $this->exportComment(
                    '      '
                    . Util::backquote(
                        $mime['mimetype'],
                        $sql_backquotes
                    )
                );
            }

            $schemaCreate .= $this->exportComment();
        }

        if ($haveRel) {
            $schemaCreate .= $this->possibleCRLF()
                . $this->exportComment()
                . $this->exportComment(
                    __('RELATIONSHIPS FOR TABLE') . ' '
                    . Util::backquote($tableAlias, $sql_backquotes)
                    . ':'
                );

            foreach ($resRel as $relField => $rel) {
                if ($relField !== 'foreign_keys_data') {
                    $relFieldAlias = ! empty(
                        $aliases[$db]['tables'][$table]['columns'][$relField]
                    ) ? $aliases[$db]['tables'][$table]['columns'][$relField]
                        : $relField;
                    $schemaCreate .= $this->exportComment(
                        '  '
                        . Util::backquote(
                            $relFieldAlias,
                            $sql_backquotes
                        )
                    )
                    . $this->exportComment(
                        '      '
                        . Util::backquote(
                            $rel['foreign_table'],
                            $sql_backquotes
                        )
                        . ' -> '
                        . Util::backquote(
                            $rel['foreign_field'],
                            $sql_backquotes
                        )
                    );
                } else {
                    foreach ($rel as $oneKey) {
                        foreach ($oneKey['index_list'] as $index => $field) {
                            $relFieldAlias = ! empty(
                                $aliases[$db]['tables'][$table]['columns'][$field]
                            ) ? $aliases[$db]['tables'][$table]['columns'][$field]
                                : $field;
                            $schemaCreate .= $this->exportComment(
                                '  '
                                . Util::backquote(
                                    $relFieldAlias,
                                    $sql_backquotes
                                )
                            )
                            . $this->exportComment(
                                '      '
                                . Util::backquote(
                                    $oneKey['ref_table_name'],
                                    $sql_backquotes
                                )
                                . ' -> '
                                . Util::backquote(
                                    $oneKey['ref_index_list'][$index],
                                    $sql_backquotes
                                )
                            );
                        }
                    }
                }
            }

            $schemaCreate .= $this->exportComment();
        }

        return $schemaCreate;
    }

    /**
     * Outputs a raw query
     *
     * @param string $errorUrl the url to go back in case of error
     * @param string $sqlQuery the rawquery to output
     * @param string $crlf     the seperator for a file
     *
     * @return bool if succeeded
     */
    public function exportRawQuery(string $errorUrl, string $sqlQuery, string $crlf): bool
    {
        return $this->export->outputHandler($sqlQuery);
    }

    /**
     * Outputs table's structure
     *
     * @param string $db         database name
     * @param string $table      table name
     * @param string $crlf       the end of line sequence
     * @param string $errorUrl   the url to go back in case of error
     * @param string $exportMode 'create_table','triggers','create_view',
     *                            'stand_in'
     * @param string $exportType 'server', 'database', 'table'
     * @param bool   $relation   whether to include relation comments
     * @param bool   $comments   whether to include the pmadb-style column
     *                           comments as comments in the structure; this is
     *                           deprecated but the parameter is left here
     *                           because /export calls exportStructure()
     *                           also for other export types which use this
     *                           parameter
     * @param bool   $mime       whether to include mime comments
     * @param bool   $dates      whether to include creation/update/check dates
     * @param array  $aliases    Aliases of db/table/columns
     *
     * @return bool Whether it succeeded
     */
    public function exportStructure(
        $db,
        $table,
        $crlf,
        $errorUrl,
        $exportMode,
        $exportType,
        $relation = false,
        $comments = false,
        $mime = false,
        $dates = false,
        array $aliases = []
    ) {
        global $dbi;

        $dbAlias = $db;
        $tableAlias = $table;
        $this->initAlias($aliases, $dbAlias, $tableAlias);
        if (isset($GLOBALS['sql_compatibility'])) {
            $compat = $GLOBALS['sql_compatibility'];
        } else {
            $compat = 'NONE';
        }

        $formattedTableName = Util::backquoteCompat(
            $tableAlias,
            $compat,
            isset($GLOBALS['sql_backquotes'])
        );
        $dump = $this->possibleCRLF()
            . $this->exportComment(str_repeat('-', 56))
            . $this->possibleCRLF()
            . $this->exportComment();

        switch ($exportMode) {
            case 'create_table':
                $dump .= $this->exportComment(
                    __('Table structure for table') . ' ' . $formattedTableName
                );
                $dump .= $this->exportComment();
                $dump .= $this->getTableDef(
                    $db,
                    $table,
                    $crlf,
                    $errorUrl,
                    $dates,
                    true,
                    false,
                    true,
                    $aliases
                );
                $dump .= $this->getTableComments(
                    $db,
                    $table,
                    $crlf,
                    $relation,
                    $mime,
                    $aliases
                );
                break;
            case 'triggers':
                $dump = '';
                $delimiter = '$$';
                $triggers = $dbi->getTriggers($db, $table, $delimiter);
                if ($triggers) {
                    $dump .= $this->possibleCRLF()
                    . $this->exportComment()
                    . $this->exportComment(
                        __('Triggers') . ' ' . $formattedTableName
                    )
                        . $this->exportComment();
                    $usedAlias = false;
                    $triggerQuery = '';
                    foreach ($triggers as $trigger) {
                        if (! empty($GLOBALS['sql_drop_table'])) {
                            $triggerQuery .= $trigger['drop'] . ';' . $crlf;
                        }

                        $triggerQuery .= 'DELIMITER ' . $delimiter . $crlf;
                        $triggerQuery .= $this->replaceWithAliases(
                            $trigger['create'],
                            $aliases,
                            $db,
                            $table,
                            $flag
                        );
                        if ($flag) {
                            $usedAlias = true;
                        }

                        $triggerQuery .= 'DELIMITER ;' . $crlf;
                    }

                    // One warning per table.
                    if ($usedAlias) {
                        $dump .= $this->exportComment(
                            __('It appears your table uses triggers;')
                        )
                        . $this->exportComment(
                            __('alias export may not work reliably in all cases.')
                        )
                        . $this->exportComment();
                    }

                    $dump .= $triggerQuery;
                }

                break;
            case 'create_view':
                if (empty($GLOBALS['sql_views_as_tables'])) {
                    $dump .= $this->exportComment(
                        __('Structure for view')
                        . ' '
                        . $formattedTableName
                    )
                    . $this->exportComment();
                    // delete the stand-in table previously created (if any)
                    if ($exportType !== 'table') {
                        $dump .= 'DROP TABLE IF EXISTS '
                            . Util::backquote($tableAlias) . ';' . $crlf;
                    }

                    $dump .= $this->getTableDef(
                        $db,
                        $table,
                        $crlf,
                        $errorUrl,
                        $dates,
                        true,
                        true,
                        true,
                        $aliases
                    );
                } else {
                    $dump .= $this->exportComment(
                        sprintf(
                            __('Structure for view %s exported as a table'),
                            $formattedTableName
                        )
                    )
                    . $this->exportComment();
                    // delete the stand-in table previously created (if any)
                    if ($exportType !== 'table') {
                        $dump .= 'DROP TABLE IF EXISTS '
                        . Util::backquote($tableAlias) . ';' . $crlf;
                    }

                    $dump .= $this->getTableDefForView(
                        $db,
                        $table,
                        $crlf,
                        true,
                        $aliases
                    );
                }

                break;
            case 'stand_in':
                $dump .= $this->exportComment(
                    __('Stand-in structure for view') . ' ' . $formattedTableName
                )
                    . $this->exportComment(
                        __('(See below for the actual view)')
                    )
                    . $this->exportComment();
                // export a stand-in definition to resolve view dependencies
                $dump .= $this->getTableDefStandIn($db, $table, $crlf, $aliases);
        }

        // this one is built by getTableDef() to use in table copy/move
        // but not in the case of export
        unset($GLOBALS['sql_constraints_query']);

        return $this->export->outputHandler($dump);
    }

    /**
     * Outputs the content of a table in SQL format
     *
     * @param string $db       database name
     * @param string $table    table name
     * @param string $crlf     the end of line sequence
     * @param string $errorUrl the url to go back in case of error
     * @param string $sqlQuery SQL query for obtaining data
     * @param array  $aliases  Aliases of db/table/columns
     *
     * @return bool Whether it succeeded
     */
    public function exportData(
        $db,
        $table,
        $crlf,
        $errorUrl,
        $sqlQuery,
        array $aliases = []
    ) {
        global $current_row, $sql_backquotes, $dbi;

        // Do not export data for merge tables
        if ($dbi->getTable($db, $table)->isMerge()) {
            return true;
        }

        $dbAlias = $db;
        $tableAlias = $table;
        $this->initAlias($aliases, $dbAlias, $tableAlias);

        if (isset($GLOBALS['sql_compatibility'])) {
            $compat = $GLOBALS['sql_compatibility'];
        } else {
            $compat = 'NONE';
        }

        $formattedTableName = Util::backquoteCompat(
            $tableAlias,
            $compat,
            $sql_backquotes
        );

        // Do not export data for a VIEW, unless asked to export the view as a table
        // (For a VIEW, this is called only when exporting a single VIEW)
        if (
            $dbi->getTable($db, $table)->isView()
            && empty($GLOBALS['sql_views_as_tables'])
        ) {
            $head = $this->possibleCRLF()
                . $this->exportComment()
                . $this->exportComment('VIEW ' . $formattedTableName)
                . $this->exportComment(__('Data:') . ' ' . __('None'))
                . $this->exportComment()
                . $this->possibleCRLF();

            return $this->export->outputHandler($head);
        }

        $result = $dbi->tryQuery(
            $sqlQuery,
            DatabaseInterface::CONNECT_USER,
            DatabaseInterface::QUERY_UNBUFFERED
        );
        // a possible error: the table has crashed
        $tmpError = $dbi->getError();
        if ($tmpError) {
            $message = sprintf(__('Error reading data for table %s:'), $db . '.' . $table);
            $message .= ' ' . $tmpError;
            if (! defined('TESTSUITE')) {
                trigger_error($message, E_USER_ERROR);
            }

            return $this->export->outputHandler(
                $this->exportComment($message)
            );
        }

        if ($result == false) {
            $dbi->freeResult($result);// This makes no sense

            return true;
        }

        $fieldsCnt = $dbi->numFields($result);

        // Get field information
        /** @var FieldMetadata[] $fieldsMeta */
        $fieldsMeta = $dbi->getFieldsMeta($result);

        $fieldSet = [];
        for ($j = 0; $j < $fieldsCnt; $j++) {
            $colAs = $fieldsMeta[$j]->name;
            if (! empty($aliases[$db]['tables'][$table]['columns'][$colAs])) {
                $colAs = $aliases[$db]['tables'][$table]['columns'][$colAs];
            }

            $fieldSet[$j] = Util::backquoteCompat(
                $colAs,
                $compat,
                $sql_backquotes
            );
        }

        if (
            isset($GLOBALS['sql_type'])
            && $GLOBALS['sql_type'] === 'UPDATE'
        ) {
            // update
            $schemaInsert = 'UPDATE ';
            if (isset($GLOBALS['sql_ignore'])) {
                $schemaInsert .= 'IGNORE ';
            }

            // avoid EOL blank
            $schemaInsert .= Util::backquoteCompat(
                $tableAlias,
                $compat,
                $sql_backquotes
            ) . ' SET';
        } else {
            // insert or replace
            if (
                isset($GLOBALS['sql_type'])
                && $GLOBALS['sql_type'] === 'REPLACE'
            ) {
                $sqlCommand = 'REPLACE';
            } else {
                $sqlCommand = 'INSERT';
            }

            // delayed inserts?
            if (isset($GLOBALS['sql_delayed'])) {
                $insertDelayed = ' DELAYED';
            } else {
                $insertDelayed = '';
            }

            // insert ignore?
            if (isset($GLOBALS['sql_type'], $GLOBALS['sql_ignore']) && $GLOBALS['sql_type'] === 'INSERT') {
                $insertDelayed .= ' IGNORE';
            }

            //truncate table before insert
            if (
                isset($GLOBALS['sql_truncate'])
                && $GLOBALS['sql_truncate']
                && $sqlCommand === 'INSERT'
            ) {
                $truncate = 'TRUNCATE TABLE '
                    . Util::backquoteCompat(
                        $tableAlias,
                        $compat,
                        $sql_backquotes
                    ) . ';';
                $truncatehead = $this->possibleCRLF()
                    . $this->exportComment()
                    . $this->exportComment(
                        __('Truncate table before insert') . ' '
                        . $formattedTableName
                    )
                    . $this->exportComment()
                    . $crlf;
                $this->export->outputHandler($truncatehead);
                $this->export->outputHandler($truncate);
            }

            // scheme for inserting fields
            if (
                $GLOBALS['sql_insert_syntax'] === 'complete'
                || $GLOBALS['sql_insert_syntax'] === 'both'
            ) {
                $fields = implode(', ', $fieldSet);
                $schemaInsert = $sqlCommand . $insertDelayed . ' INTO '
                    . Util::backquoteCompat(
                        $tableAlias,
                        $compat,
                        $sql_backquotes
                    )
                    // avoid EOL blank
                    . ' (' . $fields . ') VALUES';
            } else {
                $schemaInsert = $sqlCommand . $insertDelayed . ' INTO '
                    . Util::backquoteCompat(
                        $tableAlias,
                        $compat,
                        $sql_backquotes
                    )
                    . ' VALUES';
            }
        }

        //\x08\\x09, not required
        $current_row = 0;
        $querySize = 0;
        if (
            ($GLOBALS['sql_insert_syntax'] === 'extended'
            || $GLOBALS['sql_insert_syntax'] === 'both')
            && (! isset($GLOBALS['sql_type'])
            || $GLOBALS['sql_type'] !== 'UPDATE')
        ) {
            $separator = ',';
            $schemaInsert .= $crlf;
        } else {
            $separator = ';';
        }

        while ($row = $dbi->fetchRow($result)) {
            if ($current_row == 0) {
                $head = $this->possibleCRLF()
                    . $this->exportComment()
                    . $this->exportComment(
                        __('Dumping data for table') . ' '
                        . $formattedTableName
                    )
                    . $this->exportComment()
                    . $crlf;
                if (! $this->export->outputHandler($head)) {
                    return false;
                }
            }

            // We need to SET IDENTITY_INSERT ON for MSSQL
            if (
                isset($GLOBALS['sql_compatibility'])
                && $GLOBALS['sql_compatibility'] === 'MSSQL'
                && $current_row == 0
            ) {
                if (
                    ! $this->export->outputHandler(
                        'SET IDENTITY_INSERT '
                        . Util::backquoteCompat(
                            $tableAlias,
                            $compat,
                            $sql_backquotes
                        )
                        . ' ON ;' . $crlf
                    )
                ) {
                    return false;
                }
            }

            $current_row++;
            $values = [];
            for ($j = 0; $j < $fieldsCnt; $j++) {
                // NULL
                if (! isset($row[$j])) {
                    $values[] = 'NULL';
                } elseif (
                    $fieldsMeta[$j]->isNumeric
                    && ! $fieldsMeta[$j]->isMappedTypeTimestamp
                    && ! $fieldsMeta[$j]->isBlob
                ) {
                    // a number
                    // timestamp is numeric on some MySQL 4.1, BLOBs are
                    // sometimes numeric
                    $values[] = $row[$j];
                } elseif (
                    $fieldsMeta[$j]->isBinary
                    && isset($GLOBALS['sql_hex_for_binary'])
                ) {
                    // a true BLOB
                    // - mysqldump only generates hex data when the --hex-blob
                    //   option is used, for fields having the binary attribute
                    //   no hex is generated
                    // - a TEXT field returns type blob but a real blob
                    //   returns also the 'binary' flag

                    // empty blobs need to be different, but '0' is also empty
                    // :-(
                    if (empty($row[$j]) && $row[$j] != '0') {
                        $values[] = '\'\'';
                    } else {
                        $values[] = '0x' . bin2hex($row[$j]);
                    }
                } elseif ($fieldsMeta[$j]->isMappedTypeBit) {
                    // detection of 'bit' works only on mysqli extension
                    $values[] = "b'" . $dbi->escapeString(
                        Util::printableBitValue(
                            (int) $row[$j],
                            (int) $fieldsMeta[$j]->length
                        )
                    )
                    . "'";
                } elseif ($fieldsMeta[$j]->isMappedTypeGeometry) {
                    // export GIS types as hex
                    $values[] = '0x' . bin2hex($row[$j]);
                } elseif (
                    ! empty($GLOBALS['exporting_metadata'])
                    && $row[$j] === '@LAST_PAGE'
                ) {
                    $values[] = '@LAST_PAGE';
                } else {
                    // something else -> treat as a string
                    $values[] = '\''
                        . $dbi->escapeString($row[$j])
                        . '\'';
                }
            }

            // should we make update?
            if (
                isset($GLOBALS['sql_type'])
                && $GLOBALS['sql_type'] === 'UPDATE'
            ) {
                $insertLine = $schemaInsert;
                for ($i = 0; $i < $fieldsCnt; $i++) {
                    if ($i == 0) {
                        $insertLine .= ' ';
                    }

                    if ($i > 0) {
                        // avoid EOL blank
                        $insertLine .= ',';
                    }

                    $insertLine .= $fieldSet[$i] . ' = ' . $values[$i];
                }

                [$tmpUniqueCondition, $tmpClauseIsUnique] = Util::getUniqueCondition(
                    $result,
                    $fieldsCnt,
                    $fieldsMeta,
                    $row
                );
                $insertLine .= ' WHERE ' . $tmpUniqueCondition;
                unset($tmpUniqueCondition, $tmpClauseIsUnique);
            } else {
                // Extended inserts case
                if (
                    $GLOBALS['sql_insert_syntax'] === 'extended'
                    || $GLOBALS['sql_insert_syntax'] === 'both'
                ) {
                    if ($current_row == 1) {
                        $insertLine = $schemaInsert . '('
                            . implode(', ', $values) . ')';
                    } else {
                        $insertLine = '(' . implode(', ', $values) . ')';
                        $insertLineSize = mb_strlen($insertLine);
                        $sqlMaxSize = $GLOBALS['sql_max_query_size'];
                        if (
                            isset($sqlMaxSize)
                            && $sqlMaxSize > 0
                            && $querySize + $insertLineSize > $sqlMaxSize
                        ) {
                            if (! $this->export->outputHandler(';' . $crlf)) {
                                return false;
                            }

                            $querySize = 0;
                            $current_row = 1;
                            $insertLine = $schemaInsert . $insertLine;
                        }
                    }

                    $querySize += mb_strlen($insertLine);
                    // Other inserts case
                } else {
                    $insertLine = $schemaInsert
                        . '(' . implode(', ', $values) . ')';
                }
            }

            unset($values);

            if (
                ! $this->export->outputHandler(
                    ($current_row == 1 ? '' : $separator . $crlf)
                    . $insertLine
                )
            ) {
                return false;
            }
        }

        if ($current_row > 0) {
            if (! $this->export->outputHandler(';' . $crlf)) {
                return false;
            }
        }

        // We need to SET IDENTITY_INSERT OFF for MSSQL
        if (
            isset($GLOBALS['sql_compatibility'])
            && $GLOBALS['sql_compatibility'] === 'MSSQL'
            && $current_row > 0
        ) {
            $outputSucceeded = $this->export->outputHandler(
                $crlf . 'SET IDENTITY_INSERT '
                . Util::backquoteCompat(
                    $tableAlias,
                    $compat,
                    $sql_backquotes
                )
                . ' OFF;' . $crlf
            );
            if (! $outputSucceeded) {
                return false;
            }
        }

        $dbi->freeResult($result);

        return true;
    }

    /**
     * Make a create table statement compatible with MSSQL
     *
     * @param string $createQuery MySQL create table statement
     *
     * @return string MSSQL compatible create table statement
     */
    private function makeCreateTableMSSQLCompatible($createQuery)
    {
        // In MSSQL
        // 1. No 'IF NOT EXISTS' in CREATE TABLE
        // 2. DATE field doesn't exists, we will use DATETIME instead
        // 3. UNSIGNED attribute doesn't exist
        // 4. No length on INT, TINYINT, SMALLINT, BIGINT and no precision on
        //    FLOAT fields
        // 5. No KEY and INDEX inside CREATE TABLE
        // 6. DOUBLE field doesn't exists, we will use FLOAT instead

        $createQuery = (string) preg_replace(
            '/^CREATE TABLE IF NOT EXISTS/',
            'CREATE TABLE',
            (string) $createQuery
        );
        // first we need  to replace all lines ended with '" DATE ...,\n'
        // last preg_replace preserve us from situation with date text
        // inside DEFAULT field value
        $createQuery = (string) preg_replace(
            "/\" date DEFAULT NULL(,)?\n/",
            '" datetime DEFAULT NULL$1' . "\n",
            $createQuery
        );
        $createQuery = (string) preg_replace(
            "/\" date NOT NULL(,)?\n/",
            '" datetime NOT NULL$1' . "\n",
            $createQuery
        );
        $createQuery = (string) preg_replace(
            '/" date NOT NULL DEFAULT \'([^\'])/',
            '" datetime NOT NULL DEFAULT \'$1',
            $createQuery
        );

        // next we need to replace all lines ended with ') UNSIGNED ...,'
        // last preg_replace preserve us from situation with unsigned text
        // inside DEFAULT field value
        $createQuery = (string) preg_replace(
            "/\) unsigned NOT NULL(,)?\n/",
            ') NOT NULL$1' . "\n",
            $createQuery
        );
        $createQuery = (string) preg_replace(
            "/\) unsigned DEFAULT NULL(,)?\n/",
            ') DEFAULT NULL$1' . "\n",
            $createQuery
        );
        $createQuery = (string) preg_replace(
            '/\) unsigned NOT NULL DEFAULT \'([^\'])/',
            ') NOT NULL DEFAULT \'$1',
            $createQuery
        );

        // we need to replace all lines ended with
        // '" INT|TINYINT([0-9]{1,}) ...,' last preg_replace preserve us
        // from situation with int([0-9]{1,}) text inside DEFAULT field
        // value
        $createQuery = (string) preg_replace(
            '/" (int|tinyint|smallint|bigint)\([0-9]+\) DEFAULT NULL(,)?\n/',
            '" $1 DEFAULT NULL$2' . "\n",
            $createQuery
        );
        $createQuery = (string) preg_replace(
            '/" (int|tinyint|smallint|bigint)\([0-9]+\) NOT NULL(,)?\n/',
            '" $1 NOT NULL$2' . "\n",
            $createQuery
        );
        $createQuery = (string) preg_replace(
            '/" (int|tinyint|smallint|bigint)\([0-9]+\) NOT NULL DEFAULT \'([^\'])/',
            '" $1 NOT NULL DEFAULT \'$2',
            $createQuery
        );

        // we need to replace all lines ended with
        // '" FLOAT|DOUBLE([0-9,]{1,}) ...,'
        // last preg_replace preserve us from situation with
        // float([0-9,]{1,}) text inside DEFAULT field value
        $createQuery = (string) preg_replace(
            '/" (float|double)(\([0-9]+,[0-9,]+\))? DEFAULT NULL(,)?\n/',
            '" float DEFAULT NULL$3' . "\n",
            $createQuery
        );
        $createQuery = (string) preg_replace(
            '/" (float|double)(\([0-9,]+,[0-9,]+\))? NOT NULL(,)?\n/',
            '" float NOT NULL$3' . "\n",
            $createQuery
        );

        return (string) preg_replace(
            '/" (float|double)(\([0-9,]+,[0-9,]+\))? NOT NULL DEFAULT \'([^\'])/',
            '" float NOT NULL DEFAULT \'$3',
            $createQuery
        );

        // @todo remove indexes from CREATE TABLE
    }

    /**
     * replaces db/table/column names with their aliases
     *
     * @param string $sqlQuery SQL query in which aliases are to be substituted
     * @param array  $aliases  Alias information for db/table/column
     * @param string $db       the database name
     * @param string $table    the tablename
     * @param string $flag     the flag denoting whether any replacement was done
     *
     * @return string query replaced with aliases
     */
    public function replaceWithAliases(
        $sqlQuery,
        array $aliases,
        $db,
        $table = '',
        &$flag = null
    ) {
        $flag = false;

        /**
         * The parser of this query.
         *
         * @var Parser $parser
         */
        $parser = new Parser($sqlQuery);

        if (empty($parser->statements[0])) {
            return $sqlQuery;
        }

        /**
         * The statement that represents the query.
         *
         * @var CreateStatement $statement
         */
        $statement = $parser->statements[0];

        /**
         * Old database name.
         *
         * @var string $oldDatabase
         */
        $oldDatabase = $db;

        // Replacing aliases in `CREATE TABLE` statement.
        if ($statement->options->has('TABLE')) {
            // Extracting the name of the old database and table from the
            // statement to make sure the parameters are correct.
            if (! empty($statement->name->database)) {
                $oldDatabase = $statement->name->database;
            }

            /**
             * Old table name.
             *
             * @var string $oldTable
             */
            $oldTable = $statement->name->table;

            // Finding the aliased database name.
            // The database might be empty so we have to add a few checks.
            $newDatabase = null;
            if (! empty($statement->name->database)) {
                $newDatabase = $statement->name->database;
                if (! empty($aliases[$oldDatabase]['alias'])) {
                    $newDatabase = $aliases[$oldDatabase]['alias'];
                }
            }

            // Finding the aliases table name.
            $newTable = $oldTable;
            if (! empty($aliases[$oldDatabase]['tables'][$oldTable]['alias'])) {
                $newTable = $aliases[$oldDatabase]['tables'][$oldTable]['alias'];
            }

            // Replacing new values.
            if (
                ($statement->name->database !== $newDatabase)
                || ($statement->name->table !== $newTable)
            ) {
                $statement->name->database = $newDatabase;
                $statement->name->table = $newTable;
                $statement->name->expr = ''; // Force rebuild.
                $flag = true;
            }

            /** @var CreateDefinition[] $fields */
            $fields = $statement->fields;
            foreach ($fields as $field) {
                // Column name.
                if (! empty($field->type)) {
                    if (! empty($aliases[$oldDatabase]['tables'][$oldTable]['columns'][$field->name])) {
                        $field->name = $aliases[$oldDatabase]['tables'][$oldTable]['columns'][$field->name];
                        $flag = true;
                    }
                }

                // Key's columns.
                if (! empty($field->key)) {
                    foreach ($field->key->columns as $key => $column) {
<<<<<<< HEAD
                        if (empty($aliases[$oldDatabase]['tables'][$oldTable]['columns'][$column['name']])) {
=======
                        if (! isset($column['name'])) {
                            // In case the column is an expression it has no name field
                            continue;
                        }
                        if (empty($aliases[$old_database]['tables'][$old_table]['columns'][$column['name']])) {
>>>>>>> 7290be3d
                            continue;
                        }

                        $columnAliases = $aliases[$oldDatabase]['tables'][$oldTable]['columns'];
                        $field->key->columns[$key]['name'] = $columnAliases[$column['name']];
                        $flag = true;
                    }
                }

                // References.
                if (empty($field->references)) {
                    continue;
                }

                $refTable = $field->references->table->table;
                // Replacing table.
                if (! empty($aliases[$oldDatabase]['tables'][$refTable]['alias'])) {
                    $field->references->table->table = $aliases[$oldDatabase]['tables'][$refTable]['alias'];
                    $field->references->table->expr = '';
                    $flag = true;
                }

                // Replacing column names.
                foreach ($field->references->columns as $key => $column) {
                    if (empty($aliases[$oldDatabase]['tables'][$refTable]['columns'][$column])) {
                        continue;
                    }

                    $field->references->columns[$key] = $aliases[$oldDatabase]['tables'][$refTable]['columns'][$column];
                    $flag = true;
                }
            }
        } elseif ($statement->options->has('TRIGGER')) {
            // Extracting the name of the old database and table from the
            // statement to make sure the parameters are correct.
            if (! empty($statement->table->database)) {
                $oldDatabase = $statement->table->database;
            }

            /**
             * Old table name.
             *
             * @var string $oldTable
             */
            $oldTable = $statement->table->table;

            if (! empty($aliases[$oldDatabase]['tables'][$oldTable]['alias'])) {
                $statement->table->table = $aliases[$oldDatabase]['tables'][$oldTable]['alias'];
                $statement->table->expr = ''; // Force rebuild.
                $flag = true;
            }
        }

        if (
            $statement->options->has('TRIGGER')
            || $statement->options->has('PROCEDURE')
            || $statement->options->has('FUNCTION')
            || $statement->options->has('VIEW')
        ) {
            // Replacing the body.
            for ($i = 0, $count = count((array) $statement->body); $i < $count; ++$i) {

                /**
                 * Token parsed at this moment.
                 *
                 * @var Token $token
                 */
                $token = $statement->body[$i];

                // Replacing only symbols (that are not variables) and unknown
                // identifiers.
                $isSymbol = $token->type === Token::TYPE_SYMBOL;
                $isKeyword = $token->type === Token::TYPE_KEYWORD;
                $isNone = $token->type === Token::TYPE_NONE;
                $replaceToken = $isSymbol
                    && (! ($token->flags & Token::FLAG_SYMBOL_VARIABLE))
                    || ($isKeyword
                    && (! ($token->flags & Token::FLAG_KEYWORD_RESERVED))
                    || $isNone);

                if (! $replaceToken) {
                    continue;
                }

                $alias = $this->getAlias($aliases, $token->value);
                if (empty($alias)) {
                    continue;
                }

                // Replacing the token.
                $token->token = Context::escape($alias);
                $flag = true;
            }
        }

        return $statement->build();
    }

    /**
     * Generate comment
     *
     * @param string      $crlf         Carriage return character
     * @param string|null $sqlStatement SQL statement
     * @param string      $comment1     Comment for dumped table
     * @param string      $comment2     Comment for current table
     * @param string      $tableAlias   Table alias
     * @param string      $compat       Compatibility mode
     *
     * @return string
     */
    protected function generateComment(
        $crlf,
        ?string $sqlStatement,
        $comment1,
        $comment2,
        $tableAlias,
        $compat
    ) {
        if (! isset($sqlStatement)) {
            if (isset($GLOBALS['no_constraints_comments'])) {
                $sqlStatement = '';
            } else {
                $sqlStatement = $crlf
                    . $this->exportComment()
                    . $this->exportComment($comment1)
                    . $this->exportComment();
            }
        }

        // comments for current table
        if (! isset($GLOBALS['no_constraints_comments'])) {
            $sqlStatement .= $crlf
                . $this->exportComment()
                . $this->exportComment(
                    $comment2 . ' ' . Util::backquoteCompat(
                        $tableAlias,
                        $compat,
                        isset($GLOBALS['sql_backquotes'])
                    )
                )
                . $this->exportComment();
        }

        return $sqlStatement;
    }
}<|MERGE_RESOLUTION|>--- conflicted
+++ resolved
@@ -2965,15 +2965,12 @@
                 // Key's columns.
                 if (! empty($field->key)) {
                     foreach ($field->key->columns as $key => $column) {
-<<<<<<< HEAD
-                        if (empty($aliases[$oldDatabase]['tables'][$oldTable]['columns'][$column['name']])) {
-=======
                         if (! isset($column['name'])) {
-                            // In case the column is an expression it has no name field
+                            // In case the column has no name field
                             continue;
                         }
-                        if (empty($aliases[$old_database]['tables'][$old_table]['columns'][$column['name']])) {
->>>>>>> 7290be3d
+
+                        if (empty($aliases[$oldDatabase]['tables'][$oldTable]['columns'][$column['name']])) {
                             continue;
                         }
 
