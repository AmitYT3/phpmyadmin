--- conflicted
+++ resolved
@@ -105,20 +105,11 @@
      */
     public function exportHeader(): bool
     {
-<<<<<<< HEAD
         $GLOBALS['what'] = $GLOBALS['what'] ?? null;
         $GLOBALS['csv_terminated'] = $GLOBALS['csv_terminated'] ?? null;
         $GLOBALS['csv_separator'] = $GLOBALS['csv_separator'] ?? null;
         $GLOBALS['csv_enclosed'] = $GLOBALS['csv_enclosed'] ?? null;
         $GLOBALS['csv_escaped'] = $GLOBALS['csv_escaped'] ?? null;
-
-        //Enable columns names by default for CSV
-        if ($GLOBALS['what'] === 'csv') {
-            $GLOBALS['csv_columns'] = 'yes';
-        }
-=======
-        global $what, $csv_terminated, $csv_separator, $csv_enclosed, $csv_escaped;
->>>>>>> 70c0b247
 
         // Here we just prepare some values for export
         if ($GLOBALS['what'] === 'excel') {
