--- conflicted
+++ resolved
@@ -18,7 +18,7 @@
 use PhpMyAdmin\Properties\Plugins\ImportPluginProperties;
 use PhpMyAdmin\Sanitize;
 use PhpMyAdmin\ZipExtension;
-<<<<<<< HEAD
+use ZipArchive;
 use const LOCK_EX;
 use function count;
 use function extension_loaded;
@@ -32,9 +32,6 @@
 use function substr;
 use function trim;
 use function unlink;
-=======
-use ZipArchive;
->>>>>>> 3b285ddc
 
 /**
  * Handles the import for ESRI Shape files
@@ -48,16 +45,11 @@
     {
         parent::__construct();
         $this->setProperties();
-<<<<<<< HEAD
         if (! extension_loaded('zip')) {
             return;
-=======
-        if (extension_loaded('zip')) {
-            $this->zipExtension = new ZipExtension(new ZipArchive());
->>>>>>> 3b285ddc
-        }
-
-        $this->zipExtension = new ZipExtension();
+        }
+
+        $this->zipExtension = new ZipExtension(new ZipArchive());
     }
 
     /**
