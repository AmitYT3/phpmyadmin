<?php
/**
 * set of functions with the insert/edit features in pma
 */

declare(strict_types=1);

namespace PhpMyAdmin;

use PhpMyAdmin\Controllers\Table\ChangeController;
use PhpMyAdmin\Html\Generator;
use PhpMyAdmin\Plugins\TransformationsPlugin;
use PhpMyAdmin\Utils\Gis;

use function array_fill;
use function array_merge;
use function array_values;
use function bin2hex;
use function class_exists;
use function count;
use function current;
use function date;
use function defined;
use function explode;
use function htmlspecialchars;
use function implode;
use function in_array;
use function is_array;
use function is_file;
use function is_numeric;
use function is_string;
use function max;
use function mb_stripos;
use function mb_strlen;
use function mb_strpos;
use function mb_strstr;
use function mb_substr;
use function md5;
use function method_exists;
use function min;
use function password_hash;
use function preg_match;
use function preg_replace;
use function str_replace;
use function stripcslashes;
use function stripslashes;
use function strlen;
use function strpos;
use function substr;
use function time;
use function trim;

use const ENT_COMPAT;
use const PASSWORD_DEFAULT;

/**
 * PhpMyAdmin\InsertEdit class
 */
class InsertEdit
{
    /**
     * DatabaseInterface instance
     *
     * @var DatabaseInterface
     */
    private $dbi;

    /** @var Relation */
    private $relation;

    /** @var Transformations */
    private $transformations;

    /** @var FileListing */
    private $fileListing;

    /** @var Template */
    public $template;

    /**
     * @param DatabaseInterface $dbi DatabaseInterface instance
     */
    public function __construct(DatabaseInterface $dbi)
    {
        $this->dbi = $dbi;
        $this->relation = new Relation($this->dbi);
        $this->transformations = new Transformations();
        $this->fileListing = new FileListing();
        $this->template = new Template();
    }

    /**
     * Retrieve form parameters for insert/edit form
     *
     * @param string     $db               name of the database
     * @param string     $table            name of the table
     * @param array|null $whereClauses     where clauses
     * @param array      $whereClauseArray array of where clauses
     * @param string     $errorUrl         error url
     *
     * @return array array of insert/edit form parameters
     */
    public function getFormParametersForInsertForm(
        $db,
        $table,
        ?array $whereClauses,
        array $whereClauseArray,
        $errorUrl
    ) {
        $formParams = [
            'db'        => $db,
            'table'     => $table,
            'goto'      => $GLOBALS['goto'],
            'err_url'   => $errorUrl,
            'sql_query' => $_POST['sql_query'],
        ];
        if (isset($whereClauses)) {
            foreach ($whereClauseArray as $keyId => $whereClause) {
                $formParams['where_clause[' . $keyId . ']'] = trim($whereClause);
            }
        }

        if (isset($_POST['clause_is_unique'])) {
            $formParams['clause_is_unique'] = $_POST['clause_is_unique'];
        }

        return $formParams;
    }

    /**
     * Creates array of where clauses
     *
     * @param array|string|null $whereClause where clause
     *
     * @return array whereClauseArray array of where clauses
     */
    private function getWhereClauseArray($whereClause)
    {
        if (! isset($whereClause)) {
            return [];
        }

        if (is_array($whereClause)) {
            return $whereClause;
        }

        return [0 => $whereClause];
    }

    /**
     * Analysing where clauses array
     *
     * @param array  $whereClauseArray array of where clauses
     * @param string $table            name of the table
     * @param string $db               name of the database
     *
     * @return array $where_clauses, $result, $rows, $found_unique_key
     */
    private function analyzeWhereClauses(
        array $whereClauseArray,
        $table,
        $db
    ) {
        $rows               = [];
        $result             = [];
        $whereClauses      = [];
        $foundUniqueKey   = false;
        foreach ($whereClauseArray as $keyId => $whereClause) {
            $localQuery     = 'SELECT * FROM '
                . Util::backquote($db) . '.'
                . Util::backquote($table)
                . ' WHERE ' . $whereClause . ';';
            $result[$keyId] = $this->dbi->query(
                $localQuery,
                DatabaseInterface::CONNECT_USER,
                DatabaseInterface::QUERY_STORE
            );
            $rows[$keyId] = $this->dbi->fetchAssoc($result[$keyId]);

            $whereClauses[$keyId] = str_replace('\\', '\\\\', $whereClause);
            $hasUniqueCondition = $this->showEmptyResultMessageOrSetUniqueCondition(
                $rows,
                $keyId,
                $whereClauseArray,
                $localQuery,
                $result
            );
            if (! $hasUniqueCondition) {
                continue;
            }

            $foundUniqueKey = true;
        }

        return [
            $whereClauses,
            $result,
            $rows,
            $foundUniqueKey,
        ];
    }

    /**
     * Show message for empty result or set the unique_condition
     *
     * @param array  $rows             MySQL returned rows
     * @param string $keyId            ID in current key
     * @param array  $whereClauseArray array of where clauses
     * @param string $localQuery       query performed
     * @param array  $result           MySQL result handle
     *
     * @return bool
     */
    private function showEmptyResultMessageOrSetUniqueCondition(
        array $rows,
        $keyId,
        array $whereClauseArray,
        $localQuery,
        array $result
    ) {
        $hasUniqueCondition = false;

        // No row returned
        if (! $rows[$keyId]) {
            unset($rows[$keyId], $whereClauseArray[$keyId]);
            Response::getInstance()->addHTML(
                Generator::getMessage(
                    __('MySQL returned an empty result set (i.e. zero rows).'),
                    $localQuery
                )
            );
            /**
             * @todo not sure what should be done at this point, but we must not
             * exit if we want the message to be displayed
             */
        } else {// end if (no row returned)
            $meta = $this->dbi->getFieldsMeta($result[$keyId]) ?? [];

            [$uniqueCondition, $tmpClauseIsUnique] = Util::getUniqueCondition(
                $result[$keyId],
                count($meta),
                $meta,
                $rows[$keyId],
                true
            );

            if (! empty($uniqueCondition)) {
                $hasUniqueCondition = true;
            }

            unset($uniqueCondition, $tmpClauseIsUnique);
        }

        return $hasUniqueCondition;
    }

    /**
     * No primary key given, just load first row
     *
     * @param string $table name of the table
     * @param string $db    name of the database
     *
     * @return array containing $result and $rows arrays
     */
    private function loadFirstRow($table, $db)
    {
        $result = $this->dbi->query(
            'SELECT * FROM ' . Util::backquote($db)
            . '.' . Util::backquote($table) . ' LIMIT 1;',
            DatabaseInterface::CONNECT_USER,
            DatabaseInterface::QUERY_STORE
        );
        $rows = array_fill(0, $GLOBALS['cfg']['InsertRows'], false);

        return [
            $result,
            $rows,
        ];
    }

    /**
     * Add some url parameters
     *
     * @param array $urlParams        containing $db and $table as url parameters
     * @param array $whereClauseArray where clauses array
     *
     * @return array Add some url parameters to $url_params array and return it
     */
    public function urlParamsInEditMode(
        array $urlParams,
        array $whereClauseArray
    ): array {
        foreach ($whereClauseArray as $whereClause) {
            $urlParams['where_clause'] = trim($whereClause);
        }

        if (! empty($_POST['sql_query'])) {
            $urlParams['sql_query'] = $_POST['sql_query'];
        }

        return $urlParams;
    }

    /**
     * Show type information or function selectors in Insert/Edit
     *
     * @param string $which     function|type
     * @param array  $urlParams containing url parameters
     * @param bool   $isShow    whether to show the element in $which
     *
     * @return string an HTML snippet
     */
    public function showTypeOrFunction($which, array $urlParams, $isShow)
    {
        $params = [];

        switch ($which) {
            case 'function':
                $params['ShowFunctionFields'] = ($isShow ? 0 : 1);
                $params['ShowFieldTypesInDataEditView'] = $GLOBALS['cfg']['ShowFieldTypesInDataEditView'];
                break;
            case 'type':
                $params['ShowFieldTypesInDataEditView'] = ($isShow ? 0 : 1);
                $params['ShowFunctionFields'] = $GLOBALS['cfg']['ShowFunctionFields'];
                break;
        }

        $params['goto'] = Url::getFromRoute('/sql');
        $thisUrlParams = array_merge($urlParams, $params);

        if (! $isShow) {
            return ' : <a href="' . Url::getFromRoute('/table/change') . '" data-post="'
                . Url::getCommon($thisUrlParams, '') . '">'
                . $this->showTypeOrFunctionLabel($which)
                . '</a>';
        }

        return '<th><a href="' . Url::getFromRoute('/table/change') . '" data-post="'
            . Url::getCommon($thisUrlParams, '')
            . '" title="' . __('Hide') . '">'
            . $this->showTypeOrFunctionLabel($which)
            . '</a></th>';
    }

    /**
     * Show type information or function selectors labels in Insert/Edit
     *
     * @param string $which function|type
     *
     * @return string|null an HTML snippet
     */
    private function showTypeOrFunctionLabel($which)
    {
        switch ($which) {
            case 'function':
                return __('Function');

            case 'type':
                return __('Type');
        }

        return null;
    }

     /**
      * Analyze the table column array
      *
      * @param array $column        description of column in given table
      * @param array $commentsMap   comments for every column that has a comment
      * @param bool  $timestampSeen whether a timestamp has been seen
      *
      * @return array                   description of column in given table
      */
    private function analyzeTableColumnsArray(
        array $column,
        array $commentsMap,
        $timestampSeen
    ) {
        $column['Field_html']    = htmlspecialchars($column['Field']);
        $column['Field_md5']     = md5($column['Field']);
        // True_Type contains only the type (stops at first bracket)
        $column['True_Type']     = preg_replace('@\(.*@s', '', $column['Type']);
        $column['len'] = preg_match('@float|double@', $column['Type']) ? 100 : -1;
        $column['Field_title']   = $this->getColumnTitle($column, $commentsMap);
        $column['is_binary']     = $this->isColumn(
            $column,
            [
                'binary',
                'varbinary',
            ]
        );
        $column['is_blob']       = $this->isColumn(
            $column,
            [
                'blob',
                'tinyblob',
                'mediumblob',
                'longblob',
            ]
        );
        $column['is_char']       = $this->isColumn(
            $column,
            [
                'char',
                'varchar',
            ]
        );

        [
            $column['pma_type'],
            $column['wrap'],
            $column['first_timestamp'],
        ] = $this->getEnumSetAndTimestampColumns($column, $timestampSeen);

        return $column;
    }

     /**
      * Retrieve the column title
      *
      * @param array $column      description of column in given table
      * @param array $commentsMap comments for every column that has a comment
      *
      * @return string              column title
      */
    private function getColumnTitle(array $column, array $commentsMap)
    {
        if (isset($commentsMap[$column['Field']])) {
            return '<span style="border-bottom: 1px dashed black;" title="'
                . htmlspecialchars($commentsMap[$column['Field']]) . '">'
                . $column['Field_html'] . '</span>';
        }

        return $column['Field_html'];
    }

     /**
      * check whether the column is of a certain type
      * the goal is to ensure that types such as "enum('one','two','binary',..)"
      * or "enum('one','two','varbinary',..)" are not categorized as binary
      *
      * @param array $column description of column in given table
      * @param array $types  the types to verify
      *
      * @return bool whether the column's type if one of the $types
      */
    public function isColumn(array $column, array $types)
    {
        foreach ($types as $oneType) {
            if (mb_stripos($column['Type'], $oneType) === 0) {
                return true;
            }
        }

        return false;
    }

    /**
     * Retrieve set, enum, timestamp table columns
     *
     * @param array $column        description of column in given table
     * @param bool  $timestampSeen whether a timestamp has been seen
     *
     * @return array $column['pma_type'], $column['wrap'], $column['first_timestamp']
     */
    private function getEnumSetAndTimestampColumns(array $column, $timestampSeen)
    {
        $column['first_timestamp'] = false;
        switch ($column['True_Type']) {
            case 'set':
                $column['pma_type'] = 'set';
                $column['wrap']  = '';
                break;
            case 'enum':
                $column['pma_type'] = 'enum';
                $column['wrap']  = '';
                break;
            case 'timestamp':
                if (! $timestampSeen) {   // can only occur once per table
                    $column['first_timestamp'] = true;
                }

                $column['pma_type'] = $column['Type'];
                $column['wrap']  = ' text-nowrap';
                break;

            default:
                $column['pma_type'] = $column['Type'];
                $column['wrap']  = ' text-nowrap';
                break;
        }

        return [
            $column['pma_type'],
            $column['wrap'],
            $column['first_timestamp'],
        ];
    }

    /**
     * Retrieve the nullify code for the null column
     *
     * @param array $column      description of column in given table
     * @param array $foreigners  keys into foreign fields
     * @param array $foreignData data about the foreign keys
     */
    private function getNullifyCodeForNullColumn(
        array $column,
        array $foreigners,
        array $foreignData
    ): string {
        $foreigner = $this->relation->searchColumnInForeigners($foreigners, $column['Field']);
        if (mb_strstr($column['True_Type'], 'enum')) {
            if (mb_strlen((string) $column['Type']) > 20) {
                $nullifyCode = '1';
            } else {
                $nullifyCode = '2';
            }
        } elseif (mb_strstr($column['True_Type'], 'set')) {
            $nullifyCode = '3';
        } elseif (
            ! empty($foreigners)
            && ! empty($foreigner)
            && $foreignData['foreign_link'] == false
        ) {
            // foreign key in a drop-down
            $nullifyCode = '4';
        } elseif (
            ! empty($foreigners)
            && ! empty($foreigner)
            && $foreignData['foreign_link'] == true
        ) {
            // foreign key with a browsing icon
            $nullifyCode = '6';
        } else {
            $nullifyCode = '5';
        }

        return $nullifyCode;
    }

    /**
     * Get HTML textarea for insert form
     *
     * @param array  $column              column information
     * @param string $backupField         hidden input field
     * @param string $columnNameAppendix  the name attribute
     * @param string $onChangeClause      onchange clause for fields
     * @param int    $tabindex            tab index
     * @param int    $tabindexForValue    offset for the values tabindex
     * @param int    $idindex             id index
     * @param string $textDir             text direction
     * @param string $specialCharsEncoded replaced char if the string starts
     *                                      with a \r\n pair (0x0d0a) add an extra \n
     * @param string $dataType            the html5 data-* attribute type
     * @param bool   $readOnly            is column read only or not
     *
     * @return string                       an html snippet
     */
    private function getTextarea(
        array $column,
        $backupField,
        $columnNameAppendix,
        $onChangeClause,
        $tabindex,
        $tabindexForValue,
        $idindex,
        $textDir,
        $specialCharsEncoded,
        $dataType,
        $readOnly
    ) {
        $theClass = '';
        $textAreaRows = $GLOBALS['cfg']['TextareaRows'];
        $textareaCols = $GLOBALS['cfg']['TextareaCols'];

        if ($column['is_char']) {
            /**
             * @todo clarify the meaning of the "textfield" class and explain
             *       why character columns have the "char" class instead
             */
            $theClass = 'char charField';
            $textAreaRows = max($GLOBALS['cfg']['CharTextareaRows'], 7);
            $textareaCols = $GLOBALS['cfg']['CharTextareaCols'];
            $extractedColumnspec = Util::extractColumnSpec(
                $column['Type']
            );
            $maxlength = $extractedColumnspec['spec_in_brackets'];
        } elseif (
            $GLOBALS['cfg']['LongtextDoubleTextarea']
            && mb_strstr($column['pma_type'], 'longtext')
        ) {
            $textAreaRows = $GLOBALS['cfg']['TextareaRows'] * 2;
            $textareaCols = $GLOBALS['cfg']['TextareaCols'] * 2;
        }

        return $backupField . "\n"
            . '<textarea name="fields' . $columnNameAppendix . '"'
            . ' class="' . $theClass . '"'
            . ($readOnly ? ' readonly="readonly"' : '')
            . (isset($maxlength) ? ' data-maxlength="' . $maxlength . '"' : '')
            . ' rows="' . $textAreaRows . '"'
            . ' cols="' . $textareaCols . '"'
            . ' dir="' . $textDir . '"'
            . ' id="field_' . $idindex . '_3"'
            . (! empty($onChangeClause) ? ' ' . $onChangeClause : '')
            . ' tabindex="' . ($tabindex + $tabindexForValue) . '"'
            . ' data-type="' . $dataType . '">'
            . $specialCharsEncoded
            . '</textarea>';
    }

    /**
     * Get column values
     *
     * @param array $column              description of column in given table
     * @param array $extractedColumnspec associative array containing type,
     *                                    spec_in_brackets and possibly enum_set_values
     *                                    (another array)
     *
     * @return array column values as an associative array
     */
    private function getColumnEnumValues(array $column, array $extractedColumnspec)
    {
        $column['values'] = [];
        foreach ($extractedColumnspec['enum_set_values'] as $val) {
            $column['values'][] = [
                'plain' => $val,
                'html'  => htmlspecialchars($val),
            ];
        }

        return $column['values'];
    }

    /**
     * Retrieve column 'set' value and select size
     *
     * @param array $column              description of column in given table
     * @param array $extractedColumnspec associative array containing type,
     *                                    spec_in_brackets and possibly enum_set_values
     *                                    (another array)
     *
     * @return array $column['values'], $column['select_size']
     */
    private function getColumnSetValueAndSelectSize(
        array $column,
        array $extractedColumnspec
    ) {
        if (! isset($column['values'])) {
            $column['values'] = [];
            foreach ($extractedColumnspec['enum_set_values'] as $val) {
                $column['values'][] = [
                    'plain' => $val,
                    'html'  => htmlspecialchars($val),
                ];
            }

            $column['select_size'] = min(4, count($column['values']));
        }

        return [
            $column['values'],
            $column['select_size'],
        ];
    }

    /**
     * Get HTML input type
     *
     * @param array  $column             description of column in given table
     * @param string $columnNameAppendix the name attribute
     * @param string $specialChars       special characters
     * @param int    $fieldsize          html field size
     * @param string $onChangeClause     onchange clause for fields
     * @param int    $tabindex           tab index
     * @param int    $tabindexForValue   offset for the values tabindex
     * @param int    $idindex            id index
     * @param string $dataType           the html5 data-* attribute type
     * @param bool   $readOnly           is column read only or not
     *
     * @return string                       an html snippet
     */
    private function getHtmlInput(
        array $column,
        $columnNameAppendix,
        $specialChars,
        $fieldsize,
        $onChangeClause,
        $tabindex,
        $tabindexForValue,
        $idindex,
        $dataType,
        $readOnly
    ) {
        $inputType = 'text';
        // do not use the 'date' or 'time' types here; they have no effect on some
        // browsers and create side effects (see bug #4218)

        $theClass = 'textfield';
        // verify True_Type which does not contain the parentheses and length
        if (! $readOnly) {
            if ($column['True_Type'] === 'date') {
                $theClass .= ' datefield';
            } elseif ($column['True_Type'] === 'time') {
                $theClass .= ' timefield';
            } elseif (
                $column['True_Type'] === 'datetime'
                || $column['True_Type'] === 'timestamp'
            ) {
                $theClass .= ' datetimefield';
            }
        }

        $inputMinMax = false;
        if (in_array($column['True_Type'], $this->dbi->types->getIntegerTypes())) {
            $extractedColumnspec = Util::extractColumnSpec(
                $column['Type']
            );
            $isUnsigned = $extractedColumnspec['unsigned'];
            $minMaxValues = $this->dbi->types->getIntegerRange(
                $column['True_Type'],
                ! $isUnsigned
            );
            $inputMinMax = 'min="' . $minMaxValues[0] . '" '
                . 'max="' . $minMaxValues[1] . '"';
            $dataType = 'INT';
        }

        return '<input type="' . $inputType . '"'
            . ' name="fields' . $columnNameAppendix . '"'
            . ' value="' . $specialChars . '" size="' . $fieldsize . '"'
            . (isset($column['is_char']) && $column['is_char']
            ? ' data-maxlength="' . $fieldsize . '"'
            : '')
            . ($readOnly ? ' readonly="readonly"' : '')
            . ($inputMinMax !== false ? ' ' . $inputMinMax : '')
            . ' data-type="' . $dataType . '"'
            . ($inputType === 'time' ? ' step="1"' : '')
            . ' class="' . $theClass . '" ' . $onChangeClause
            . ' tabindex="' . ($tabindex + $tabindexForValue) . '"'
            . ' id="field_' . $idindex . '_3">';
    }

    /**
     * Get HTML select option for upload
     *
     * @param string $vkey   [multi_edit]['row_id']
     * @param array  $column description of column in given table
     *
     * @return string|null an html snippet
     */
    private function getSelectOptionForUpload($vkey, array $column)
    {
        $files = $this->fileListing->getFileSelectOptions(
            Util::userDir($GLOBALS['cfg']['UploadDir'])
        );

        if ($files === false) {
            return '<span style="color:red">' . __('Error') . '</span><br>' . "\n"
                . __('The directory you set for upload work cannot be reached.') . "\n";
        }

        if (! empty($files)) {
            return "<br>\n"
                . '<i>' . __('Or') . '</i> '
                . __('web server upload directory:') . '<br>' . "\n"
                . '<select size="1" name="fields_uploadlocal'
                . $vkey . '[' . $column['Field_md5'] . ']">' . "\n"
                . '<option value="" selected="selected"></option>' . "\n"
                . $files
                . '</select>' . "\n";
        }

        return null;
    }

    /**
     * Retrieve the maximum upload file size
     *
     * @param array $column             description of column in given table
     * @param int   $biggestMaxFileSize biggest max file size for uploading
     *
     * @return array an html snippet and $biggest_max_file_size
     */
    private function getMaxUploadSize(array $column, $biggestMaxFileSize)
    {
        // find maximum upload size, based on field type
        /**
         * @todo with functions this is not so easy, as you can basically
         * process any data with function like MD5
         */
        global $max_upload_size;
        $maxFieldSizes = [
            'tinyblob'   =>        '256',
            'blob'       =>      '65536',
            'mediumblob' =>   '16777216',
            'longblob'   => '4294967296',// yeah, really
        ];

        $thisFieldMaxSize = $max_upload_size; // from PHP max
        if ($thisFieldMaxSize > $maxFieldSizes[$column['pma_type']]) {
            $thisFieldMaxSize = $maxFieldSizes[$column['pma_type']];
        }

        $htmlOutput = Util::getFormattedMaximumUploadSize(
            $thisFieldMaxSize
        ) . "\n";
        // do not generate here the MAX_FILE_SIZE, because we should
        // put only one in the form to accommodate the biggest field
        if ($thisFieldMaxSize > $biggestMaxFileSize) {
            $biggestMaxFileSize = $thisFieldMaxSize;
        }

        return [
            $htmlOutput,
            $biggestMaxFileSize,
        ];
    }

    /**
     * Get HTML for the Value column of other datatypes
     * (here, "column" is used in the sense of HTML column in HTML table)
     *
     * @param array  $column              description of column in given table
     * @param string $defaultCharEditing  default char editing mode which is stored
     *                                      in the config.inc.php script
     * @param string $backupField         hidden input field
     * @param string $columnNameAppendix  the name attribute
     * @param string $onChangeClause      onchange clause for fields
     * @param int    $tabindex            tab index
     * @param string $specialChars        special characters
     * @param int    $tabindexForValue    offset for the values tabindex
     * @param int    $idindex             id index
     * @param string $textDir             text direction
     * @param string $specialCharsEncoded replaced char if the string starts
     *                                      with a \r\n pair (0x0d0a) add an extra \n
     * @param string $data                data to edit
     * @param array  $extractedColumnspec associative array containing type,
     *                                     spec_in_brackets and possibly
     *                                     enum_set_values (another array)
     * @param bool   $readOnly            is column read only or not
     *
     * @return string an html snippet
     */
    private function getValueColumnForOtherDatatypes(
        array $column,
        $defaultCharEditing,
        $backupField,
        $columnNameAppendix,
        $onChangeClause,
        $tabindex,
        $specialChars,
        $tabindexForValue,
        $idindex,
        $textDir,
        $specialCharsEncoded,
        $data,
        array $extractedColumnspec,
        $readOnly
    ) {
        // HTML5 data-* attribute data-type
        $dataType = $this->dbi->types->getTypeClass($column['True_Type']);
        $fieldsize = $this->getColumnSize($column, $extractedColumnspec);
        $htmlOutput = $backupField . "\n";
        if (
            $column['is_char']
            && ($GLOBALS['cfg']['CharEditing'] === 'textarea'
            || mb_strpos($data, "\n") !== false)
        ) {
            $htmlOutput .= "\n";
            $GLOBALS['cfg']['CharEditing'] = $defaultCharEditing;
            $htmlOutput .= $this->getTextarea(
                $column,
                $backupField,
                $columnNameAppendix,
                $onChangeClause,
                $tabindex,
                $tabindexForValue,
                $idindex,
                $textDir,
                $specialCharsEncoded,
                $dataType,
                $readOnly
            );
        } else {
            $htmlOutput .= $this->getHtmlInput(
                $column,
                $columnNameAppendix,
                $specialChars,
                $fieldsize,
                $onChangeClause,
                $tabindex,
                $tabindexForValue,
                $idindex,
                $dataType,
                $readOnly
            );

            if (
                preg_match('/(VIRTUAL|PERSISTENT|GENERATED)/', $column['Extra'])
                && strpos($column['Extra'], 'DEFAULT_GENERATED') === false
            ) {
                $htmlOutput .= '<input type="hidden" name="virtual'
                    . $columnNameAppendix . '" value="1">';
            }

            if ($column['Extra'] === 'auto_increment') {
                $htmlOutput .= '<input type="hidden" name="auto_increment'
                    . $columnNameAppendix . '" value="1">';
            }

            if (substr($column['pma_type'], 0, 9) === 'timestamp') {
                $htmlOutput .= '<input type="hidden" name="fields_type'
                    . $columnNameAppendix . '" value="timestamp">';
            }
<<<<<<< HEAD

            if (substr($column['pma_type'], 0, 8) === 'datetime') {
                $htmlOutput .= '<input type="hidden" name="fields_type'
                    . $columnNameAppendix . '" value="datetime">';
=======
            if (substr($column['pma_type'], 0, 4) === 'date') {
                $type = substr($column['pma_type'], 0, 8) === 'datetime' ? 'datetime' : 'date';
                $html_output .= '<input type="hidden" name="fields_type'
                    . $column_name_appendix . '" value="' . $type . '">';
>>>>>>> 534932f2
            }

            if ($column['True_Type'] === 'bit') {
                $htmlOutput .= '<input type="hidden" name="fields_type'
                    . $columnNameAppendix . '" value="bit">';
            }
        }

        return $htmlOutput;
    }

    /**
     * Get the field size
     *
     * @param array $column              description of column in given table
     * @param array $extractedColumnspec associative array containing type,
     *                                    spec_in_brackets and possibly enum_set_values
     *                                    (another array)
     *
     * @return int field size
     */
    private function getColumnSize(array $column, array $extractedColumnspec)
    {
        if ($column['is_char']) {
            $fieldsize = $extractedColumnspec['spec_in_brackets'];
            if ($fieldsize > $GLOBALS['cfg']['MaxSizeForInputField']) {
                /**
                 * This case happens for CHAR or VARCHAR columns which have
                 * a size larger than the maximum size for input field.
                 */
                $GLOBALS['cfg']['CharEditing'] = 'textarea';
            }
        } else {
            /**
             * This case happens for example for INT or DATE columns;
             * in these situations, the value returned in $column['len']
             * seems appropriate.
             */
            $fieldsize = $column['len'];
        }

        return min(
            max($fieldsize, $GLOBALS['cfg']['MinSizeForInputField']),
            $GLOBALS['cfg']['MaxSizeForInputField']
        );
    }

    /**
     * get html for continue insertion form
     *
     * @param string $table            name of the table
     * @param string $db               name of the database
     * @param array  $whereClauseArray array of where clauses
     * @param string $errorUrl         error url
     *
     * @return string                   an html snippet
     */
    public function getContinueInsertionForm(
        $table,
        $db,
        array $whereClauseArray,
        $errorUrl
    ) {
        return $this->template->render('table/insert/continue_insertion_form', [
            'db' => $db,
            'table' => $table,
            'where_clause_array' => $whereClauseArray,
            'err_url' => $errorUrl,
            'goto' => $GLOBALS['goto'],
            'sql_query' => $_POST['sql_query'] ?? null,
            'has_where_clause' => isset($_POST['where_clause']),
            'insert_rows_default' => $GLOBALS['cfg']['InsertRows'],
        ]);
    }

    /**
     * @param string[]|string|null $whereClause
     *
     * @psalm-pure
     */
    public static function isWhereClauseNumeric($whereClause): bool
    {
        if (! isset($whereClause)) {
            return false;
        }

        $isNumeric = false;

        if (! is_array($whereClause)) {
            $whereClause = [$whereClause];
        }

        // If we have just numeric primary key, we can also edit next
        // we are looking for `table_name`.`field_name` = numeric_value
        foreach ($whereClause as $clause) {
            // preg_match() returns 1 if there is a match
            $isNumeric = preg_match('@^[\s]*`[^`]*`[\.]`[^`]*` = [0-9]+@', $clause) === 1;
            if ($isNumeric === true) {
                break;
            }
        }

        return $isNumeric;
    }

    /**
     * Get table head and table foot for insert row table
     *
     * @param array $urlParams url parameters
     *
     * @return string           an html snippet
     */
    private function getHeadAndFootOfInsertRowTable(array $urlParams)
    {
        $htmlOutput = '<div class="table-responsive-lg">'
            . '<table class="table table-light table-striped align-middle my-3 insertRowTable">'
            . '<thead>'
            . '<tr>'
            . '<th>' . __('Column') . '</th>';

        if ($GLOBALS['cfg']['ShowFieldTypesInDataEditView']) {
            $htmlOutput .= $this->showTypeOrFunction('type', $urlParams, true);
        }

        if ($GLOBALS['cfg']['ShowFunctionFields']) {
            $htmlOutput .= $this->showTypeOrFunction('function', $urlParams, true);
        }

        $htmlOutput .= '<th>' . __('Null') . '</th>'
            . '<th class="w-50">' . __('Value') . '</th>'
            . '</tr>'
            . '</thead>'
            . ' <tfoot>'
            . '<tr>'
            . '<th colspan="5" class="tblFooters text-end">'
            . '<input class="btn btn-primary" type="submit" value="' . __('Go') . '">'
            . '</th>'
            . '</tr>'
            . '</tfoot>';

        return $htmlOutput;
    }

    /**
     * Prepares the field value and retrieve special chars, backup field and data array
     *
     * @param array  $currentRow          a row of the table
     * @param array  $column              description of column in given table
     * @param array  $extractedColumnspec associative array containing type,
     *                                     spec_in_brackets and possibly
     *                                     enum_set_values (another array)
     * @param bool   $realNullValue       whether column value null or not null
     * @param array  $gisDataTypes        list of GIS data types
     * @param string $columnNameAppendix  string to append to column name in input
     * @param bool   $asIs                use the data as is, used in repopulating
     *
     * @return array $real_null_value, $data, $special_chars, $backup_field,
     *               $special_chars_encoded
     */
    private function getSpecialCharsAndBackupFieldForExistingRow(
        array $currentRow,
        array $column,
        array $extractedColumnspec,
        $realNullValue,
        array $gisDataTypes,
        $columnNameAppendix,
        $asIs
    ) {
        $specialCharsEncoded = '';
        $data = null;
        // (we are editing)
        if (! isset($currentRow[$column['Field']])) {
            $realNullValue = true;
            $currentRow[$column['Field']] = '';
            $specialChars = '';
            $data = $currentRow[$column['Field']];
        } elseif ($column['True_Type'] === 'bit') {
            $specialChars = $asIs
                ? $currentRow[$column['Field']]
                : Util::printableBitValue(
                    (int) $currentRow[$column['Field']],
                    (int) $extractedColumnspec['spec_in_brackets']
                );
        } elseif (
            (substr($column['True_Type'], 0, 9) === 'timestamp'
            || $column['True_Type'] === 'datetime'
            || $column['True_Type'] === 'time')
            && (mb_strpos($currentRow[$column['Field']], '.') !== false)
        ) {
            $currentRow[$column['Field']] = $asIs
                ? $currentRow[$column['Field']]
                : Util::addMicroseconds(
                    $currentRow[$column['Field']]
                );
            $specialChars = htmlspecialchars($currentRow[$column['Field']], ENT_COMPAT);
        } elseif (in_array($column['True_Type'], $gisDataTypes)) {
            // Convert gis data to Well Know Text format
            $currentRow[$column['Field']] = $asIs
                ? $currentRow[$column['Field']]
                : Gis::convertToWellKnownText(
                    $currentRow[$column['Field']],
                    true
                );
            $specialChars = htmlspecialchars($currentRow[$column['Field']], ENT_COMPAT);
        } else {
            // special binary "characters"
            if (
                $column['is_binary']
                || ($column['is_blob'] && $GLOBALS['cfg']['ProtectBinary'] !== 'all')
            ) {
                $currentRow[$column['Field']] = $asIs
                    ? $currentRow[$column['Field']]
                    : bin2hex(
                        $currentRow[$column['Field']]
                    );
            }

            $specialChars = htmlspecialchars($currentRow[$column['Field']], ENT_COMPAT);

            //We need to duplicate the first \n or otherwise we will lose
            //the first newline entered in a VARCHAR or TEXT column
            $specialCharsEncoded = Util::duplicateFirstNewline($specialChars);

            $data = $currentRow[$column['Field']];
        }

        //when copying row, it is useful to empty auto-increment column
        // to prevent duplicate key error
        if (
            isset($_POST['default_action'])
            && $_POST['default_action'] === 'insert'
        ) {
            if (
                $column['Key'] === 'PRI'
                && mb_strpos($column['Extra'], 'auto_increment') !== false
            ) {
                $data = $specialCharsEncoded = $specialChars = null;
            }
        }

        // If a timestamp field value is not included in an update
        // statement MySQL auto-update it to the current timestamp;
        // however, things have changed since MySQL 4.1, so
        // it's better to set a fields_prev in this situation
        $backupField = '<input type="hidden" name="fields_prev'
            . $columnNameAppendix . '" value="'
            . htmlspecialchars($currentRow[$column['Field']], ENT_COMPAT) . '">';

        return [
            $realNullValue,
            $specialCharsEncoded,
            $specialChars,
            $data,
            $backupField,
        ];
    }

    /**
     * display default values
     *
     * @param array $column        description of column in given table
     * @param bool  $realNullValue whether column value null or not null
     *
     * @return array $real_null_value, $data, $special_chars,
     *               $backup_field, $special_chars_encoded
     */
    private function getSpecialCharsAndBackupFieldForInsertingMode(
        array $column,
        $realNullValue
    ) {
        if (! isset($column['Default'])) {
            $column['Default']    = '';
            $realNullValue          = true;
            $data                     = '';
        } else {
            $data                     = $column['Default'];
        }

        $trueType = $column['True_Type'];

        if ($trueType === 'bit') {
            $specialChars = Util::convertBitDefaultValue(
                $column['Default']
            );
        } elseif (
            substr($trueType, 0, 9) === 'timestamp'
            || $trueType === 'datetime'
            || $trueType === 'time'
        ) {
            $specialChars = Util::addMicroseconds($column['Default']);
        } elseif ($trueType === 'binary' || $trueType === 'varbinary') {
            $specialChars = bin2hex($column['Default']);
        } elseif (substr($trueType, -4) === 'text') {
            $textDefault = substr($column['Default'], 1, -1);
            $specialChars = stripcslashes($textDefault !== false ? $textDefault : $column['Default']);
        } else {
            $specialChars = htmlspecialchars($column['Default']);
        }

        $backupField = '';
        $specialCharsEncoded = Util::duplicateFirstNewline(
            $specialChars
        );

        return [
            $realNullValue,
            $data,
            $specialChars,
            $backupField,
            $specialCharsEncoded,
        ];
    }

    /**
     * Prepares the update/insert of a row
     *
     * @return array $loop_array, $using_key, $is_insert, $is_insertignore
     */
    public function getParamsForUpdateOrInsert()
    {
        if (isset($_POST['where_clause'])) {
            // we were editing something => use the WHERE clause
            $loopArray = is_array($_POST['where_clause'])
                ? $_POST['where_clause']
                : [$_POST['where_clause']];
            $usingKey  = true;
            $isInsert  = isset($_POST['submit_type'])
                          && ($_POST['submit_type'] === 'insert'
                          || $_POST['submit_type'] === 'showinsert'
                          || $_POST['submit_type'] === 'insertignore');
        } else {
            // new row => use indexes
            $loopArray = [];
            if (! empty($_POST['fields'])) {
                foreach ($_POST['fields']['multi_edit'] as $key => $dummy) {
                    $loopArray[] = $key;
                }
            }

            $usingKey  = false;
            $isInsert  = true;
        }

        $isInsertIgnore  = isset($_POST['submit_type'])
            && $_POST['submit_type'] === 'insertignore';

        return [
            $loopArray,
            $usingKey,
            $isInsert,
            $isInsertIgnore,
        ];
    }

    /**
     * Check wether insert row mode and if so include tbl_changen script and set
     * global variables.
     *
     * @return void
     */
    public function isInsertRow()
    {
        global $containerBuilder;

        if (
            ! isset($_POST['insert_rows'])
            || ! is_numeric($_POST['insert_rows'])
            || $_POST['insert_rows'] == $GLOBALS['cfg']['InsertRows']
        ) {
            return;
        }

        $GLOBALS['cfg']['InsertRows'] = $_POST['insert_rows'];
        $response = Response::getInstance();
        $header = $response->getHeader();
        $scripts = $header->getScripts();
        $scripts->addFile('vendor/jquery/additional-methods.js');
        $scripts->addFile('table/change.js');
        if (! defined('TESTSUITE')) {
            /** @var ChangeController $controller */
            $controller = $containerBuilder->get(ChangeController::class);
            $controller->index();
            exit;
        }
    }

    /**
     * set $_SESSION for edit_next
     *
     * @param string $oneWhereClause one where clause from where clauses array
     *
     * @return void
     */
    public function setSessionForEditNext($oneWhereClause)
    {
        $localQuery = 'SELECT * FROM ' . Util::backquote($GLOBALS['db'])
            . '.' . Util::backquote($GLOBALS['table']) . ' WHERE '
            . str_replace('` =', '` >', $oneWhereClause) . ' LIMIT 1;';

        $res = $this->dbi->query($localQuery);
        $row = $this->dbi->fetchRow($res);
        $meta = $this->dbi->getFieldsMeta($res) ?? [];
        // must find a unique condition based on unique key,
        // not a combination of all fields
        [$uniqueCondition, $clauseIsUnique] = Util::getUniqueCondition(
            $res,
            count($meta),
            $meta,
            $row ?? [],
            true
        );
        if (! empty($uniqueCondition)) {
            $_SESSION['edit_next'] = $uniqueCondition;
        }

        unset($uniqueCondition, $clauseIsUnique);
    }

    /**
     * set $goto_include variable for different cases and retrieve like,
     * if $GLOBALS['goto'] empty, if $goto_include previously not defined
     * and new_insert, same_insert, edit_next
     *
     * @param string|false $gotoInclude store some script for include, otherwise it is
     *                                   boolean false
     *
     * @return string|false
     */
    public function getGotoInclude($gotoInclude)
    {
        $validOptions = [
            'new_insert',
            'same_insert',
            'edit_next',
        ];
        if (
            isset($_POST['after_insert'])
            && in_array($_POST['after_insert'], $validOptions)
        ) {
            $gotoInclude = '/table/change';
        } elseif (! empty($GLOBALS['goto'])) {
            if (! preg_match('@^[a-z_]+\.php$@', $GLOBALS['goto'])) {
                // this should NOT happen
                //$GLOBALS['goto'] = false;
                if ($GLOBALS['goto'] === 'index.php?route=/sql') {
                    $gotoInclude = '/sql';
                } else {
                    $gotoInclude = false;
                }
            } else {
                $gotoInclude = $GLOBALS['goto'];
            }

            if ($GLOBALS['goto'] === 'index.php?route=/database/sql' && strlen($GLOBALS['table']) > 0) {
                $GLOBALS['table'] = '';
            }
        }

        if (! $gotoInclude) {
            if (strlen($GLOBALS['table']) === 0) {
                $gotoInclude = '/database/sql';
            } else {
                $gotoInclude = '/table/sql';
            }
        }

        return $gotoInclude;
    }

    /**
     * Defines the url to return in case of failure of the query
     *
     * @param array $urlParams url parameters
     *
     * @return string           error url for query failure
     */
    public function getErrorUrl(array $urlParams)
    {
        if (isset($_POST['err_url'])) {
            return $_POST['err_url'];
        }

        return Url::getFromRoute('/table/change', $urlParams);
    }

    /**
     * Builds the sql query
     *
     * @param bool  $isInsertIgnore $_POST['submit_type'] === 'insertignore'
     * @param array $queryFields    column names array
     * @param array $valueSets      array of query values
     *
     * @return array of query
     */
    public function buildSqlQuery($isInsertIgnore, array $queryFields, array $valueSets)
    {
        if ($isInsertIgnore) {
            $insertCommand = 'INSERT IGNORE ';
        } else {
            $insertCommand = 'INSERT ';
        }

        return [
            $insertCommand . 'INTO '
            . Util::backquote($GLOBALS['table'])
            . ' (' . implode(', ', $queryFields) . ') VALUES ('
            . implode('), (', $valueSets) . ')',
        ];
    }

    /**
     * Executes the sql query and get the result, then move back to the calling page
     *
     * @param array $urlParams url parameters array
     * @param array $query     built query from buildSqlQuery()
     *
     * @return array $url_params, $total_affected_rows, $last_messages
     *               $warning_messages, $error_messages, $return_to_sql_query
     */
    public function executeSqlQuery(array $urlParams, array $query)
    {
        $returnToSqlQuery = '';
        if (! empty($GLOBALS['sql_query'])) {
            $urlParams['sql_query'] = $GLOBALS['sql_query'];
            $returnToSqlQuery = $GLOBALS['sql_query'];
        }

        $GLOBALS['sql_query'] = implode('; ', $query) . ';';
        // to ensure that the query is displayed in case of
        // "insert as new row" and then "insert another new row"
        $GLOBALS['display_query'] = $GLOBALS['sql_query'];

        $totalAffectedRows = 0;
        $lastMessages = [];
        $warningMessages = [];
        $errorMessages = [];

        foreach ($query as $singleQuery) {
            if (isset($_POST['submit_type']) && $_POST['submit_type'] === 'showinsert') {
                $lastMessages[] = Message::notice(__('Showing SQL query'));
                continue;
            }

            if ($GLOBALS['cfg']['IgnoreMultiSubmitErrors']) {
                $result = $this->dbi->tryQuery($singleQuery);
            } else {
                $result = $this->dbi->query($singleQuery);
            }

            if (! $result) {
                $errorMessages[] = $this->dbi->getError();
            } else {
                $tmp = @$this->dbi->affectedRows();

                if ($tmp) {
                    $totalAffectedRows += $tmp;
                }

                unset($tmp);

                $insertId = $this->dbi->insertId();
                if ($insertId != 0) {
                    // insert_id is id of FIRST record inserted in one insert, so if we
                    // inserted multiple rows, we had to increment this

                    if ($totalAffectedRows > 0) {
                        $insertId += $totalAffectedRows - 1;
                    }

                    $lastMessage = Message::notice(__('Inserted row id: %1$d'));
                    $lastMessage->addParam($insertId);
                    $lastMessages[] = $lastMessage;
                }

                $this->dbi->freeResult($result);
            }

            $warningMessages = $this->getWarningMessages();
        }

        return [
            $urlParams,
            $totalAffectedRows,
            $lastMessages,
            $warningMessages,
            $errorMessages,
            $returnToSqlQuery,
        ];
    }

    /**
     * get the warning messages array
     *
     * @return array
     */
    private function getWarningMessages()
    {
        $warningMessages = [];
        foreach ($this->dbi->getWarnings() as $warning) {
            $warningMessages[] = Message::sanitize(
                $warning['Level'] . ': #' . $warning['Code'] . ' ' . $warning['Message']
            );
        }

        return $warningMessages;
    }

    /**
     * Column to display from the foreign table?
     *
     * @param string $whereComparison string that contain relation field value
     * @param array  $map             all Relations to foreign tables for a given
     *                                table or optionally a given column in a table
     * @param string $relationField   relation field
     *
     * @return string display value from the foreign table
     */
    public function getDisplayValueForForeignTableColumn(
        $whereComparison,
        array $map,
        $relationField
    ) {
        $foreigner = $this->relation->searchColumnInForeigners($map, $relationField);

        if (! is_array($foreigner)) {
            return '';
        }

        $displayField = $this->relation->getDisplayField(
            $foreigner['foreign_db'],
            $foreigner['foreign_table']
        );
        // Field to display from the foreign table?
        if (is_string($displayField) && strlen($displayField) > 0) {
            $dispsql = 'SELECT ' . Util::backquote($displayField)
                . ' FROM ' . Util::backquote($foreigner['foreign_db'])
                . '.' . Util::backquote($foreigner['foreign_table'])
                . ' WHERE ' . Util::backquote($foreigner['foreign_field'])
                . $whereComparison;
            $dispresult = $this->dbi->tryQuery(
                $dispsql,
                DatabaseInterface::CONNECT_USER,
                DatabaseInterface::QUERY_STORE
            );
            if ($dispresult && $this->dbi->numRows($dispresult) > 0) {
                [$dispval] = $this->dbi->fetchRow($dispresult);
            } else {
                $dispval = '';
            }

            if ($dispresult) {
                $this->dbi->freeResult($dispresult);
            }

            return $dispval;
        }

        return '';
    }

    /**
     * Display option in the cell according to user choices
     *
     * @param array  $map                all Relations to foreign tables for a given
     *                                   table or optionally a given column in a table
     * @param string $relationField      relation field
     * @param string $whereComparison    string that contain relation field value
     * @param string $dispval            display value from the foreign table
     * @param string $relationFieldValue relation field value
     *
     * @return string HTML <a> tag
     */
    public function getLinkForRelationalDisplayField(
        array $map,
        $relationField,
        $whereComparison,
        $dispval,
        $relationFieldValue
    ) {
        $foreigner = $this->relation->searchColumnInForeigners($map, $relationField);

        if (! is_array($foreigner)) {
            return '';
        }

        if ($_SESSION['tmpval']['relational_display'] === 'K') {
            // user chose "relational key" in the display options, so
            // the title contains the display field
            $title = ! empty($dispval)
                ? ' title="' . htmlspecialchars($dispval) . '"'
                : '';
        } else {
            $title = ' title="' . htmlspecialchars($relationFieldValue) . '"';
        }

        $sqlQuery = 'SELECT * FROM '
            . Util::backquote($foreigner['foreign_db'])
            . '.' . Util::backquote($foreigner['foreign_table'])
            . ' WHERE ' . Util::backquote($foreigner['foreign_field'])
            . $whereComparison;
        $urlParams = [
            'db'    => $foreigner['foreign_db'],
            'table' => $foreigner['foreign_table'],
            'pos'   => '0',
            'sql_signature' => Core::signSqlQuery($sqlQuery),
            'sql_query' => $sqlQuery,
        ];
        $output = '<a href="' . Url::getFromRoute('/sql', $urlParams) . '"' . $title . '>';

        if ($_SESSION['tmpval']['relational_display'] === 'D') {
            // user chose "relational display field" in the
            // display options, so show display field in the cell
            $output .= ! empty($dispval) ? htmlspecialchars($dispval) : '';
        } else {
            // otherwise display data in the cell
            $output .= htmlspecialchars($relationFieldValue);
        }

        $output .= '</a>';

        return $output;
    }

    /**
     * Transform edited values
     *
     * @param string $db             db name
     * @param string $table          table name
     * @param array  $transformation mimetypes for all columns of a table
     *                               [field_name][field_key]
     * @param array  $editedValues   transform columns list and new values
     * @param string $file           file containing the transformation plugin
     * @param string $columnName     column name
     * @param array  $extraData      extra data array
     * @param string $type           the type of transformation
     *
     * @return array
     */
    public function transformEditedValues(
        $db,
        $table,
        array $transformation,
        array &$editedValues,
        $file,
        $columnName,
        array $extraData,
        $type
    ) {
        $includeFile = 'libraries/classes/Plugins/Transformations/' . $file;
        if (is_file($includeFile)) {
            // $cfg['SaveCellsAtOnce'] = true; JS code sends an array
            $whereClause = is_array($_POST['where_clause']) ? $_POST['where_clause'][0] : $_POST['where_clause'];
            $urlParams = [
                'db'            => $db,
                'table'         => $table,
                'where_clause_sign' => Core::signSqlQuery($whereClause),
                'where_clause'  => $whereClause,
                'transform_key' => $columnName,
            ];
            $transformOptions = $this->transformations->getOptions(
                $transformation[$type . '_options'] ?? ''
            );
            $transformOptions['wrapper_link'] = Url::getCommon($urlParams);
            $transformOptions['wrapper_params'] = $urlParams;
            $className = $this->transformations->getClassName($includeFile);
            if (class_exists($className)) {
                /** @var TransformationsPlugin $transformationPlugin */
                $transformationPlugin = new $className();

                foreach ($editedValues as $cellIndex => $currCellEditedValues) {
                    if (! isset($currCellEditedValues[$columnName])) {
                        continue;
                    }

                    $extraData['transformations'][$cellIndex] = $transformationPlugin->applyTransformation(
                        $currCellEditedValues[$columnName],
                        $transformOptions
                    );
                    $editedValues[$cellIndex][$columnName] = $extraData['transformations'][$cellIndex];
                }
            }
        }

        return $extraData;
    }

    /**
     * Get current value in multi edit mode
     *
     * @param array  $multiEditFuncs       multiple edit functions array
     * @param array  $multiEditSalt        multiple edit array with encryption salt
     * @param array  $gisFromTextFunctions array that contains gis from text functions
     * @param string $currentValue         current value in the column
     * @param array  $gisFromWkbFunctions  initially $val is $multi_edit_columns[$key]
     * @param array  $funcOptionalParam    array('RAND','UNIX_TIMESTAMP')
     * @param array  $funcNoParam          array of set of string
     * @param string $key                  an md5 of the column name
     *
     * @return string
     */
    public function getCurrentValueAsAnArrayForMultipleEdit(
        $multiEditFuncs,
        $multiEditSalt,
        $gisFromTextFunctions,
        $currentValue,
        $gisFromWkbFunctions,
        $funcOptionalParam,
        $funcNoParam,
        $key
    ) {
        if (empty($multiEditFuncs[$key])) {
            return $currentValue;
        }

        if ($multiEditFuncs[$key] === 'PHP_PASSWORD_HASH') {
            /**
             * @see https://github.com/vimeo/psalm/issues/3350
             *
             * @psalm-suppress InvalidArgument
             */
            $hash = password_hash($currentValue, PASSWORD_DEFAULT);

            return "'" . $hash . "'";
        }

        if ($multiEditFuncs[$key] === 'UUID') {
            /* This way user will know what UUID new row has */
            $uuid = $this->dbi->fetchValue('SELECT UUID()');

            return "'" . $uuid . "'";
        }

        if (
            (in_array($multiEditFuncs[$key], $gisFromTextFunctions)
            && substr($currentValue, 0, 3) == "'''")
            || in_array($multiEditFuncs[$key], $gisFromWkbFunctions)
        ) {
            // Remove enclosing apostrophes
            $currentValue = mb_substr($currentValue, 1, -1);
            // Remove escaping apostrophes
            $currentValue = str_replace("''", "'", $currentValue);
            // Remove backslash-escaped apostrophes
            $currentValue = str_replace("\'", "'", $currentValue);

            return $multiEditFuncs[$key] . '(' . $currentValue . ')';
        }

        if (
            ! in_array($multiEditFuncs[$key], $funcNoParam)
            || ($currentValue != "''"
            && in_array($multiEditFuncs[$key], $funcOptionalParam))
        ) {
            if (
                (isset($multiEditSalt[$key])
                && ($multiEditFuncs[$key] === 'AES_ENCRYPT'
                || $multiEditFuncs[$key] === 'AES_DECRYPT'))
                || (! empty($multiEditSalt[$key])
                && ($multiEditFuncs[$key] === 'DES_ENCRYPT'
                || $multiEditFuncs[$key] === 'DES_DECRYPT'
                || $multiEditFuncs[$key] === 'ENCRYPT'))
            ) {
                return $multiEditFuncs[$key] . '(' . $currentValue . ",'"
                    . $this->dbi->escapeString($multiEditSalt[$key]) . "')";
            }

            return $multiEditFuncs[$key] . '(' . $currentValue . ')';
        }

        return $multiEditFuncs[$key] . '()';
    }

    /**
     * Get query values array and query fields array for insert and update in multi edit
     *
     * @param array  $multiEditColumnsName     multiple edit columns name array
     * @param array  $multiEditColumnsNull     multiple edit columns null array
     * @param string $currentValue             current value in the column in loop
     * @param array  $multiEditColumnsPrev     multiple edit previous columns array
     * @param array  $multiEditFuncs           multiple edit functions array
     * @param bool   $isInsert                 boolean value whether insert or not
     * @param array  $queryValues              SET part of the sql query
     * @param array  $queryFields              array of query fields
     * @param string $currentValueAsAnArray    current value in the column
     *                                             as an array
     * @param array  $valueSets                array of valu sets
     * @param string $key                      an md5 of the column name
     * @param array  $multiEditColumnsNullPrev array of multiple edit columns
     *                                             null previous
     *
     * @return array ($query_values, $query_fields)
     */
    public function getQueryValuesForInsertAndUpdateInMultipleEdit(
        $multiEditColumnsName,
        $multiEditColumnsNull,
        $currentValue,
        $multiEditColumnsPrev,
        $multiEditFuncs,
        $isInsert,
        $queryValues,
        $queryFields,
        $currentValueAsAnArray,
        $valueSets,
        $key,
        $multiEditColumnsNullPrev
    ) {
        //  i n s e r t
        if ($isInsert) {
            // no need to add column into the valuelist
            if (strlen($currentValueAsAnArray) > 0) {
                $queryValues[] = $currentValueAsAnArray;
                // first inserted row so prepare the list of fields
                if (empty($valueSets)) {
                    $queryFields[] = Util::backquote(
                        $multiEditColumnsName[$key]
                    );
                }
            }
        } elseif (
            ! empty($multiEditColumnsNullPrev[$key])
            && ! isset($multiEditColumnsNull[$key])
        ) {
            //  u p d a t e

            // field had the null checkbox before the update
            // field no longer has the null checkbox
            $queryValues[] = Util::backquote($multiEditColumnsName[$key])
                . ' = ' . $currentValueAsAnArray;
        } elseif (
            ! (empty($multiEditFuncs[$key])
            && isset($multiEditColumnsPrev[$key])
            && (($currentValue === "'" . $this->dbi->escapeString($multiEditColumnsPrev[$key]) . "'")
            || ($currentValue === '0x' . $multiEditColumnsPrev[$key])))
            && ! empty($currentValue)
        ) {
            // avoid setting a field to NULL when it's already NULL
            // (field had the null checkbox before the update
            //  field still has the null checkbox)
            if (
                empty($multiEditColumnsNullPrev[$key])
                || empty($multiEditColumnsNull[$key])
            ) {
                 $queryValues[] = Util::backquote($multiEditColumnsName[$key])
                    . ' = ' . $currentValueAsAnArray;
            }
        }

        return [
            $queryValues,
            $queryFields,
        ];
    }

    /**
     * Get the current column value in the form for different data types
     *
     * @param string|false $possiblyUploadedVal      uploaded file content
     * @param string       $key                      an md5 of the column name
     * @param array|null   $multiEditColumnsType     array of multi edit column types
     * @param string       $currentValue             current column value in the form
     * @param array|null   $multiEditAutoIncrement   multi edit auto increment
     * @param int          $rownumber                index of where clause array
     * @param array        $multiEditColumnsName     multi edit column names array
     * @param array        $multiEditColumnsNull     multi edit columns null array
     * @param array        $multiEditColumnsNullPrev multi edit columns previous null
     * @param bool         $isInsert                 whether insert or not
     * @param bool         $usingKey                 whether editing or new row
     * @param string       $whereClause              where clause
     * @param string       $table                    table name
     * @param array        $multiEditFuncs           multiple edit functions array
     *
     * @return string  current column value in the form
     */
    public function getCurrentValueForDifferentTypes(
        $possiblyUploadedVal,
        $key,
        ?array $multiEditColumnsType,
        $currentValue,
        ?array $multiEditAutoIncrement,
        $rownumber,
        $multiEditColumnsName,
        $multiEditColumnsNull,
        $multiEditColumnsNullPrev,
        $isInsert,
        $usingKey,
        $whereClause,
        $table,
        $multiEditFuncs
    ) {
        // Fetch the current values of a row to use in case we have a protected field
        if (
            $isInsert
            && $usingKey && isset($multiEditColumnsType)
            && is_array($multiEditColumnsType) && ! empty($whereClause)
        ) {
            $protectedRow = $this->dbi->fetchSingleRow(
                'SELECT * FROM ' . Util::backquote($table)
                . ' WHERE ' . $whereClause . ';'
            );
        }

        if ($possiblyUploadedVal !== false) {
            $currentValue = $possiblyUploadedVal;
        } elseif (! empty($multiEditFuncs[$key])) {
            $currentValue = "'" . $this->dbi->escapeString($currentValue)
                . "'";
        } else {
            // c o l u m n    v a l u e    i n    t h e    f o r m
            if (isset($multiEditColumnsType[$key])) {
                $type = $multiEditColumnsType[$key];
            } else {
                $type = '';
            }

            if ($type !== 'protected' && $type !== 'set' && strlen($currentValue) === 0) {
                // best way to avoid problems in strict mode
                // (works also in non-strict mode)
                if (isset($multiEditAutoIncrement, $multiEditAutoIncrement[$key])) {
                    $currentValue = 'NULL';
                } else {
                    $currentValue = "''";
                }
            } elseif ($type === 'set') {
                if (! empty($_POST['fields']['multi_edit'][$rownumber][$key])) {
                    $currentValue = implode(
                        ',',
                        $_POST['fields']['multi_edit'][$rownumber][$key]
                    );
                    $currentValue = "'"
                        . $this->dbi->escapeString($currentValue) . "'";
                } else {
                     $currentValue = "''";
                }
            } elseif ($type === 'protected') {
                // here we are in protected mode (asked in the config)
                // so tbl_change has put this special value in the
                // columns array, so we do not change the column value
                // but we can still handle column upload

                // when in UPDATE mode, do not alter field's contents. When in INSERT
                // mode, insert empty field because no values were submitted.
                // If protected blobs where set, insert original fields content.
                if (! empty($protectedRow[$multiEditColumnsName[$key]])) {
                    $currentValue = '0x'
                        . bin2hex($protectedRow[$multiEditColumnsName[$key]]);
                } else {
                    $currentValue = '';
                }
            } elseif ($type === 'hex') {
                if (substr($currentValue, 0, 2) != '0x') {
                    $currentValue = '0x' . $currentValue;
                }
            } elseif ($type === 'bit') {
<<<<<<< HEAD
                $currentValue = (string) preg_replace('/[^01]/', '0', $currentValue);
                $currentValue = "b'" . $this->dbi->escapeString($currentValue) . "'";
            } elseif (
                ! ($type === 'datetime' || $type === 'timestamp')
                || ($currentValue !== 'CURRENT_TIMESTAMP'
                    && $currentValue !== 'current_timestamp()')
=======
                $current_value = preg_replace('/[^01]/', '0', $current_value);
                $current_value = "b'" . $this->dbi->escapeString($current_value)
                    . "'";
            } elseif (! ($type === 'datetime' || $type === 'timestamp' || $type === 'date')
                || ($current_value !== 'CURRENT_TIMESTAMP'
                    && $current_value !== 'current_timestamp()')
>>>>>>> 534932f2
            ) {
                $currentValue = "'" . $this->dbi->escapeString($currentValue)
                    . "'";
            }

            // Was the Null checkbox checked for this field?
            // (if there is a value, we ignore the Null checkbox: this could
            // be possible if Javascript is disabled in the browser)
            if (
                ! empty($multiEditColumnsNull[$key])
                && ($currentValue == "''" || $currentValue == '')
            ) {
                $currentValue = 'NULL';
            }

            // The Null checkbox was unchecked for this field
            if (
                empty($currentValue)
                && ! empty($multiEditColumnsNullPrev[$key])
                && ! isset($multiEditColumnsNull[$key])
            ) {
                $currentValue = "''";
            }
        }

        return $currentValue;
    }

    /**
     * Check whether inline edited value can be truncated or not,
     * and add additional parameters for extra_data array  if needed
     *
     * @param string $db         Database name
     * @param string $table      Table name
     * @param string $columnName Column name
     * @param array  $extraData  Extra data for ajax response
     *
     * @return void
     */
    public function verifyWhetherValueCanBeTruncatedAndAppendExtraData(
        $db,
        $table,
        $columnName,
        array &$extraData
    ) {
        $extraData['isNeedToRecheck'] = false;

        $sqlForRealValue = 'SELECT ' . Util::backquote($table) . '.'
            . Util::backquote($columnName)
            . ' FROM ' . Util::backquote($db) . '.'
            . Util::backquote($table)
            . ' WHERE ' . $_POST['where_clause'][0];

        $result = $this->dbi->tryQuery($sqlForRealValue);
        $fieldsMeta = $this->dbi->getFieldsMeta($result) ?? [];
        /** @var FieldMetadata $meta */
        $meta = $fieldsMeta[0];
        $row = $this->dbi->fetchRow($result);

        if ($row) {
            $newValue = $row[0];
            if ($meta->isTimeType()) {
                $newValue = Util::addMicroseconds($newValue);
            } elseif ($meta->isBinary()) {
                $newValue = '0x' . bin2hex($newValue);
            }

            $extraData['isNeedToRecheck'] = true;
            $extraData['truncatableFieldValue'] = $newValue;
        }

        $this->dbi->freeResult($result);
    }

    /**
     * Function to get the columns of a table
     *
     * @param string $db    current db
     * @param string $table current table
     *
     * @return array
     */
    public function getTableColumns($db, $table)
    {
        $this->dbi->selectDb($db);

        return array_values($this->dbi->getColumns($db, $table, null, true));
    }

    /**
     * Function to determine Insert/Edit rows
     *
     * @param string $whereClause where clause
     * @param string $db          current database
     * @param string $table       current table
     *
     * @return array
     */
    public function determineInsertOrEdit($whereClause, $db, $table): array
    {
        if (isset($_POST['where_clause'])) {
            $whereClause = $_POST['where_clause'];
        }

        if (isset($_SESSION['edit_next'])) {
            $whereClause = $_SESSION['edit_next'];
            unset($_SESSION['edit_next']);
            $afterInsert = 'edit_next';
        }

        if (isset($_POST['ShowFunctionFields'])) {
            $GLOBALS['cfg']['ShowFunctionFields'] = $_POST['ShowFunctionFields'];
        }

        if (isset($_POST['ShowFieldTypesInDataEditView'])) {
            $GLOBALS['cfg']['ShowFieldTypesInDataEditView'] = $_POST['ShowFieldTypesInDataEditView'];
        }

        if (isset($_POST['after_insert'])) {
            $afterInsert = $_POST['after_insert'];
        }

        if (isset($whereClause)) {
            // we are editing
            $insertMode = false;
            $whereClauseArray = $this->getWhereClauseArray($whereClause);
            [$whereClauses, $result, $rows, $foundUniqueKey] = $this->analyzeWhereClauses(
                $whereClauseArray,
                $table,
                $db
            );
        } else {
            // we are inserting
            $insertMode = true;
            $whereClause = null;
            [$result, $rows] = $this->loadFirstRow($table, $db);
            $whereClauses = null;
            $whereClauseArray = [];
            $foundUniqueKey = false;
        }

        // Copying a row - fetched data will be inserted as a new row,
        // therefore the where clause is needless.
        if (
            isset($_POST['default_action'])
            && $_POST['default_action'] === 'insert'
        ) {
            $whereClause = $whereClauses = null;
        }

        return [
            $insertMode,
            $whereClause,
            $whereClauseArray,
            $whereClauses,
            $result,
            $rows,
            $foundUniqueKey,
            $afterInsert ?? null,
        ];
    }

    /**
     * Function to get comments for the table columns
     *
     * @param string $db    current database
     * @param string $table current table
     *
     * @return array comments for columns
     */
    public function getCommentsMap($db, $table)
    {
        $commentsMap = [];

        if ($GLOBALS['cfg']['ShowPropertyComments']) {
            $commentsMap = $this->relation->getComments($db, $table);
        }

        return $commentsMap;
    }

    /**
     * Function to get URL parameters
     *
     * @param string $db    current database
     * @param string $table current table
     *
     * @return array url parameters
     */
    public function getUrlParameters($db, $table)
    {
        global $goto;
        /**
         * @todo check if we could replace by "db_|tbl_" - please clarify!?
         */
        $urlParams = [
            'db' => $db,
            'sql_query' => $_POST['sql_query'],
        ];

        if (strpos($goto, 'tbl_') === 0 || strpos($goto, 'index.php?route=/table') === 0) {
            $urlParams['table'] = $table;
        }

        return $urlParams;
    }

    /**
     * Function to get html for the gis editor div
     *
     * @return string
     */
    public function getHtmlForGisEditor()
    {
        return '<div id="gis_editor"></div>'
            . '<div id="popup_background"></div>'
            . '<br>';
    }

    /**
     * Function to get html for the ignore option in insert mode
     *
     * @param int  $rowId   row id
     * @param bool $checked ignore option is checked or not
     *
     * @return string
     */
    public function getHtmlForIgnoreOption($rowId, $checked = true)
    {
        return '<input type="checkbox"'
                . ($checked ? ' checked="checked"' : '')
                . ' name="insert_ignore_' . $rowId . '"'
                . ' id="insert_ignore_' . $rowId . '">'
                . '<label for="insert_ignore_' . $rowId . '">'
                . __('Ignore')
                . '</label><br>' . "\n";
    }

    /**
     * Function to get html for the insert edit form header
     *
     * @param bool $hasBlobField whether has blob field
     * @param bool $isUpload     whether is upload
     *
     * @return string
     */
    public function getHtmlForInsertEditFormHeader($hasBlobField, $isUpload)
    {
        $htmlOutput = '<form id="insertForm" class="lock-page ';
        if ($hasBlobField && $isUpload) {
            $htmlOutput .= 'disableAjax';
        }

        $htmlOutput .= '" method="post" action="' . Url::getFromRoute('/table/replace') . '" name="insertForm" ';
        if ($isUpload) {
            $htmlOutput .= ' enctype="multipart/form-data"';
        }

        $htmlOutput .= '>';

        return $htmlOutput;
    }

    /**
     * Function to get html for each insert/edit column
     *
     * @param array  $tableColumns       table columns
     * @param int    $columnNumber       column index in table_columns
     * @param array  $commentsMap        comments map
     * @param bool   $timestampSeen      whether timestamp seen
     * @param array  $currentResult      current result
     * @param string $chgEvtHandler      javascript change event handler
     * @param string $jsvkey             javascript validation key
     * @param string $vkey               validation key
     * @param bool   $insertMode         whether insert mode
     * @param array  $currentRow         current row
     * @param int    $oRows              row offset
     * @param int    $tabindex           tab index
     * @param int    $columnsCnt         columns count
     * @param bool   $isUpload           whether upload
     * @param array  $foreigners         foreigners
     * @param int    $tabindexForValue   tab index offset for value
     * @param string $table              table
     * @param string $db                 database
     * @param int    $rowId              row id
     * @param int    $biggestMaxFileSize biggest max file size
     * @param string $defaultCharEditing default char editing mode which is stored in the config.inc.php script
     * @param string $textDir            text direction
     * @param array  $repopulate         the data to be repopulated
     * @param array  $columnMime         the mime information of column
     * @param string $whereClause        the where clause
     *
     * @return string
     */
    private function getHtmlForInsertEditFormColumn(
        array $tableColumns,
        $columnNumber,
        array $commentsMap,
        $timestampSeen,
        $currentResult,
        $chgEvtHandler,
        $jsvkey,
        $vkey,
        $insertMode,
        array $currentRow,
        &$oRows,
        &$tabindex,
        $columnsCnt,
        $isUpload,
        array $foreigners,
        $tabindexForValue,
        $table,
        $db,
        $rowId,
        $biggestMaxFileSize,
        $defaultCharEditing,
        $textDir,
        array $repopulate,
        array $columnMime,
        $whereClause
    ) {
        $column = $tableColumns[$columnNumber];
        $readOnly = false;

        if (! isset($column['processed'])) {
            $column = $this->analyzeTableColumnsArray($column, $commentsMap, $timestampSeen);
        }

        $asIs = false;
        if (! empty($repopulate) && ! empty($currentRow)) {
            $currentRow[$column['Field']] = $repopulate[$column['Field_md5']];
            $asIs = true;
        }

        $extractedColumnspec = Util::extractColumnSpec($column['Type']);

        if ($column['len'] === -1) {
            $column['len'] = $this->dbi->fieldLen($currentResult, $columnNumber);
            // length is unknown for geometry fields,
            // make enough space to edit very simple WKTs
            if ($column['len'] === -1) {
                $column['len'] = 30;
            }
        }

        //Call validation when the form submitted...
        $onChangeClause = $chgEvtHandler
            . "=\"return verificationsAfterFieldChange('"
            . Sanitize::escapeJsString($column['Field_md5']) . "', '"
            . Sanitize::escapeJsString($jsvkey) . "','" . $column['pma_type'] . "')\"";

        // Use an MD5 as an array index to avoid having special characters
        // in the name attribute (see bug #1746964 )
        $columnNameAppendix = $vkey . '[' . $column['Field_md5'] . ']';

        if ($column['Type'] === 'datetime' && ! isset($column['Default']) && $insertMode) {
            $column['Default'] = date('Y-m-d H:i:s', time());
        }

        // Get a list of GIS data types.
        $gisDataTypes = Gis::getDataTypes();

        // Prepares the field value
        $realNullValue = false;
        $specialCharsEncoded = '';
        if (! empty($currentRow)) {
            // (we are editing)
            [
                $realNullValue,
                $specialCharsEncoded,
                $specialChars,
                $data,
                $backupField,
            ] = $this->getSpecialCharsAndBackupFieldForExistingRow(
                $currentRow,
                $column,
                $extractedColumnspec,
                $realNullValue,
                $gisDataTypes,
                $columnNameAppendix,
                $asIs
            );
        } else {
            // (we are inserting)
            // display default values
            $tmp = $column;
            if (isset($repopulate[$column['Field_md5']])) {
                $tmp['Default'] = $repopulate[$column['Field_md5']];
            }

            [
                $realNullValue,
                $data,
                $specialChars,
                $backupField,
                $specialCharsEncoded,
            ] = $this->getSpecialCharsAndBackupFieldForInsertingMode($tmp, $realNullValue);
            unset($tmp);
        }

        $idindex = ($oRows * $columnsCnt) + $columnNumber + 1;
        $tabindex = $idindex;

        // Get a list of data types that are not yet supported.
        $noSupportTypes = Util::unsupportedDatatypes();

        // The function column
        // -------------------
        $foreignData = $this->relation->getForeignData($foreigners, $column['Field'], false, '', '');
        $isColumnBinary = $this->isColumnBinary($column, $isUpload);
        $functionOptions = '';

        if ($GLOBALS['cfg']['ShowFunctionFields']) {
            $functionOptions = Generator::getFunctionsForField($column, $insertMode, $foreignData);
        }

        // nullify code is needed by the js nullify() function to be able to generate calls to nullify() in jQuery
        $nullifyCode = $this->getNullifyCodeForNullColumn($column, $foreigners, $foreignData);

        // The value column (depends on type)
        // ----------------
        // See bug #1667887 for the reason why we don't use the maxlength
        // HTML attribute

        //add data attributes "no of decimals" and "data type"
        $noDecimals = 0;
        $type = current(explode('(', $column['pma_type']));
        if (preg_match('/\(([^()]+)\)/', $column['pma_type'], $match)) {
            $match[0] = trim($match[0], '()');
            $noDecimals = $match[0];
        }

        // Check input transformation of column
        $transformedHtml = '';
        if (! empty($columnMime['input_transformation'])) {
            $file = $columnMime['input_transformation'];
            $includeFile = 'libraries/classes/Plugins/Transformations/' . $file;
            if (is_file($includeFile)) {
                $className = $this->transformations->getClassName($includeFile);
                if (class_exists($className)) {
                    $transformationPlugin = new $className();
                    $transformationOptions = $this->transformations->getOptions(
                        $columnMime['input_transformation_options']
                    );
                    $urlParams = [
                        'db'            => $db,
                        'table'         => $table,
                        'transform_key' => $column['Field'],
                        'where_clause_sign' => Core::signSqlQuery($whereClause),
                        'where_clause'  => $whereClause,
                    ];
                    $transformationOptions['wrapper_link'] = Url::getCommon($urlParams);
                    $transformationOptions['wrapper_params'] = $urlParams;
                    $currentValue = '';
                    if (isset($currentRow[$column['Field']])) {
                        $currentValue = $currentRow[$column['Field']];
                    }

                    if (method_exists($transformationPlugin, 'getInputHtml')) {
                        $transformedHtml = $transformationPlugin->getInputHtml(
                            $column,
                            $rowId,
                            $columnNameAppendix,
                            $transformationOptions,
                            $currentValue,
                            $textDir,
                            $tabindex,
                            $tabindexForValue,
                            $idindex
                        );
                    }

                    if (method_exists($transformationPlugin, 'getScripts')) {
                        $GLOBALS['plugin_scripts'] = array_merge(
                            $GLOBALS['plugin_scripts'],
                            $transformationPlugin->getScripts()
                        );
                    }
                }
            }
        }

        $columnValue = '';
        $foreignDropdown = '';
        $dataType = '';
        $textAreaRows = $GLOBALS['cfg']['TextareaRows'];
        $textareaCols = $GLOBALS['cfg']['TextareaCols'];
        $maxlength = '';
        $enumSelectedValue = '';
        $columnSetValues = [];
        $setSelectSize = 0;
        $isColumnProtectedBlob = false;
        $blobValue = '';
        $blobValueUnit = '';
        $maxUploadSize = 0;
        $selectOptionForUpload = '';
        $inputFieldHtml = '';
        if (empty($transformedHtml)) {
            if (is_array($foreignData['disp_row'])) {
                $foreignDropdown = $this->relation->foreignDropdown(
                    $foreignData['disp_row'],
                    $foreignData['foreign_field'],
                    $foreignData['foreign_display'],
                    $data,
                    $GLOBALS['cfg']['ForeignKeyMaxLimit']
                );
            }

            $dataType = $this->dbi->types->getTypeClass($column['True_Type']);

            if ($column['is_char']) {
                $textAreaRows = max($GLOBALS['cfg']['CharTextareaRows'], 7);
                $textareaCols = $GLOBALS['cfg']['CharTextareaCols'];
                $extractedColumnspec = Util::extractColumnSpec($column['Type']);
                $maxlength = $extractedColumnspec['spec_in_brackets'];
            } elseif ($GLOBALS['cfg']['LongtextDoubleTextarea'] && mb_strstr($column['pma_type'], 'longtext')) {
                $textAreaRows = $GLOBALS['cfg']['TextareaRows'] * 2;
                $textareaCols = $GLOBALS['cfg']['TextareaCols'] * 2;
            }

            if ($column['pma_type'] === 'enum') {
                if (! isset($column['values'])) {
                    $column['values'] = $this->getColumnEnumValues($column, $extractedColumnspec);
                }

                foreach ($column['values'] as $enumValue) {
                    if (
                        $data == $enumValue['plain'] || ($data == ''
                            && (! isset($_POST['where_clause']) || $column['Null'] !== 'YES')
                            && isset($column['Default']) && $enumValue['plain'] == $column['Default'])
                    ) {
                        $enumSelectedValue = $enumValue['plain'];
                        break;
                    }
                }
            } elseif ($column['pma_type'] === 'set') {
                [$columnSetValues, $setSelectSize] = $this->getColumnSetValueAndSelectSize(
                    $column,
                    $extractedColumnspec
                );
            } elseif ($column['is_binary'] || $column['is_blob']) {
                $isColumnProtectedBlob = ($GLOBALS['cfg']['ProtectBinary'] === 'blob' && $column['is_blob'])
                    || ($GLOBALS['cfg']['ProtectBinary'] === 'all')
                    || ($GLOBALS['cfg']['ProtectBinary'] === 'noblob' && ! $column['is_blob']);
                if ($isColumnProtectedBlob && isset($data)) {
                    $blobSize = Util::formatByteDown(mb_strlen(stripslashes($data)), 3, 1);
                    if ($blobSize !== null) {
                        [$blobValue, $blobValueUnit] = $blobSize;
                    }
                }

                if ($isUpload && $column['is_blob']) {
                    [$maxUploadSize] = $this->getMaxUploadSize($column, $biggestMaxFileSize);
                }

                if (! empty($GLOBALS['cfg']['UploadDir'])) {
                    $selectOptionForUpload = $this->getSelectOptionForUpload($vkey, $column);
                }

                if (
                    ! $isColumnProtectedBlob
                    && ! ($column['is_blob'] || ($column['len'] > $GLOBALS['cfg']['LimitChars']))
                ) {
                    $inputFieldHtml = $this->getHtmlInput(
                        $column,
                        $columnNameAppendix,
                        $specialChars,
                        min(max($column['len'], 4), $GLOBALS['cfg']['LimitChars']),
                        $onChangeClause,
                        $tabindex,
                        $tabindexForValue,
                        $idindex,
                        'HEX',
                        $readOnly
                    );
                }
            } else {
                $columnValue = $this->getValueColumnForOtherDatatypes(
                    $column,
                    $defaultCharEditing,
                    $backupField,
                    $columnNameAppendix,
                    $onChangeClause,
                    $tabindex,
                    $specialChars,
                    $tabindexForValue,
                    $idindex,
                    $textDir,
                    $specialCharsEncoded,
                    $data,
                    $extractedColumnspec,
                    $readOnly
                );
            }
        }

        return $this->template->render('table/insert/column_row', [
            'db' => $db,
            'table' => $table,
            'column' => $column,
            'row_id' => $rowId,
            'show_field_types_in_data_edit_view' => $GLOBALS['cfg']['ShowFieldTypesInDataEditView'],
            'show_function_fields' => $GLOBALS['cfg']['ShowFunctionFields'],
            'is_column_binary' => $isColumnBinary,
            'function_options' => $functionOptions,
            'read_only' => $readOnly,
            'nullify_code' => $nullifyCode,
            'real_null_value' => $realNullValue,
            'id_index' => $idindex,
            'type' => $type,
            'decimals' => $noDecimals,
            'special_chars' => $specialChars,
            'transformed_value' => $transformedHtml,
            'value' => $columnValue,
            'is_value_foreign_link' => $foreignData['foreign_link'] === true,
            'backup_field' => $backupField,
            'data' => $data,
            'gis_data_types' => $gisDataTypes,
            'foreign_dropdown' => $foreignDropdown,
            'data_type' => $dataType,
            'textarea_cols' => $textareaCols,
            'textarea_rows' => $textAreaRows,
            'text_dir' => $textDir,
            'max_length' => $maxlength,
            'longtext_double_textarea' => $GLOBALS['cfg']['LongtextDoubleTextarea'],
            'enum_selected_value' => $enumSelectedValue,
            'set_values' => $columnSetValues,
            'set_select_size' => $setSelectSize,
            'is_column_protected_blob' => $isColumnProtectedBlob,
            'blob_value' => $blobValue,
            'blob_value_unit' => $blobValueUnit,
            'is_upload' => $isUpload,
            'max_upload_size' => $maxUploadSize,
            'select_option_for_upload' => $selectOptionForUpload,
            'limit_chars' => $GLOBALS['cfg']['LimitChars'],
            'input_field_html' => $inputFieldHtml,
        ]);
    }

    private function isColumnBinary(array $column, bool $isUpload): bool
    {
        global $cfg;

        if (! $cfg['ShowFunctionFields']) {
            return false;
        }

        return ($cfg['ProtectBinary'] === 'blob' && $column['is_blob'] && ! $isUpload)
            || ($cfg['ProtectBinary'] === 'all' && $column['is_binary'])
            || ($cfg['ProtectBinary'] === 'noblob' && $column['is_binary']);
    }

    /**
     * Function to get html for each insert/edit row
     *
     * @param array  $urlParams          url parameters
     * @param array  $tableColumns       table columns
     * @param array  $commentsMap        comments map
     * @param bool   $timestampSeen      whether timestamp seen
     * @param array  $currentResult      current result
     * @param string $chgEvtHandler      javascript change event handler
     * @param string $jsvkey             javascript validation key
     * @param string $vkey               validation key
     * @param bool   $insertMode         whether insert mode
     * @param array  $currentRow         current row
     * @param int    $oRows              row offset
     * @param int    $tabindex           tab index
     * @param int    $columnsCnt         columns count
     * @param bool   $isUpload           whether upload
     * @param array  $foreigners         foreigners
     * @param int    $tabindexForValue   tab index offset for value
     * @param string $table              table
     * @param string $db                 database
     * @param int    $rowId              row id
     * @param int    $biggestMaxFileSize biggest max file size
     * @param string $textDir            text direction
     * @param array  $repopulate         the data to be repopulated
     * @param array  $whereClauseArray   the array of where clauses
     *
     * @return string
     */
    public function getHtmlForInsertEditRow(
        array $urlParams,
        array $tableColumns,
        array $commentsMap,
        $timestampSeen,
        $currentResult,
        $chgEvtHandler,
        $jsvkey,
        $vkey,
        $insertMode,
        array $currentRow,
        &$oRows,
        &$tabindex,
        $columnsCnt,
        $isUpload,
        array $foreigners,
        $tabindexForValue,
        $table,
        $db,
        $rowId,
        $biggestMaxFileSize,
        $textDir,
        array $repopulate,
        array $whereClauseArray
    ) {
        $htmlOutput = $this->getHeadAndFootOfInsertRowTable($urlParams)
            . '<tbody>';

        //store the default value for CharEditing
        $defaultCharEditing = $GLOBALS['cfg']['CharEditing'];
        $mimeMap = $this->transformations->getMime($db, $table);
        $whereClause = '';
        if (isset($whereClauseArray[$rowId])) {
            $whereClause = $whereClauseArray[$rowId];
        }

        for ($columnNumber = 0; $columnNumber < $columnsCnt; $columnNumber++) {
            $tableColumn = $tableColumns[$columnNumber];
            $columnMime = [];
            if (isset($mimeMap[$tableColumn['Field']])) {
                $columnMime = $mimeMap[$tableColumn['Field']];
            }

            $virtual = [
                'VIRTUAL',
                'PERSISTENT',
                'VIRTUAL GENERATED',
                'STORED GENERATED',
            ];
            if (in_array($tableColumn['Extra'], $virtual)) {
                continue;
            }

            $htmlOutput .= $this->getHtmlForInsertEditFormColumn(
                $tableColumns,
                $columnNumber,
                $commentsMap,
                $timestampSeen,
                $currentResult,
                $chgEvtHandler,
                $jsvkey,
                $vkey,
                $insertMode,
                $currentRow,
                $oRows,
                $tabindex,
                $columnsCnt,
                $isUpload,
                $foreigners,
                $tabindexForValue,
                $table,
                $db,
                $rowId,
                $biggestMaxFileSize,
                $defaultCharEditing,
                $textDir,
                $repopulate,
                $columnMime,
                $whereClause
            );
        }

        $oRows++;

        return $htmlOutput . '  </tbody>'
            . '</table></div><br>'
            . '<div class="clearfloat"></div>';
    }
}<|MERGE_RESOLUTION|>--- conflicted
+++ resolved
@@ -914,17 +914,11 @@
                 $htmlOutput .= '<input type="hidden" name="fields_type'
                     . $columnNameAppendix . '" value="timestamp">';
             }
-<<<<<<< HEAD
-
-            if (substr($column['pma_type'], 0, 8) === 'datetime') {
-                $htmlOutput .= '<input type="hidden" name="fields_type'
-                    . $columnNameAppendix . '" value="datetime">';
-=======
+
             if (substr($column['pma_type'], 0, 4) === 'date') {
                 $type = substr($column['pma_type'], 0, 8) === 'datetime' ? 'datetime' : 'date';
-                $html_output .= '<input type="hidden" name="fields_type'
-                    . $column_name_appendix . '" value="' . $type . '">';
->>>>>>> 534932f2
+                $htmlOutput .= '<input type="hidden" name="fields_type'
+                    . $columnNameAppendix . '" value="' . $type . '">';
             }
 
             if ($column['True_Type'] === 'bit') {
@@ -1977,21 +1971,12 @@
                     $currentValue = '0x' . $currentValue;
                 }
             } elseif ($type === 'bit') {
-<<<<<<< HEAD
                 $currentValue = (string) preg_replace('/[^01]/', '0', $currentValue);
                 $currentValue = "b'" . $this->dbi->escapeString($currentValue) . "'";
             } elseif (
-                ! ($type === 'datetime' || $type === 'timestamp')
+                ! ($type === 'datetime' || $type === 'timestamp' || $type === 'date')
                 || ($currentValue !== 'CURRENT_TIMESTAMP'
                     && $currentValue !== 'current_timestamp()')
-=======
-                $current_value = preg_replace('/[^01]/', '0', $current_value);
-                $current_value = "b'" . $this->dbi->escapeString($current_value)
-                    . "'";
-            } elseif (! ($type === 'datetime' || $type === 'timestamp' || $type === 'date')
-                || ($current_value !== 'CURRENT_TIMESTAMP'
-                    && $current_value !== 'current_timestamp()')
->>>>>>> 534932f2
             ) {
                 $currentValue = "'" . $this->dbi->escapeString($currentValue)
                     . "'";
