--- conflicted
+++ resolved
@@ -318,11 +318,7 @@
     {
         $gotopage = '';
         isset($_POST['pos']) ? $pos = $_POST['pos'] : $pos = 0;
-<<<<<<< HEAD
-        if (! is_array($foreignData['disp_row'])) {
-=======
         if ($foreignData === null || ! is_array($foreignData['disp_row'])) {
->>>>>>> 0a8fc444
             return $gotopage;
         }
 
