<?php
/* vim: set expandtab sw=4 ts=4 sts=4: */
/**
 * Functions for the replication GUI
 *
 * @package PhpMyAdmin
 */
declare(strict_types=1);

namespace PhpMyAdmin;

use PhpMyAdmin\Core;
use PhpMyAdmin\Message;
use PhpMyAdmin\Replication;
use PhpMyAdmin\Response;
use PhpMyAdmin\Url;
use PhpMyAdmin\Util;

/**
 * Functions for the replication GUI
 *
 * @package PhpMyAdmin
 */
class ReplicationGui
{
    /**
     * @var Replication
     */
    private $replication;

    /**
     * ReplicationGui constructor.
     */
    public function __construct()
    {
        $this->replication = new Replication();
    }

    /**
     * returns HTML for error message
     *
     * @return string HTML code
     */
    public function getHtmlForErrorMessage()
    {
        $html = '';
        if (isset($_SESSION['replication']['sr_action_status'])
            && isset($_SESSION['replication']['sr_action_info'])
        ) {
            if ($_SESSION['replication']['sr_action_status'] == 'error') {
                $error_message = $_SESSION['replication']['sr_action_info'];
                $html .= Message::error($error_message)->getDisplay();
                $_SESSION['replication']['sr_action_status'] = 'unknown';
            } elseif ($_SESSION['replication']['sr_action_status'] == 'success') {
                $success_message = $_SESSION['replication']['sr_action_info'];
                $html .= Message::success($success_message)->getDisplay();
                $_SESSION['replication']['sr_action_status'] = 'unknown';
            }
        }
        return $html;
    }

    /**
     * returns HTML for master replication
     *
     * @return string HTML code
     */
    public function getHtmlForMasterReplication()
    {
        $html = '';
        if (! isset($_POST['repl_clear_scr'])) {
            $html .= '<fieldset>';
            $html .= '<legend>' . __('Master replication') . '</legend>';
            $html .= __('This server is configured as master in a replication process.');
            $html .= '<ul>';
            $html .= '  <li><a href="#master_status_href" id="master_status_href">';
            $html .= __('Show master status') . '</a>';
            $html .= $this->getHtmlForReplicationStatusTable('master', true, false);
            $html .= '  </li>';

            $html .= '  <li><a href="#master_slaves_href" id="master_slaves_href">';
            $html .= __('Show connected slaves') . '</a>';
            $html .= $this->getHtmlForReplicationSlavesTable(true);
            $html .= '  </li>';

            $_url_params = $GLOBALS['url_params'];
            $_url_params['mr_adduser'] = true;
            $_url_params['repl_clear_scr'] = true;

            $html .= '  <li><a href="server_replication.php" data-post="';
            $html .= Url::getCommon($_url_params, '')
                . '" id="master_addslaveuser_href">';
            $html .= __('Add slave replication user') . '</a></li>';
        }

        // Display 'Add replication slave user' form
<<<<<<< HEAD
        if (isset($_REQUEST['mr_adduser'])) {
            $html .= $this->getHtmlForReplicationMasterAddSlaveUser();
        } elseif (! isset($_REQUEST['repl_clear_scr'])) {
=======
        if (isset($_POST['mr_adduser'])) {
            $html .= self::getHtmlForReplicationMasterAddSlaveUser();
        } elseif (! isset($_POST['repl_clear_scr'])) {
>>>>>>> 09c18849
            $html .= "</ul>";
            $html .= "</fieldset>";
        }

        return $html;
    }

    /**
     * returns HTML for master replication configuration
     *
     * @return string HTML code
     */
    public function getHtmlForMasterConfiguration()
    {
        $html  = '<fieldset>';
        $html .= '<legend>' . __('Master configuration') . '</legend>';
        $html .= __(
            'This server is not configured as a master server in a '
            . 'replication process. You can choose from either replicating '
            . 'all databases and ignoring some of them (useful if you want to '
            . 'replicate a majority of the databases) or you can choose to ignore '
            . 'all databases by default and allow only certain databases to be '
            . 'replicated. Please select the mode:'
        ) . '<br /><br />';

        $html .= '<select name="db_type" id="db_type">';
        $html .= '<option value="all">' . __('Replicate all databases; Ignore:');
        $html .= '</option>';
        $html .= '<option value="ign">' . __('Ignore all databases; Replicate:');
        $html .= '</option>';
        $html .= '</select>';
        $html .= '<br /><br />';
        $html .= __('Please select databases:') . '<br />';
        $html .= $this->getHtmlForReplicationDbMultibox();
        $html .= '<br /><br />';
        $html .= __(
            'Now, add the following lines at the end of [mysqld] section'
            . ' in your my.cnf and please restart the MySQL server afterwards.'
        ) . '<br />';
        $html .= '<pre id="rep"></pre>';
        $html .= __(
            'Once you restarted MySQL server, please click on Go button. '
            . 'Afterwards, you should see a message informing you, that this server'
            . ' <b>is</b> configured as master.'
        );
        $html .= '</fieldset>';
        $html .= '<fieldset class="tblFooters">';
        $html .= ' <form method="post" action="server_replication.php" >';
        $html .= Url::getHiddenInputs('', '');
        $html .= '  <input type="submit" value="' . __('Go') . '" id="goButton" />';
        $html .= ' </form>';
        $html .= '</fieldset>';

        return $html;
    }

    /**
     * returns HTML for slave replication configuration
     *
     * @param bool  $server_slave_status      Whether it is Master or Slave
     * @param array $server_slave_replication Slave replication
     *
     * @return string HTML code
     */
    public function getHtmlForSlaveConfiguration(
        $server_slave_status,
        array $server_slave_replication
    ) {
        $html  = '<fieldset>';
        $html .= '<legend>' . __('Slave replication') . '</legend>';
        /**
         * check for multi-master replication functionality
         */
        $server_slave_multi_replication = $GLOBALS['dbi']->fetchResult(
            'SHOW ALL SLAVES STATUS'
        );
        if ($server_slave_multi_replication) {
            $html .= __('Master connection:');
            $html .= '<form method="get" action="server_replication.php">';
            $html .= Url::getHiddenInputs($GLOBALS['url_params']);
            $html .= ' <select name="master_connection">';
            $html .= '<option value="">' . __('Default') . '</option>';
            foreach ($server_slave_multi_replication as $server) {
                $html .= '<option' . (isset($_POST['master_connection'])
                    && $_POST['master_connection'] == $server['Connection_name'] ?
                        ' selected="selected"' : '') . '>' . $server['Connection_name']
                    . '</option>';
            }
            $html .= '</select>';
            $html .= ' <input type="submit" value="' . __('Go') . '" id="goButton" />';
            $html .= '</form>';
            $html .= '<br /><br />';
        }
        if ($server_slave_status) {
            $html .= '<div id="slave_configuration_gui">';

            $_url_params = $GLOBALS['url_params'];
            $_url_params['sr_take_action'] = true;
            $_url_params['sr_slave_server_control'] = true;

            if ($server_slave_replication[0]['Slave_IO_Running'] == 'No') {
                $_url_params['sr_slave_action'] = 'start';
            } else {
                $_url_params['sr_slave_action'] = 'stop';
            }

            $_url_params['sr_slave_control_parm'] = 'IO_THREAD';
            $slave_control_io_link = Url::getCommon($_url_params, '');

            if ($server_slave_replication[0]['Slave_SQL_Running'] == 'No') {
                $_url_params['sr_slave_action'] = 'start';
            } else {
                $_url_params['sr_slave_action'] = 'stop';
            }

            $_url_params['sr_slave_control_parm'] = 'SQL_THREAD';
            $slave_control_sql_link = Url::getCommon($_url_params, '');

            if ($server_slave_replication[0]['Slave_IO_Running'] == 'No'
                || $server_slave_replication[0]['Slave_SQL_Running'] == 'No'
            ) {
                $_url_params['sr_slave_action'] = 'start';
            } else {
                $_url_params['sr_slave_action'] = 'stop';
            }

            $_url_params['sr_slave_control_parm'] = null;
            $slave_control_full_link = Url::getCommon($_url_params, '');

            $_url_params['sr_slave_action'] = 'reset';
            $slave_control_reset_link = Url::getCommon($_url_params, '');

            $_url_params = $GLOBALS['url_params'];
            $_url_params['sr_take_action'] = true;
            $_url_params['sr_slave_skip_error'] = true;
            $slave_skip_error_link = Url::getCommon($_url_params, '');

            if ($server_slave_replication[0]['Slave_SQL_Running'] == 'No') {
                $html .= Message::error(
                    __('Slave SQL Thread not running!')
                )->getDisplay();
            }
            if ($server_slave_replication[0]['Slave_IO_Running'] == 'No') {
                $html .= Message::error(
                    __('Slave IO Thread not running!')
                )->getDisplay();
            }

            $_url_params = $GLOBALS['url_params'];
            $_url_params['sl_configure'] = true;
            $_url_params['repl_clear_scr'] = true;

            $reconfiguremaster_link =  Url::getCommon($_url_params, '');

            $html .= __(
                'Server is configured as slave in a replication process. Would you ' .
                'like to:'
            );
            $html .= '<br />';
            $html .= '<ul>';
            $html .= ' <li><a href="#slave_status_href" id="slave_status_href">';
            $html .= __('See slave status table') . '</a>';
            $html .= $this->getHtmlForReplicationStatusTable('slave', true, false);
            $html .= ' </li>';

            $html .= ' <li><a href="#slave_control_href" id="slave_control_href">';
            $html .= __('Control slave:') . '</a>';
            $html .= ' <div id="slave_control_gui" class="hide">';
            $html .= '  <ul>';
            $html .= '   <li><a href="server_replication.php" data-post="' . $slave_control_full_link . '">';
            $html .= (($server_slave_replication[0]['Slave_IO_Running'] == 'No' ||
                       $server_slave_replication[0]['Slave_SQL_Running'] == 'No')
                     ? __('Full start')
                     : __('Full stop')) . ' </a></li>';
            $html .= '   <li><a class="ajax" id="reset_slave"'
                . ' href="server_replication.php" data-post="' . $slave_control_reset_link . '">';
            $html .= __('Reset slave') . '</a></li>';
            if ($server_slave_replication[0]['Slave_SQL_Running'] == 'No') {
                $html .= '   <li><a href="server_replication.php" data-post="' . $slave_control_sql_link . '">';
                $html .= __('Start SQL Thread only') . '</a></li>';
            } else {
                $html .= '   <li><a href="server_replication.php" data-post="' . $slave_control_sql_link . '">';
                $html .= __('Stop SQL Thread only') . '</a></li>';
            }
            if ($server_slave_replication[0]['Slave_IO_Running'] == 'No') {
                $html .= '   <li><a href="server_replication.php" data-post="' . $slave_control_io_link . '">';
                $html .= __('Start IO Thread only') . '</a></li>';
            } else {
                $html .= '   <li><a href="server_replication.php" data-post="' . $slave_control_io_link . '">';
                $html .= __('Stop IO Thread only') . '</a></li>';
            }
            $html .= '  </ul>';
            $html .= ' </div>';
            $html .= ' </li>';
            $html .= ' <li>';
            $html .= $this->getHtmlForSlaveErrorManagement($slave_skip_error_link);
            $html .= ' </li>';
            $html .= ' <li><a href="server_replication.php" data-post="' . $reconfiguremaster_link . '">';
            $html .=  __('Change or reconfigure master server') . '</a></li>';
            $html .= '</ul>';
            $html .= '</div>';
<<<<<<< HEAD
        } elseif (! isset($_REQUEST['sl_configure'])) {
=======

        } elseif (! isset($_POST['sl_configure'])) {
>>>>>>> 09c18849
            $_url_params = $GLOBALS['url_params'];
            $_url_params['sl_configure'] = true;
            $_url_params['repl_clear_scr'] = true;

            $html .= sprintf(
                __(
                    'This server is not configured as slave in a replication process. '
                    . 'Would you like to %sconfigure%s it?'
                ),
                '<a href="server_replication.php" data-post="' . Url::getCommon($_url_params, '') . '">',
                '</a>'
            );
        }
        $html .= '</fieldset>';

        return $html;
    }

    /**
     * returns HTML for Slave Error Management
     *
     * @param string $slave_skip_error_link error link
     *
     * @return string HTML code
     */
    public function getHtmlForSlaveErrorManagement($slave_skip_error_link)
    {
        $html  = '<a href="#slave_errormanagement_href" '
            . 'id="slave_errormanagement_href">';
        $html .= __('Error management:') . '</a>';
        $html .= ' <div id="slave_errormanagement_gui" class="hide">';
        $html .= Message::error(
            __('Skipping errors might lead into unsynchronized master and slave!')
        )->getDisplay();
        $html .= '  <ul>';
        $html .= '   <li><a href="server_replication.php" data-post="' . $slave_skip_error_link . '">';
        $html .= __('Skip current error') . '</a></li>';
        $html .= '   <li>';
        $html .= '    <form method="post" action="server_replication.php">';
        $html .= Url::getHiddenInputs('', '');
        $html .= sprintf(
            __('Skip next %s errors.'),
            '<input type="text" name="sr_skip_errors_count" value="1" '
            . 'class = "repl_gui_skip_err_cnt" />'
        );
        $html .= '              <input type="submit" name="sr_slave_skip_error" ';
        $html .= 'value="' . __('Go') . '" />';
        $html .= '      <input type="hidden" name="sr_take_action" value="1" />';
        $html .= '    </form></li>';
        $html .= '  </ul>';
        $html .= ' </div>';
        return $html;
    }

    /**
     * returns HTML for not configure for a server replication
     *
     * @return string HTML code
     */
    public function getHtmlForNotServerReplication()
    {
        $_url_params = $GLOBALS['url_params'];
        $_url_params['mr_configure'] = true;

        $html  = '<fieldset>';
        $html .= '<legend>' . __('Master replication') . '</legend>';
        $html .= sprintf(
            __(
                'This server is not configured as master in a replication process. '
                . 'Would you like to %sconfigure%s it?'
            ),
            '<a href="server_replication.php" data-post="' . Url::getCommon($_url_params, '') . '">',
            '</a>'
        );
        $html .= '</fieldset>';
        return $html;
    }

    /**
     * returns HTML code for selecting databases
     *
     * @return string HTML code
     */
    public function getHtmlForReplicationDbMultibox()
    {
        $multi_values = '';
        $multi_values .= '<select name="db_select[]" '
            . 'size="6" multiple="multiple" id="db_select" class="width96">';

        foreach ($GLOBALS['dblist']->databases as $current_db) {
            if ($GLOBALS['dbi']->isSystemSchema($current_db)) {
                continue;
            }
            $current_db = htmlspecialchars($current_db);
            $multi_values .= '                <option value="' . $current_db . '" ';
            $multi_values .= '>';
            $multi_values .= $current_db . '</option>';
        } // end while

        $multi_values .= '</select><br />';
        $multi_values .= '<a href="#" id="db_select_href">' . __('Select all') . '</a>';
        $multi_values .= '&nbsp;/&nbsp;';
        $multi_values .= '<a href="#" id="db_reset_href">' . __('Unselect all') . '</a>';

        return $multi_values;
    }

    /**
     * returns HTML for changing master
     *
     * @param string $submitname - submit button name
     *
     * @return string HTML code
     */
    public function getHtmlForReplicationChangeMaster($submitname)
    {
        $html = '';
        list($username_length, $hostname_length)
            = $this->getUsernameHostnameLength();

        $html .= '<form method="post" action="server_replication.php">';
        $html .= Url::getHiddenInputs('', '');
        $html .= ' <fieldset id="fieldset_add_user_login">';
        $html .= '  <legend>' . __('Slave configuration');
        $html .= ' - ' . __('Change or reconfigure master server') . '</legend>';
        $html .= __(
            'Make sure you have a unique server-id in your configuration file (my.cnf). '
            . 'If not, please add the following line into [mysqld] section:'
        );
        $html .= '<br />';
        $html .= '<pre>server-id=' . time() . '</pre>';

        $html .= $this->getHtmlForAddUserInputDiv(
            ['text' => __('User name:'), 'for' => "text_username"],
            [
                'type' => 'text',
                'name' => 'username',
                'id' => 'text_username',
                'maxlength' => $username_length,
                'title' => __('User name'),
                'required' => 'required'
            ]
        );

        $html .= $this->getHtmlForAddUserInputDiv(
            ['text' => __('Password:'), 'for' => "text_pma_pw"],
            [
                'type' => 'password',
                'name' => 'pma_pw',
                'id' => 'text_pma_pw',
                'title' => __('Password'),
                'required' => 'required'
            ]
        );

        $html .= $this->getHtmlForAddUserInputDiv(
            ['text' => __('Host:'), 'for' => "text_hostname"],
            [
                'type' => 'text',
                'name' => 'hostname',
                'id' => 'text_hostname',
                'maxlength' => $hostname_length,
                'value' => '',
                'required' => 'required'
            ]
        );

        $html .= $this->getHtmlForAddUserInputDiv(
            ['text' => __('Port:'), 'for' => "text_port"],
            [
                'type' => 'number',
                'name' => 'text_port',
                'id' => 'text_port',
                'maxlength' => 6,
                'value' => '3306',
                'required' => 'required'
             ]
        );

        $html .= ' </fieldset>';
        $html .= ' <fieldset id="fieldset_user_privtable_footer" class="tblFooters">';
        $html .= '    <input type="hidden" name="sr_take_action" value="true" />';
        $html .= '     <input type="hidden" name="' . $submitname . '" value="1" />';
        $html .= '     <input type="submit" id="confslave_submit" value="';
        $html .= __('Go') . '" />';
        $html .= ' </fieldset>';
        $html .= '</form>';

        return $html;
    }

    /**
     * returns HTML code for Add user input div
     *
     * @param array $label_array label tag elements
     * @param array $input_array input tag elements
     *
     * @return string HTML code
     */
    public function getHtmlForAddUserInputDiv(array $label_array, array $input_array)
    {
        $html  = '  <div class="item">';
        $html .= '     <label for="' . $label_array['for'] . '">';
        $html .=  $label_array['text'] . '</label>';

        $html .= '    <input ';
        foreach ($input_array as $key => $value) {
            $html .= ' ' . $key . '="' . $value . '" ';
        }
        $html .= ' />';
        $html .= '  </div>';
        return $html;
    }

    /**
     * This function returns html code for table with replication status.
     *
     * @param string  $type   either master or slave
     * @param boolean $hidden if true, then default style is set to hidden,
     *                        default value false
     * @param boolean $title  if true, then title is displayed, default true
     *
     * @return string HTML code
     */
    public function getHtmlForReplicationStatusTable($type, $hidden = false, $title = true)
    {
        global ${"{$type}_variables"};
        global ${"{$type}_variables_alerts"};
        global ${"{$type}_variables_oks"};
        global ${"server_{$type}_replication"};
        global ${"strReplicationStatus_{$type}"};

        $html = '';

        // TODO check the Masters server id?
        // seems to default to '1' when queried via SHOW VARIABLES ,
        // but resulted in error on the master when slave connects
        // [ERROR] Error reading packet from server: Misconfigured master
        // - server id was not set ( server_errno=1236)
        // [ERROR] Got fatal error 1236: 'Misconfigured master
        // - server id was not set' from master when reading data from binary log
        //
        //$server_id = $GLOBALS['dbi']->fetchValue(
        //    "SHOW VARIABLES LIKE 'server_id'", 0, 1
        //);

        $html .= '<div id="replication_' . $type . '_section" style="';
        $html .= ($hidden ? 'display: none;' : '') . '"> ';

        if ($title) {
            if ($type == 'master') {
                $html .= '<h4><a name="replication_' . $type . '"></a>';
                $html .= __('Master status') . '</h4>';
            } else {
                $html .= '<h4><a name="replication_' . $type . '"></a>';
                $html .= __('Slave status') . '</h4>';
            }
        } else {
            $html .= '<br />';
        }

        $html .= '   <table id="server' . $type . 'replicationsummary" class="data"> ';
        $html .= '   <thead>';
        $html .= '    <tr>';
        $html .= '     <th>' . __('Variable') . '</th>';
        $html .= '        <th>' . __('Value') . '</th>';
        $html .= '    </tr>';
        $html .= '   </thead>';
        $html .= '   <tbody>';

        foreach (${"{$type}_variables"} as $variable) {
            $html .= '   <tr>';
            $html .= '     <td class="name">';
            $html .= htmlspecialchars($variable);
            $html .= '     </td>';
            $html .= '     <td class="value">';

            // TODO change to regexp or something, to allow for negative match
            if (isset(${"{$type}_variables_alerts"}[$variable])
                && ${"{$type}_variables_alerts"}[$variable] == ${"server_{$type}_replication"}[0][$variable]
            ) {
                $html .= '<span class="attention">';
            } elseif (isset(${"{$type}_variables_oks"}[$variable])
                && ${"{$type}_variables_oks"}[$variable] == ${"server_{$type}_replication"}[0][$variable]
            ) {
                $html .= '<span class="allfine">';
            } else {
                $html .= '<span>';
            }
            // allow wrapping long table lists into multiple lines
            $variables_wrap = [
                'Replicate_Do_DB', 'Replicate_Ignore_DB',
                'Replicate_Do_Table', 'Replicate_Ignore_Table',
                'Replicate_Wild_Do_Table', 'Replicate_Wild_Ignore_Table'];
            if (in_array($variable, $variables_wrap)) {
                $html .= htmlspecialchars(str_replace(
                    ',',
                    ', ',
                    ${"server_{$type}_replication"}[0][$variable]
                ));
            } else {
                $html .= htmlspecialchars(${"server_{$type}_replication"}[0][$variable]);
            }
            $html .= '</span>';

            $html .= '  </td>';
            $html .= ' </tr>';
        }

        $html .= '   </tbody>';
        $html .= ' </table>';
        $html .= ' <br />';
        $html .= '</div>';

        return $html;
    }

    /**
     * returns html code for table with slave users connected to this master
     *
     * @param boolean $hidden - if true, then default style is set to hidden,
     *                        - default value false
     *
     * @return string
     */
    public function getHtmlForReplicationSlavesTable($hidden = false)
    {
        $html = '';
        // Fetch data
        $data = $GLOBALS['dbi']->fetchResult('SHOW SLAVE HOSTS', null, null);

        $html .= '  <br />';
        $html .= '  <div id="replication_slaves_section" style="';
        $html .=  ($hidden ? 'display: none;' : '') . '"> ';
        $html .= '    <table class="data">';
        $html .= '    <thead>';
        $html .= '      <tr>';
        $html .= '        <th>' . __('Server ID') . '</th>';
        $html .= '        <th>' . __('Host') . '</th>';
        $html .= '      </tr>';
        $html .= '    </thead>';
        $html .= '    <tbody>';

        foreach ($data as $slave) {
            $html .= '    <tr>';
            $html .= '      <td class="value">' . $slave['Server_id'] . '</td>';
            $html .= '      <td class="value">' . $slave['Host'] . '</td>';
            $html .= '    </tr>';
        }

        $html .= '    </tbody>';
        $html .= '    </table>';
        $html .= '    <br />';
        $html .= Message::notice(
            __(
                'Only slaves started with the '
                . '--report-host=host_name option are visible in this list.'
            )
        )->getDisplay();
        $html .= '    <br />';
        $html .= '  </div>';

        return $html;
    }

    /**
     * get the correct username and hostname lengths for this MySQL server
     *
     * @return array   username length, hostname length
     */
    public function getUsernameHostnameLength()
    {
        $fields_info = $GLOBALS['dbi']->getColumns('mysql', 'user');
        $username_length = 16;
        $hostname_length = 41;
        foreach ($fields_info as $val) {
            if ($val['Field'] == 'User') {
                strtok($val['Type'], '()');
                $v = strtok('()');
                if (is_int($v)) {
                    $username_length = $v;
                }
            } elseif ($val['Field'] == 'Host') {
                strtok($val['Type'], '()');
                $v = strtok('()');
                if (is_int($v)) {
                    $hostname_length = $v;
                }
            }
        }
        return [$username_length, $hostname_length];
    }

    /**
     * returns html code to add a replication slave user to the master
     *
     * @return string HTML code
     */
    public function getHtmlForReplicationMasterAddSlaveUser()
    {
        $html = '';
        list($username_length, $hostname_length)
            = $this->getUsernameHostnameLength();

        if (isset($_POST['username']) && strlen($_POST['username']) === 0) {
            $GLOBALS['pred_username'] = 'any';
        }
        $html .= '<div id="master_addslaveuser_gui">';
        $html .= '<form autocomplete="off" method="post" ';
        $html .= 'action="server_privileges.php"';
        $html .= ' onsubmit="return checkAddUser(this);">';
        $html .= Url::getHiddenInputs('', '');
        $html .= '<fieldset id="fieldset_add_user_login">'
            . '<legend>' . __('Add slave replication user') . '</legend>'
            . $this->getHtmlForAddUserLoginForm($username_length)
            . '<div class="item">'
            . '<label for="select_pred_hostname">'
            . '    ' . __('Host:')
            . '</label>'
            . '<span class="options">'
            . '    <select name="pred_hostname" id="select_pred_hostname" title="'
            . __('Host') . '"';

        $_current_user = $GLOBALS['dbi']->fetchValue('SELECT USER();');
        if (! empty($_current_user)) {
            $thishost = str_replace(
                "'",
                '',
                mb_substr(
                    $_current_user,
                    (mb_strrpos($_current_user, '@') + 1)
                )
            );
            if ($thishost != 'localhost' && $thishost != '127.0.0.1') {
                $html .= ' data-thishost="' . htmlspecialchars($thishost) . '" ';
            } else {
                unset($thishost);
            }
        }
        $html .= '>' . "\n";
        unset($_current_user);

        // when we start editing a user, $GLOBALS['pred_hostname'] is not defined
<<<<<<< HEAD
        if (! isset($GLOBALS['pred_hostname']) && isset($_REQUEST['hostname'])) {
            switch (mb_strtolower($_REQUEST['hostname'])) {
                case 'localhost':
                case '127.0.0.1':
                    $GLOBALS['pred_hostname'] = 'localhost';
                    break;
                case '%':
                    $GLOBALS['pred_hostname'] = 'any';
                    break;
                default:
                    $GLOBALS['pred_hostname'] = 'userdefined';
                    break;
=======
        if (! isset($GLOBALS['pred_hostname']) && isset($_POST['hostname'])) {
            switch (mb_strtolower($_POST['hostname'])) {
            case 'localhost':
            case '127.0.0.1':
                $GLOBALS['pred_hostname'] = 'localhost';
                break;
            case '%':
                $GLOBALS['pred_hostname'] = 'any';
                break;
            default:
                $GLOBALS['pred_hostname'] = 'userdefined';
                break;
>>>>>>> 09c18849
            }
        }
        $html .= '        <option value="any"'
            . ((isset($GLOBALS['pred_hostname']) && $GLOBALS['pred_hostname'] == 'any')
            ? ' selected="selected"' : '') . '>' . __('Any host')
            . '</option>'
            . '        <option value="localhost"'
            . ((isset($GLOBALS['pred_hostname'])
                && $GLOBALS['pred_hostname'] == 'localhost')
            ? ' selected="selected"' : '') . '>' . __('Local')
            . '</option>';

        if (!empty($thishost)) {
            $html .= '        <option value="thishost"'
                . ((isset($GLOBALS['pred_hostname'])
                    && $GLOBALS['pred_hostname'] == 'thishost')
                ? ' selected="selected"' : '') . '>' . __('This Host')
                . '</option>';
        }
        unset($thishost);

        $html .= $this->getHtmlForTableInfoForm($hostname_length);
        $html .= '</form>';
        $html .= '</div>';

        return $html;
    }

    /**
     *  returns html code to add a replication slave user to the master
     *
     * @param int $username_length Username length
     *
     * @return string HTML code
     */
    public function getHtmlForAddUserLoginForm($username_length)
    {
        $html = '<input type="hidden" name="grant_count" value="25" />'
            . '<input type="hidden" name="createdb" id="createdb_0" value="0" />'
            . '<input id="checkbox_Repl_slave_priv" type="hidden"'
            . ' title="Needed for the replication slaves." '
            . 'value="Y" name="Repl_slave_priv"/>'
            . '<input id="checkbox_Repl_client_priv" type="hidden" '
            . 'title="Needed for the replication slaves."'
            . ' value="Y" name="Repl_client_priv"/> '
            . '<input type="hidden" name="sr_take_action" value="true" />'
            . '<div class="item">'
            . '<label for="select_pred_username">'
            . '    ' . __('User name:')
            . '</label>'
            . '<span class="options">'
            . '    <select name="pred_username" id="select_pred_username" '
            . 'title="' . __('User name') . '">'
            . '        <option value="any"'
            . ((isset($GLOBALS['pred_username'])
                && $GLOBALS['pred_username'] == 'any') ? ' selected="selected"' : '')
            . '>' . __('Any user') . '</option>'
            . '        <option value="userdefined"'
            . ((! isset($GLOBALS['pred_username'])
                || $GLOBALS['pred_username'] == 'userdefined')
                ? ' selected="selected"' : '')
            . '>' . __('Use text field:') . '</option>'
            . '    </select>'
            . '</span>'
            . '<input type="text" name="username" id="pma_username" maxlength="'
            . $username_length . '" title="' . __('User name') . '"'
            . (empty($_POST['username']) ? '' : ' value="'
            . (isset($GLOBALS['new_username'])
                ? $GLOBALS['new_username']
                : htmlspecialchars($_POST['username'])) . '"')
            . ' />'
            . '</div>';

        return $html;
    }

    /**
     * returns HTML for TableInfoForm
     *
     * @param int $hostname_length Selected hostname length
     *
     * @return string HTML code
     */
    public function getHtmlForTableInfoForm($hostname_length)
    {
        $html = '        <option value="hosttable"'
            . ((isset($GLOBALS['pred_hostname'])
                && $GLOBALS['pred_hostname'] == 'hosttable')
            ? ' selected="selected"' : '') . '>' . __('Use Host Table')
            . '</option>'
            . '        <option value="userdefined"'
            . ((isset($GLOBALS['pred_hostname'])
                && $GLOBALS['pred_hostname'] == 'userdefined')
            ? ' selected="selected"' : '')
            . '>' . __('Use text field:') . '</option>'
            . '    </select>'
            . '</span>'
            . '<input type="text" name="hostname" id="pma_hostname" maxlength="'
            . $hostname_length . '" value="'
            . (isset($_POST['hostname']) ? htmlspecialchars($_POST['hostname']) : '')
            . '" title="' . __('Host')
            . '" />'
            . Util::showHint(
                __(
                    'When Host table is used, this field is ignored '
                    . 'and values stored in Host table are used instead.'
                )
            )
            . '</div>'
            . '<div class="item">'
            . '<label for="select_pred_password">'
            . '    ' . __('Password:')
            . '</label>'
            . '<span class="options">'
            . '    <select name="pred_password" id="select_pred_password" title="'
            . __('Password') . '">'
            . '        <option value="none"';
        if (isset($_POST['username'])) {
            $html .= '  selected="selected"';
        }
        $html .= '>' . __('No Password') . '</option>'
            . '        <option value="userdefined"'
            . (isset($_POST['username']) ? '' : ' selected="selected"')
            . '>' . __('Use text field:') . '</option>'
            . '    </select>'
            . '</span>'
            . '<input type="password" id="text_pma_pw" name="pma_pw" title="'
            . __('Password') . '" />'
            . '</div>'
            . '<div class="item">'
            . '<label for="text_pma_pw2">'
            . '    ' . __('Re-type:')
            . '</label>'
            . '<span class="options">&nbsp;</span>'
            . '<input type="password" name="pma_pw2" id="text_pma_pw2" title="'
            . __('Re-type') . '" />'
            . '</div>'
            . '<div class="item">'
            . '<label for="button_generate_password">'
            . '    ' . __('Generate password:')
            . '</label>'
            . '<span class="options">'
            . '    <input type="button" class="button" '
            . 'id="button_generate_password" value="' . __('Generate')
            . '" onclick="suggestPassword(this.form)" />'
            . '</span>'
            . '<input type="text" name="generated_pw" id="generated_pw" />'
            . '</div>'
            . '</fieldset>';
        $html .= '<fieldset id="fieldset_user_privtable_footer" class="tblFooters">'
            . '    <input type="hidden" name="adduser_submit" value="1" />'
            . '    <input type="submit" id="adduser_submit" value="' . __('Go') . '" />'
            . '</fieldset>';
        return $html;
    }

    /**
     * handle control requests
     *
     * @return void
     */
    public function handleControlRequest()
    {
        if (isset($_POST['sr_take_action'])) {
            $refresh = false;
            $result = false;
            $messageSuccess = null;
            $messageError = null;

            if (isset($_POST['slave_changemaster']) && ! $GLOBALS['cfg']['AllowArbitraryServer']) {
                $_SESSION['replication']['sr_action_status'] = 'error';
                $_SESSION['replication']['sr_action_info'] = __('Connection to server is disabled, please enable $cfg[\'AllowArbitraryServer\'] in phpMyAdmin configuration.');
<<<<<<< HEAD
            } elseif (isset($_REQUEST['slave_changemaster'])) {
                $result = $this->handleRequestForSlaveChangeMaster();
            } elseif (isset($_REQUEST['sr_slave_server_control'])) {
                $result = $this->handleRequestForSlaveServerControl();
                $refresh = true;

                switch ($_REQUEST['sr_slave_action']) {
                    case 'start':
                        $messageSuccess = __('Replication started successfully.');
                        $messageError = __('Error starting replication.');
                        break;
                    case 'stop':
                        $messageSuccess = __('Replication stopped successfully.');
                        $messageError = __('Error stopping replication.');
                        break;
                    case 'reset':
                        $messageSuccess = __('Replication resetting successfully.');
                        $messageError = __('Error resetting replication.');
                        break;
                    default:
                        $messageSuccess = __('Success.');
                        $messageError = __('Error.');
                        break;
                }
            } elseif (isset($_REQUEST['sr_slave_skip_error'])) {
                $result = $this->handleRequestForSlaveSkipError();
=======
            } elseif (isset($_POST['slave_changemaster'])) {
                $result = self::handleRequestForSlaveChangeMaster();
            } elseif (isset($_POST['sr_slave_server_control'])) {
                $result = self::handleRequestForSlaveServerControl();
                $refresh = true;

                switch ($_POST['sr_slave_action']) {
                case 'start':
                    $messageSuccess = __('Replication started successfully.');
                    $messageError = __('Error starting replication.');
                    break;
                case 'stop':
                    $messageSuccess = __('Replication stopped successfully.');
                    $messageError = __('Error stopping replication.');
                    break;
                case 'reset':
                    $messageSuccess = __('Replication resetting successfully.');
                    $messageError = __('Error resetting replication.');
                    break;
                default:
                    $messageSuccess = __('Success.');
                    $messageError = __('Error.');
                    break;
                }
            } elseif (isset($_POST['sr_slave_skip_error'])) {
                $result = self::handleRequestForSlaveSkipError();
>>>>>>> 09c18849
            }

            if ($refresh) {
                $response = Response::getInstance();
                if ($response->isAjax()) {
                    $response->setRequestStatus($result);
                    $response->addJSON(
                        'message',
                        $result
                        ? Message::success($messageSuccess)
                        : Message::error($messageError)
                    );
                } else {
                    Core::sendHeaderLocation(
                        './server_replication.php'
                        . Url::getCommonRaw($GLOBALS['url_params'])
                    );
                }
            }
            unset($refresh);
        }
    }

    /**
     * handle control requests for Slave Change Master
     *
     * @return boolean
     */
    public function handleRequestForSlaveChangeMaster()
    {
        $sr = [];
        $_SESSION['replication']['m_username'] = $sr['username']
            = $GLOBALS['dbi']->escapeString($_POST['username']);
        $_SESSION['replication']['m_password'] = $sr['pma_pw']
            = $GLOBALS['dbi']->escapeString($_POST['pma_pw']);
        $_SESSION['replication']['m_hostname'] = $sr['hostname']
            = $GLOBALS['dbi']->escapeString($_POST['hostname']);
        $_SESSION['replication']['m_port']     = $sr['port']
            = $GLOBALS['dbi']->escapeString($_POST['text_port']);
        $_SESSION['replication']['m_correct']  = '';
        $_SESSION['replication']['sr_action_status'] = 'error';
        $_SESSION['replication']['sr_action_info'] = __('Unknown error');

        // Attempt to connect to the new master server
        $link_to_master = $this->replication->connectToMaster(
            $sr['username'],
            $sr['pma_pw'],
            $sr['hostname'],
            $sr['port']
        );

        if (! $link_to_master) {
            $_SESSION['replication']['sr_action_status'] = 'error';
            $_SESSION['replication']['sr_action_info'] = sprintf(
                __('Unable to connect to master %s.'),
                htmlspecialchars($sr['hostname'])
            );
        } else {
            // Read the current master position
            $position = $this->replication->slaveBinLogMaster($link_to_master);

            if (empty($position)) {
                $_SESSION['replication']['sr_action_status'] = 'error';
                $_SESSION['replication']['sr_action_info']
                    = __(
                        'Unable to read master log position. '
                        . 'Possible privilege problem on master.'
                    );
            } else {
                $_SESSION['replication']['m_correct']  = true;

                if (! $this->replication->slaveChangeMaster(
                    $sr['username'],
                    $sr['pma_pw'],
                    $sr['hostname'],
                    $sr['port'],
                    $position,
                    true,
                    false
                )
                ) {
                    $_SESSION['replication']['sr_action_status'] = 'error';
                    $_SESSION['replication']['sr_action_info']
                        = __('Unable to change master!');
                } else {
                    $_SESSION['replication']['sr_action_status'] = 'success';
                    $_SESSION['replication']['sr_action_info'] = sprintf(
                        __('Master server changed successfully to %s.'),
                        htmlspecialchars($sr['hostname'])
                    );
                }
            }
        }

        return $_SESSION['replication']['sr_action_status'] === 'success';
    }

    /**
     * handle control requests for Slave Server Control
     *
     * @return boolean
     */
    public function handleRequestForSlaveServerControl()
    {
        if (empty($_POST['sr_slave_control_parm'])) {
            $_POST['sr_slave_control_parm'] = null;
        }
<<<<<<< HEAD
        if ($_REQUEST['sr_slave_action'] == 'reset') {
            $qStop = $this->replication->slaveControl("STOP");
=======
        if ($_POST['sr_slave_action'] == 'reset') {
            $qStop = Replication::slaveControl("STOP");
>>>>>>> 09c18849
            $qReset = $GLOBALS['dbi']->tryQuery("RESET SLAVE;");
            $qStart = $this->replication->slaveControl("START");

            $result = ($qStop !== false && $qStop !== -1 &&
                $qReset !== false && $qReset !== -1 &&
                $qStart !== false && $qStart !== -1);
        } else {
<<<<<<< HEAD
            $qControl = $this->replication->slaveControl(
                $_REQUEST['sr_slave_action'],
                $_REQUEST['sr_slave_control_parm']
=======
            $qControl = Replication::slaveControl(
                $_POST['sr_slave_action'],
                $_POST['sr_slave_control_parm']
>>>>>>> 09c18849
            );

            $result = ($qControl !== false && $qControl !== -1);
        }

        return $result;
    }

    /**
     * handle control requests for Slave Skip Error
     *
     * @return boolean
     */
    public function handleRequestForSlaveSkipError()
    {
        $count = 1;
        if (isset($_POST['sr_skip_errors_count'])) {
            $count = $_POST['sr_skip_errors_count'] * 1;
        }

        $qStop = $this->replication->slaveControl("STOP");
        $qSkip = $GLOBALS['dbi']->tryQuery(
            "SET GLOBAL SQL_SLAVE_SKIP_COUNTER = " . $count . ";"
        );
        $qStart = $this->replication->slaveControl("START");

        $result = ($qStop !== false && $qStop !== -1 &&
            $qSkip !== false && $qSkip !== -1 &&
            $qStart !== false && $qStart !== -1);

        return $result;
    }
}<|MERGE_RESOLUTION|>--- conflicted
+++ resolved
@@ -94,15 +94,9 @@
         }
 
         // Display 'Add replication slave user' form
-<<<<<<< HEAD
-        if (isset($_REQUEST['mr_adduser'])) {
+        if (isset($_POST['mr_adduser'])) {
             $html .= $this->getHtmlForReplicationMasterAddSlaveUser();
-        } elseif (! isset($_REQUEST['repl_clear_scr'])) {
-=======
-        if (isset($_POST['mr_adduser'])) {
-            $html .= self::getHtmlForReplicationMasterAddSlaveUser();
         } elseif (! isset($_POST['repl_clear_scr'])) {
->>>>>>> 09c18849
             $html .= "</ul>";
             $html .= "</fieldset>";
         }
@@ -304,12 +298,7 @@
             $html .=  __('Change or reconfigure master server') . '</a></li>';
             $html .= '</ul>';
             $html .= '</div>';
-<<<<<<< HEAD
-        } elseif (! isset($_REQUEST['sl_configure'])) {
-=======
-
         } elseif (! isset($_POST['sl_configure'])) {
->>>>>>> 09c18849
             $_url_params = $GLOBALS['url_params'];
             $_url_params['sl_configure'] = true;
             $_url_params['repl_clear_scr'] = true;
@@ -753,9 +742,8 @@
         unset($_current_user);
 
         // when we start editing a user, $GLOBALS['pred_hostname'] is not defined
-<<<<<<< HEAD
-        if (! isset($GLOBALS['pred_hostname']) && isset($_REQUEST['hostname'])) {
-            switch (mb_strtolower($_REQUEST['hostname'])) {
+        if (! isset($GLOBALS['pred_hostname']) && isset($_POST['hostname'])) {
+            switch (mb_strtolower($_POST['hostname'])) {
                 case 'localhost':
                 case '127.0.0.1':
                     $GLOBALS['pred_hostname'] = 'localhost';
@@ -766,20 +754,6 @@
                 default:
                     $GLOBALS['pred_hostname'] = 'userdefined';
                     break;
-=======
-        if (! isset($GLOBALS['pred_hostname']) && isset($_POST['hostname'])) {
-            switch (mb_strtolower($_POST['hostname'])) {
-            case 'localhost':
-            case '127.0.0.1':
-                $GLOBALS['pred_hostname'] = 'localhost';
-                break;
-            case '%':
-                $GLOBALS['pred_hostname'] = 'any';
-                break;
-            default:
-                $GLOBALS['pred_hostname'] = 'userdefined';
-                break;
->>>>>>> 09c18849
             }
         }
         $html .= '        <option value="any"'
@@ -952,14 +926,13 @@
             if (isset($_POST['slave_changemaster']) && ! $GLOBALS['cfg']['AllowArbitraryServer']) {
                 $_SESSION['replication']['sr_action_status'] = 'error';
                 $_SESSION['replication']['sr_action_info'] = __('Connection to server is disabled, please enable $cfg[\'AllowArbitraryServer\'] in phpMyAdmin configuration.');
-<<<<<<< HEAD
-            } elseif (isset($_REQUEST['slave_changemaster'])) {
+            } elseif (isset($_POST['slave_changemaster'])) {
                 $result = $this->handleRequestForSlaveChangeMaster();
-            } elseif (isset($_REQUEST['sr_slave_server_control'])) {
+            } elseif (isset($_POST['sr_slave_server_control'])) {
                 $result = $this->handleRequestForSlaveServerControl();
                 $refresh = true;
 
-                switch ($_REQUEST['sr_slave_action']) {
+                switch ($_POST['sr_slave_action']) {
                     case 'start':
                         $messageSuccess = __('Replication started successfully.');
                         $messageError = __('Error starting replication.');
@@ -977,36 +950,8 @@
                         $messageError = __('Error.');
                         break;
                 }
-            } elseif (isset($_REQUEST['sr_slave_skip_error'])) {
+            } elseif (isset($_POST['sr_slave_skip_error'])) {
                 $result = $this->handleRequestForSlaveSkipError();
-=======
-            } elseif (isset($_POST['slave_changemaster'])) {
-                $result = self::handleRequestForSlaveChangeMaster();
-            } elseif (isset($_POST['sr_slave_server_control'])) {
-                $result = self::handleRequestForSlaveServerControl();
-                $refresh = true;
-
-                switch ($_POST['sr_slave_action']) {
-                case 'start':
-                    $messageSuccess = __('Replication started successfully.');
-                    $messageError = __('Error starting replication.');
-                    break;
-                case 'stop':
-                    $messageSuccess = __('Replication stopped successfully.');
-                    $messageError = __('Error stopping replication.');
-                    break;
-                case 'reset':
-                    $messageSuccess = __('Replication resetting successfully.');
-                    $messageError = __('Error resetting replication.');
-                    break;
-                default:
-                    $messageSuccess = __('Success.');
-                    $messageError = __('Error.');
-                    break;
-                }
-            } elseif (isset($_POST['sr_slave_skip_error'])) {
-                $result = self::handleRequestForSlaveSkipError();
->>>>>>> 09c18849
             }
 
             if ($refresh) {
@@ -1114,13 +1059,8 @@
         if (empty($_POST['sr_slave_control_parm'])) {
             $_POST['sr_slave_control_parm'] = null;
         }
-<<<<<<< HEAD
-        if ($_REQUEST['sr_slave_action'] == 'reset') {
+        if ($_POST['sr_slave_action'] == 'reset') {
             $qStop = $this->replication->slaveControl("STOP");
-=======
-        if ($_POST['sr_slave_action'] == 'reset') {
-            $qStop = Replication::slaveControl("STOP");
->>>>>>> 09c18849
             $qReset = $GLOBALS['dbi']->tryQuery("RESET SLAVE;");
             $qStart = $this->replication->slaveControl("START");
 
@@ -1128,15 +1068,9 @@
                 $qReset !== false && $qReset !== -1 &&
                 $qStart !== false && $qStart !== -1);
         } else {
-<<<<<<< HEAD
             $qControl = $this->replication->slaveControl(
-                $_REQUEST['sr_slave_action'],
-                $_REQUEST['sr_slave_control_parm']
-=======
-            $qControl = Replication::slaveControl(
                 $_POST['sr_slave_action'],
                 $_POST['sr_slave_control_parm']
->>>>>>> 09c18849
             );
 
             $result = ($qControl !== false && $qControl !== -1);
