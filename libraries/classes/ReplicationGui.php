<?php
/* vim: set expandtab sw=4 ts=4 sts=4: */
/**
 * Functions for the replication GUI
 *
 * @package PhpMyAdmin
 */
declare(strict_types=1);

namespace PhpMyAdmin;

/**
 * Functions for the replication GUI
 *
 * @package PhpMyAdmin
 */
class ReplicationGui
{
    /**
     * @var Replication
     */
    private $replication;

    /**
     * @var Template
     */
    private $template;

    /**
     * ReplicationGui constructor.
     *
     * @param Replication $replication Replication instance
     * @param Template    $template    Template instance
     */
    public function __construct(Replication $replication, Template $template)
    {
        $this->replication = $replication;
        $this->template = $template;
    }

    /**
     * returns HTML for error message
     *
     * @return string HTML code
     */
    public function getHtmlForErrorMessage()
    {
        $html = '';
        if (isset($_SESSION['replication']['sr_action_status'])
            && isset($_SESSION['replication']['sr_action_info'])
        ) {
            if ($_SESSION['replication']['sr_action_status'] == 'error') {
                $error_message = $_SESSION['replication']['sr_action_info'];
                $html .= Message::error($error_message)->getDisplay();
                $_SESSION['replication']['sr_action_status'] = 'unknown';
            } elseif ($_SESSION['replication']['sr_action_status'] == 'success') {
                $success_message = $_SESSION['replication']['sr_action_info'];
                $html .= Message::success($success_message)->getDisplay();
                $_SESSION['replication']['sr_action_status'] = 'unknown';
            }
        }
        return $html;
    }

    /**
     * returns HTML for master replication
     *
     * @return string HTML code
     */
    public function getHtmlForMasterReplication()
    {
        if (! isset($_POST['repl_clear_scr'])) {
            $masterStatusTable = $this->getHtmlForReplicationStatusTable('master', true, false);
            $slaves = $GLOBALS['dbi']->fetchResult('SHOW SLAVE HOSTS', null, null);

            $urlParams = $GLOBALS['url_params'];
            $urlParams['mr_adduser'] = true;
            $urlParams['repl_clear_scr'] = true;
        }

        if (isset($_POST['mr_adduser'])) {
            $masterAddSlaveUser = $this->getHtmlForReplicationMasterAddSlaveUser();
        }

        return $this->template->render('server/replication/master_replication', [
            'clear_screen' => isset($_POST['repl_clear_scr']),
            'master_status_table' => $masterStatusTable ?? '',
            'slaves' => $slaves ?? [],
            'url_params' => $urlParams ?? [],
            'master_add_user' => isset($_POST['mr_adduser']),
            'master_add_slave_user' => $masterAddSlaveUser ?? '',
        ]);
    }

    /**
     * returns HTML for master replication configuration
     *
     * @return string HTML code
     */
    public function getHtmlForMasterConfiguration()
    {
        $databaseMultibox = $this->getHtmlForReplicationDbMultibox();

        return $this->template->render('server/replication/master_configuration', [
            'database_multibox' => $databaseMultibox,
        ]);
    }

    /**
     * returns HTML for slave replication configuration
     *
     * @param bool  $serverSlaveStatus      Whether it is Master or Slave
     * @param array $serverSlaveReplication Slave replication
     *
     * @return string HTML code
     */
    public function getHtmlForSlaveConfiguration(
        $serverSlaveStatus,
        array $serverSlaveReplication
    ) {
        $serverSlaveMultiReplication = $GLOBALS['dbi']->fetchResult(
            'SHOW ALL SLAVES STATUS'
        );
        if ($serverSlaveStatus) {
            $urlParams = $GLOBALS['url_params'];
            $urlParams['sr_take_action'] = true;
            $urlParams['sr_slave_server_control'] = true;

            if ($serverSlaveReplication[0]['Slave_IO_Running'] == 'No') {
                $urlParams['sr_slave_action'] = 'start';
            } else {
                $urlParams['sr_slave_action'] = 'stop';
            }

            $urlParams['sr_slave_control_parm'] = 'IO_THREAD';
            $slaveControlIoLink = Url::getCommon($urlParams, '');

            if ($serverSlaveReplication[0]['Slave_SQL_Running'] == 'No') {
                $urlParams['sr_slave_action'] = 'start';
            } else {
                $urlParams['sr_slave_action'] = 'stop';
            }

            $urlParams['sr_slave_control_parm'] = 'SQL_THREAD';
            $slaveControlSqlLink = Url::getCommon($urlParams, '');

            if ($serverSlaveReplication[0]['Slave_IO_Running'] == 'No'
                || $serverSlaveReplication[0]['Slave_SQL_Running'] == 'No'
            ) {
                $urlParams['sr_slave_action'] = 'start';
            } else {
                $urlParams['sr_slave_action'] = 'stop';
            }

            $urlParams['sr_slave_control_parm'] = null;
            $slaveControlFullLink = Url::getCommon($urlParams, '');

            $urlParams['sr_slave_action'] = 'reset';
            $slaveControlResetLink = Url::getCommon($urlParams, '');

            $urlParams = $GLOBALS['url_params'];
            $urlParams['sr_take_action'] = true;
            $urlParams['sr_slave_skip_error'] = true;
            $slaveSkipErrorLink = Url::getCommon($urlParams, '');

            $urlParams = $GLOBALS['url_params'];
            $urlParams['sl_configure'] = true;
            $urlParams['repl_clear_scr'] = true;

            $reconfigureMasterLink =  Url::getCommon($urlParams, '');

            $slaveStatusTable = $this->getHtmlForReplicationStatusTable('slave', true, false);

            $slaveIoRunning = $serverSlaveReplication[0]['Slave_IO_Running'] !== 'No';
            $slaveSqlRunning = $serverSlaveReplication[0]['Slave_SQL_Running'] !== 'No';
        }

        return $this->template->render('server/replication/slave_configuration', [
            'server_slave_multi_replication' => $serverSlaveMultiReplication,
            'url_params' => $GLOBALS['url_params'],
            'master_connection' => $_POST['master_connection'] ?? '',
            'server_slave_status' => $serverSlaveStatus,
            'slave_status_table' => $slaveStatusTable ?? '',
            'slave_sql_running' => $slaveSqlRunning ?? false,
            'slave_io_running' => $slaveIoRunning ?? false,
            'slave_control_full_link' => $slaveControlFullLink ?? '',
            'slave_control_reset_link' => $slaveControlResetLink ?? '',
            'slave_control_sql_link' => $slaveControlSqlLink ?? '',
            'slave_control_io_link' => $slaveControlIoLink ?? '',
            'slave_skip_error_link' => $slaveSkipErrorLink ?? '',
            'reconfigure_master_link' => $reconfigureMasterLink ?? '',
            'has_slave_configure' => isset($_POST['sl_configure']),
        ]);
    }

    /**
     * returns HTML code for selecting databases
     *
     * @return string HTML code
     */
    public function getHtmlForReplicationDbMultibox()
    {
        $databases = [];
        foreach ($GLOBALS['dblist']->databases as $database) {
            if (! $GLOBALS['dbi']->isSystemSchema($database)) {
                $databases[] = $database;
            }
        }

        return $this->template->render('server/replication/database_multibox', [
            'databases' => $databases,
        ]);
    }

    /**
     * returns HTML for changing master
     *
     * @param string $submitName submit button name
     *
     * @return string HTML code
     */
    public function getHtmlForReplicationChangeMaster($submitName)
    {
        list(
            $usernameLength,
            $hostnameLength
        ) = $this->getUsernameHostnameLength();

        return $this->template->render('server/replication/change_master', [
            'server_id' => time(),
            'username_length' => $usernameLength,
            'hostname_length' => $hostnameLength,
            'submit_name' => $submitName,
        ]);
    }

    /**
     * This function returns html code for table with replication status.
     *
     * @param string  $type     either master or slave
     * @param boolean $isHidden if true, then default style is set to hidden,
     *                          default value false
     * @param boolean $hasTitle if true, then title is displayed, default true
     *
     * @return string HTML code
     */
    public function getHtmlForReplicationStatusTable(
        $type,
        $isHidden = false,
        $hasTitle = true
    ): string {
        global $master_variables, $slave_variables;
        global $master_variables_alerts, $slave_variables_alerts;
        global $master_variables_oks, $slave_variables_oks;
        global $server_master_replication, $server_slave_replication;

        $replicationVariables = $master_variables;
        $variablesAlerts = $master_variables_alerts;
        $variablesOks = $master_variables_oks;
        $serverReplication = $server_master_replication;
        if ($type === 'slave') {
            $replicationVariables = $slave_variables;
            $variablesAlerts = $slave_variables_alerts;
            $variablesOks = $slave_variables_oks;
            $serverReplication = $server_slave_replication;
        }

        $variables = [];
        foreach ($replicationVariables as $variable) {
            $variables[$variable] = [
                'name' => $variable,
                'status' => '',
                'value' => $serverReplication[0][$variable],
            ];

            if (isset($variablesAlerts[$variable])
                && $variablesAlerts[$variable] === $serverReplication[0][$variable]
            ) {
                $variables[$variable]['status'] = 'attention';
            } elseif (isset($variablesOks[$variable])
                && $variablesOks[$variable] === $serverReplication[0][$variable]
            ) {
                $variables[$variable]['status'] = 'allfine';
            }

            $variablesWrap = [
                'Replicate_Do_DB',
                'Replicate_Ignore_DB',
                'Replicate_Do_Table',
                'Replicate_Ignore_Table',
                'Replicate_Wild_Do_Table',
                'Replicate_Wild_Ignore_Table',
            ];
            if (in_array($variable, $variablesWrap)) {
                $variables[$variable]['value'] = str_replace(
                    ',',
                    ', ',
                    $serverReplication[0][$variable]
                );
            }
        }

        return $this->template->render('server/replication/status_table', [
            'type' => $type,
            'is_hidden' => $isHidden,
            'has_title' => $hasTitle,
            'variables' => $variables,
        ]);
    }

    /**
     * get the correct username and hostname lengths for this MySQL server
     *
     * @return array   username length, hostname length
     */
    public function getUsernameHostnameLength()
    {
        $fields_info = $GLOBALS['dbi']->getColumns('mysql', 'user');
        $username_length = 16;
        $hostname_length = 41;
        foreach ($fields_info as $val) {
            if ($val['Field'] == 'User') {
                strtok($val['Type'], '()');
                $v = strtok('()');
                if (is_int($v)) {
                    $username_length = $v;
                }
            } elseif ($val['Field'] == 'Host') {
                strtok($val['Type'], '()');
                $v = strtok('()');
                if (is_int($v)) {
                    $hostname_length = $v;
                }
            }
        }
        return [
            $username_length,
            $hostname_length,
        ];
    }

    /**
     * returns html code to add a replication slave user to the master
     *
     * @return string HTML code
     */
    public function getHtmlForReplicationMasterAddSlaveUser()
    {
        list(
            $usernameLength,
            $hostnameLength
        ) = $this->getUsernameHostnameLength();

        if (isset($_POST['username']) && strlen($_POST['username']) === 0) {
            $GLOBALS['pred_username'] = 'any';
        }

        $username = '';
        if (! empty($_POST['username'])) {
            $username = $GLOBALS['new_username'] ?? $_POST['username'];
        }

        $currentUser = $GLOBALS['dbi']->fetchValue('SELECT USER();');
        if (! empty($currentUser)) {
            $userHost = str_replace(
                "'",
                '',
                mb_substr(
                    $currentUser,
                    mb_strrpos($currentUser, '@') + 1
                )
            );
            if ($userHost !== 'localhost' && $userHost !== '127.0.0.1') {
                $thisHost = $userHost;
            }
        }

        // when we start editing a user, $GLOBALS['pred_hostname'] is not defined
        if (! isset($GLOBALS['pred_hostname']) && isset($_POST['hostname'])) {
            switch (mb_strtolower($_POST['hostname'])) {
                case 'localhost':
                case '127.0.0.1':
                    $GLOBALS['pred_hostname'] = 'localhost';
                    break;
                case '%':
                    $GLOBALS['pred_hostname'] = 'any';
                    break;
                default:
                    $GLOBALS['pred_hostname'] = 'userdefined';
                    break;
            }
        }

        return $this->template->render('server/replication/master_add_slave_user', [
            'username_length' => $usernameLength,
            'hostname_length' => $hostnameLength,
            'has_username' => isset($_POST['username']),
            'username' => $username,
            'hostname' => $_POST['hostname'] ?? '',
            'predefined_username' => $GLOBALS['pred_username'] ?? '',
            'predefined_hostname' => $GLOBALS['pred_hostname'] ?? '',
            'this_host' => $thisHost ?? null,
        ]);
    }

    /**
     * handle control requests
     *
     * @return void
     */
    public function handleControlRequest()
    {
        if (isset($_POST['sr_take_action'])) {
            $refresh = false;
            $result = false;
            $messageSuccess = null;
            $messageError = null;

            if (isset($_POST['slave_changemaster']) && ! $GLOBALS['cfg']['AllowArbitraryServer']) {
                $_SESSION['replication']['sr_action_status'] = 'error';
                $_SESSION['replication']['sr_action_info'] = __('Connection to server is disabled, please enable $cfg[\'AllowArbitraryServer\'] in phpMyAdmin configuration.');
            } elseif (isset($_POST['slave_changemaster'])) {
                $result = $this->handleRequestForSlaveChangeMaster();
            } elseif (isset($_POST['sr_slave_server_control'])) {
                $result = $this->handleRequestForSlaveServerControl();
                $refresh = true;

                switch ($_POST['sr_slave_action']) {
                    case 'start':
                        $messageSuccess = __('Replication started successfully.');
                        $messageError = __('Error starting replication.');
                        break;
                    case 'stop':
                        $messageSuccess = __('Replication stopped successfully.');
                        $messageError = __('Error stopping replication.');
                        break;
                    case 'reset':
                        $messageSuccess = __('Replication resetting successfully.');
                        $messageError = __('Error resetting replication.');
                        break;
                    default:
                        $messageSuccess = __('Success.');
                        $messageError = __('Error.');
                        break;
                }
            } elseif (isset($_POST['sr_slave_skip_error'])) {
                $result = $this->handleRequestForSlaveSkipError();
            }

            if ($refresh) {
                $response = Response::getInstance();
                if ($response->isAjax()) {
                    $response->setRequestStatus($result);
                    $response->addJSON(
                        'message',
                        $result
                        ? Message::success($messageSuccess)
                        : Message::error($messageError)
                    );
                } else {
                    Core::sendHeaderLocation(
                        './server_replication.php'
                        . Url::getCommonRaw($GLOBALS['url_params'])
                    );
                }
            }
            unset($refresh);
        }
    }

    /**
     * handle control requests for Slave Change Master
     *
     * @return boolean
     */
    public function handleRequestForSlaveChangeMaster()
    {
        $sr = [];
        $_SESSION['replication']['m_username'] = $sr['username']
            = $GLOBALS['dbi']->escapeString($_POST['username']);
        $_SESSION['replication']['m_password'] = $sr['pma_pw']
            = $GLOBALS['dbi']->escapeString($_POST['pma_pw']);
        $_SESSION['replication']['m_hostname'] = $sr['hostname']
            = $GLOBALS['dbi']->escapeString($_POST['hostname']);
        $_SESSION['replication']['m_port']     = $sr['port']
            = $GLOBALS['dbi']->escapeString($_POST['text_port']);
        $_SESSION['replication']['m_correct']  = '';
        $_SESSION['replication']['sr_action_status'] = 'error';
        $_SESSION['replication']['sr_action_info'] = __('Unknown error');

        // Attempt to connect to the new master server
        $link_to_master = $this->replication->connectToMaster(
            $sr['username'],
            $sr['pma_pw'],
            $sr['hostname'],
            $sr['port']
        );

        if (! $link_to_master) {
            $_SESSION['replication']['sr_action_status'] = 'error';
            $_SESSION['replication']['sr_action_info'] = sprintf(
                __('Unable to connect to master %s.'),
                htmlspecialchars($sr['hostname'])
            );
        } else {
            // Read the current master position
            $position = $this->replication->slaveBinLogMaster($link_to_master);

            if (empty($position)) {
                $_SESSION['replication']['sr_action_status'] = 'error';
                $_SESSION['replication']['sr_action_info']
                    = __(
                        'Unable to read master log position. '
                        . 'Possible privilege problem on master.'
                    );
            } else {
                $_SESSION['replication']['m_correct']  = true;

                if (! $this->replication->slaveChangeMaster(
                    $sr['username'],
                    $sr['pma_pw'],
                    $sr['hostname'],
                    $sr['port'],
                    $position,
                    true,
                    false
                )
                ) {
                    $_SESSION['replication']['sr_action_status'] = 'error';
                    $_SESSION['replication']['sr_action_info']
                        = __('Unable to change master!');
                } else {
                    $_SESSION['replication']['sr_action_status'] = 'success';
                    $_SESSION['replication']['sr_action_info'] = sprintf(
                        __('Master server changed successfully to %s.'),
                        htmlspecialchars($sr['hostname'])
                    );
                }
            }
        }

        return $_SESSION['replication']['sr_action_status'] === 'success';
    }

    /**
     * handle control requests for Slave Server Control
     *
     * @return boolean
     */
    public function handleRequestForSlaveServerControl()
    {
        if (empty($_POST['sr_slave_control_parm'])) {
            $_POST['sr_slave_control_parm'] = null;
        }
        if ($_POST['sr_slave_action'] == 'reset') {
            $qStop = $this->replication->slaveControl("STOP", null, DatabaseInterface::CONNECT_USER);
            $qReset = $GLOBALS['dbi']->tryQuery("RESET SLAVE;");
            $qStart = $this->replication->slaveControl("START", null, DatabaseInterface::CONNECT_USER);

            $result = ($qStop !== false && $qStop !== -1 &&
                $qReset !== false && $qReset !== -1 &&
                $qStart !== false && $qStart !== -1);
        } else {
            $qControl = $this->replication->slaveControl(
                $_POST['sr_slave_action'],
                $_POST['sr_slave_control_parm'],
                DatabaseInterface::CONNECT_USER
            );

            $result = ($qControl !== false && $qControl !== -1);
        }

        return $result;
    }

    /**
     * handle control requests for Slave Skip Error
     *
     * @return boolean
     */
    public function handleRequestForSlaveSkipError()
    {
        $count = 1;
        if (isset($_POST['sr_skip_errors_count'])) {
            $count = $_POST['sr_skip_errors_count'] * 1;
        }

<<<<<<< HEAD
        $qStop = $this->replication->slaveControl("STOP");
        $qSkip = $GLOBALS['dbi']->tryQuery(
            "SET GLOBAL SQL_SLAVE_SKIP_COUNTER = " . $count . ";"
        );
        $qStart = $this->replication->slaveControl("START");
=======
        $qStop = Replication::slaveControl("STOP", null, DatabaseInterface::CONNECT_USER);
        $qSkip = $GLOBALS['dbi']->tryQuery(
            "SET GLOBAL SQL_SLAVE_SKIP_COUNTER = " . $count . ";"
        );
        $qStart = Replication::slaveControl("START", null, DatabaseInterface::CONNECT_USER);
>>>>>>> 774fc686

        $result = ($qStop !== false && $qStop !== -1 &&
            $qSkip !== false && $qSkip !== -1 &&
            $qStart !== false && $qStart !== -1);

        return $result;
    }
}<|MERGE_RESOLUTION|>--- conflicted
+++ resolved
@@ -585,19 +585,11 @@
             $count = $_POST['sr_skip_errors_count'] * 1;
         }
 
-<<<<<<< HEAD
-        $qStop = $this->replication->slaveControl("STOP");
+        $qStop = $this->replication->slaveControl("STOP", null, DatabaseInterface::CONNECT_USER);
         $qSkip = $GLOBALS['dbi']->tryQuery(
             "SET GLOBAL SQL_SLAVE_SKIP_COUNTER = " . $count . ";"
         );
-        $qStart = $this->replication->slaveControl("START");
-=======
-        $qStop = Replication::slaveControl("STOP", null, DatabaseInterface::CONNECT_USER);
-        $qSkip = $GLOBALS['dbi']->tryQuery(
-            "SET GLOBAL SQL_SLAVE_SKIP_COUNTER = " . $count . ";"
-        );
-        $qStart = Replication::slaveControl("START", null, DatabaseInterface::CONNECT_USER);
->>>>>>> 774fc686
+        $qStart = $this->replication->slaveControl("START", null, DatabaseInterface::CONNECT_USER);
 
         $result = ($qStop !== false && $qStop !== -1 &&
             $qSkip !== false && $qSkip !== -1 &&
