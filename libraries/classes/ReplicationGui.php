<?php
/**
 * Functions for the replication GUI
 */

declare(strict_types=1);

namespace PhpMyAdmin;

use PhpMyAdmin\Query\Utilities;
use function htmlspecialchars;
use function in_array;
use function is_array;
use function mb_strrpos;
use function mb_strtolower;
use function mb_substr;
use function sprintf;
use function str_replace;
use function strlen;
use function strtok;
use function time;

/**
 * Functions for the replication GUI
 */
class ReplicationGui
{
    /** @var Replication */
    private $replication;

    /** @var Template */
    private $template;

    /**
     * @param Replication $replication Replication instance
     * @param Template    $template    Template instance
     */
    public function __construct(Replication $replication, Template $template)
    {
        $this->replication = $replication;
        $this->template = $template;
    }

    /**
     * returns HTML for error message
     *
     * @return string HTML code
     */
    public function getHtmlForErrorMessage()
    {
        $html = '';
        if (isset($_SESSION['replication']['sr_action_status'], $_SESSION['replication']['sr_action_info'])) {
            if ($_SESSION['replication']['sr_action_status'] === 'error') {
                $error_message = $_SESSION['replication']['sr_action_info'];
                $html .= Message::error($error_message)->getDisplay();
                $_SESSION['replication']['sr_action_status'] = 'unknown';
            } elseif ($_SESSION['replication']['sr_action_status'] === 'success') {
                $success_message = $_SESSION['replication']['sr_action_info'];
                $html .= Message::success($success_message)->getDisplay();
                $_SESSION['replication']['sr_action_status'] = 'unknown';
            }
        }

        return $html;
    }

    /**
     * returns HTML for master replication
     *
     * @return string HTML code
     */
    public function getHtmlForMasterReplication()
    {
        global $dbi;

        if (! isset($_POST['repl_clear_scr'])) {
<<<<<<< HEAD
            $masterStatusTable = $this->getHtmlForReplicationStatusTable('master', true, false);
            $slaves = $dbi->fetchResult('SHOW SLAVE HOSTS', null, null);

            $urlParams = $GLOBALS['url_params'];
            $urlParams['mr_adduser'] = true;
            $urlParams['repl_clear_scr'] = true;
=======
            $html .= '<fieldset>';
            $html .= '<legend>' . __('Master replication') . '</legend>';
            $html .= __('This server is configured as master in a replication process.');
            $html .= '<ul>';
            $html .= '  <li><a href="#master_status_href" id="master_status_href">';
            $html .= __('Show master status') . '</a>';
            $html .= self::getHtmlForReplicationStatusTable('master', true, false);
            $html .= '  </li>';

            $html .= '  <li><a href="#master_slaves_href" id="master_slaves_href">';
            $html .= __('Show connected slaves') . '</a>';
            $html .= self::getHtmlForReplicationSlavesTable(true);
            $html .= '  </li>';

            $_url_params = $GLOBALS['url_params'];
            $_url_params['mr_adduser'] = true;
            $_url_params['repl_clear_scr'] = true;

            $html .= '  <li><a href="server_replication.php" data-post="';
            $html .= Url::getCommon($_url_params, '', false)
                . '" id="master_addslaveuser_href">';
            $html .= __('Add slave replication user') . '</a></li>';
>>>>>>> ae11d526
        }

        if (isset($_POST['mr_adduser'])) {
            $masterAddSlaveUser = $this->getHtmlForReplicationMasterAddSlaveUser();
        }

        return $this->template->render('server/replication/master_replication', [
            'clear_screen' => isset($_POST['repl_clear_scr']),
            'master_status_table' => $masterStatusTable ?? '',
            'slaves' => $slaves ?? [],
            'url_params' => $urlParams ?? [],
            'master_add_user' => isset($_POST['mr_adduser']),
            'master_add_slave_user' => $masterAddSlaveUser ?? '',
        ]);
    }

    /**
     * returns HTML for master replication configuration
     *
     * @return string HTML code
     */
    public function getHtmlForMasterConfiguration()
    {
        $databaseMultibox = $this->getHtmlForReplicationDbMultibox();

        return $this->template->render(
            'server/replication/master_configuration',
            ['database_multibox' => $databaseMultibox]
        );
    }

    /**
     * returns HTML for slave replication configuration
     *
     * @param bool  $serverSlaveStatus      Whether it is Master or Slave
     * @param array $serverSlaveReplication Slave replication
     *
     * @return string HTML code
     */
    public function getHtmlForSlaveConfiguration(
        $serverSlaveStatus,
        array $serverSlaveReplication
    ) {
        global $dbi;

        $serverSlaveMultiReplication = $dbi->fetchResult(
            'SHOW ALL SLAVES STATUS'
        );
        if ($serverSlaveStatus) {
            $urlParams = $GLOBALS['url_params'];
            $urlParams['sr_take_action'] = true;
            $urlParams['sr_slave_server_control'] = true;

            if ($serverSlaveReplication[0]['Slave_IO_Running'] === 'No') {
                $urlParams['sr_slave_action'] = 'start';
            } else {
                $urlParams['sr_slave_action'] = 'stop';
            }

<<<<<<< HEAD
            $urlParams['sr_slave_control_parm'] = 'IO_THREAD';
            $slaveControlIoLink = Url::getCommon($urlParams, '');
=======
            $_url_params['sr_slave_control_parm'] = 'IO_THREAD';
            $slave_control_io_link = Url::getCommon($_url_params, '', false);
>>>>>>> ae11d526

            if ($serverSlaveReplication[0]['Slave_SQL_Running'] === 'No') {
                $urlParams['sr_slave_action'] = 'start';
            } else {
                $urlParams['sr_slave_action'] = 'stop';
            }

<<<<<<< HEAD
            $urlParams['sr_slave_control_parm'] = 'SQL_THREAD';
            $slaveControlSqlLink = Url::getCommon($urlParams, '');
=======
            $_url_params['sr_slave_control_parm'] = 'SQL_THREAD';
            $slave_control_sql_link = Url::getCommon($_url_params, '', false);
>>>>>>> ae11d526

            if ($serverSlaveReplication[0]['Slave_IO_Running'] === 'No'
                || $serverSlaveReplication[0]['Slave_SQL_Running'] === 'No'
            ) {
                $urlParams['sr_slave_action'] = 'start';
            } else {
                $urlParams['sr_slave_action'] = 'stop';
            }

<<<<<<< HEAD
            $urlParams['sr_slave_control_parm'] = null;
            $slaveControlFullLink = Url::getCommon($urlParams, '');

            $urlParams['sr_slave_action'] = 'reset';
            $slaveControlResetLink = Url::getCommon($urlParams, '');

            $urlParams = $GLOBALS['url_params'];
            $urlParams['sr_take_action'] = true;
            $urlParams['sr_slave_skip_error'] = true;
            $slaveSkipErrorLink = Url::getCommon($urlParams, '');
=======
            $_url_params['sr_slave_control_parm'] = null;
            $slave_control_full_link = Url::getCommon($_url_params, '', false);

            $_url_params['sr_slave_action'] = 'reset';
            $slave_control_reset_link = Url::getCommon($_url_params, '', false);

            $_url_params = $GLOBALS['url_params'];
            $_url_params['sr_take_action'] = true;
            $_url_params['sr_slave_skip_error'] = true;
            $slave_skip_error_link = Url::getCommon($_url_params, '', false);
>>>>>>> ae11d526

            $urlParams = $GLOBALS['url_params'];
            $urlParams['sl_configure'] = true;
            $urlParams['repl_clear_scr'] = true;

            $reconfigureMasterLink =  Url::getCommon($urlParams, '');

<<<<<<< HEAD
            $slaveStatusTable = $this->getHtmlForReplicationStatusTable('slave', true, false);

            $slaveIoRunning = $serverSlaveReplication[0]['Slave_IO_Running'] !== 'No';
            $slaveSqlRunning = $serverSlaveReplication[0]['Slave_SQL_Running'] !== 'No';
=======
            $reconfiguremaster_link =  Url::getCommon($_url_params, '', false);

            $html .= __(
                'Server is configured as slave in a replication process. Would you ' .
                'like to:'
            );
            $html .= '<br />';
            $html .= '<ul>';
            $html .= ' <li><a href="#slave_status_href" id="slave_status_href">';
            $html .= __('See slave status table') . '</a>';
            $html .= self::getHtmlForReplicationStatusTable('slave', true, false);
            $html .= ' </li>';

            $html .= ' <li><a href="#slave_control_href" id="slave_control_href">';
            $html .= __('Control slave:') . '</a>';
            $html .= ' <div id="slave_control_gui" class="hide">';
            $html .= '  <ul>';
            $html .= '   <li><a href="server_replication.php" data-post="' . $slave_control_full_link . '">';
            $html .= (($server_slave_replication[0]['Slave_IO_Running'] == 'No' ||
                       $server_slave_replication[0]['Slave_SQL_Running'] == 'No')
                     ? __('Full start')
                     : __('Full stop')) . ' </a></li>';
            $html .= '   <li><a class="ajax" id="reset_slave"'
                . ' href="server_replication.php" data-post="' . $slave_control_reset_link . '">';
            $html .= __('Reset slave') . '</a></li>';
            if ($server_slave_replication[0]['Slave_SQL_Running'] == 'No') {
                $html .= '   <li><a href="server_replication.php" data-post="' . $slave_control_sql_link . '">';
                $html .= __('Start SQL Thread only') . '</a></li>';
            } else {
                $html .= '   <li><a href="server_replication.php" data-post="' . $slave_control_sql_link . '">';
                $html .= __('Stop SQL Thread only') . '</a></li>';
            }
            if ($server_slave_replication[0]['Slave_IO_Running'] == 'No') {
                $html .= '   <li><a href="server_replication.php" data-post="' . $slave_control_io_link . '">';
                $html .= __('Start IO Thread only') . '</a></li>';
            } else {
                $html .= '   <li><a href="server_replication.php" data-post="' . $slave_control_io_link . '">';
                $html .= __('Stop IO Thread only') . '</a></li>';
            }
            $html .= '  </ul>';
            $html .= ' </div>';
            $html .= ' </li>';
            $html .= ' <li>';
            $html .= self::getHtmlForSlaveErrorManagement($slave_skip_error_link);
            $html .= ' </li>';
            $html .= ' <li><a href="server_replication.php" data-post="' . $reconfiguremaster_link . '">';
            $html .=  __('Change or reconfigure master server') . '</a></li>';
            $html .= '</ul>';
            $html .= '</div>';

        } elseif (! isset($_POST['sl_configure'])) {
            $_url_params = $GLOBALS['url_params'];
            $_url_params['sl_configure'] = true;
            $_url_params['repl_clear_scr'] = true;

            $html .= sprintf(
                __(
                    'This server is not configured as slave in a replication process. '
                    . 'Would you like to %sconfigure%s it?'
                ),
                '<a href="server_replication.php" data-post="' . Url::getCommon($_url_params, '', false) . '">',
                '</a>'
            );
>>>>>>> ae11d526
        }

<<<<<<< HEAD
        return $this->template->render('server/replication/slave_configuration', [
            'server_slave_multi_replication' => $serverSlaveMultiReplication,
            'url_params' => $GLOBALS['url_params'],
            'master_connection' => $_POST['master_connection'] ?? '',
            'server_slave_status' => $serverSlaveStatus,
            'slave_status_table' => $slaveStatusTable ?? '',
            'slave_sql_running' => $slaveSqlRunning ?? false,
            'slave_io_running' => $slaveIoRunning ?? false,
            'slave_control_full_link' => $slaveControlFullLink ?? '',
            'slave_control_reset_link' => $slaveControlResetLink ?? '',
            'slave_control_sql_link' => $slaveControlSqlLink ?? '',
            'slave_control_io_link' => $slaveControlIoLink ?? '',
            'slave_skip_error_link' => $slaveSkipErrorLink ?? '',
            'reconfigure_master_link' => $reconfigureMasterLink ?? '',
            'has_slave_configure' => isset($_POST['sl_configure']),
        ]);
=======
    /**
     * returns HTML for not configure for a server replication
     *
     * @return String HTML code
     */
    public static function getHtmlForNotServerReplication()
    {
        $_url_params = $GLOBALS['url_params'];
        $_url_params['mr_configure'] = true;

        $html  = '<fieldset>';
        $html .= '<legend>' . __('Master replication') . '</legend>';
        $html .= sprintf(
            __(
                'This server is not configured as master in a replication process. '
                . 'Would you like to %sconfigure%s it?'
            ),
            '<a href="server_replication.php" data-post="' . Url::getCommon($_url_params, '', false) . '">',
            '</a>'
        );
        $html .= '</fieldset>';
        return $html;
>>>>>>> ae11d526
    }

    /**
     * returns HTML code for selecting databases
     *
     * @return string HTML code
     */
    public function getHtmlForReplicationDbMultibox()
    {
        $databases = [];
        foreach ($GLOBALS['dblist']->databases as $database) {
            if (Utilities::isSystemSchema($database)) {
                continue;
            }

            $databases[] = $database;
        }

        return $this->template->render('server/replication/database_multibox', ['databases' => $databases]);
    }

    /**
     * returns HTML for changing master
     *
     * @param string $submitName submit button name
     *
     * @return string HTML code
     */
    public function getHtmlForReplicationChangeMaster($submitName)
    {
        [
            $usernameLength,
            $hostnameLength,
        ] = $this->getUsernameHostnameLength();

        return $this->template->render('server/replication/change_master', [
            'server_id' => time(),
            'username_length' => $usernameLength,
            'hostname_length' => $hostnameLength,
            'submit_name' => $submitName,
        ]);
    }

    /**
     * This function returns html code for table with replication status.
     *
     * @param string $type     either master or slave
     * @param bool   $isHidden if true, then default style is set to hidden,
     *                         default value false
     * @param bool   $hasTitle if true, then title is displayed, default true
     *
     * @return string HTML code
     */
    public function getHtmlForReplicationStatusTable(
        $type,
        $isHidden = false,
        $hasTitle = true
    ): string {
        global $dbi;

        $replicationInfo = new ReplicationInfo($dbi);
        $replicationInfo->load($_POST['master_connection'] ?? null);

        $replicationVariables = $replicationInfo->primaryVariables;
        $variablesAlerts = null;
        $variablesOks = null;
        $serverReplication = $replicationInfo->getPrimaryStatus();
        if ($type === 'slave') {
            $replicationVariables = $replicationInfo->replicaVariables;
            $variablesAlerts = [
                'Slave_IO_Running' => 'No',
                'Slave_SQL_Running' => 'No',
            ];
            $variablesOks = [
                'Slave_IO_Running' => 'Yes',
                'Slave_SQL_Running' => 'Yes',
            ];
            $serverReplication = $replicationInfo->getReplicaStatus();
        }

        $variables = [];
        foreach ($replicationVariables as $variable) {
            $serverReplicationVariable = is_array($serverReplication) && isset($serverReplication[0])
                ? $serverReplication[0][$variable]
                : '';

            $variables[$variable] = [
                'name' => $variable,
                'status' => '',
                'value' => $serverReplicationVariable,
            ];

            if (isset($variablesAlerts[$variable])
                && $variablesAlerts[$variable] === $serverReplicationVariable
            ) {
                $variables[$variable]['status'] = 'attention';
            } elseif (isset($variablesOks[$variable])
                && $variablesOks[$variable] === $serverReplicationVariable
            ) {
                $variables[$variable]['status'] = 'allfine';
            }

            $variablesWrap = [
                'Replicate_Do_DB',
                'Replicate_Ignore_DB',
                'Replicate_Do_Table',
                'Replicate_Ignore_Table',
                'Replicate_Wild_Do_Table',
                'Replicate_Wild_Ignore_Table',
            ];
            if (! in_array($variable, $variablesWrap)) {
                continue;
            }

            $variables[$variable]['value'] = str_replace(
                ',',
                ', ',
                $serverReplicationVariable
            );
        }

        return $this->template->render('server/replication/status_table', [
            'type' => $type,
            'is_hidden' => $isHidden,
            'has_title' => $hasTitle,
            'variables' => $variables,
        ]);
    }

    /**
     * get the correct username and hostname lengths for this MySQL server
     *
     * @return array   username length, hostname length
     */
    public function getUsernameHostnameLength()
    {
        global $dbi;

        $fields_info = $dbi->getColumns('mysql', 'user');
        $username_length = 16;
        $hostname_length = 41;
        foreach ($fields_info as $val) {
            if ($val['Field'] === 'User') {
                strtok($val['Type'], '()');
                $v = strtok('()');
                if (Util::isInteger($v)) {
                    $username_length = (int) $v;
                }
            } elseif ($val['Field'] === 'Host') {
                strtok($val['Type'], '()');
                $v = strtok('()');
                if (Util::isInteger($v)) {
                    $hostname_length = (int) $v;
                }
            }
        }

        return [
            $username_length,
            $hostname_length,
        ];
    }

    /**
     * returns html code to add a replication slave user to the master
     *
     * @return string HTML code
     */
    public function getHtmlForReplicationMasterAddSlaveUser()
    {
        global $dbi;

        [
            $usernameLength,
            $hostnameLength,
        ] = $this->getUsernameHostnameLength();

        if (isset($_POST['username']) && strlen($_POST['username']) === 0) {
            $GLOBALS['pred_username'] = 'any';
        }

        $username = '';
        if (! empty($_POST['username'])) {
            $username = $GLOBALS['new_username'] ?? $_POST['username'];
        }

        $currentUser = $dbi->fetchValue('SELECT USER();');
        if (! empty($currentUser)) {
            $userHost = str_replace(
                "'",
                '',
                mb_substr(
                    $currentUser,
                    mb_strrpos($currentUser, '@') + 1
                )
            );
            if ($userHost !== 'localhost' && $userHost !== '127.0.0.1') {
                $thisHost = $userHost;
            }
        }

        // when we start editing a user, $GLOBALS['pred_hostname'] is not defined
        if (! isset($GLOBALS['pred_hostname']) && isset($_POST['hostname'])) {
            switch (mb_strtolower($_POST['hostname'])) {
                case 'localhost':
                case '127.0.0.1':
                    $GLOBALS['pred_hostname'] = 'localhost';
                    break;
                case '%':
                    $GLOBALS['pred_hostname'] = 'any';
                    break;
                default:
                    $GLOBALS['pred_hostname'] = 'userdefined';
                    break;
            }
        }

        return $this->template->render('server/replication/master_add_slave_user', [
            'username_length' => $usernameLength,
            'hostname_length' => $hostnameLength,
            'has_username' => isset($_POST['username']),
            'username' => $username,
            'hostname' => $_POST['hostname'] ?? '',
            'predefined_username' => $GLOBALS['pred_username'] ?? '',
            'predefined_hostname' => $GLOBALS['pred_hostname'] ?? '',
            'this_host' => $thisHost ?? null,
        ]);
    }

    /**
     * handle control requests
     *
     * @return void
     */
    public function handleControlRequest()
    {
        if (! isset($_POST['sr_take_action'])) {
            return;
        }

        $refresh = false;
        $result = false;
        $messageSuccess = '';
        $messageError = '';

        if (isset($_POST['slave_changemaster']) && ! $GLOBALS['cfg']['AllowArbitraryServer']) {
            $_SESSION['replication']['sr_action_status'] = 'error';
            $_SESSION['replication']['sr_action_info'] = __(
                'Connection to server is disabled, please enable'
                . ' $cfg[\'AllowArbitraryServer\'] in phpMyAdmin configuration.'
            );
        } elseif (isset($_POST['slave_changemaster'])) {
            $result = $this->handleRequestForSlaveChangeMaster();
        } elseif (isset($_POST['sr_slave_server_control'])) {
            $result = $this->handleRequestForSlaveServerControl();
            $refresh = true;

            switch ($_POST['sr_slave_action']) {
                case 'start':
                    $messageSuccess = __('Replication started successfully.');
                    $messageError = __('Error starting replication.');
                    break;
                case 'stop':
                    $messageSuccess = __('Replication stopped successfully.');
                    $messageError = __('Error stopping replication.');
                    break;
                case 'reset':
                    $messageSuccess = __('Replication resetting successfully.');
                    $messageError = __('Error resetting replication.');
                    break;
                default:
                    $messageSuccess = __('Success.');
                    $messageError = __('Error.');
                    break;
            }
        } elseif (isset($_POST['sr_slave_skip_error'])) {
            $result = $this->handleRequestForSlaveSkipError();
        }

        if ($refresh) {
            $response = Response::getInstance();
            if ($response->isAjax()) {
                $response->setRequestStatus($result);
                $response->addJSON(
                    'message',
                    $result
                    ? Message::success($messageSuccess)
                    : Message::error($messageError)
                );
            } else {
                Core::sendHeaderLocation(
                    './index.php?route=/server/replication'
                    . Url::getCommonRaw($GLOBALS['url_params'], '&')
                );
            }
        }
        unset($refresh);
    }

    /**
     * handle control requests for Slave Change Master
     *
     * @return bool
     */
    public function handleRequestForSlaveChangeMaster()
    {
        /** @var DatabaseInterface $dbi */
        global $dbi;

        $sr = [
            'username' => $dbi->escapeString($_POST['username']),
            'pma_pw' => $dbi->escapeString($_POST['pma_pw']),
            'hostname' => $dbi->escapeString($_POST['hostname']),
            'port' => (int) $dbi->escapeString($_POST['text_port']),
        ];

        $_SESSION['replication']['m_username'] = $sr['username'];
        $_SESSION['replication']['m_password'] = $sr['pma_pw'];
        $_SESSION['replication']['m_hostname'] = $sr['hostname'];
        $_SESSION['replication']['m_port']     = $sr['port'];
        $_SESSION['replication']['m_correct']  = '';
        $_SESSION['replication']['sr_action_status'] = 'error';
        $_SESSION['replication']['sr_action_info'] = __('Unknown error');

        // Attempt to connect to the new master server
        $link_to_master = $this->replication->connectToMaster(
            $sr['username'],
            $sr['pma_pw'],
            $sr['hostname'],
            $sr['port']
        );

        if (! $link_to_master) {
            $_SESSION['replication']['sr_action_status'] = 'error';
            $_SESSION['replication']['sr_action_info'] = sprintf(
                __('Unable to connect to master %s.'),
                htmlspecialchars($sr['hostname'])
            );
        } else {
            // Read the current master position
            $position = $this->replication->slaveBinLogMaster(DatabaseInterface::CONNECT_AUXILIARY);

            if (empty($position)) {
                $_SESSION['replication']['sr_action_status'] = 'error';
                $_SESSION['replication']['sr_action_info']
                    = __(
                        'Unable to read master log position. '
                        . 'Possible privilege problem on master.'
                    );
            } else {
                $_SESSION['replication']['m_correct']  = true;

                if (! $this->replication->slaveChangeMaster(
                    $sr['username'],
                    $sr['pma_pw'],
                    $sr['hostname'],
                    $sr['port'],
                    $position,
                    true,
                    false,
                    DatabaseInterface::CONNECT_USER
                )
                ) {
                    $_SESSION['replication']['sr_action_status'] = 'error';
                    $_SESSION['replication']['sr_action_info']
                        = __('Unable to change master!');
                } else {
                    $_SESSION['replication']['sr_action_status'] = 'success';
                    $_SESSION['replication']['sr_action_info'] = sprintf(
                        __('Master server changed successfully to %s.'),
                        htmlspecialchars($sr['hostname'])
                    );
                }
            }
        }

        return $_SESSION['replication']['sr_action_status'] === 'success';
    }

    /**
     * handle control requests for Slave Server Control
     *
     * @return bool
     */
    public function handleRequestForSlaveServerControl()
    {
        global $dbi;

        if (empty($_POST['sr_slave_control_parm'])) {
            $_POST['sr_slave_control_parm'] = null;
        }
        if ($_POST['sr_slave_action'] === 'reset') {
            $qStop = $this->replication->slaveControl('STOP', null, DatabaseInterface::CONNECT_USER);
            $qReset = $dbi->tryQuery('RESET SLAVE;');
            $qStart = $this->replication->slaveControl('START', null, DatabaseInterface::CONNECT_USER);

            $result = $qStop !== false && $qStop !== -1 &&
                $qReset !== false && $qReset !== -1 &&
                $qStart !== false && $qStart !== -1;
        } else {
            $qControl = $this->replication->slaveControl(
                $_POST['sr_slave_action'],
                $_POST['sr_slave_control_parm'],
                DatabaseInterface::CONNECT_USER
            );

            $result = $qControl !== false && $qControl !== -1;
        }

        return $result;
    }

    /**
     * handle control requests for Slave Skip Error
     *
     * @return bool
     */
    public function handleRequestForSlaveSkipError()
    {
        global $dbi;

        $count = 1;
        if (isset($_POST['sr_skip_errors_count'])) {
            $count = $_POST['sr_skip_errors_count'] * 1;
        }

        $qStop = $this->replication->slaveControl('STOP', null, DatabaseInterface::CONNECT_USER);
        $qSkip = $dbi->tryQuery(
            'SET GLOBAL SQL_SLAVE_SKIP_COUNTER = ' . $count . ';'
        );
        $qStart = $this->replication->slaveControl('START', null, DatabaseInterface::CONNECT_USER);

        return $qStop !== false && $qStop !== -1 &&
            $qSkip !== false && $qSkip !== -1 &&
            $qStart !== false && $qStart !== -1;
    }
}<|MERGE_RESOLUTION|>--- conflicted
+++ resolved
@@ -74,37 +74,12 @@
         global $dbi;
 
         if (! isset($_POST['repl_clear_scr'])) {
-<<<<<<< HEAD
             $masterStatusTable = $this->getHtmlForReplicationStatusTable('master', true, false);
             $slaves = $dbi->fetchResult('SHOW SLAVE HOSTS', null, null);
 
             $urlParams = $GLOBALS['url_params'];
             $urlParams['mr_adduser'] = true;
             $urlParams['repl_clear_scr'] = true;
-=======
-            $html .= '<fieldset>';
-            $html .= '<legend>' . __('Master replication') . '</legend>';
-            $html .= __('This server is configured as master in a replication process.');
-            $html .= '<ul>';
-            $html .= '  <li><a href="#master_status_href" id="master_status_href">';
-            $html .= __('Show master status') . '</a>';
-            $html .= self::getHtmlForReplicationStatusTable('master', true, false);
-            $html .= '  </li>';
-
-            $html .= '  <li><a href="#master_slaves_href" id="master_slaves_href">';
-            $html .= __('Show connected slaves') . '</a>';
-            $html .= self::getHtmlForReplicationSlavesTable(true);
-            $html .= '  </li>';
-
-            $_url_params = $GLOBALS['url_params'];
-            $_url_params['mr_adduser'] = true;
-            $_url_params['repl_clear_scr'] = true;
-
-            $html .= '  <li><a href="server_replication.php" data-post="';
-            $html .= Url::getCommon($_url_params, '', false)
-                . '" id="master_addslaveuser_href">';
-            $html .= __('Add slave replication user') . '</a></li>';
->>>>>>> ae11d526
         }
 
         if (isset($_POST['mr_adduser'])) {
@@ -164,13 +139,8 @@
                 $urlParams['sr_slave_action'] = 'stop';
             }
 
-<<<<<<< HEAD
             $urlParams['sr_slave_control_parm'] = 'IO_THREAD';
-            $slaveControlIoLink = Url::getCommon($urlParams, '');
-=======
-            $_url_params['sr_slave_control_parm'] = 'IO_THREAD';
-            $slave_control_io_link = Url::getCommon($_url_params, '', false);
->>>>>>> ae11d526
+            $slaveControlIoLink = Url::getCommon($urlParams, '', false);
 
             if ($serverSlaveReplication[0]['Slave_SQL_Running'] === 'No') {
                 $urlParams['sr_slave_action'] = 'start';
@@ -178,13 +148,8 @@
                 $urlParams['sr_slave_action'] = 'stop';
             }
 
-<<<<<<< HEAD
             $urlParams['sr_slave_control_parm'] = 'SQL_THREAD';
-            $slaveControlSqlLink = Url::getCommon($urlParams, '');
-=======
-            $_url_params['sr_slave_control_parm'] = 'SQL_THREAD';
-            $slave_control_sql_link = Url::getCommon($_url_params, '', false);
->>>>>>> ae11d526
+            $slaveControlSqlLink = Url::getCommon($urlParams, '', false);
 
             if ($serverSlaveReplication[0]['Slave_IO_Running'] === 'No'
                 || $serverSlaveReplication[0]['Slave_SQL_Running'] === 'No'
@@ -194,109 +159,29 @@
                 $urlParams['sr_slave_action'] = 'stop';
             }
 
-<<<<<<< HEAD
             $urlParams['sr_slave_control_parm'] = null;
-            $slaveControlFullLink = Url::getCommon($urlParams, '');
+            $slaveControlFullLink = Url::getCommon($urlParams, '', false);
 
             $urlParams['sr_slave_action'] = 'reset';
-            $slaveControlResetLink = Url::getCommon($urlParams, '');
+            $slaveControlResetLink = Url::getCommon($urlParams, '', false);
 
             $urlParams = $GLOBALS['url_params'];
             $urlParams['sr_take_action'] = true;
             $urlParams['sr_slave_skip_error'] = true;
-            $slaveSkipErrorLink = Url::getCommon($urlParams, '');
-=======
-            $_url_params['sr_slave_control_parm'] = null;
-            $slave_control_full_link = Url::getCommon($_url_params, '', false);
-
-            $_url_params['sr_slave_action'] = 'reset';
-            $slave_control_reset_link = Url::getCommon($_url_params, '', false);
-
-            $_url_params = $GLOBALS['url_params'];
-            $_url_params['sr_take_action'] = true;
-            $_url_params['sr_slave_skip_error'] = true;
-            $slave_skip_error_link = Url::getCommon($_url_params, '', false);
->>>>>>> ae11d526
+            $slaveSkipErrorLink = Url::getCommon($urlParams, '', false);
 
             $urlParams = $GLOBALS['url_params'];
             $urlParams['sl_configure'] = true;
             $urlParams['repl_clear_scr'] = true;
 
-            $reconfigureMasterLink =  Url::getCommon($urlParams, '');
-
-<<<<<<< HEAD
+            $reconfigureMasterLink =  Url::getCommon($urlParams, '', false);
+
             $slaveStatusTable = $this->getHtmlForReplicationStatusTable('slave', true, false);
 
             $slaveIoRunning = $serverSlaveReplication[0]['Slave_IO_Running'] !== 'No';
             $slaveSqlRunning = $serverSlaveReplication[0]['Slave_SQL_Running'] !== 'No';
-=======
-            $reconfiguremaster_link =  Url::getCommon($_url_params, '', false);
-
-            $html .= __(
-                'Server is configured as slave in a replication process. Would you ' .
-                'like to:'
-            );
-            $html .= '<br />';
-            $html .= '<ul>';
-            $html .= ' <li><a href="#slave_status_href" id="slave_status_href">';
-            $html .= __('See slave status table') . '</a>';
-            $html .= self::getHtmlForReplicationStatusTable('slave', true, false);
-            $html .= ' </li>';
-
-            $html .= ' <li><a href="#slave_control_href" id="slave_control_href">';
-            $html .= __('Control slave:') . '</a>';
-            $html .= ' <div id="slave_control_gui" class="hide">';
-            $html .= '  <ul>';
-            $html .= '   <li><a href="server_replication.php" data-post="' . $slave_control_full_link . '">';
-            $html .= (($server_slave_replication[0]['Slave_IO_Running'] == 'No' ||
-                       $server_slave_replication[0]['Slave_SQL_Running'] == 'No')
-                     ? __('Full start')
-                     : __('Full stop')) . ' </a></li>';
-            $html .= '   <li><a class="ajax" id="reset_slave"'
-                . ' href="server_replication.php" data-post="' . $slave_control_reset_link . '">';
-            $html .= __('Reset slave') . '</a></li>';
-            if ($server_slave_replication[0]['Slave_SQL_Running'] == 'No') {
-                $html .= '   <li><a href="server_replication.php" data-post="' . $slave_control_sql_link . '">';
-                $html .= __('Start SQL Thread only') . '</a></li>';
-            } else {
-                $html .= '   <li><a href="server_replication.php" data-post="' . $slave_control_sql_link . '">';
-                $html .= __('Stop SQL Thread only') . '</a></li>';
-            }
-            if ($server_slave_replication[0]['Slave_IO_Running'] == 'No') {
-                $html .= '   <li><a href="server_replication.php" data-post="' . $slave_control_io_link . '">';
-                $html .= __('Start IO Thread only') . '</a></li>';
-            } else {
-                $html .= '   <li><a href="server_replication.php" data-post="' . $slave_control_io_link . '">';
-                $html .= __('Stop IO Thread only') . '</a></li>';
-            }
-            $html .= '  </ul>';
-            $html .= ' </div>';
-            $html .= ' </li>';
-            $html .= ' <li>';
-            $html .= self::getHtmlForSlaveErrorManagement($slave_skip_error_link);
-            $html .= ' </li>';
-            $html .= ' <li><a href="server_replication.php" data-post="' . $reconfiguremaster_link . '">';
-            $html .=  __('Change or reconfigure master server') . '</a></li>';
-            $html .= '</ul>';
-            $html .= '</div>';
-
-        } elseif (! isset($_POST['sl_configure'])) {
-            $_url_params = $GLOBALS['url_params'];
-            $_url_params['sl_configure'] = true;
-            $_url_params['repl_clear_scr'] = true;
-
-            $html .= sprintf(
-                __(
-                    'This server is not configured as slave in a replication process. '
-                    . 'Would you like to %sconfigure%s it?'
-                ),
-                '<a href="server_replication.php" data-post="' . Url::getCommon($_url_params, '', false) . '">',
-                '</a>'
-            );
->>>>>>> ae11d526
-        }
-
-<<<<<<< HEAD
+        }
+
         return $this->template->render('server/replication/slave_configuration', [
             'server_slave_multi_replication' => $serverSlaveMultiReplication,
             'url_params' => $GLOBALS['url_params'],
@@ -313,30 +198,6 @@
             'reconfigure_master_link' => $reconfigureMasterLink ?? '',
             'has_slave_configure' => isset($_POST['sl_configure']),
         ]);
-=======
-    /**
-     * returns HTML for not configure for a server replication
-     *
-     * @return String HTML code
-     */
-    public static function getHtmlForNotServerReplication()
-    {
-        $_url_params = $GLOBALS['url_params'];
-        $_url_params['mr_configure'] = true;
-
-        $html  = '<fieldset>';
-        $html .= '<legend>' . __('Master replication') . '</legend>';
-        $html .= sprintf(
-            __(
-                'This server is not configured as master in a replication process. '
-                . 'Would you like to %sconfigure%s it?'
-            ),
-            '<a href="server_replication.php" data-post="' . Url::getCommon($_url_params, '', false) . '">',
-            '</a>'
-        );
-        $html .= '</fieldset>';
-        return $html;
->>>>>>> ae11d526
     }
 
     /**
