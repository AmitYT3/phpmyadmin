--- conflicted
+++ resolved
@@ -348,11 +348,7 @@
         if (@file_exists($save_filename)
             && ((! $quick_export && empty($_POST['onserver_overwrite']))
             || ($quick_export
-<<<<<<< HEAD
-            && $_POST['quick_export_onserver_overwrite'] != 'saveitover'))
-=======
             && $doNotSaveItOver))
->>>>>>> 4556aafc
         ) {
             $message = Message::error(
                 __(
@@ -495,26 +491,6 @@
         }
 
         // Convert the multiple select elements from an array to a string
-<<<<<<< HEAD
-        if ($export_type == 'server' && isset($_POST['db_select'])) {
-            $_POST['db_select'] = implode(",", $_POST['db_select']);
-        } elseif ($export_type == 'database') {
-            if (isset($_POST['table_select'])) {
-                $_POST['table_select'] = implode(",", $_POST['table_select']);
-            }
-            if (isset($_POST['table_structure'])) {
-                $_POST['table_structure'] = implode(
-                    ",",
-                    $_POST['table_structure']
-                );
-            } elseif (empty($_POST['structure_or_data_forced'])) {
-                $_POST['table_structure'] = '';
-            }
-            if (isset($_POST['table_data'])) {
-                $_POST['table_data'] = implode(",", $_POST['table_data']);
-            } elseif (empty($_POST['structure_or_data_forced'])) {
-                $_POST['table_data'] = '';
-=======
         if ($export_type == 'database') {
             $structOrDataForced = empty($_POST['structure_or_data_forced']);
             if ($structOrDataForced && ! isset($_POST['table_structure'])) {
@@ -522,7 +498,6 @@
             }
             if ($structOrDataForced && ! isset($_POST['table_data'])) {
                 $_POST['table_data'] = [];
->>>>>>> 4556aafc
             }
         }
 
