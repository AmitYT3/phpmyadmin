<?php
/**
 * function for the main export logic
 */

declare(strict_types=1);

namespace PhpMyAdmin;

use PhpMyAdmin\Controllers\Database\ExportController as DatabaseExportController;
use PhpMyAdmin\Controllers\Server\ExportController as ServerExportController;
use PhpMyAdmin\Controllers\Table\ExportController as TableExportController;
use PhpMyAdmin\Dbal\DatabaseName;
use PhpMyAdmin\Exceptions\ExportException;
use PhpMyAdmin\Plugins\ExportPlugin;
use PhpMyAdmin\Plugins\SchemaPlugin;

use function __;
use function array_filter;
use function array_merge_recursive;
use function error_get_last;
use function fclose;
use function file_exists;
use function fopen;
use function function_exists;
use function fwrite;
use function gzencode;
use function header;
use function htmlentities;
use function htmlspecialchars;
use function http_build_query;
use function implode;
use function in_array;
use function ini_get;
use function is_array;
use function is_file;
use function is_numeric;
use function is_string;
use function is_writable;
use function mb_strlen;
use function mb_strpos;
use function mb_strtolower;
use function mb_substr;
use function ob_list_handlers;
use function preg_match;
use function preg_replace;
use function strlen;
use function strtolower;
use function substr;
use function time;
use function trim;

use const ENT_COMPAT;

/**
 * PhpMyAdmin\Export class
 */
class Export
{
    /** @var DatabaseInterface */
    private $dbi;

    /** @var string */
    public $dumpBuffer = '';

    /** @var int */
    public $dumpBufferLength = 0;

    /** @var array */
    public $dumpBufferObjects = [];

    /**
     * @param DatabaseInterface $dbi DatabaseInterface instance
     */
    public function __construct($dbi)
    {
        $this->dbi = $dbi;
    }

    /**
     * Sets a session variable upon a possible fatal error during export
     */
    public function shutdown(): void
    {
        $error = error_get_last();
        if ($error == null || ! mb_strpos($error['message'], 'execution time')) {
            return;
        }

        //set session variable to check if there was error while exporting
        $_SESSION['pma_export_error'] = $error['message'];
    }

    /**
     * Detect ob_gzhandler
     */
    public function isGzHandlerEnabled(): bool
    {
        /** @var string[] $handlers */
        $handlers = ob_list_handlers();

        return in_array('ob_gzhandler', $handlers);
    }

    /**
     * Detect whether gzencode is needed; it might not be needed if
     * the server is already compressing by itself
     */
    public function gzencodeNeeded(): bool
    {
        /**
         * We should gzencode only if the function exists
         * but we don't want to compress twice, therefore
         * gzencode only if transparent compression is not enabled
         * and gz compression was not asked via $cfg['OBGzip']
         * but transparent compression does not apply when saving to server
         */
        return function_exists('gzencode')
            && ((! ini_get('zlib.output_compression')
                    && ! $this->isGzHandlerEnabled())
                || $GLOBALS['save_on_server']
                || $GLOBALS['config']->get('PMA_USR_BROWSER_AGENT') === 'CHROME');
    }

    /**
     * Output handler for all exports, if needed buffering, it stores data into
     * $this->dumpBuffer, otherwise it prints them out.
     *
     * @param string $line the insert statement
     */
    public function outputHandler(string $line): bool
    {
        $GLOBALS['time_start'] = $GLOBALS['time_start'] ?? null;
        $GLOBALS['save_filename'] = $GLOBALS['save_filename'] ?? null;

        // Kanji encoding convert feature
        if ($GLOBALS['output_kanji_conversion']) {
            $line = Encoding::kanjiStrConv($line, $GLOBALS['knjenc'], $GLOBALS['xkana'] ?? '');
        }

        // If we have to buffer data, we will perform everything at once at the end
        if ($GLOBALS['buffer_needed']) {
            $this->dumpBuffer .= $line;
            if ($GLOBALS['onfly_compression']) {
                $this->dumpBufferLength += strlen($line);

                if ($this->dumpBufferLength > $GLOBALS['memory_limit']) {
                    if ($GLOBALS['output_charset_conversion']) {
                        $this->dumpBuffer = Encoding::convertString('utf-8', $GLOBALS['charset'], $this->dumpBuffer);
                    }

                    if ($GLOBALS['compression'] === 'gzip' && $this->gzencodeNeeded()) {
                        // as a gzipped file
                        // without the optional parameter level because it bugs
                        $this->dumpBuffer = (string) gzencode($this->dumpBuffer);
                    }

                    if ($GLOBALS['save_on_server']) {
                        $writeResult = @fwrite($GLOBALS['file_handle'], $this->dumpBuffer);
                        // Here, use strlen rather than mb_strlen to get the length
                        // in bytes to compare against the number of bytes written.
                        if ($writeResult != strlen($this->dumpBuffer)) {
                            $GLOBALS['message'] = Message::error(
                                __('Insufficient space to save the file %s.')
                            );
                            $GLOBALS['message']->addParam($GLOBALS['save_filename']);

                            return false;
                        }
                    } else {
                        echo $this->dumpBuffer;
                    }

                    $this->dumpBuffer = '';
                    $this->dumpBufferLength = 0;
                }
            } else {
                $timeNow = time();
                if ($GLOBALS['time_start'] >= $timeNow + 30) {
                    $GLOBALS['time_start'] = $timeNow;
                    header('X-pmaPing: Pong');
                }
            }
        } elseif ($GLOBALS['asfile']) {
            if ($GLOBALS['output_charset_conversion']) {
                $line = Encoding::convertString('utf-8', $GLOBALS['charset'], $line);
            }

            if ($GLOBALS['save_on_server'] && mb_strlen($line) > 0) {
                if ($GLOBALS['file_handle'] !== null) {
                    $writeResult = @fwrite($GLOBALS['file_handle'], $line);
                } else {
                    $writeResult = false;
                }

                // Here, use strlen rather than mb_strlen to get the length
                // in bytes to compare against the number of bytes written.
                if (! $writeResult || $writeResult != strlen($line)) {
                    $GLOBALS['message'] = Message::error(
                        __('Insufficient space to save the file %s.')
                    );
                    $GLOBALS['message']->addParam($GLOBALS['save_filename']);

                    return false;
                }

                $timeNow = time();
                if ($GLOBALS['time_start'] >= $timeNow + 30) {
                    $GLOBALS['time_start'] = $timeNow;
                    header('X-pmaPing: Pong');
                }
            } else {
                // We export as file - output normally
                echo $line;
            }
        } else {
            // We export as html - replace special chars
            echo htmlspecialchars($line, ENT_COMPAT);
        }

        return true;
    }

    /**
     * Returns HTML containing the footer for a displayed export
     *
     * @param string $exportType the export type
     * @param string $db         the database name
     * @param string $table      the table name
     *
     * @return string the HTML output
     */
    public function getHtmlForDisplayedExportFooter(
        string $exportType,
        string $db,
        string $table
    ): string {
        /**
         * Close the html tags and add the footers for on-screen export
         */
        return '</textarea>'
            . '    </form>'
            . '<br>'
            // bottom back button
            . $this->getHTMLForBackButton($exportType, $db, $table)
            . $this->getHTMLForRefreshButton($exportType)
            . '</div>'
            . '<script type="text/javascript">' . "\n"
            . '//<![CDATA[' . "\n"
            . 'var $body = $("body");' . "\n"
            . '$("#textSQLDUMP")' . "\n"
            . '.width($body.width() - 50)' . "\n"
            . '.height($body.height() - 100);' . "\n"
            . '//]]>' . "\n"
            . '</script>' . "\n";
    }

    /**
     * Computes the memory limit for export
     *
     * @return int the memory limit
     */
    public function getMemoryLimit(): int
    {
        $memoryLimit = trim((string) ini_get('memory_limit'));
        $memoryLimitNumber = (int) substr($memoryLimit, 0, -1);
        $lowerLastChar = strtolower(substr($memoryLimit, -1));
        // 2 MB as default
        if ($memoryLimit === '' || $memoryLimit === '0' || $memoryLimit === '-1') {
            $memoryLimit = 2 * 1024 * 1024;
        } elseif ($lowerLastChar === 'm') {
            $memoryLimit = $memoryLimitNumber * 1024 * 1024;
        } elseif ($lowerLastChar === 'k') {
            $memoryLimit = $memoryLimitNumber * 1024;
        } elseif ($lowerLastChar === 'g') {
            $memoryLimit = $memoryLimitNumber * 1024 * 1024 * 1024;
        } else {
            $memoryLimit = (int) $memoryLimit;
        }

        // Some of memory is needed for other things and as threshold.
        // During export I had allocated (see memory_get_usage function)
        // approx 1.2MB so this comes from that.
        if ($memoryLimit > 1500000) {
            $memoryLimit -= 1500000;
        }

        // Some memory is needed for compression, assume 1/3
        $memoryLimit /= 8;

        return $memoryLimit;
    }

    /**
     * Returns the filename and MIME type for a compression and an export plugin
     *
     * @param ExportPlugin $exportPlugin the export plugin
     * @param string       $compression  compression asked
     * @param string       $filename     the filename
     *
     * @return string[]    the filename and mime type
     */
    public function getFinalFilenameAndMimetypeForFilename(
        ExportPlugin $exportPlugin,
        string $compression,
        string $filename
    ): array {
        // Grab basic dump extension and mime type
        // Check if the user already added extension;
        // get the substring where the extension would be if it was included
        $requiredExtension = '.' . $exportPlugin->getProperties()->getExtension();
        $extensionLength = mb_strlen($requiredExtension);
        $userExtension = mb_substr($filename, -$extensionLength);
        if (mb_strtolower($userExtension) != $requiredExtension) {
            $filename .= $requiredExtension;
        }

        $mediaType = $exportPlugin->getProperties()->getMimeType();

        // If dump is going to be compressed, set correct mime_type and add
        // compression to extension
        if ($compression === 'gzip') {
            $filename .= '.gz';
            $mediaType = 'application/x-gzip';
        } elseif ($compression === 'zip') {
            $filename .= '.zip';
            $mediaType = 'application/zip';
        }

        return [
            $filename,
            $mediaType,
        ];
    }

    /**
     * Return the filename and MIME type for export file
     *
     * @param string       $exportType       type of export
     * @param string       $rememberTemplate whether to remember template
     * @param ExportPlugin $exportPlugin     the export plugin
     * @param string       $compression      compression asked
     * @param string       $filenameTemplate the filename template
     *
     * @return string[] the filename template and mime type
     */
    public function getFilenameAndMimetype(
        string $exportType,
        string $rememberTemplate,
        ExportPlugin $exportPlugin,
        string $compression,
        string $filenameTemplate
    ): array {
        if ($exportType === 'server') {
            if ($rememberTemplate !== '' && $rememberTemplate !== '0') {
                $GLOBALS['config']->setUserValue(
                    'pma_server_filename_template',
                    'Export/file_template_server',
                    $filenameTemplate
                );
            }
        } elseif ($exportType === 'database') {
            if ($rememberTemplate !== '' && $rememberTemplate !== '0') {
                $GLOBALS['config']->setUserValue(
                    'pma_db_filename_template',
                    'Export/file_template_database',
                    $filenameTemplate
                );
            }
        } elseif ($exportType === 'raw') {
            if ($rememberTemplate !== '' && $rememberTemplate !== '0') {
                $GLOBALS['config']->setUserValue(
                    'pma_raw_filename_template',
                    'Export/file_template_raw',
                    $filenameTemplate
                );
            }
        } else {
            if ($rememberTemplate !== '' && $rememberTemplate !== '0') {
                $GLOBALS['config']->setUserValue(
                    'pma_table_filename_template',
                    'Export/file_template_table',
                    $filenameTemplate
                );
            }
        }

        $filename = Util::expandUserString($filenameTemplate);
        // remove dots in filename (coming from either the template or already
        // part of the filename) to avoid a remote code execution vulnerability
        $filename = Sanitize::sanitizeFilename($filename, true);

        return $this->getFinalFilenameAndMimetypeForFilename($exportPlugin, $compression, $filename);
    }

    /**
     * Open the export file
     *
     * @param string $filename    the export filename
     * @param bool   $quickExport whether it's a quick export or not
     *
     * @return array the full save filename, possible message and the file handle
     */
    public function openFile(string $filename, bool $quickExport): array
    {
        $fileHandle = null;
        $message = '';
        $doNotSaveItOver = true;

        if (isset($_POST['quick_export_onserver_overwrite'])) {
            $doNotSaveItOver = $_POST['quick_export_onserver_overwrite'] !== 'saveitover';
        }

        $saveFilename = Util::userDir((string) ($GLOBALS['cfg']['SaveDir'] ?? ''))
            . preg_replace('@[/\\\\]@', '_', $filename);

        if (
            @file_exists($saveFilename)
            && ((! $quickExport && empty($_POST['onserver_overwrite']))
            || ($quickExport
            && $doNotSaveItOver))
        ) {
            $message = Message::error(
                __(
                    'File %s already exists on server, change filename or check overwrite option.'
                )
            );
            $message->addParam($saveFilename);
        } elseif (@is_file($saveFilename) && ! @is_writable($saveFilename)) {
            $message = Message::error(
                __(
                    'The web server does not have permission to save the file %s.'
                )
            );
            $message->addParam($saveFilename);
        } else {
            $fileHandle = @fopen($saveFilename, 'w');

            if ($fileHandle === false) {
                $message = Message::error(
                    __(
                        'The web server does not have permission to save the file %s.'
                    )
                );
                $message->addParam($saveFilename);
            }
        }

        return [
            $saveFilename,
            $message,
            $fileHandle,
        ];
    }

    /**
     * Close the export file
     *
     * @param resource $fileHandle   the export file handle
     * @param string   $dumpBuffer   the current dump buffer
     * @param string   $saveFilename the export filename
     *
     * @return Message a message object (or empty string)
     */
    public function closeFile(
        $fileHandle,
        string $dumpBuffer,
        string $saveFilename
    ): Message {
        $writeResult = @fwrite($fileHandle, $dumpBuffer);
        fclose($fileHandle);
        // Here, use strlen rather than mb_strlen to get the length
        // in bytes to compare against the number of bytes written.
        if (strlen($dumpBuffer) > 0 && (! $writeResult || $writeResult != strlen($dumpBuffer))) {
            $message = new Message(
                __('Insufficient space to save the file %s.'),
                Message::ERROR,
                [$saveFilename]
            );
        } else {
            $message = new Message(
                __('Dump has been saved to file %s.'),
                Message::SUCCESS,
                [$saveFilename]
            );
        }

        return $message;
    }

    /**
     * Compress the export buffer
     *
     * @param array|string $dumpBuffer  the current dump buffer
     * @param string       $compression the compression mode
     * @param string       $filename    the filename
     *
     * @return array|string|bool
     */
    public function compress($dumpBuffer, string $compression, string $filename)
    {
        if ($compression === 'zip' && function_exists('gzcompress')) {
            $zipExtension = new ZipExtension();
            $filename = substr($filename, 0, -4); // remove extension (.zip)
            $dumpBuffer = $zipExtension->createFile($dumpBuffer, $filename);
        } elseif ($compression === 'gzip' && $this->gzencodeNeeded() && is_string($dumpBuffer)) {
            // without the optional parameter level because it bugs
            $dumpBuffer = gzencode($dumpBuffer);
        }

        return $dumpBuffer;
    }

    /**
     * Saves the dump buffer for a particular table in an array
     * Used in separate files export
     *
     * @param string $objectName the name of current object to be stored
     * @param bool   $append     optional boolean to append to an existing index or not
     */
    public function saveObjectInBuffer(string $objectName, bool $append = false): void
    {
        if (! empty($this->dumpBuffer)) {
            if ($append && isset($this->dumpBufferObjects[$objectName])) {
                $this->dumpBufferObjects[$objectName] .= $this->dumpBuffer;
            } else {
                $this->dumpBufferObjects[$objectName] = $this->dumpBuffer;
            }
        }

        // Re - initialize
        $this->dumpBuffer = '';
        $this->dumpBufferLength = 0;
    }

    /**
     * Returns HTML containing the header for a displayed export
     *
     * @param string $exportType the export type
     * @param string $db         the database name
     * @param string $table      the table name
     *
     * @return string the generated HTML and back button
     */
    public function getHtmlForDisplayedExportHeader(
        string $exportType,
        string $db,
        string $table
    ): string {
        /**
         * Displays a back button with all the $_POST data in the URL
         */
        return '<div>'
            . '<br>'
            . $this->getHTMLForBackButton($exportType, $db, $table)
            . $this->getHTMLForRefreshButton($exportType)
            . '<br>'
            . '<form name="nofunction">'
            . '<textarea name="sqldump" cols="50" rows="30" '
            . 'id="textSQLDUMP" wrap="OFF">';
    }

    /**
     * Export at the server level
     *
     * @param string|array $dbSelect        the selected databases to export
     * @param string       $whatStrucOrData structure or data or both
     * @param ExportPlugin $exportPlugin    the selected export plugin
     * @param string       $errorUrl        the URL in case of error
     * @param string       $exportType      the export type
     * @param bool         $doRelation      whether to export relation info
     * @param bool         $doComments      whether to add comments
     * @param bool         $doMime          whether to add MIME info
     * @param bool         $doDates         whether to add dates
     * @param array        $aliases         alias information for db/table/column
     * @param string       $separateFiles   whether it is a separate-files export
     */
    public function exportServer(
        $dbSelect,
        string $whatStrucOrData,
        ExportPlugin $exportPlugin,
        string $errorUrl,
        string $exportType,
        bool $doRelation,
        bool $doComments,
        bool $doMime,
        bool $doDates,
        array $aliases,
        string $separateFiles
    ): void {
        if (is_array($dbSelect) && $dbSelect !== []) {
            $tmpSelect = implode('|', $dbSelect);
            $tmpSelect = '|' . $tmpSelect . '|';
        }

        // Walk over databases
        foreach ($this->dbi->getDatabaseList() as $currentDb) {
            if (! isset($tmpSelect) || ! mb_strpos(' ' . $tmpSelect, '|' . $currentDb . '|')) {
                continue;
            }

            $tables = $this->dbi->getTables($currentDb);
            $this->exportDatabase(
                DatabaseName::fromValue($currentDb),
                $tables,
                $whatStrucOrData,
                $tables,
                $tables,
                $exportPlugin,
                $errorUrl,
                $exportType,
                $doRelation,
                $doComments,
                $doMime,
                $doDates,
                $aliases,
                $separateFiles === 'database' ? $separateFiles : ''
            );
            if ($separateFiles !== 'server') {
                continue;
            }

            $this->saveObjectInBuffer($currentDb);
        }
    }

    /**
     * Export at the database level
     *
     * @param DatabaseName $db              the database to export
     * @param array        $tables          the tables to export
     * @param string       $whatStrucOrData structure or data or both
     * @param array        $tableStructure  whether to export structure for each table
     * @param array        $tableData       whether to export data for each table
     * @param ExportPlugin $exportPlugin    the selected export plugin
     * @param string       $errorUrl        the URL in case of error
     * @param string       $exportType      the export type
     * @param bool         $doRelation      whether to export relation info
     * @param bool         $doComments      whether to add comments
     * @param bool         $doMime          whether to add MIME info
     * @param bool         $doDates         whether to add dates
     * @param array        $aliases         Alias information for db/table/column
     * @param string       $separateFiles   whether it is a separate-files export
     */
    public function exportDatabase(
        DatabaseName $db,
        array $tables,
        string $whatStrucOrData,
        array $tableStructure,
        array $tableData,
        ExportPlugin $exportPlugin,
        string $errorUrl,
        string $exportType,
        bool $doRelation,
        bool $doComments,
        bool $doMime,
        bool $doDates,
        array $aliases,
        string $separateFiles
    ): void {
        $dbAlias = ! empty($aliases[$db->getName()]['alias'])
            ? $aliases[$db->getName()]['alias'] : '';

        if (! $exportPlugin->exportDBHeader($db->getName(), $dbAlias)) {
            return;
        }

        if (! $exportPlugin->exportDBCreate($db->getName(), $exportType, $dbAlias)) {
            return;
        }

        if ($separateFiles === 'database') {
            $this->saveObjectInBuffer('database', true);
        }

        if (
            ($GLOBALS['sql_structure_or_data'] === 'structure'
            || $GLOBALS['sql_structure_or_data'] === 'structure_and_data')
            && isset($GLOBALS['sql_procedure_function'])
        ) {
            $exportPlugin->exportRoutines($db->getName(), $aliases);

            if ($separateFiles === 'database') {
                $this->saveObjectInBuffer('routines');
            }
        }

        $views = [];

        foreach ($tables as $table) {
            $tableObject = new Table($table, $db->getName(), $this->dbi);
            // if this is a view, collect it for later;
            // views must be exported after the tables
            $isView = $tableObject->isView();
            if ($isView) {
                $views[] = $table;
            }

            if (
                ($whatStrucOrData === 'structure'
                || $whatStrucOrData === 'structure_and_data')
                && in_array($table, $tableStructure)
            ) {
                // for a view, export a stand-in definition of the table
                // to resolve view dependencies (only when it's a single-file export)
                if ($isView) {
                    if (
                        $separateFiles == ''
                        && isset($GLOBALS['sql_create_view'])
                        && ! $exportPlugin->exportStructure(
                            $db->getName(),
                            $table,
                            $errorUrl,
                            'stand_in',
                            $exportType,
                            $doRelation,
                            $doComments,
                            $doMime,
                            $doDates,
                            $aliases
                        )
                    ) {
                        break;
                    }
                } elseif (isset($GLOBALS['sql_create_table'])) {
                    $tableSize = $GLOBALS['maxsize'];
                    // Checking if the maximum table size constrain has been set
                    // And if that constrain is a valid number or not
                    if ($tableSize !== '' && is_numeric($tableSize)) {
                        // This obtains the current table's size
                        $query = 'SELECT data_length + index_length
                              from information_schema.TABLES
                              WHERE table_schema = ' . $this->dbi->quoteString($db->getName()) . '
                              AND table_name = ' . $this->dbi->quoteString($table);

                        $size = (int) $this->dbi->fetchValue($query);
                        //Converting the size to MB
                        $size /= 1024 * 1024;
                        if ($size > $tableSize) {
                            continue;
                        }
                    }

                    if (
                        ! $exportPlugin->exportStructure(
                            $db->getName(),
                            $table,
                            $errorUrl,
                            'create_table',
                            $exportType,
                            $doRelation,
                            $doComments,
                            $doMime,
                            $doDates,
                            $aliases
                        )
                    ) {
                        break;
                    }
                }
            }

            // if this is a view or a merge table, don't export data
            if (
                ($whatStrucOrData === 'data' || $whatStrucOrData === 'structure_and_data')
                && in_array($table, $tableData)
                && ! $isView
            ) {
                $tableObj = new Table($table, $db->getName(), $this->dbi);
                $nonGeneratedCols = $tableObj->getNonGeneratedColumns(true);

                $localQuery = 'SELECT ' . implode(', ', $nonGeneratedCols)
                    . ' FROM ' . Util::backquote($db->getName())
                    . '.' . Util::backquote($table);

                if (! $exportPlugin->exportData($db->getName(), $table, $errorUrl, $localQuery, $aliases)) {
                    break;
                }
            }

            // this buffer was filled, we save it and go to the next one
            if ($separateFiles === 'database') {
                $this->saveObjectInBuffer('table_' . $table);
            }

            // now export the triggers (needs to be done after the data because
            // triggers can modify already imported tables)
            if (
                ! isset($GLOBALS['sql_create_trigger']) || ($whatStrucOrData !== 'structure'
                && $whatStrucOrData !== 'structure_and_data')
                || ! in_array($table, $tableStructure)
            ) {
                continue;
            }

            if (
                ! $exportPlugin->exportStructure(
                    $db->getName(),
                    $table,
                    $errorUrl,
                    'triggers',
                    $exportType,
                    $doRelation,
                    $doComments,
                    $doMime,
                    $doDates,
                    $aliases
                )
            ) {
                break;
            }

            if ($separateFiles !== 'database') {
                continue;
            }

            $this->saveObjectInBuffer('table_' . $table, true);
        }

        if (isset($GLOBALS['sql_create_view'])) {
            foreach ($views as $view) {
                // no data export for a view
                if ($whatStrucOrData !== 'structure' && $whatStrucOrData !== 'structure_and_data') {
                    continue;
                }

                if (
                    ! $exportPlugin->exportStructure(
                        $db->getName(),
                        $view,
                        $errorUrl,
                        'create_view',
                        $exportType,
                        $doRelation,
                        $doComments,
                        $doMime,
                        $doDates,
                        $aliases
                    )
                ) {
                    break;
                }

                if ($separateFiles !== 'database') {
                    continue;
                }

                $this->saveObjectInBuffer('view_' . $view);
            }
        }

        if (! $exportPlugin->exportDBFooter($db->getName())) {
            return;
        }

        // export metadata related to this db
        if (isset($GLOBALS['sql_metadata'])) {
            // Types of metadata to export.
            // In the future these can be allowed to be selected by the user
            $metadataTypes = $this->getMetadataTypes();
            $exportPlugin->exportMetadata($db->getName(), $tables, $metadataTypes);

            if ($separateFiles === 'database') {
                $this->saveObjectInBuffer('metadata');
            }
        }

        if ($separateFiles === 'database') {
            $this->saveObjectInBuffer('extra');
        }

        if (
            ($GLOBALS['sql_structure_or_data'] !== 'structure'
            && $GLOBALS['sql_structure_or_data'] !== 'structure_and_data')
            || ! isset($GLOBALS['sql_procedure_function'])
        ) {
            return;
        }

        $exportPlugin->exportEvents($db->getName());

        if ($separateFiles !== 'database') {
            return;
        }

        $this->saveObjectInBuffer('events');
    }

    /**
     * Export a raw query
     *
     * @param string       $whatStrucOrData whether to export structure for each table or raw
     * @param ExportPlugin $exportPlugin    the selected export plugin
     * @param string       $errorUrl        the URL in case of error
     * @param string|null  $db              the database where the query is executed
     * @param string       $sqlQuery        the query to be executed
     * @param string       $exportType      the export type
     */
    public static function exportRaw(
        string $whatStrucOrData,
        ExportPlugin $exportPlugin,
        string $errorUrl,
        ?string $db,
        string $sqlQuery,
        string $exportType
    ): void {
        // In case the we need to dump just the raw query
        if ($whatStrucOrData !== 'raw') {
            return;
        }

<<<<<<< HEAD
        if (! $exportPlugin->exportRawQuery($errorUrl, $sqlQuery)) {
=======
        if (! $exportPlugin->exportRawQuery($errorUrl, $db, $sqlQuery, $crlf)) {
>>>>>>> 90f9e708
            $GLOBALS['message'] = Message::error(
                // phpcs:disable Generic.Files.LineLength.TooLong
                /* l10n: A query written by the user is a "raw query" that could be using no tables or databases in particular */
                __('Exporting a raw query is not supported for this export method.')
            );

            return;
        }
    }

    /**
     * Export at the table level
     *
     * @param string       $db              the database to export
     * @param string       $table           the table to export
     * @param string       $whatStrucOrData structure or data or both
     * @param ExportPlugin $exportPlugin    the selected export plugin
     * @param string       $errorUrl        the URL in case of error
     * @param string       $exportType      the export type
     * @param bool         $doRelation      whether to export relation info
     * @param bool         $doComments      whether to add comments
     * @param bool         $doMime          whether to add MIME info
     * @param bool         $doDates         whether to add dates
     * @param string|null  $allrows         whether "dump all rows" was ticked
     * @param string       $limitTo         upper limit
     * @param string       $limitFrom       starting limit
     * @param string       $sqlQuery        query for which exporting is requested
     * @param array        $aliases         Alias information for db/table/column
     */
    public function exportTable(
        string $db,
        string $table,
        string $whatStrucOrData,
        ExportPlugin $exportPlugin,
        string $errorUrl,
        string $exportType,
        bool $doRelation,
        bool $doComments,
        bool $doMime,
        bool $doDates,
        ?string $allrows,
        string $limitTo,
        string $limitFrom,
        string $sqlQuery,
        array $aliases
    ): void {
        $dbAlias = ! empty($aliases[$db]['alias'])
            ? $aliases[$db]['alias'] : '';
        if (! $exportPlugin->exportDBHeader($db, $dbAlias)) {
            return;
        }

        if (isset($allrows) && $allrows == '0' && $limitTo > 0 && $limitFrom >= 0) {
            $addQuery = ' LIMIT '
                        . ($limitFrom > 0 ? $limitFrom . ', ' : '')
                        . $limitTo;
        } else {
            $addQuery = '';
        }

        $tableObject = new Table($table, $db, $this->dbi);
        $isView = $tableObject->isView();
        if ($whatStrucOrData === 'structure' || $whatStrucOrData === 'structure_and_data') {
            if ($isView) {
                if (isset($GLOBALS['sql_create_view'])) {
                    if (
                        ! $exportPlugin->exportStructure(
                            $db,
                            $table,
                            $errorUrl,
                            'create_view',
                            $exportType,
                            $doRelation,
                            $doComments,
                            $doMime,
                            $doDates,
                            $aliases
                        )
                    ) {
                        return;
                    }
                }
            } elseif (isset($GLOBALS['sql_create_table'])) {
                if (
                    ! $exportPlugin->exportStructure(
                        $db,
                        $table,
                        $errorUrl,
                        'create_table',
                        $exportType,
                        $doRelation,
                        $doComments,
                        $doMime,
                        $doDates,
                        $aliases
                    )
                ) {
                    return;
                }
            }
        }

        // If this is an export of a single view, we have to export data;
        // for example, a PDF report
        // if it is a merge table, no data is exported
        if ($whatStrucOrData === 'data' || $whatStrucOrData === 'structure_and_data') {
            if ($sqlQuery !== '') {
                // only preg_replace if needed
                if ($addQuery !== '') {
                    // remove trailing semicolon before adding a LIMIT
                    $sqlQuery = preg_replace('%;\s*$%', '', $sqlQuery);
                }

                $localQuery = $sqlQuery . $addQuery;
                $this->dbi->selectDb($db);
            } else {
                // Data is exported only for Non-generated columns
                $tableObj = new Table($table, $db, $this->dbi);
                $nonGeneratedCols = $tableObj->getNonGeneratedColumns(true);

                $localQuery = 'SELECT ' . implode(', ', $nonGeneratedCols)
                    . ' FROM ' . Util::backquote($db)
                    . '.' . Util::backquote($table) . $addQuery;
            }

            if (! $exportPlugin->exportData($db, $table, $errorUrl, $localQuery, $aliases)) {
                return;
            }
        }

        // now export the triggers (needs to be done after the data because
        // triggers can modify already imported tables)
        if (
            isset($GLOBALS['sql_create_trigger']) && ($whatStrucOrData === 'structure'
            || $whatStrucOrData === 'structure_and_data')
        ) {
            if (
                ! $exportPlugin->exportStructure(
                    $db,
                    $table,
                    $errorUrl,
                    'triggers',
                    $exportType,
                    $doRelation,
                    $doComments,
                    $doMime,
                    $doDates,
                    $aliases
                )
            ) {
                return;
            }
        }

        if (! $exportPlugin->exportDBFooter($db)) {
            return;
        }

        if (! isset($GLOBALS['sql_metadata'])) {
            return;
        }

        // Types of metadata to export.
        // In the future these can be allowed to be selected by the user
        $metadataTypes = $this->getMetadataTypes();
        $exportPlugin->exportMetadata($db, $table, $metadataTypes);
    }

    /**
     * Loads correct page after doing export
     */
    public function showPage(string $exportType): void
    {
        $GLOBALS['active_page'] = $GLOBALS['active_page'] ?? null;
        $request = Common::getRequest();
        $container = Core::getContainerBuilder();
        if ($exportType === 'server') {
            $GLOBALS['active_page'] = Url::getFromRoute('/server/export');
            /** @var ServerExportController $controller */
            $controller = $container->get(ServerExportController::class);
            $controller($request);

            return;
        }

        if ($exportType === 'database') {
            $GLOBALS['active_page'] = Url::getFromRoute('/database/export');
            /** @var DatabaseExportController $controller */
            $controller = $container->get(DatabaseExportController::class);
            $controller($request);

            return;
        }

        $GLOBALS['active_page'] = Url::getFromRoute('/table/export');
        /** @var TableExportController $controller */
        $controller = $container->get(TableExportController::class);
        $controller($request);
    }

    /**
     * Merge two alias arrays, if array1 and array2 have
     * conflicting alias then array2 value is used if it
     * is non empty otherwise array1 value.
     *
     * @param array $aliases1 first array of aliases
     * @param array $aliases2 second array of aliases
     *
     * @return array resultant merged aliases info
     */
    public function mergeAliases(array $aliases1, array $aliases2): array
    {
        // First do a recursive array merge
        // on aliases arrays.
        $aliases = array_merge_recursive($aliases1, $aliases2);
        // Now, resolve conflicts in aliases, if any
        foreach ($aliases as $dbName => $db) {
            // If alias key is an array then
            // it is a merge conflict.
            if (isset($db['alias']) && is_array($db['alias'])) {
                $val1 = $db['alias'][0];
                $val2 = $db['alias'][1];
                // Use aliases2 alias if non empty
                $aliases[$dbName]['alias'] = $val2 !== '' && $val2 !== null ? $val2 : $val1;
            }

            if (! isset($db['tables'])) {
                continue;
            }

            foreach ($db['tables'] as $tableName => $tbl) {
                if (isset($tbl['alias']) && is_array($tbl['alias'])) {
                    $val1 = $tbl['alias'][0];
                    $val2 = $tbl['alias'][1];
                    // Use aliases2 alias if non empty
                    $aliases[$dbName]['tables'][$tableName]['alias'] = $val2 !== '' && $val2 !== null ? $val2 : $val1;
                }

                if (! isset($tbl['columns'])) {
                    continue;
                }

                foreach ($tbl['columns'] as $col => $colAs) {
                    if (! isset($colAs) || ! is_array($colAs)) {
                        continue;
                    }

                    $val1 = $colAs[0];
                    $val2 = $colAs[1];
                    // Use aliases2 alias if non empty
                    $aliases[$dbName]['tables'][$tableName]['columns'][$col] = $val2 !== '' && $val2 !== null ? $val2 : $val1;
                }
            }
        }

        return $aliases;
    }

    /**
     * Locks tables
     *
     * @param DatabaseName $db       database name
     * @param array        $tables   list of table names
     * @param string       $lockType lock type; "[LOW_PRIORITY] WRITE" or "READ [LOCAL]"
     *
     * @return mixed result of the query
     */
    public function lockTables(DatabaseName $db, array $tables, string $lockType = 'WRITE')
    {
        $locks = [];
        foreach ($tables as $table) {
            $locks[] = Util::backquote($db->getName()) . '.'
                . Util::backquote($table) . ' ' . $lockType;
        }

        $sql = 'LOCK TABLES ' . implode(', ', $locks);

        return $this->dbi->tryQuery($sql);
    }

    /**
     * Releases table locks
     *
     * @return mixed result of the query
     */
    public function unlockTables()
    {
        return $this->dbi->tryQuery('UNLOCK TABLES');
    }

    /**
     * Returns all the metadata types that can be exported with a database or a table
     *
     * @return string[] metadata types.
     */
    public function getMetadataTypes(): array
    {
        return [
            'column_info',
            'table_uiprefs',
            'tracking',
            'bookmark',
            'relation',
            'table_coords',
            'pdf_pages',
            'savedsearches',
            'central_columns',
            'export_templates',
        ];
    }

    /**
     * Returns the checked clause, depending on the presence of key in array
     *
     * @param string $key   the key to look for
     * @param array  $array array to verify
     *
     * @return string the checked clause
     */
    public function getCheckedClause(string $key, array $array): string
    {
        if (in_array($key, $array)) {
            return ' checked="checked"';
        }

        return '';
    }

    /**
     * get all the export options and verify
     * call and include the appropriate Schema Class depending on $export_type
     *
     * @param non-empty-string $exportType
     *
     * @return array{fileName: non-empty-string, mediaType: non-empty-string, fileData: string}
     *
     * @throws ExportException
     */
    public function getExportSchemaInfo(DatabaseName $db, string $exportType): array
    {
        /**
         * default is PDF, otherwise validate it's only letters a-z
         */
        if (! preg_match('/^[a-zA-Z]+$/', $exportType)) {
            $exportType = 'pdf';
        }

        // get the specific plugin
        /** @var SchemaPlugin|null $exportPlugin */
        $exportPlugin = Plugins::getPlugin('schema', $exportType);

        // Check schema export type
        if ($exportPlugin === null) {
            throw new ExportException(__('Bad type!'));
        }

        $this->dbi->selectDb($db);

        return $exportPlugin->getExportInfo($db);
    }

    private function getHTMLForRefreshButton(string $exportType): string
    {
        $postParams = $this->getPostParams($exportType);

        $refreshButton = '<form id="export_refresh_form" method="POST" action="'
            . Url::getFromRoute('/export') . '" class="disableAjax">';
        $refreshButton .= '[ <a class="disableAjax export_refresh_btn">' . __('Refresh') . '</a> ]';
        foreach ($postParams as $name => $value) {
            if (is_array($value)) {
                foreach ($value as $val) {
                    $refreshButton .= '<input type="hidden" name="' . htmlentities((string) $name)
                        . '[]" value="' . htmlentities((string) $val) . '">';
                }
            } else {
                $refreshButton .= '<input type="hidden" name="' . htmlentities((string) $name)
                    . '" value="' . htmlentities((string) $value) . '">';
            }
        }

        return $refreshButton . '</form>';
    }

    private function getHTMLForBackButton(string $exportType, string $db, string $table): string
    {
        $backButton = '<p>[ <a href="';
        if ($exportType === 'server') {
            $backButton .= Url::getFromRoute('/server/export') . '" data-post="' . Url::getCommon([], '', false);
        } elseif ($exportType === 'database') {
            $backButton .= Url::getFromRoute('/database/export') . '" data-post="' . Url::getCommon(
                ['db' => $db],
                '',
                false
            );
        } else {
            $backButton .= Url::getFromRoute('/table/export') . '" data-post="' . Url::getCommon(
                ['db' => $db, 'table' => $table],
                '',
                false
            );
        }

        $postParams = array_filter($this->getPostParams($exportType), static function ($value) {
            return ! is_array($value);
        });
        $backButton .= '&amp;' . http_build_query($postParams);

        $backButton .= '&amp;repopulate=1">' . __('Back') . '</a> ]</p>';

        return $backButton;
    }

    private function getPostParams(string $exportType): array
    {
        $postParams = $_POST;

        // Convert the multiple select elements from an array to a string
        if ($exportType === 'database') {
            $structOrDataForced = empty($postParams['structure_or_data_forced']);
            if ($structOrDataForced && ! isset($postParams['table_structure'])) {
                $postParams['table_structure'] = [];
            }

            if ($structOrDataForced && ! isset($postParams['table_data'])) {
                $postParams['table_data'] = [];
            }
        }

        return $postParams;
    }
}<|MERGE_RESOLUTION|>--- conflicted
+++ resolved
@@ -909,11 +909,7 @@
             return;
         }
 
-<<<<<<< HEAD
-        if (! $exportPlugin->exportRawQuery($errorUrl, $sqlQuery)) {
-=======
-        if (! $exportPlugin->exportRawQuery($errorUrl, $db, $sqlQuery, $crlf)) {
->>>>>>> 90f9e708
+        if (! $exportPlugin->exportRawQuery($errorUrl, $db, $sqlQuery)) {
             $GLOBALS['message'] = Message::error(
                 // phpcs:disable Generic.Files.LineLength.TooLong
                 /* l10n: A query written by the user is a "raw query" that could be using no tables or databases in particular */
