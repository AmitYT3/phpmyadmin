--- conflicted
+++ resolved
@@ -597,23 +597,14 @@
                 ];
                 if (($isMariaDB && $serverVersion < 100012)
                 || $serverVersion < 50603
-<<<<<<< HEAD
                 ) {
                     $ret = array_diff($ret, ['INET6_ATON']);
                 }
                 return $ret;
 
             case 'SPATIAL':
+            if ($serverVersion >= 50600) {
                 return [
-=======
-            ) {
-                $ret = array_diff($ret, array('INET6_ATON'));
-            }
-            return $ret;
-
-        case 'SPATIAL':
-            if ($serverVersion >= 50600) {
-                return array(
                     'ST_GeomFromText',
                     'ST_GeomFromWKB',
 
@@ -632,10 +623,9 @@
                     'ST_MPointFromWKB',
                     'ST_PolyFromWKB',
                     'ST_MPolyFromWKB',
-                );
+                ];
             } else {
-                return array(
->>>>>>> a4714b16
+                return [
                     'GeomFromText',
                     'GeomFromWKB',
 
@@ -654,13 +644,8 @@
                     'MPointFromWKB',
                     'PolyFromWKB',
                     'MPolyFromWKB',
-<<<<<<< HEAD
                 ];
-=======
-                );
-
             }
->>>>>>> a4714b16
         }
         return [];
     }
