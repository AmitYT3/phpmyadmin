--- conflicted
+++ resolved
@@ -108,11 +108,6 @@
             }
             $exception = $_POST['exception'];
             $exception["stack"] = $this->translateStacktrace($exception["stack"]);
-<<<<<<< HEAD
-            list($uri, $scriptName) = $this->sanitizeUrl((string) $exception["url"]);
-            $exception["uri"] = $uri;
-            unset($exception["url"]);
-=======
 
             if (isset($exception["url"])) {
                 list($uri, $scriptName) = $this->sanitizeUrl($exception["url"]);
@@ -122,7 +117,6 @@
             } else {
                 $report["script_name"] = null;
             }
->>>>>>> a4714b16
 
             $report["exception_type"] = 'js';
             $report["exception"] = $exception;
