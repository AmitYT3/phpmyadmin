--- conflicted
+++ resolved
@@ -114,11 +114,7 @@
      */
     function checkSystem()
     {
-<<<<<<< HEAD
-        $this->set('PMA_VERSION', '4.3.10');
-=======
         $this->set('PMA_VERSION', '4.3.11');
->>>>>>> 631ba4c6
         /**
          * @deprecated
          */
