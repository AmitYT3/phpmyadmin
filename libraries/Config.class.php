--- conflicted
+++ resolved
@@ -911,11 +911,7 @@
 
         $this->settings = PMA_arrayMergeRecursive($this->settings, $cfg);
         $this->checkPmaAbsoluteUri();
-<<<<<<< HEAD
-        $this->checkFontsize();
-=======
-
->>>>>>> ea2dd3c1
+
         // Handling of the collation must be done after merging of $cfg
         // (from config.inc.php) so that $cfg['DefaultConnectionCollation']
         // can have an effect.
