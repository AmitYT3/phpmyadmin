--- conflicted
+++ resolved
@@ -1804,42 +1804,15 @@
             )
             . 'PASSWORD';
 
-<<<<<<< HEAD
-        // in $sql_query which will be displayed, hide the password
-        if (PMA_Util::getServerType() === 'MySQL' && PMA_MYSQL_INT_VERSION >= 50706) {
-            $sql_query = 'ALTER USER \''
-                . PMA_Util::sqlAddSlashes($username)
-                . '\'@\'' . PMA_Util::sqlAddSlashes($hostname) . '\' IDENTIFIED BY \''
-                . (($_POST['pma_pw'] == '')
-                    ? '\''
-                    : preg_replace('@.@s', '*', $_POST['pma_pw']) . '\'');
-        } else {
-            $sql_query = 'SET PASSWORD FOR \''
-=======
             $sql_query        = 'SET PASSWORD FOR \''
->>>>>>> 8e366804
                 . PMA_Util::sqlAddSlashes($username)
                 . '\'@\'' . PMA_Util::sqlAddSlashes($hostname) . '\' = '
                 . (($_POST['pma_pw'] == '')
                     ? '\'\''
                     : $hashing_function . '(\''
                     . preg_replace('@.@s', '*', $_POST['pma_pw']) . '\')');
-<<<<<<< HEAD
-        }
-
-        if (PMA_Util::getServerType() === 'MySQL' && PMA_MYSQL_INT_VERSION >= 50706) {
-            $local_query = 'ALTER USER \''
-                . PMA_Util::sqlAddSlashes($username)
-                . '\'@\'' . PMA_Util::sqlAddSlashes($hostname) . '\' IDENTIFIED BY \''
-                . (($_POST['pma_pw'] == '')
-                    ? '\''
-                    : PMA_Util::sqlAddSlashes($_POST['pma_pw']) . '\'');
-        } else {
-            $local_query = 'SET PASSWORD FOR \''
-=======
 
             $local_query      = 'SET PASSWORD FOR \''
->>>>>>> 8e366804
                 . PMA_Util::sqlAddSlashes($username)
                 . '\'@\'' . PMA_Util::sqlAddSlashes($hostname) . '\' = '
                 . (($_POST['pma_pw'] == '') ? '\'\'' : $hashing_function
