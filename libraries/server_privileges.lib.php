--- conflicted
+++ resolved
@@ -1856,17 +1856,13 @@
         . '<div class="item" id="authentication_plugin_div">'
         . '<label for="select_authentication_plugin" >';
 
-<<<<<<< HEAD
     $serverType = Util::getServerType();
-=======
-    $serverType = PMA_Util::getServerType();
     $auth_plugin_dropdown = '';
     $orig_auth_plugin = PMA_getCurrentAuthenticationPlugin(
         $mode,
         $username,
         $hostname
     );
->>>>>>> 8a82a04f
 
     if (($serverType == 'MySQL'
         && PMA_MYSQL_INT_VERSION >= 50507)
@@ -1879,33 +1875,6 @@
         $auth_plugin_dropdown = PMA_getHtmlForAuthPluginsDropdown(
             $username, $hostname, $orig_auth_plugin, $mode, 'new'
         );
-<<<<<<< HEAD
-
-        foreach ($active_auth_plugins as $plugin) {
-            if ($plugin['PLUGIN_NAME'] == 'mysql_old_password') {
-                continue;
-            }
-
-            $html_output .= '<option value="' . $plugin['PLUGIN_NAME'] . '"'
-                . ($orig_auth_plugin == $plugin['PLUGIN_NAME'] ? 'selected ' : '')
-                . '>' . __($plugin['PLUGIN_DESCRIPTION']) . '</option>';
-        }
-
-        $html_output .= '</select>'
-            . '<div id="ssl_reqd_warning" '
-            . ($orig_auth_plugin == 'sha256_password' ? '' : ' style="display:none"')
-            . ' >'
-            . Message::notice(
-                __(
-                    'This method requires using an \'<i>SSL connection</i>\' '
-                    . 'or an \'<i>unencrypted connection that encrypts the password '
-                    . 'using RSA</i>\'; while connecting to the server.'
-                )
-                . Util::showMySQLDocu('sha256-authentication-plugin')
-            )->getDisplay()
-            . '</div>';
-=======
->>>>>>> 8a82a04f
     } else {
         $html_output .= __('Password Hashing Method')
             . '</label><span class="options">&nbsp;</span>' . "\n";
@@ -1918,13 +1887,13 @@
     $html_output .= '<div '
         . ($orig_auth_plugin != 'sha256_password' ? 'style="display:none"' : '')
         . ' id="ssl_reqd_warning">'
-        . PMA_Message::notice(
+        . Message::notice(
             __(
                 'This method requires using an \'<i>SSL connection</i>\' '
                 . 'or an \'<i>unencrypted connection that encrypts the password '
                 . 'using RSA</i>\'; while connecting to the server.'
             )
-            . PMA_Util::showMySQLDocu('sha256-authentication-plugin')
+            . Util::showMySQLDocu('sha256-authentication-plugin')
         )
             ->getDisplay()
         . '</div>';
@@ -2069,29 +2038,19 @@
 
     // here $nopass could be == 1
     if (empty($message)) {
-<<<<<<< HEAD
+        $hashing_function = 'PASSWORD';
+
         if (Util::getServerType() == 'MySQL'
-=======
-        $hashing_function = 'PASSWORD';
-
-        if (PMA_Util::getServerType() == 'MySQL'
->>>>>>> 8a82a04f
             && PMA_MYSQL_INT_VERSION >= 50706
         ) {
             if (isset($_REQUEST['authentication_plugin'])
                 && $_REQUEST['authentication_plugin'] != 'mysql_old_password'
             ) {
                 $query_prefix = "ALTER USER '"
-<<<<<<< HEAD
                     . Util::sqlAddSlashes($username)
                     . "'@'" . Util::sqlAddSlashes($hostname) . "'"
-                    . " IDENTIFIED WITH " . $_REQUEST['pw_hash']
-=======
-                    . PMA_Util::sqlAddSlashes($username)
-                    . "'@'" . PMA_Util::sqlAddSlashes($hostname) . "'"
                     . " IDENTIFIED WITH "
                     . $_REQUEST['authentication_plugin']
->>>>>>> 8a82a04f
                     . " BY '";
             } else {
                 $query_prefix = "ALTER USER '"
@@ -2104,20 +2063,10 @@
             $sql_query = $query_prefix . "*'";
 
             $local_query = $query_prefix
-<<<<<<< HEAD
                 . Util::sqlAddSlashes($_POST['pma_pw']) . "'";
-        } else {
-            if (! empty($_REQUEST['pw_hash'])
-                && $_REQUEST['pw_hash'] == 'mysql_old_password'
-            ) {
-                $hashing_function = 'OLD_PASSWORD';
-            } elseif (! empty($_REQUEST['pw_hash'])
-                && $_REQUEST['pw_hash'] == 'sha256_password'
-=======
-                . PMA_Util::sqlAddSlashes($_POST['pma_pw']) . "'";
-        } else if ((PMA_Util::getServerType() == 'MySQL'
+        } else if ((Util::getServerType() == 'MySQL'
             && PMA_MYSQL_INT_VERSION >= 50507)
-            || (PMA_Util::getServerType() == 'MariaDB'
+            || (Util::getServerType() == 'MariaDB'
             && PMA_MYSQL_INT_VERSION >= 50200)
         ) {
             // Backup the old value, to be reset later
@@ -2128,7 +2077,6 @@
 
             if (isset($_REQUEST['authentication_plugin'])
                 && $_REQUEST['authentication_plugin'] == 'mysql_native_password'
->>>>>>> 8a82a04f
             ) {
                 // Set the hashing method used by PASSWORD()
                 // to be 'mysql_native_password' type
