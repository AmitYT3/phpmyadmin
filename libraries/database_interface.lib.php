--- conflicted
+++ resolved
@@ -86,16 +86,10 @@
 /**
  * runs a query and returns the result
  *
-<<<<<<< HEAD
- * @param string $query query to run
- * @param resource $link mysql link resource
- * @param integer $options
-=======
  * @param string   $query query to run
  * @param resource $link mysql link resource
  * @param integer  $options
  * @param bool     $cache_affected_rows
->>>>>>> a5394bdc
  * @return mixed
  */
 function PMA_DBI_try_query($query, $link = null, $options = 0, $cache_affected_rows = true)
@@ -289,15 +283,9 @@
  *
  * @todo    move into PMA_Table
  * @param string          $database       database
-<<<<<<< HEAD
- * @param string|false    $table          table
- * @param boolean|string  $tbl_is_group   $table is a table group
- * @param resource        $link           mysql link
-=======
  * @param string|bool     $table          table or false
  * @param boolean|string  $tbl_is_group   $table is a table group
  * @param mixed           $link           mysql link
->>>>>>> a5394bdc
  * @param integer         $limit_offset   zero-based offset for the count
  * @param boolean|integer $limit_count    number of tables to return
  * @param string          $sort_by        table attribute to sort by
@@ -856,22 +844,13 @@
         'SHOW ' . ($full ? 'FULL' : '') . ' COLUMNS
         FROM ' . PMA_backquote($database) . '.' . PMA_backquote($table),
         'Field', null, $link);
-<<<<<<< HEAD
-    if (! is_array($fields) || count($fields) < 1) {
-        return false;
-=======
     if (! is_array($fields) || count($fields) == 0) {
         return null;
->>>>>>> a5394bdc
     }
     return $fields;
 }
 
-<<<<<<< HEAD
- /**
-=======
-/**
->>>>>>> a5394bdc
+/**
  * returns value of given mysql server variable
  *
  * @param string  $var    mysql server variable name
