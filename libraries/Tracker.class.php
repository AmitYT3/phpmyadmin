--- conflicted
+++ resolved
@@ -258,21 +258,9 @@
             unset($columns[$i]['Privileges']);
         }
 
-<<<<<<< HEAD
         $indexes = PMA_DBI_get_table_indexes($dbname, $tablename);
         if (!$indexes) {
             $indexes = array();
-=======
-        $sql_query = '
-        SHOW INDEX FROM ' . PMA_backquote($dbname) . '.' . PMA_backquote($tablename);
-
-        $sql_result = PMA_DBI_query($sql_query);
-
-        $indexes = array();
-
-        while ($row = PMA_DBI_fetch_assoc($sql_result)) {
-            $indexes[] = $row;
->>>>>>> 80daf344
         }
 
         $snapshot = array('COLUMNS' => $columns, 'INDEXES' => $indexes);
