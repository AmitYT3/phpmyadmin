--- conflicted
+++ resolved
@@ -224,13 +224,8 @@
 
         $this->_tableName = $tableName;
         $sql = 'DESCRIBE ' . PMA_Util::backquote($tableName);
-<<<<<<< HEAD
         $result = PMA_DBI_tryQuery($sql, null, PMA_DBI_QUERY_STORE);
-        if (!$result || !PMA_DBI_num_rows($result)) {
-=======
-        $result = PMA_DBI_try_query($sql, null, PMA_DBI_QUERY_STORE);
         if (! $result || ! PMA_DBI_num_rows($result)) {
->>>>>>> f78cda80
             $visio->dieSchema(
                 $pageNumber,
                 "VISIO",
