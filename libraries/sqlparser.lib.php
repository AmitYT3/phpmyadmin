--- conflicted
+++ resolved
@@ -43,13 +43,8 @@
 /**
  * Charset information
  */
-<<<<<<< HEAD
-if (!defined('TESTSUITE')) {
+if (!defined('TESTSUITE') && ! PMA_DRIZZLE) {
     include_once './libraries/mysql_charsets.inc.php';
-=======
-if (!defined('TESTSUITE') && ! PMA_DRIZZLE) {
-    include_once './libraries/mysql_charsets.lib.php';
->>>>>>> a498a6c8
 }
 if (! isset($mysql_charsets)) {
     $mysql_charsets = array();
