<?php
/* vim: set expandtab sw=4 ts=4 sts=4: */
/**
 *
 * @package phpMyAdmin
 */
if (! defined('PHPMYADMIN')) {
    exit;
}

/**
 *
 */
require_once './libraries/common.inc.php';

/**
 * Gets the relation settings
 */
$cfgRelation = PMA_getRelationsParam();

/**
 * If coming from a Show MySQL link on the home page,
 * put something in $sub_part
 */
if (empty($sub_part)) {
    $sub_part = '_structure';
}

/**
 * Checks for superuser privileges
 */
$is_superuser = PMA_isSuperuser();

/**
 * Prepares links
 */

/**
 * export, search and qbe links if there is at least one table
 */
if ($num_tables == 0) {
    $tab_qbe['warning'] = __('Database seems to be empty!');
    $tab_search['warning'] = __('Database seems to be empty!');
    $tab_export['warning'] = __('Database seems to be empty!');
}

$tab_structure['link']  = 'db_structure.php';
$tab_structure['text']  = __('Structure');
$tab_structure['icon']  = 'ic_b_props';

$tab_sql['link']        = 'db_sql.php';
$tab_sql['args']['db_query_force'] = 1;
$tab_sql['text']        = __('SQL');
$tab_sql['icon']        = 'ic_b_sql';

$tab_export['text']     = __('Export');
$tab_export['icon']     = 'ic_b_export';
$tab_export['link']     = 'db_export.php';

$tab_search['text']     = __('Search');
$tab_search['icon']     = 'ic_b_search';
$tab_search['link']     = 'db_search.php';

if(PMA_Tracker::isActive())
{
    $tab_tracking['text'] = __('Tracking');
    $tab_tracking['icon'] = 'ic_eye';
    $tab_tracking['link'] = 'db_tracking.php';
}

$tab_qbe['text']        = __('Query');
$tab_qbe['icon']        = 'ic_s_db';
$tab_qbe['link']        = 'db_qbe.php';

if ($cfgRelation['designerwork']) {
    $tab_designer['text']   = __('Designer');
    $tab_designer['icon']   = 'ic_b_relations';
    $tab_designer['link']   = 'pmd_general.php';
}

if (! $db_is_information_schema) {
    $tab_import['link']     = 'db_import.php';
    $tab_import['text']     = __('Import');
    $tab_import['icon']     = 'ic_b_import';
    $tab_operation['link']  = 'db_operations.php';
    $tab_operation['text']  = __('Operations');
    $tab_operation['icon']  = 'ic_b_tblops';
    if ($is_superuser) {
        $tab_privileges['link'] = 'server_privileges.php';
        $tab_privileges['args']['checkprivs']       = $db;
        // stay on database view
        $tab_privileges['args']['viewing_mode'] = 'db';
        $tab_privileges['text'] = __('Privileges');
        $tab_privileges['icon'] = 'ic_s_rights';
    }
    $tab_routines['link']   = 'db_routines.php';
    $tab_routines['text']   = __('Routines');
<<<<<<< HEAD
    $tab_routines['icon']   = 'ic_b_routines';

    $tab_events['link']     = 'db_events.php';
    $tab_events['text']     = __('Events');
    $tab_events['icon']     = 'ic_b_events';

    $tab_triggers['link']   = 'db_triggers.php';
    $tab_triggers['text']   = __('Triggers');
    $tab_triggers['icon']   = 'ic_b_triggers';
=======
    $tab_routines['icon']   = 'b_routines.png';

    $tab_events['link']     = 'db_events.php';
    $tab_events['text']     = __('Events');
    $tab_events['icon']     = 'b_events.png';

    $tab_triggers['link']   = 'db_triggers.php';
    $tab_triggers['text']   = __('Triggers');
    $tab_triggers['icon']   = 'b_triggers.png';
>>>>>>> f989d6f0
}

/**
 * Displays tab links
 */
$tabs = array();
$tabs[] =& $tab_structure;
$tabs[] =& $tab_sql;
$tabs[] =& $tab_search;
$tabs[] =& $tab_qbe;
$tabs[] =& $tab_export;
if (! $db_is_information_schema) {
    $tabs[] =& $tab_import;
    $tabs[] =& $tab_operation;
    if ($is_superuser) {
        $tabs[] =& $tab_privileges;
    }
<<<<<<< HEAD
    if (PMA_MYSQL_INT_VERSION >= 50002 && ! PMA_DRIZZLE) {
        $tabs[] =& $tab_routines;
    }
    if (PMA_MYSQL_INT_VERSION >= 50106 && ! PMA_DRIZZLE) {
        // Temporarily hiding this unfinished feature
        // $tabs[] =& $tab_events;
    }
    if (PMA_MYSQL_INT_VERSION >= 50002 && ! PMA_DRIZZLE) {
        // Temporarily hiding this unfinished feature
        // $tabs[] =& $tab_triggers;
=======
    if (!PMA_DRIZZLE) {
        $tabs[] =& $tab_routines;
    }
    if (PMA_MYSQL_INT_VERSION >= 50106 && ! PMA_DRIZZLE) {
        if (PMA_currentUserHasPrivilege('EVENT', $db)) {
            $tabs[] =& $tab_events;
        }
    }
    if (!PMA_DRIZZLE) {
        if (PMA_currentUserHasPrivilege('TRIGGER', $db)) {
            $tabs[] =& $tab_triggers;
        }
>>>>>>> f989d6f0
    }
}
if (PMA_Tracker::isActive()) {
    $tabs[] =& $tab_tracking;
}
if (! $db_is_information_schema) {
    if ($cfgRelation['designerwork']) {
        $tabs[] =& $tab_designer;
    }
}

$url_params['db'] = $db;

echo PMA_generate_html_tabs($tabs, $url_params);
unset($tabs);

/**
 * Displays a message
 */
if (!empty($message)) {
    PMA_showMessage($message);
    unset($message);
}
?><|MERGE_RESOLUTION|>--- conflicted
+++ resolved
@@ -95,7 +95,6 @@
     }
     $tab_routines['link']   = 'db_routines.php';
     $tab_routines['text']   = __('Routines');
-<<<<<<< HEAD
     $tab_routines['icon']   = 'ic_b_routines';
 
     $tab_events['link']     = 'db_events.php';
@@ -105,17 +104,6 @@
     $tab_triggers['link']   = 'db_triggers.php';
     $tab_triggers['text']   = __('Triggers');
     $tab_triggers['icon']   = 'ic_b_triggers';
-=======
-    $tab_routines['icon']   = 'b_routines.png';
-
-    $tab_events['link']     = 'db_events.php';
-    $tab_events['text']     = __('Events');
-    $tab_events['icon']     = 'b_events.png';
-
-    $tab_triggers['link']   = 'db_triggers.php';
-    $tab_triggers['text']   = __('Triggers');
-    $tab_triggers['icon']   = 'b_triggers.png';
->>>>>>> f989d6f0
 }
 
 /**
@@ -133,18 +121,6 @@
     if ($is_superuser) {
         $tabs[] =& $tab_privileges;
     }
-<<<<<<< HEAD
-    if (PMA_MYSQL_INT_VERSION >= 50002 && ! PMA_DRIZZLE) {
-        $tabs[] =& $tab_routines;
-    }
-    if (PMA_MYSQL_INT_VERSION >= 50106 && ! PMA_DRIZZLE) {
-        // Temporarily hiding this unfinished feature
-        // $tabs[] =& $tab_events;
-    }
-    if (PMA_MYSQL_INT_VERSION >= 50002 && ! PMA_DRIZZLE) {
-        // Temporarily hiding this unfinished feature
-        // $tabs[] =& $tab_triggers;
-=======
     if (!PMA_DRIZZLE) {
         $tabs[] =& $tab_routines;
     }
@@ -157,7 +133,6 @@
         if (PMA_currentUserHasPrivilege('TRIGGER', $db)) {
             $tabs[] =& $tab_triggers;
         }
->>>>>>> f989d6f0
     }
 }
 if (PMA_Tracker::isActive()) {
