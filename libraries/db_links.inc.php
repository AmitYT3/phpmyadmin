<?php
/* vim: set expandtab sw=4 ts=4 sts=4: */
/**
 *
 * @package phpMyAdmin
 */
if (! defined('PHPMYADMIN')) {
    exit;
}

/**
 *
 */
require_once './libraries/common.inc.php';

/**
 * Gets the relation settings
 */
$cfgRelation = PMA_getRelationsParam();

/**
 * If coming from a Show MySQL link on the home page,
 * put something in $sub_part
 */
if (empty($sub_part)) {
    $sub_part = '_structure';
}

/**
 * Checks for superuser privileges
 */
$is_superuser = PMA_isSuperuser();

/**
 * Prepares links
 */

/**
 * export, search and qbe links if there is at least one table
 */
if ($num_tables == 0) {
    $tab_qbe['warning'] = __('Database seems to be empty!');
    $tab_search['warning'] = __('Database seems to be empty!');
    $tab_export['warning'] = __('Database seems to be empty!');
}

$tab_structure['link']  = 'db_structure.php';
$tab_structure['text']  = __('Structure');
$tab_structure['icon']  = 'b_props.png';

$tab_sql['link']        = 'db_sql.php';
$tab_sql['args']['db_query_force'] = 1;
$tab_sql['text']        = __('SQL');
$tab_sql['icon']        = 'b_sql.png';

$tab_export['text']     = __('Export');
$tab_export['icon']     = 'b_export.png';
$tab_export['link']     = 'db_export.php';

$tab_search['text']     = __('Search');
$tab_search['icon']     = 'b_search.png';
$tab_search['link']     = 'db_search.php';

if(PMA_Tracker::isActive())
{
    $tab_tracking['text'] = __('Tracking');
    $tab_tracking['icon'] = 'eye.png';
    $tab_tracking['link'] = 'db_tracking.php';
}

$tab_qbe['text']        = __('Query');
$tab_qbe['icon']        = 's_db.png';
$tab_qbe['link']        = 'db_qbe.php';

if ($cfgRelation['designerwork']) {
    $tab_designer['text']   = __('Designer');
    $tab_designer['icon']   = 'b_relations.png';
    $tab_designer['link']   = 'pmd_general.php';
}

if (! $db_is_information_schema) {
    $tab_import['link']     = 'db_import.php';
    $tab_import['text']     = __('Import');
    $tab_import['icon']     = 'b_import.png';
    $tab_operation['link']  = 'db_operations.php';
    $tab_operation['text']  = __('Operations');
    $tab_operation['icon']  = 'b_tblops.png';
    if ($is_superuser) {
        $tab_privileges['link'] = 'server_privileges.php';
        $tab_privileges['args']['checkprivs']       = $db;
        // stay on database view
        $tab_privileges['args']['viewing_mode'] = 'db';
        $tab_privileges['text'] = __('Privileges');
        $tab_privileges['icon'] = 's_rights.png';
    }
}

/**
 * Displays tab links
 */
$tabs = array();
$tabs[] =& $tab_structure;
$tabs[] =& $tab_sql;
$tabs[] =& $tab_search;
$tabs[] =& $tab_qbe;
$tabs[] =& $tab_export;
if (! $db_is_information_schema) {
    $tabs[] =& $tab_import;
    $tabs[] =& $tab_operation;
    if ($is_superuser) {
        $tabs[] =& $tab_privileges;
    }
<<<<<<< HEAD
}
if (PMA_Tracker::isActive()) {
    $tabs[] =& $tab_tracking;
}
if (! $db_is_information_schema) {
    if ($cfgRelation['designerwork']) {
        $tabs[] =& $tab_designer;
    }
    if ($is_superuser || $GLOBALS['cfg']['AllowUserDropDatabase']) {
        $tabs[] =& $tab_drop;
    }
=======
>>>>>>> 887e2be6
}

$url_params['db'] = $db;

echo PMA_generate_html_tabs($tabs, $url_params);
unset($tabs);

/**
 * Displays a message
 */
if (!empty($message)) {
    PMA_showMessage($message);
    unset($message);
}
?><|MERGE_RESOLUTION|>--- conflicted
+++ resolved
@@ -110,7 +110,6 @@
     if ($is_superuser) {
         $tabs[] =& $tab_privileges;
     }
-<<<<<<< HEAD
 }
 if (PMA_Tracker::isActive()) {
     $tabs[] =& $tab_tracking;
@@ -119,11 +118,6 @@
     if ($cfgRelation['designerwork']) {
         $tabs[] =& $tab_designer;
     }
-    if ($is_superuser || $GLOBALS['cfg']['AllowUserDropDatabase']) {
-        $tabs[] =& $tab_drop;
-    }
-=======
->>>>>>> 887e2be6
 }
 
 $url_params['db'] = $db;
