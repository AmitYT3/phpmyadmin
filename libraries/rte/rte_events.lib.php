--- conflicted
+++ resolved
@@ -108,11 +108,7 @@
                 if (! $result) {
                     $errors[] = sprintf(
                         __('The following query has failed: "%s"'),
-<<<<<<< HEAD
-                        $drop_item
-=======
                         htmlspecialchars($drop_item)
->>>>>>> b27785af
                     )
                     . '<br />'
                     . __('MySQL said: ') . PMA_DBI_getError(null);
@@ -121,26 +117,6 @@
                     if (! $result) {
                         $errors[] = sprintf(
                             __('The following query has failed: "%s"'),
-<<<<<<< HEAD
-                            $item_query
-                        )
-                        . '<br />'
-                        . __('MySQL said: ') . PMA_DBI_getError(null);
-                        // We dropped the old item,
-                        // but were unable to create the new one
-                        // Try to restore the backup query
-                        $result = PMA_DBI_try_query($create_item);
-                        if (! $result) {
-                            // OMG, this is really bad! We dropped the query,
-                            // failed to create a new one and now even the backup
-                            // query does not execute! This should not happen,
-                            // but we better handle this just in case.
-                            $errors[] = __('Sorry, we failed to restore the dropped event.')
-                                . '<br />'
-                                . __('The backed up query was:') . "\"$create_item\""
-                                . '<br />'
-                                . __('MySQL said: ') . PMA_DBI_getError(null);
-=======
                             htmlspecialchars($item_query)
                         )
                         . '<br />'
@@ -149,9 +125,11 @@
                         // Try to restore the backup query
                         $result = PMA_DBI_try_query($create_item);
                         if (! $result) {
-                            // OMG, this is really bad! We dropped the query, failed to create a new one
+                            // OMG, this is really bad! We dropped the query,
+                            // failed to create a new one
                             // and now even the backup query does not execute!
-                            // This should not happen, but we better handle this just in case.
+                            // This should not happen, but we better handle
+                            // this just in case.
                             $errors[] = __(
                                 'Sorry, we failed to restore the dropped event.'
                             )
@@ -160,7 +138,6 @@
                             . "\"" . htmlspecialchars($create_item) . "\""
                             . '<br />'
                             . __('MySQL said: ') . PMA_DBI_getError(null);
->>>>>>> b27785af
                         }
                     } else {
                         $message = PMA_Message::success(
@@ -178,11 +155,7 @@
                 if (! $result) {
                     $errors[] = sprintf(
                         __('The following query has failed: "%s"'),
-<<<<<<< HEAD
-                        $item_query
-=======
                         htmlspecialchars($item_query)
->>>>>>> b27785af
                     )
                     . '<br /><br />'
                     . __('MySQL said: ') . PMA_DBI_getError(null);
