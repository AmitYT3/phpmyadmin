<?php
/* vim: set expandtab sw=4 ts=4 sts=4: */
/**
 * General functions.
 *
 * @package PhpMyAdmin
 */
use PMA\libraries\Message;
use PMA\libraries\Response;

if (! defined('PHPMYADMIN')) {
    exit;
}

/**
 * Check result
 *
 * @param resource|bool $result          Query result
 * @param string        $error           Error to add
 * @param string        $createStatement Query
 * @param array         $errors          Errors
 *
 * @return array
 */
function checkResult($result, $error, $createStatement, $errors)
{
    if ($result) {
        return $errors;
    }

    // OMG, this is really bad! We dropped the query,
    // failed to create a new one
    // and now even the backup query does not execute!
    // This should not happen, but we better handle
    // this just in case.
    $errors[] = $error . '<br />'
        . __('The backed up query was:')
        . "\"" . htmlspecialchars($createStatement) . "\"" . '<br />'
        . __('MySQL said: ') . $GLOBALS['dbi']->getError(null);

    return $errors;
}

/**
 * Send TRI or EVN editor via ajax or by echoing.
 *
 * @param string $type      TRI or EVN
 * @param string $mode      Editor mode 'add' or 'edit'
 * @param array  $item      Data necessary to create the editor
 * @param string $title     Title of the editor
 * @param string $db        Database
 * @param string $operation Operation 'change' or ''
 *
 * @return void
 */
function PMA_RTE_sendEditor($type, $mode, $item, $title, $db, $operation = null)
{
    if ($item !== false) {
        // Show form
        if ($type == 'TRI') {
            $editor = PMA_TRI_getEditorForm($mode, $item);
        } else { // EVN
            $editor = PMA_EVN_getEditorForm($mode, $operation, $item);
        }
        if ($GLOBALS['is_ajax_request']) {
            $response = PMA\libraries\Response::getInstance();
            $response->addJSON('message', $editor);
            $response->addJSON('title', $title);
        } else {
            echo "\n\n<h2>$title</h2>\n\n$editor";
            unset($_POST);
        }
        exit;
    } else {
        $message  = __('Error in processing request:') . ' ';
        $message .= sprintf(
            PMA_RTE_getWord('not_found'),
            htmlspecialchars(PMA\libraries\Util::backquote($_REQUEST['item_name'])),
            htmlspecialchars(PMA\libraries\Util::backquote($db))
        );
        $message = Message::error($message);
        if ($GLOBALS['is_ajax_request']) {
<<<<<<< HEAD
            $response = PMA\libraries\Response::getInstance();
            $response->isSuccess(false);
=======
            $response = PMA_Response::getInstance();
            $response->setRequestStatus(false);
>>>>>>> 77c5b0a8
            $response->addJSON('message', $message);
            exit;
        } else {
            $message->display();
        }
    }
}<|MERGE_RESOLUTION|>--- conflicted
+++ resolved
@@ -80,13 +80,8 @@
         );
         $message = Message::error($message);
         if ($GLOBALS['is_ajax_request']) {
-<<<<<<< HEAD
             $response = PMA\libraries\Response::getInstance();
-            $response->isSuccess(false);
-=======
-            $response = PMA_Response::getInstance();
             $response->setRequestStatus(false);
->>>>>>> 77c5b0a8
             $response->addJSON('message', $message);
             exit;
         } else {
