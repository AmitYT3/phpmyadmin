--- conflicted
+++ resolved
@@ -80,7 +80,6 @@
             $routes->post('/format', Database\SqlFormatController::class);
         });
         $routes->addGroup('/structure', static function (RouteCollector $routes): void {
-<<<<<<< HEAD
             $routes->addRoute(['GET', 'POST'], '', Database\StructureController::class);
             $routes->post('/add-prefix', Database\Structure\AddPrefixController::class);
             $routes->post('/add-prefix-table', Database\Structure\AddPrefixTableController::class);
@@ -97,36 +96,10 @@
             $routes->post('/drop-table', Database\Structure\DropTableController::class);
             $routes->post('/empty-form', Database\Structure\EmptyFormController::class);
             $routes->post('/empty-table', Database\Structure\EmptyTableController::class);
-            $routes->addRoute(['GET', 'POST'], '/favorite-table', Database\Structure\FavoriteTableController::class);
+            $routes->post('/favorite-table', Database\Structure\FavoriteTableController::class);
             $routes->addRoute(['GET', 'POST'], '/real-row-count', Database\Structure\RealRowCountController::class);
             $routes->post('/replace-prefix', Database\Structure\ReplacePrefixController::class);
             $routes->post('/show-create', Database\Structure\ShowCreateController::class);
-=======
-            $routes->addRoute(['GET', 'POST'], '', [StructureController::class, 'index']);
-            $routes->post('/add-prefix', [StructureController::class, 'addPrefix']);
-            $routes->post('/add-prefix-table', [StructureController::class, 'addPrefixTable']);
-            $routes->post('/central-columns-add', [StructureController::class, 'centralColumnsAdd']);
-            $routes->post('/central-columns-make-consistent', [
-                StructureController::class,
-                'centralColumnsMakeConsistent',
-            ]);
-            $routes->post('/central-columns-remove', [StructureController::class, 'centralColumnsRemove']);
-            $routes->post('/change-prefix-form', [StructureController::class, 'changePrefixForm']);
-            $routes->post('/copy-form', [StructureController::class, 'copyForm']);
-            $routes->post('/copy-table', [StructureController::class, 'copyTable']);
-            $routes->post('/copy-table-with-prefix', [StructureController::class, 'copyTableWithPrefix']);
-            $routes->post('/drop-form', [StructureController::class, 'dropForm']);
-            $routes->post('/drop-table', [StructureController::class, 'dropTable']);
-            $routes->post('/empty-form', [StructureController::class, 'emptyForm']);
-            $routes->post('/empty-table', [StructureController::class, 'emptyTable']);
-            $routes->post('/favorite-table', [StructureController::class, 'addRemoveFavoriteTablesAction']);
-            $routes->addRoute(['GET', 'POST'], '/real-row-count', [
-                StructureController::class,
-                'handleRealRowCountRequestAction',
-            ]);
-            $routes->post('/replace-prefix', [StructureController::class, 'replacePrefix']);
-            $routes->post('/show-create', [StructureController::class, 'showCreate']);
->>>>>>> ea6a7003
         });
         $routes->addRoute(['GET', 'POST'], '/tracking', Database\TrackingController::class);
         $routes->addRoute(['GET', 'POST'], '/triggers', Database\TriggersController::class);
