--- conflicted
+++ resolved
@@ -870,17 +870,9 @@
             ) {
                 continue;
             }
-<<<<<<< HEAD
-            $orFieldName = 'Or' . $new_row_index;
-            if (!empty($_POST[$orFieldName])
-                && isset($_POST[$orFieldName][$column_index])
-            ) {
-                $tmp_or = $_POST[$orFieldName][$column_index];
-=======
             $or = 'Or' . $new_row_index;
             if (! empty($_REQUEST[$or]) && isset($_REQUEST[$or][$column_index])) {
                 $tmp_or = $_REQUEST[$or][$column_index];
->>>>>>> 5cf8424a
             } else {
                 $tmp_or     = '';
             }
@@ -890,9 +882,9 @@
                 . ' value="' . htmlspecialchars($tmp_or) . '" class="textfield"'
                 . ' style="width: ' . $this->_realwidth . '" size="20" />';
             $html_output .= '</td>';
-            if (!empty(${$orFieldName}) && isset(${$orFieldName}[$column_index])) {
-                $GLOBALS[${'cur' . $orFieldName}][$new_column_count]
-                    = ${$orFieldName}[$column_index];
+            if (!empty(${$or}) && isset(${$or}[$column_index])) {
+                $GLOBALS[${'cur' . $or}][$new_column_count]
+                    = ${$or}[$column_index];
             }
             $new_column_count++;
         } // end for
