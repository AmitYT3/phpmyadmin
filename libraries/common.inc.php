--- conflicted
+++ resolved
@@ -467,28 +467,7 @@
  * this check is done here after loading language files to present errors in locale
  */
 $GLOBALS['PMA_Config']->checkPermissions();
-<<<<<<< HEAD
 $GLOBALS['PMA_Config']->checkErrors();
-=======
-
-if ($GLOBALS['PMA_Config']->error_config_file) {
-    $error = '[strong]' . __('Failed to read configuration file!') . '[/strong]'
-        . '[br][br]'
-        . __(
-            'This usually means there is a syntax error in it, '
-            . 'please check any errors shown below.'
-        )
-        . '[br][br]'
-        . '[conferr]';
-    trigger_error($error, E_USER_ERROR);
-}
-if ($GLOBALS['PMA_Config']->error_config_default_file) {
-    $error = sprintf(
-        __('Could not load default configuration from: %1$s'),
-        $GLOBALS['PMA_Config']->default_source
-    );
-    trigger_error($error, E_USER_ERROR);
-}
 
 /**
  * As we try to handle charsets by ourself, mbstring overloads just
@@ -503,8 +482,6 @@
         )
     );
 }
-
->>>>>>> d4795646
 
 /******************************************************************************/
 /* setup servers                                       LABEL_setup_servers    */
