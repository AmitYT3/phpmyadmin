--- conflicted
+++ resolved
@@ -1915,17 +1915,12 @@
 /**
  * Function to get html to display problems in indexes
  * 
-<<<<<<< HEAD
- * @param string  $query_type query type
- * @param boolean $selected   selected
- * @param string  $db         current database
-=======
  * @param string $query_type query type
  * @param bool   $selected   whether check table, optimize table, analyze
  *                            table or repair table has been selected with
  *                            respect to the selected tables from the 
  *                            databse structure page.
->>>>>>> be6864a5
+ * @param string $db         current database
  * 
  * @return void
  */
