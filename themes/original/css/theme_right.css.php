<?php
/* vim: set expandtab sw=4 ts=4 sts=4: */
/**
 * main css file from theme Original
 *
 * @package phpMyAdmin-theme
 * @subpackage Original
 */

// unplanned execution path
if (!defined('PMA_MINIMUM_COMMON')) {
    exit();
}
?>
/******************************************************************************/
/* general tags */
html {
    font-size: <?php echo (null !== $GLOBALS['PMA_Config']->get('fontsize') ? $GLOBALS['PMA_Config']->get('fontsize') : (
        isset($_COOKIE['pma_fontsize']) ? $_COOKIE['pma_fontsize'] : '84%'));?>;
}

input, select, textarea {
    font-size: 1em;
}

body {
<?php if (! empty($GLOBALS['cfg']['FontFamily'])) { ?>
    font-family:        <?php echo $GLOBALS['cfg']['FontFamily']; ?>;
<?php } ?>
    padding:            0;
    margin:             0.5em;
    color:              <?php echo $GLOBALS['cfg']['MainColor']; ?>;
    background:         <?php echo (isset($_SESSION['tmp_user_values']['custom_color']) ? $_SESSION['tmp_user_values']['custom_color'] : $GLOBALS['cfg']['MainBackground']); ?>;
    width: 100%;
    height: 100%;
}

<?php if (! empty($GLOBALS['cfg']['FontFamilyFixed'])) { ?>
textarea, tt, pre, code {
    font-family:        <?php echo $GLOBALS['cfg']['FontFamilyFixed']; ?>;
}
<?php } ?>
h1 {
    font-size:          140%;
    font-weight:        bold;
}

h2 {
    font-size:          120%;
    font-weight:        bold;
}

h3 {
    font-weight:        bold;
}

a, a:link,
a:visited,
a:active {
    text-decoration:    none;
    color:              #0000FF;
    cursor: pointer;
}

a:hover {
    text-decoration:    underline;
    color:              #FF0000;
}

dfn {
    font-style:         normal;
}

dfn:hover {
    font-style:         normal;
    cursor:             help;
}

th {
    font-weight:        bold;
    color:              <?php echo $GLOBALS['cfg']['ThColor']; ?>;
    background:         <?php echo $GLOBALS['cfg']['ThBackground']; ?>;
}

a img {
    border:             0;
}

hr {
    color:              <?php echo $GLOBALS['cfg']['MainColor']; ?>;
    background-color:   <?php echo $GLOBALS['cfg']['MainColor']; ?>;
    border:             0;
    height:             1px;
}

form {
    padding:            0;
    margin:             0;
    display:            inline;
}

textarea {
    overflow:           visible;
    height:             <?php echo ceil($GLOBALS['cfg']['TextareaRows'] * 1.2); ?>em;
}

fieldset {
    margin-top:         1em;
    border:             <?php echo $GLOBALS['cfg']['MainColor']; ?> solid 1px;
    padding:            0.5em;
    background:         <?php echo $GLOBALS['cfg']['BgOne']; ?>;
}

fieldset fieldset {
    margin:             0.8em;
}

fieldset legend {
    font-weight:        bold;
    color:              #444444;
    background-color:   <?php echo 'OPERA' != PMA_USR_BROWSER_AGENT ? 'transparent' : $GLOBALS['cfg']['BgOne']; ?>;
}

/* buttons in some browsers (eg. Konqueror) are block elements,
   this breaks design */
button {
    display:            inline;
}

table caption,
table th,
table td {
    padding:            0.1em 0.5em 0.1em 0.5em;
    margin:             0.1em;
    vertical-align:     top;
}

img,
input,
select,
button {
    vertical-align:     middle;
}


/******************************************************************************/
/* classes */
div.tools {
    border: 1px solid #000000;
    padding: 0.2em;
}

div.tools,
fieldset.tblFooters {
    margin-top:         0;
    margin-bottom:      0.5em;
    /* avoid a thick line since this should be used under another fieldset */
    border-top:         0;
    text-align:         <?php echo $right; ?>;
    float:              none;
    clear:              both;
}

fieldset .formelement {
    float:              <?php echo $left; ?>;
    margin-<?php echo $right; ?>:       0.5em;
    /* IE */
    white-space:        nowrap;
}

/* revert for Gecko */
fieldset div[class=formelement] {
    white-space:        normal;
}

button.mult_submit {
    border:             none;
    background-color:   transparent;
}

/* odd items 1,3,5,7,... */
table tr.odd th,
.odd {
    background: <?php echo $GLOBALS['cfg']['BgOne']; ?>;
}

/* even items 2,4,6,8,... */
table tr.even th,
.even {
    background: <?php echo $GLOBALS['cfg']['BgTwo']; ?>;
}

/* odd table rows 1,3,5,7,... */
table tr.odd th,
table tr.odd,
table tr.even th,
table tr.even {
    text-align:         <?php echo $left; ?>;
}

<?php if ($GLOBALS['cfg']['BrowseMarkerEnable']) { ?>
/* marked table rows */
table tr.marked th,
table tr.marked {
    background:   <?php echo $GLOBALS['cfg']['BrowseMarkerBackground']; ?>;
    color:   <?php echo $GLOBALS['cfg']['BrowseMarkerColor']; ?>;
}
<?php } ?>

<?php if ($GLOBALS['cfg']['BrowsePointerEnable']) { ?>
/* hovered items */
.odd:hover,
.even:hover,
.hover,
.structure_actions_dropdown {
    background: <?php echo $GLOBALS['cfg']['BrowsePointerBackground']; ?>;
    color: <?php echo $GLOBALS['cfg']['BrowsePointerColor']; ?>;
}

/* hovered table rows */
table tr.odd:hover th,
table tr.even:hover th,
table tr.hover th {
    background:   <?php echo $GLOBALS['cfg']['BrowsePointerBackground']; ?>;
    color:   <?php echo $GLOBALS['cfg']['BrowsePointerColor']; ?>;
}
<?php } ?>

/**
 * marks table rows/cells if the db field is in a where condition
 */
tr.condition th,
tr.condition td,
td.condition,
th.condition {
    border: 1px solid <?php echo $GLOBALS['cfg']['BrowseMarkerBackground']; ?>;
}

table .value {
    text-align:         <?php echo $right; ?>;
    white-space:        normal;
}
/* IE doesnt handles 'pre' right */
table [class=value] {
    white-space:        normal;
}


<?php if (! empty($GLOBALS['cfg']['FontFamilyFixed'])) { ?>
.value {
    font-family:        <?php echo $GLOBALS['cfg']['FontFamilyFixed']; ?>;
}
<?php } ?>
.value .attention {
    color:              red;
    font-weight:        bold;
}
.value .allfine {
    color:              green;
}


img.lightbulb {
    cursor:             pointer;
}

.pdflayout {
    overflow:           hidden;
    clip:               inherit;
    background-color:   #FFFFFF;
    display:            none;
    border:             1px solid #000000;
    position:           relative;
}

.pdflayout_table {
    background:         #D3DCE3;
    color:              #000000;
    overflow:           hidden;
    clip:               inherit;
    z-index:            2;
    display:            inline;
    visibility:         inherit;
    cursor:             move;
    position:           absolute;
    font-size:          80%;
    border:             1px dashed #000000;
}

/* MySQL Parser */
.syntax {
    font-size:          80%;
}

.syntax a {
    text-decoration: none;
    border-bottom:1px dotted black;
}

.syntax_comment {
    padding-left:       4pt;
    padding-right:      4pt;
}

.syntax_digit {
}

.syntax_digit_hex {
}

.syntax_digit_integer {
}

.syntax_digit_float {
}

.syntax_punct {
}

.syntax_alpha {
}

.syntax_alpha_columnType {
    text-transform:     uppercase;
}

.syntax_alpha_columnAttrib {
    text-transform:     uppercase;
}

.syntax_alpha_reservedWord {
    text-transform:     uppercase;
    font-weight:        bold;
}

.syntax_alpha_functionName {
    text-transform:     uppercase;
}

.syntax_alpha_identifier {
}

.syntax_alpha_charset {
}

.syntax_alpha_variable {
}

.syntax_quote {
    white-space:        pre;
}

.syntax_quote_backtick {
}

/* leave some space between icons and text */
.icon, img.footnotemarker {
    vertical-align:     middle;
    margin-right:       0.3em;
    margin-left:        0.3em;
}

img.footnotemarker {
    display: none;
}

/* no extra space in table cells */
td .icon {
    margin: 0;
}

.selectallarrow {
    margin-<?php echo $right; ?>: 0.3em;
    margin-<?php echo $left; ?>: 0.6em;
}

/* message boxes: warning, error, confirmation */
.success h1,
.notice h1,
.warning h1,
div.error h1 {
    border-bottom:      2px solid;
    font-weight:        bold;
    text-align:         <?php echo $left; ?>;
    margin:             0 0 0.2em 0;
}

div.success,
div.notice,
div.warning,
div.error,
div.footnotes {
    margin:             0.3em 0 0 0;
    border:             2px solid;
    <?php if ($GLOBALS['cfg']['ErrorIconic']) { ?>
    background-repeat:  no-repeat;
        <?php if ($GLOBALS['text_dir'] === 'ltr') { ?>
    background-position: 10px 50%;
    padding:            0.1em 0.1em 0.1em 36px;
        <?php } else { ?>
    background-position: 99% 50%;
    padding:            10px 5% 10px 10px;
        <?php } ?>
    <?php } else { ?>
    padding:            0.3em;
    <?php } ?>
}

.success {
    color:              #000000;
    background-color:   #f0fff0;
}
h1.success,
div.success {
    border-color:       #00FF00;
    <?php if ($GLOBALS['cfg']['ErrorIconic']) { ?>
    background-image:   url(<?php echo $_SESSION['PMA_Theme']->getImgPath(); ?>s_success.png);
    background-repeat:  no-repeat;
        <?php if ($GLOBALS['text_dir'] === 'ltr') { ?>
    background-position: 5px 50%;
    padding:            0.2em 0.2em 0.2em 25px;
        <?php } else { ?>
    background-position: 97% 50%;
    padding:            0.2em 25px 0.2em 0.2em;
        <?php } ?>
    <?php } ?>
}
.success h1 {
    border-color:       #00FF00;
}

.notice, .footnotes {
    color:              #000000;
    background-color:   #FFFFDD;
}
h1.notice,
div.notice,
div.footnotes {
    border-color:       #FFD700;
    <?php if ($GLOBALS['cfg']['ErrorIconic']) { ?>
    background-image:   url(<?php echo $_SESSION['PMA_Theme']->getImgPath(); ?>s_notice.png);
    background-repeat:  no-repeat;
        <?php if ($GLOBALS['text_dir'] === 'ltr') { ?>
    background-position: 5px 50%;
    padding:            0.2em 0.2em 0.2em 25px;
        <?php } else { ?>
    background-position: 97% 50%;
    padding:            0.2em 25px 0.2em 0.2em;
        <?php } ?>
    <?php } ?>
}
.notice h1 {
    border-color:       #FFD700;
}

.warning {
    color:              #CC0000;
    background-color:   #FFFFCC;
}
p.warning,
h1.warning,
div.warning {
    border-color:       #CC0000;
    <?php if ($GLOBALS['cfg']['ErrorIconic']) { ?>
    background-image:   url(<?php echo $_SESSION['PMA_Theme']->getImgPath(); ?>s_warn.png);
    background-repeat:  no-repeat;
        <?php if ($GLOBALS['text_dir'] === 'ltr') { ?>
    background-position: 5px 50%;
    padding:            0.2em 0.2em 0.2em 25px;
        <?php } else { ?>
    background-position: 97% 50%;
    padding:            0.2em 25px 0.2em 0.2em;
        <?php } ?>
    <?php } ?>
}
.warning h1 {
    border-color:       #cc0000;
}

.error {
    background-color:   #FFFFCC;
    color:              #ff0000;
}

h1.error,
div.error {
    border-color:       #ff0000;
    <?php if ($GLOBALS['cfg']['ErrorIconic']) { ?>
    background-image:   url(<?php echo $_SESSION['PMA_Theme']->getImgPath(); ?>s_error.png);
    background-repeat:  no-repeat;
        <?php if ($GLOBALS['text_dir'] === 'ltr') { ?>
    background-position: 5px 50%;
    padding:            0.2em 0.2em 0.2em 25px;
        <?php } else { ?>
    background-position: 97% 50%;
    padding:            0.2em 25px 0.2em 0.2em;
        <?php } ?>
    <?php } ?>
}
div.error h1 {
    border-color:       #ff0000;
}

.confirmation {
    background-color:   #FFFFCC;
}
fieldset.confirmation {
    border:             0.1em solid #FF0000;
}
fieldset.confirmation legend {
    border-left:        0.1em solid #FF0000;
    border-right:       0.1em solid #FF0000;
    font-weight:        bold;
    <?php if ($GLOBALS['cfg']['ErrorIconic']) { ?>
    background-image:   url(<?php echo $_SESSION['PMA_Theme']->getImgPath(); ?>s_really.png);
    background-repeat:  no-repeat;
        <?php if ($GLOBALS['text_dir'] === 'ltr') { ?>
    background-position: 5px 50%;
    padding:            0.2em 0.2em 0.2em 25px;
        <?php } else { ?>
    background-position: 97% 50%;
    padding:            0.2em 25px 0.2em 0.2em;
        <?php } ?>
    <?php } ?>
}

/* end messageboxes */


.tblcomment {
    font-size:          70%;
    font-weight:        normal;
    color:              #000099;
}

.tblHeaders {
    font-weight:        bold;
    color:              <?php echo $GLOBALS['cfg']['ThColor']; ?>;
    background:         <?php echo $GLOBALS['cfg']['ThBackground']; ?>;
}

div.tools,
.tblFooters {
    font-weight:        normal;
    color:              <?php echo $GLOBALS['cfg']['ThColor']; ?>;
    background:         <?php echo $GLOBALS['cfg']['ThBackground']; ?>;
}

.tblHeaders a:link,
.tblHeaders a:active,
.tblHeaders a:visited,
div.tools a:link,
div.tools a:visited,
div.tools a:active,
.tblFooters a:link,
.tblFooters a:active,
.tblFooters a:visited {
    color:              #0000FF;
}

.tblHeaders a:hover,
div.tools a:hover,
.tblFooters a:hover {
    color:              #FF0000;
}

/* forbidden, no privilegs */
.noPrivileges {
    color:              #FF0000;
    font-weight:        bold;
}

/* disabled text */
.disabled,
.disabled a:link,
.disabled a:active,
.disabled a:visited {
    color:              #666666;
}

.disabled a:hover {
    color:              #666666;
    text-decoration:    none;
}

tr.disabled td,
td.disabled {
    background-color:   #cccccc;
}

/**
 * login form
 */
body.loginform h1,
body.loginform a.logo {
    display: block;
    text-align: center;
}

body.loginform {
    text-align: center;
}

body.loginform div.container {
    text-align: <?php echo $left; ?>;
    width: 30em;
    margin: 0 auto;
}

form.login label {
    float: <?php echo $left; ?>;
    width: 10em;
    font-weight: bolder;
}

.commented_column {
    border-bottom: 1px dashed black;
}

.column_attribute {
    font-size: 70%;
}

/******************************************************************************/
/* specific elements */

/* topmenu */
ul#topmenu {
    font-weight:        bold;
    list-style-type:    none;
    margin:             0;
    padding:            0;
}

ul#topmenu li {
    float:              <?php echo $left; ?>;
    margin:             0;
    padding:            0;
    vertical-align:     middle;
}

#topmenu img {
    vertical-align:     middle;
    margin-<?php echo $right; ?>:       0.1em;
}

/* default tab styles */
.tab, .tabcaution, .tabactive {
    display:            block;
    margin:             0.2em 0.2em 0 0.2em;
    padding:            0.2em 0.2em 0 0.2em;
    white-space:        nowrap;
}

/* disabled tabs */
span.tab {
    color:              #666666;
}

/* disabled drop/empty tabs */
span.tabcaution {
    color:              #ff6666;
}

/* enabled drop/empty tabs */
a.tabcaution {
    color:              #FF0000;
}
a.tabcaution:hover {
    color: #FFFFFF;
    background-color:   #FF0000;
}
fieldset.caution a {
    color:              #FF0000;
}
fieldset.caution a:hover {
    color:              #ffffff;
    background-color:   #FF0000;
}

<?php if ($GLOBALS['cfg']['LightTabs']) { ?>
/* active tab */
a.tabactive {
    color:              black;
}
<?php } else { ?>
#topmenu {
    margin-top:         0.5em;
    padding:            0.1em 0.3em 0.1em 0.3em;
}

ul#topmenu li {
    border-bottom:      1pt solid black;
}

/* default tab styles */
.tab, .tabcaution, .tabactive {
    background-color:   <?php echo $GLOBALS['cfg']['BgOne']; ?>;
    border:             1pt solid <?php echo $GLOBALS['cfg']['BgTwo']; ?>;
    border-bottom:      0;
    -moz-border-radius: 0.4em 0.4em 0 0;
    border-radius:      0.4em 0.4em 0 0;
}

/* enabled hover/active tabs */
a.tab:hover,
a.tabcaution:hover,
.tabactive,
.tabactive:hover {
    margin:             0;
    padding:            0.2em 0.4em 0.2em 0.4em;
    text-decoration:    none;
}

a.tab:hover,
.tabactive {
    background-color:   <?php echo $GLOBALS['cfg']['MainBackground']; ?>;
}

/* to be able to cancel the bottom border, use <li class="active"> */
ul#topmenu li.active {
     border-bottom:      1pt solid <?php echo $GLOBALS['cfg']['MainBackground']; ?>;
}

/* disabled drop/empty tabs */
span.tab,
a.warning,
span.tabcaution {
    cursor:             url(<?php echo $_SESSION['PMA_Theme']->getImgPath(); ?>error.ico), default;
}
<?php } ?>
/* end topmenu */


/* Calendar */
table.calendar {
    width:              100%;
}
table.calendar td {
    text-align:         center;
}
table.calendar td a {
    display:            block;
}

table.calendar td a:hover {
    background-color:   #CCFFCC;
}

table.calendar th {
    background-color:   #D3DCE3;
}

table.calendar td.selected {
    background-color:   #FFCC99;
}

img.calendar {
    border:             none;
}
form.clock {
    text-align:         center;
}
/* end Calendar */


/* table stats */
div#tablestatistics {
    border-bottom: 0.1em solid #669999;
    margin-bottom: 0.5em;
    padding-bottom: 0.5em;
}

div#tablestatistics table {
    float: <?php echo $left; ?>;
    margin-bottom: 0.5em;
    margin-<?php echo $right; ?>: 0.5em;
}

div#tablestatistics table caption {
    margin-<?php echo $right; ?>: 0.5em;
}
/* END table stats */


/* server privileges */
#tableuserrights td,
#tablespecificuserrights td,
#tabledatabases td {
    vertical-align: middle;
}
/* END server privileges */



/* Heading */
#serverinfo {
    font-weight:        bold;
    margin-bottom:      0.5em;
}

#serverinfo .item {
    white-space:        nowrap;
}

#span_table_comment {
    font-weight:        normal;
    font-style:         italic;
    white-space:        nowrap;
}

#serverinfo img {
    margin:             0 0.1em 0 0.2em;
}


#textSQLDUMP {
    width:              95%;
    height:             95%;
    font-family:        "Courier New", Courier, mono;
    font-size:          110%;
}

#TooltipContainer {
    position:           absolute;
    z-index:            99;
    width:              20em;
    height:             auto;
    overflow:           visible;
    visibility:         hidden;
    background-color:   #ffffcc;
    color:              #006600;
    border:             0.1em solid #000000;
    padding:            0.5em;
}

/* user privileges */
#fieldset_add_user_login div.item {
    border-bottom:      1px solid silver;
    padding-bottom:     0.3em;
    margin-bottom:      0.3em;
}

#fieldset_add_user_login label {
    float:              <?php echo $left; ?>;
    display:            block;
    width:              10em;
    max-width:          100%;
    text-align:         <?php echo $right; ?>;
    padding-<?php echo $right; ?>:      0.5em;
}

#fieldset_add_user_login span.options #select_pred_username,
#fieldset_add_user_login span.options #select_pred_hostname,
#fieldset_add_user_login span.options #select_pred_password {
    width:              100%;
    max-width:          100%;
}

#fieldset_add_user_login span.options {
    float: <?php echo $left; ?>;
    display: block;
    width: 12em;
    max-width: 100%;
    padding-<?php echo $right; ?>: 0.5em;
}

#fieldset_add_user_login input {
    width: 12em;
    clear: <?php echo $right; ?>;
    max-width: 100%;
}

#fieldset_add_user_login span.options input {
    width: auto;
}

#fieldset_user_priv div.item {
    float: <?php echo $left; ?>;
    width: 9em;
    max-width: 100%;
}

#fieldset_user_priv div.item div.item {
    float: none;
}

#fieldset_user_priv div.item label {
    white-space: nowrap;
}

#fieldset_user_priv div.item select {
    width: 100%;
}

#fieldset_user_global_rights fieldset {
    float: <?php echo $left; ?>;
}
/* END user privileges */


/* serverstatus */
div#serverstatus table caption a.top {
    float: <?php echo $right; ?>;
}

div#serverstatus div#serverstatusqueriesdetails table,
div#serverstatus table#serverstatustraffic,
div#serverstatus table#serverstatusconnections {
    float: <?php echo $left; ?>;
}

#serverstatussection,
.clearfloat {
    clear: both;
}
div#serverstatussection table {
    width: 100%;
    margin-bottom: 1em;
}
div#serverstatussection table .name {
    width: 18em;
}
div#serverstatussection table .value {
    width: 6em;
}

div#serverstatus table tbody td.descr a,
div#serverstatus table .tblFooters a {
    white-space: nowrap;
}
div#serverstatus div#statuslinks a:before,
div#serverstatus div#sectionlinks a:before,
div#serverstatus table tbody td.descr a:before,
div#serverstatus table .tblFooters a:before {
    content: '[';
}
div#serverstatus div#statuslinks a:after,
div#serverstatus div#sectionlinks a:after,
div#serverstatus table tbody td.descr a:after,
div#serverstatus table .tblFooters a:after {
    content: ']';
}
/* end serverstatus */

/* querywindow */
body#bodyquerywindow {
    margin: 0;
    padding: 0;
    background-image: none;
    background-color: #F5F5F5;
}

div#querywindowcontainer {
    margin: 0;
    padding: 0;
    width: 100%;
}

div#querywindowcontainer fieldset {
    margin-top: 0;
}
/* END querywindow */


/* querybox */

div#sqlquerycontainer {
    float: <?php echo $left; ?>;
    width: 69%;
    /* height: 15em; */
}

div#tablefieldscontainer {
    float: <?php echo $right; ?>;
    width: 29%;
    /* height: 15em; */
}

div#tablefieldscontainer select {
    width: 100%;
    /* height: 12em; */
}

textarea#sqlquery {
    width: 100%;
    /* height: 100%; */
}
textarea#sql_query_edit{
    height:7em;
    width: 95%;
    display:block;
}
div#queryboxcontainer div#bookmarkoptions {
    margin-top: 0.5em;
}
/* end querybox */

/* main page */
#maincontainer {
    background-image: url(<?php echo $_SESSION['PMA_Theme']->getImgPath(); ?>logo_right.png);
    background-position: <?php echo $right; ?> bottom;
    background-repeat: no-repeat;
}

#mysqlmaininformation,
#pmamaininformation {
    float: <?php echo $left; ?>;
    width: 49%;
}

#maincontainer ul {
    list-style-type: disc;
    vertical-align: middle;
}

#maincontainer li {
    margin:  0.2em 0em;
}
/* END main page */


<?php if ($GLOBALS['cfg']['MainPageIconic']) { ?>
/* iconic view for ul items */
li#li_create_database {
    list-style-image: url(<?php echo $_SESSION['PMA_Theme']->getImgPath(); ?>b_newdb.png);
}

li#li_select_lang {
    list-style-image: url(<?php echo $_SESSION['PMA_Theme']->getImgPath(); ?>s_lang.png);
}

li#li_select_mysql_collation {
    list-style-image: url(<?php echo $_SESSION['PMA_Theme']->getImgPath(); ?>s_asci.png);
}

li#li_select_theme{
    list-style-image: url(<?php echo $_SESSION['PMA_Theme']->getImgPath(); ?>s_theme.png);
}

li#li_user_info{
    /* list-style-image: url(<?php echo $_SESSION['PMA_Theme']->getImgPath(); ?>s_rights.png); */
}

li#li_mysql_status{
    list-style-image: url(<?php echo $_SESSION['PMA_Theme']->getImgPath(); ?>s_status.png);
}

li#li_mysql_variables{
    list-style-image: url(<?php echo $_SESSION['PMA_Theme']->getImgPath(); ?>s_vars.png);
}

li#li_mysql_processes{
    list-style-image: url(<?php echo $_SESSION['PMA_Theme']->getImgPath(); ?>s_process.png);
}

li#li_mysql_collations{
    list-style-image: url(<?php echo $_SESSION['PMA_Theme']->getImgPath(); ?>s_asci.png);
}

li#li_mysql_engines{
    list-style-image: url(<?php echo $_SESSION['PMA_Theme']->getImgPath(); ?>b_engine.png);
}

li#li_mysql_binlogs {
    list-style-image: url(<?php echo $_SESSION['PMA_Theme']->getImgPath(); ?>s_tbl.png);
}

li#li_mysql_databases {
    list-style-image: url(<?php echo $_SESSION['PMA_Theme']->getImgPath(); ?>s_db.png);
}

li#li_export {
    list-style-image: url(<?php echo $_SESSION['PMA_Theme']->getImgPath(); ?>b_export.png);
}

li#li_import {
    list-style-image: url(<?php echo $_SESSION['PMA_Theme']->getImgPath(); ?>b_import.png);
}

li#li_change_password {
    list-style-image: url(<?php echo $_SESSION['PMA_Theme']->getImgPath(); ?>s_passwd.png);
}

li#li_log_out {
    list-style-image: url(<?php echo $_SESSION['PMA_Theme']->getImgPath(); ?>s_loggoff.png);
}

li#li_mysql_privilegs{
    list-style-image: url(<?php echo $_SESSION['PMA_Theme']->getImgPath(); ?>s_rights.png);
}

li#li_switch_dbstats {
    list-style-image: url(<?php echo $_SESSION['PMA_Theme']->getImgPath(); ?>b_dbstatistics.png);
}

li#li_flush_privileges {
    list-style-image: url(<?php echo $_SESSION['PMA_Theme']->getImgPath(); ?>s_reload.png);
}
/* END iconic view for ul items */
<?php } /* end if $GLOBALS['cfg']['MainPageIconic'] */ ?>


#body_browse_foreigners {
    background:         <?php echo $GLOBALS['cfg']['NaviBackground']; ?>;
    margin:             0.5em 0.5em 0 0.5em;
}

#bodyquerywindow {
    background:         <?php echo $GLOBALS['cfg']['NaviBackground']; ?>;
}

#bodythemes {
    width: 500px;
    margin: auto;
    text-align: center;
}

#bodythemes img {
    border: 0.1em solid black;
}

#bodythemes a:hover img {
    border: 0.1em solid red;
}

#fieldset_select_fields {
    float: <?php echo $left; ?>;
}

#selflink {
    clear: both;
    display: block;
    margin-top: 1em;
    margin-bottom: 1em;
    width: 100%;
    border-top: 0.1em solid silver;
    text-align: <?php echo $right; ?>;
}

#table_innodb_bufferpool_usage,
#table_innodb_bufferpool_activity {
    float: <?php echo $left; ?>;
}

#div_mysql_charset_collations table {
    float: <?php echo $left; ?>;
}

#div_table_order {
    min-width: 48%;
    float: <?php echo $left; ?>;
}

#div_table_rename {
    min-width: 48%;
    float: <?php echo $left; ?>;
}

#div_table_copy,
#div_partition_maintenance,
#div_referential_integrity,
#div_table_removal,
#div_table_maintenance {
    min-width: 48%;
    float: <?php echo $left; ?>;
}

#div_table_options {
    clear: both;
    min-width: 48%;
    float: <?php echo $left; ?>;
}

#qbe_div_table_list {
    float: <?php echo $left; ?>;
}

#qbe_div_sql_query {
    float: <?php echo $left; ?>;
}

label.desc {
    width: 30em;
    float: <?php echo $left; ?>;
}

label.desc sup {
    position: absolute;
}

code.sql, div.sqlvalidate {
    display:            block;
    padding:            0.3em;
    margin-top:         0;
    margin-bottom:      0;
    border:             <?php echo $GLOBALS['cfg']['MainColor']; ?> solid 1px;
    border-top:         0;
    border-bottom:      0;
    max-height:         10em;
    overflow:           auto;
    background:         <?php echo $GLOBALS['cfg']['BgOne']; ?>;
}

#main_pane_left {
    width:              60%;
    float:              <?php echo $left; ?>;
    padding-top:        1em;
}

#main_pane_right {
    margin-<?php echo $left; ?>: 60%;
    padding-top: 1em;
    padding-<?php echo $left; ?>: 1em;
}

.group {
    border-<?php echo $left; ?>: 0.3em solid <?php echo $GLOBALS['cfg']['ThBackground']; ?>;
    margin-bottom:      1em;
}

.group h2 {
    background:   <?php echo $GLOBALS['cfg']['ThBackground']; ?>;
    padding:            0.1em 0.3em;
    margin-top:         0;
}

/* for elements that should be revealed only via js */
.hide {
    display:            none;
}

#li_select_server {
    list-style-image: url(<?php echo $_SESSION['PMA_Theme']->getImgPath(); ?>s_host.png);
}

#list_server {
    list-style-image: none;
}

/**
  *  Progress bar styles
  */
div.upload_progress_bar_outer
{
    border: 1px solid black;
    width: 202px;
}

div.upload_progress_bar_inner
{
    background-color: <?php echo (isset($_SESSION['userconf']['custom_color']) ? $_SESSION['userconf']['custom_color'] : $GLOBALS['cfg']['NaviBackground']); ?>;
    width: 0px;
    height: 12px;
    margin: 1px;
}

table#serverconnection_src_remote,
table#serverconnection_trg_remote,
table#serverconnection_src_local,
table#serverconnection_trg_local  {
  float:left;
}
/**
  *  Validation error message styles
  */
.invalid_value
{background:#F00;}

/**
<<<<<<< HEAD
  *  Ajax notification styling
  */
 .ajax_notification {
    top: 0px;           /** The notification needs to be shown on the top of the page */
    position: fixed;
    margin-top: 0;
    margin-right: auto;
    margin-bottom: 0;
    margin-left: auto;
    padding: 3px 5px;   /** Keep a little space on the sides of the text */
    min-width: 70px;
    max-width: 350px;   /** This value might have to be changed */
    background-color: #FFD700;
    z-index: 1100;      /** If this is not kept at a high z-index, the jQueryUI modal dialogs (z-index:1000) might hide this */
    text-align: center;
    display: block;
    left: 0;
    right: 0;
    background-image: url(<?php echo $_SESSION['PMA_Theme']->getImgPath(); ?>ajax_clock_small.gif);
    background-repeat: no-repeat;
    background-position: 2%;
 }

 #loading_parent {
    /** Need this parent to properly center the notification division */
    position: relative;
    width: 100%;
 }
=======
  * Export and Import styles
  */

.exportoptions h3, .importoptions h3 {
    border-bottom: 1px #999999 solid;
    font-size: 110%;
}

.exportoptions ul, .importoptions ul, .format_specific_options ul {
    list-style-type: none;
    margin-bottom: 15px;
}

.exportoptions li, .importoptions li {
    margin: 7px;
}
.exportoptions label, .importoptions label, .exportoptions p, .importoptions p {
    margin: 5px;
    float: none;
}

#csv_options label.desc, #ldi_options label.desc, #latex_options label.desc, #output label.desc{
    float: left;
    width: 15em;
}

.exportoptions, .importoptions {
    margin: 20px 30px 30px 10px
}

.exportoptions #buttonGo, .importoptions #buttonGo {
    padding: 5px 30px;
    -moz-border-radius: 11px;
    -webkit-border-radius: 11px;
    border-radius: 11px;
    background: -webkit-gradient(linear, left top, left bottom, from(#ffffff), to(#cccccc));
    background: -moz-linear-gradient(top,  #ffffff,  #cccccc);
    filter:  progid:DXImageTransform.Microsoft.gradient(startColorstr='#ffffff', endColorstr='#cccccc');
    border: 1px solid #444444;
    cursor: pointer;
}

.format_specific_options h3 {
    margin: 10px 0px 0px 10px;
    border: 0px;
}

.format_specific_options {
    border: 1px solid #999999;
    margin: 7px 0px;
    padding: 3px;
}

p.desc {
    margin: 5px;
}

/**
  * Export styles only
  */
select#db_select, select#table_select {
    width: 400px;
}

.export_sub_options {
    margin: 20px 0px 0px 30px;
}

.export_sub_options h4 {
    border-bottom: 1px #999999 solid;
}

.export_sub_options li.subgroup {
	display: inline-block;
	margin-top: 0;
}

.export_sub_options li {
	margin-bottom: 0;
}

#quick_or_custom, #output_quick_export {
    display: none;
}
/**
 * Import styles only
 */

.importoptions #import_notification {
    margin: 10px 0px;
    font-style: italic;
}

input#input_import_file {
    margin: 5px;
}

.formelementrow {
    margin: 5px 0px 5px 0px;
}

/**
 * ENUM/SET editor styles
 */
p.enum_notice {
    margin: 5px 2px;
    font-size: 80%;
}

#enum_editor {
    display: none;
    position: fixed;
    _position: absolute; /* hack for IE */
    z-index: 101;
    overflow-y: auto;
    overflow-x: hidden;
}

#enum_editor_no_js {
   margin: auto auto;
}

#enum_editor, #enum_editor_no_js {
    background: #D0DCE0;
    padding: 15px;
}

#popup_background {
    display: none;
    position: fixed;
    _position: absolute; /* hack for IE6 */
    width: 100%;
    height: 100%;
    top: 0;
    left: 0;
    background: #000;
    z-index: 100;
    overflow: hidden;
}

a.close_enum_editor {
    float: right;
}

#enum_editor #values, #enum_editor_no_js #values {
    margin: 15px 0px;
    width: 100%;
}

#enum_editor #values input, #enum_editor_no_js #values input {
    margin: 5px 0px;
    float: top;
    width: 100%;
}

#enum_editor input, #enum_editor_no_js input {
    float: bottom;
}

#enum_editor_output {
    margin-top: 50px;
}

/**
 * Table structure styles
 */
.structure_actions_dropdown {
    position: absolute;
    padding: 3px;
    display: none;
    z-index: 100;
}

td.more_opts {
    display: none;
    white-space: nowrap;
}

iframe.IE_hack {
    z-index: 1;
    position: absolute;
    display: none;
    border: 0;
    filter: alpha(opacity=0);
}
>>>>>>> 7be82362
<|MERGE_RESOLUTION|>--- conflicted
+++ resolved
@@ -1268,7 +1268,6 @@
 {background:#F00;}
 
 /**
-<<<<<<< HEAD
   *  Ajax notification styling
   */
  .ajax_notification {
@@ -1297,7 +1296,7 @@
     position: relative;
     width: 100%;
  }
-=======
+/**
   * Export and Import styles
   */
 
@@ -1482,5 +1481,4 @@
     display: none;
     border: 0;
     filter: alpha(opacity=0);
-}
->>>>>>> 7be82362
+}