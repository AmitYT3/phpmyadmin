--- conflicted
+++ resolved
@@ -153,29 +153,7 @@
     'UNIX_TIMESTAMP',
 );
 
-$gis_from_text_functions = array(
-    'GeomFromText',
-    'GeomCollFromText',
-    'LineFromText',
-    'MLineFromText',
-    'PointFromText',
-    'MPointFromText',
-    'PolyFromText',
-    'MPolyFromText',
-);
-
-$gis_from_wkb_functions = array(
-    'GeomFromWKB',
-    'GeomCollFromWKB',
-    'LineFromWKB',
-    'MLineFromWKB',
-    'PointFromWKB',
-    'MPointFromWKB',
-    'PolyFromWKB',
-    'MPolyFromWKB',
-);
-
-foreach ($loop_array as $rownumber => $where_clause) {
+$gis_from_text_functions = array(    'GeomFromText',    'GeomCollFromText',    'LineFromText',    'MLineFromText',    'PointFromText',    'MPointFromText',    'PolyFromText',    'MPolyFromText',);$gis_from_wkb_functions = array(    'GeomFromWKB',    'GeomCollFromWKB',    'LineFromWKB',    'MLineFromWKB',    'PointFromWKB',    'MPointFromWKB',    'PolyFromWKB',    'MPolyFromWKB',);foreach ($loop_array as $rownumber => $where_clause) {
     // skip fields to be ignored
     if (! $using_key && isset($_REQUEST['insert_ignore_' . $where_clause])) {
         continue;
@@ -260,8 +238,10 @@
             /* This way user will know what UUID new row has */
             $uuid = PMA_DBI_fetch_value('SELECT UUID()');
             $cur_value = "'" . $uuid . "'";
-<<<<<<< HEAD
-        } elseif (in_array($me_funcs[$key], $func_no_param)) {
+        } elseif (!in_array($me_funcs[$key], $func_no_param)
+                  || ($val != "''" && in_array($me_funcs[$key], $func_optional_param))) {
+            $cur_value = $me_funcs[$key] . '(' . $val . ')';
+        } else {
             $cur_value = $me_funcs[$key] . '()';
         } elseif ((in_array($me_funcs[$key], $gis_from_text_functions)
             && substr($val, 0, 3) == "'''")
@@ -273,13 +253,7 @@
             $val = str_replace("''", "'", $val);
             $cur_value = $me_funcs[$key] . '(' . $val . ')';
         } else {
-=======
-        } elseif (!in_array($me_funcs[$key], $func_no_param)
-                  || ($val != "''" && in_array($me_funcs[$key], $func_optional_param))) {
->>>>>>> 64e4f9fe
             $cur_value = $me_funcs[$key] . '(' . $val . ')';
-        } else {
-            $cur_value = $me_funcs[$key] . '()';
         }
 
         //  i n s e r t
