--- conflicted
+++ resolved
@@ -352,38 +352,9 @@
     $column_value = $_REQUEST['fields']['multi_edit'][0][0];
     $column_meta_data = PMA_DBI_get_columns($db, $table, $column_name);
     
-<<<<<<< HEAD
-    if (stripos($column_meta_data['Type'], 'smallint') !== false) {
-        
-        $extra_data['isTruncatableField'] = true;
-        $extra_data['hasUniqueIdentifier'] = hasPrimaryKeyOrUniqueKey($db, $table)
-            ? true
-            : false;
-        
-        // If table has unique identifier (primary/unique key), fetch the value
-        // of the field. (Yes, can be just round and return, but better need to
-        // retrieve the value really saved in the database when it is possible)
-        if ($extra_data['hasUniqueIdentifier']) {
-            
-            $sql_for_real_value = 'SELECT '. PMA_Util::backquote($table) . '.' . PMA_Util::backquote($column_name)
-                . ' FROM ' . PMA_Util::backquote($db) . '.' . PMA_Util::backquote($table)
-                . ' WHERE ' . $_REQUEST['where_clause'][0];
-            
-            $extra_data['truncatableFieldValue'] = (PMA_DBI_fetch_value($sql_for_real_value) !== false)
-                ? PMA_DBI_fetch_value($sql_for_real_value)
-                : round($column_value);
-            
-        } else {
-            $extra_data['truncatableFieldValue'] = round($column_value);
-        }
-        
-    }
-    
-=======
     PMA_verifyWhetherValueCanBeTruncatedAndAppendExtraData(
         $db, $table, $column_name, $column_value, $column_meta_data, $extra_data
     );
->>>>>>> b16a6afe
     
     /**Get the total row count of the table*/
     $extra_data['row_count'] = PMA_Table::countRecords(
@@ -426,73 +397,4 @@
 require '' . PMA_securePath($goto_include);
 exit;
 
-<<<<<<< HEAD
-=======
-
-/**
- * Check whether particular table has primary key or unique key
- *
- * @param string $db    Database name
- * @param string $table Table name
- *
- * @return boolean
- */
-function PMA_hasPrimaryKeyOrUniqueKey($db, $table) {
-    
-    $table_indexes = PMA_DBI_get_table_indexes($db, $table);
-    
-    foreach ($table_indexes as $index) {
-        if (($index['Key_name'] == 'PRIMARY') || ($index['Non_unique'] == '0')) {
-            return true;
-        }
-    }
-    
-    return false;
-    
-}
-
-/**
- * Check whether inline edited value can be truncated or not,
- * and add additional parameters for extra_data array  if needed
- *
- * @param string $db               Database name
- * @param string $table            Table name
- * @param string $column_name      Column name
- * @param string $column_value     Edited column value
- * @param array  $column_meta_data Column meta data
- * @param array  &$extra_data      Extra data for ajax response
- */
-function PMA_verifyWhetherValueCanBeTruncatedAndAppendExtraData(
-    $db, $table, $column_name, $column_value, $column_meta_data, &$extra_data
-) {
-    
-    if (stripos($column_meta_data['Type'], 'smallint') !== false) {
-        
-        $extra_data['isTruncatableField'] = true;
-        $extra_data['hasUniqueIdentifier'] = PMA_hasPrimaryKeyOrUniqueKey($db, $table)
-            ? true
-            : false;
-        
-        // If table has unique identifier (primary/unique key), fetch the value
-        // of the field. (Yes, can be just round and return, but better need to
-        // retrieve the value really saved in the database when it is possible)
-        if ($extra_data['hasUniqueIdentifier']) {
-            
-            $sql_for_real_value = 'SELECT '. PMA_backquote($table) . '.' . PMA_backquote($column_name)
-                . ' FROM ' . PMA_backquote($db) . '.' . PMA_backquote($table)
-                . ' WHERE ' . $_REQUEST['where_clause'][0];
-            
-            $extra_data['truncatableFieldValue'] = (PMA_DBI_fetch_value($sql_for_real_value) !== false)
-                ? PMA_DBI_fetch_value($sql_for_real_value)
-                : round($column_value);
-            
-        } else {
-            $extra_data['truncatableFieldValue'] = round($column_value);
-        }
-        
-    }
-    
-}
-
->>>>>>> b16a6afe
 ?>