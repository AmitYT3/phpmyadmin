<?php

declare(strict_types=1);

namespace PhpMyAdmin\Import;

use PhpMyAdmin\Config;
use PhpMyAdmin\Current;
use PhpMyAdmin\DatabaseInterface;
use PhpMyAdmin\Encoding;
use PhpMyAdmin\File;
use PhpMyAdmin\FileListing;
use PhpMyAdmin\Message;
use PhpMyAdmin\Plugins\ImportPlugin;
use PhpMyAdmin\ResponseRenderer;
use PhpMyAdmin\SqlParser\Parser;
use PhpMyAdmin\SqlParser\Statements\DeleteStatement;
use PhpMyAdmin\SqlParser\Statements\InsertStatement;
use PhpMyAdmin\SqlParser\Statements\ReplaceStatement;
use PhpMyAdmin\SqlParser\Statements\SetStatement;
use PhpMyAdmin\SqlParser\Statements\UpdateStatement;
use PhpMyAdmin\SqlParser\Utils\Query;
use PhpMyAdmin\Table\Table;
use PhpMyAdmin\Url;
use PhpMyAdmin\Util;

use function __;
use function abs;
use function array_key_last;
use function array_map;
use function count;
use function explode;
use function function_exists;
use function htmlspecialchars;
use function implode;
use function in_array;
use function is_numeric;
use function max;
use function mb_chr;
use function mb_ord;
use function mb_stripos;
use function mb_strlen;
use function mb_strtoupper;
use function mb_substr;
use function mb_substr_count;
use function preg_grep;
use function preg_match;
use function preg_quote;
use function preg_replace;
use function rtrim;
use function sprintf;
use function str_contains;
use function str_starts_with;
use function substr;
use function time;
use function trim;

/**
 * Library that provides common import functions that are used by import plugins
 */
class Import
{
    private string|null $importRunBuffer = null;

    public function __construct()
    {
        Config::getInstance()->selectedServer['DisableIS'] = false;
    }

    /**
     * Checks whether timeout is getting close
     */
    public function checkTimeout(): bool
    {
        if (ImportSettings::$maximumTime === 0) {
            return false;
        }

        if (ImportSettings::$timeoutPassed) {
            return true;

            /* 5 in next row might be too much */
        }

        if (time() - ImportSettings::$timestamp > ImportSettings::$maximumTime - 5) {
            ImportSettings::$timeoutPassed = true;

            return true;
        }

        return false;
    }

    /**
     * Runs query inside import buffer. This is needed to allow displaying
     * of last SELECT, SHOW or HANDLER results and similar nice stuff.
     *
     * @param string   $sql     query to run
     * @param string[] $sqlData SQL parse data storage
     */
    public function executeQuery(string $sql, array &$sqlData): void
    {
        $GLOBALS['error'] ??= null;
        $dbi = DatabaseInterface::getInstance();
        $GLOBALS['result'] = $dbi->tryQuery($sql);

        // USE query changes the database, son need to track
        // while running multiple queries
        $isUseQuery = mb_stripos($sql, 'use ') !== false;

        ImportSettings::$message = '# ';
        if ($GLOBALS['result'] === false) {
            ImportSettings::$failedQueries[] = ['sql' => $sql, 'error' => $dbi->getError()];

            ImportSettings::$message .= __('Error');

            if (! Config::getInstance()->settings['IgnoreMultiSubmitErrors']) {
                $GLOBALS['error'] = true;

                return;
            }
        } else {
            $aNumRows = (int) $GLOBALS['result']->numRows();
            $aAffectedRows = (int) @$dbi->affectedRows();
            if ($aNumRows > 0) {
                ImportSettings::$message .= __('Rows') . ': ' . $aNumRows;
            } elseif ($aAffectedRows > 0) {
                $message = Message::getMessageForAffectedRows($aAffectedRows);
                ImportSettings::$message .= $message->getMessage();
            } else {
                ImportSettings::$message .= __('MySQL returned an empty result set (i.e. zero rows).');
            }

            if ($aNumRows > 0 || $isUseQuery) {
                $sqlData[] = $sql;
            }
        }

        if (! ImportSettings::$sqlQueryDisabled) {
            $GLOBALS['sql_query'] .= ImportSettings::$message . "\n";
        }

        // If a 'USE <db>' SQL-clause was found and the query
        // succeeded, set our current $db to the new one
        if ($GLOBALS['result'] != false) {
            $dbNameInsideUse = $this->lookForUse($sql);
            if ($dbNameInsideUse !== '') {
                Current::$database = $dbNameInsideUse;
                $GLOBALS['reload'] = true;
            }
        }

        $pattern = '@^[\s]*(DROP|CREATE)[\s]+(IF EXISTS[[:space:]]+)?(TABLE|DATABASE)[[:space:]]+(.+)@im';
        if ($GLOBALS['result'] == false || ! preg_match($pattern, $sql)) {
            return;
        }

        $GLOBALS['reload'] = true;
    }

    /**
     * Runs query inside import buffer. This is needed to allow displaying
     * of last SELECT, SHOW or HANDLER results and similar nice stuff.
     *
     * @param string   $sql     query to run
     * @param string[] $sqlData SQL parse data storage
     */
    public function runQuery(string $sql, array &$sqlData): void
    {
        $GLOBALS['complete_query'] ??= null;
        $GLOBALS['display_query'] ??= null;

        ImportSettings::$readMultiply = 1;
        if ($this->importRunBuffer === null) {
            // Do we have something to push into buffer?
            $this->importRunBuffer = $sql !== '' ? $sql . ';' : null;

            return;
        }

        // Should we skip something?
        if (ImportSettings::$skipQueries > 0) {
            ImportSettings::$skipQueries--;
            // Do we have something to push into buffer?
            $this->importRunBuffer = $sql !== '' ? $sql . ';' : null;

            return;
        }

        ImportSettings::$maxSqlLength = max(
            ImportSettings::$maxSqlLength,
            mb_strlen($this->importRunBuffer),
        );
        if (! ImportSettings::$sqlQueryDisabled) {
            $GLOBALS['sql_query'] .= $this->importRunBuffer;
        }

        ImportSettings::$executedQueries++;

        if (ImportSettings::$runQuery && ImportSettings::$executedQueries < 50) {
            ImportSettings::$goSql = true;

            if (! ImportSettings::$sqlQueryDisabled) {
                $GLOBALS['complete_query'] = $GLOBALS['sql_query'];
                $GLOBALS['display_query'] = $GLOBALS['sql_query'];
            } else {
                $GLOBALS['complete_query'] = '';
                $GLOBALS['display_query'] = '';
            }

            $GLOBALS['sql_query'] = $this->importRunBuffer;
            $sqlData[] = $this->importRunBuffer;
        } elseif (ImportSettings::$runQuery) {
            /* Handle rollback from go_sql */
            if (ImportSettings::$goSql && $sqlData !== []) {
                $queries = $sqlData;
                $sqlData = [];
                ImportSettings::$goSql = false;

                foreach ($queries as $query) {
                    $this->executeQuery($query, $sqlData);
                }
            }

            $this->executeQuery($this->importRunBuffer, $sqlData);
        }

        // check length of query unless we decided to pass it to /sql
        // (if $run_query is false, we are just displaying so show
        // the complete query in the textarea)
        if (! ImportSettings::$goSql && ImportSettings::$runQuery && ! empty($GLOBALS['sql_query'])) {
            if (
                mb_strlen($GLOBALS['sql_query']) > 50000
                || ImportSettings::$executedQueries > 50
                || ImportSettings::$maxSqlLength > 1000
            ) {
                $GLOBALS['sql_query'] = '';
                ImportSettings::$sqlQueryDisabled = true;
            }
        }

        // Do we have something to push into buffer?
        $this->importRunBuffer = $sql !== '' ? $sql . ';' : null;
    }

    /**
     * Looks for the presence of USE to possibly change current db
     */
    public function lookForUse(string $buffer): string
    {
        if (preg_match('@^[\s]*USE[[:space:]]+([\S]+)@i', $buffer, $match)) {
            $db = trim($match[1]);
            $db = trim($db, ';'); // for example, USE abc;

            // $db must not contain the escape characters generated by backquote()
            // ( used in buildSql() as: backquote($db_name), and then called
            // in runQuery() which in turn calls lookForUse() )
            return Util::unQuote($db);
        }

        return '';
    }

    /**
     * Returns next part of imported file/buffer
     *
     * @param int $size size of buffer to read (this is maximal size function will return)
     *
     * @return string|bool part of file/buffer
     */
    public function getNextChunk(File|null $importHandle = null, int $size = 32768): string|bool
    {
        // Add some progression while reading large amount of data
        if (ImportSettings::$readMultiply <= 8) {
            $size *= ImportSettings::$readMultiply;
        } else {
            $size *= 8;
        }

        ImportSettings::$readMultiply++;

        // We can not read too much
        if ($size > ImportSettings::$readLimit) {
            $size = ImportSettings::$readLimit;
        }

        if ($this->checkTimeout()) {
            return false;
        }

        if (ImportSettings::$finished) {
            return true;
        }

        if (ImportSettings::$importFile === 'none') {
            // Well this is not yet supported and tested,
            // but should return content of textarea
            if (mb_strlen($GLOBALS['import_text']) < $size) {
                ImportSettings::$finished = true;

                return $GLOBALS['import_text'];
            }

            $r = mb_substr($GLOBALS['import_text'], 0, $size);
            ImportSettings::$offset += $size;
            $GLOBALS['import_text'] = mb_substr($GLOBALS['import_text'], $size);

            return $r;
        }

        if ($importHandle === null) {
            return false;
        }

        $result = $importHandle->read($size);
        ImportSettings::$finished = $importHandle->eof();
        ImportSettings::$offset += $size;

        if (ImportSettings::$charsetConversion) {
            return Encoding::convertString(ImportSettings::$charsetOfFile, 'utf-8', $result);
        }

        if (ImportSettings::$offset === $size) {
            return $this->skipByteOrderMarksFromContents($result);
        }

        return $result;
    }

    /**
     * Skip possible byte order marks (I do not think we need more
     * charsets, but feel free to add more, you can use wikipedia for
     * reference: <https://en.wikipedia.org/wiki/Byte_Order_Mark>)
     *
     * @todo BOM could be used for charset autodetection
     */
    public function skipByteOrderMarksFromContents(string $contents): string
    {
        // Do not use mb_ functions they are sensible to mb_internal_encoding()

        // UTF-8
        if (str_starts_with($contents, "\xEF\xBB\xBF")) {
            return substr($contents, 3);
        }

        // UTF-16 BE, LE
        if (str_starts_with($contents, "\xFE\xFF") || str_starts_with($contents, "\xFF\xFE")) {
            return substr($contents, 2);
        }

        return $contents;
    }

    /**
     * Returns the "Excel" column name (i.e. 1 = "A", 26 = "Z", 27 = "AA", etc.)
     *
     * This functions uses recursion to build the Excel column name.
     *
     * The column number (1-26) is converted to the responding
     * ASCII character (A-Z) and returned.
     *
     * If the column number is bigger than 26 (= num of letters in alphabet),
     * an extra character needs to be added. To find this extra character,
     * the number is divided by 26 and this value is passed to another instance
     * of the same function (hence recursion). In that new instance the number is
     * evaluated again, and if it is still bigger than 26, it is divided again
     * and passed to another instance of the same function. This continues until
     * the number is smaller than 26. Then the last called function returns
     * the corresponding ASCII character to the function that called it.
     * Each time a called function ends an extra character is added to the column name.
     * When the first function is reached, the last character is added and the complete
     * column name is returned.
     *
     * @param int $num the column number
     *
     * @return string The column's "Excel" name
     */
    public function getColumnAlphaName(int $num): string
    {
        $capitalA = 65; // ASCII value for capital "A"
        $colName = '';

        /** @infection-ignore-all */
        if ($num > 26) {
            $div = (int) ($num / 26);
            $remain = $num % 26;

            // subtract 1 of divided value in case the modulus is 0,
            // this is necessary because A-Z has no 'zero'
            if ($remain === 0) {
                $div--;
            }

            // recursive function call
            $colName = $this->getColumnAlphaName($div);
            // use modulus as new column number
            $num = $remain;
        }

        if ($num === 0) {
            // use 'Z' if column number is 0,
            // this is necessary because A-Z has no 'zero'
            $colName .= mb_chr($capitalA + 26 - 1);
        } else {
            // convert column number to ASCII character
            $colName .= mb_chr($capitalA + $num - 1);
        }

        return $colName;
    }

    /**
     * Returns the column number based on the Excel name.
     * So "A" = 1, "Z" = 26, "AA" = 27, etc.
     *
     * Basically this is a base26 (A-Z) to base10 (0-9) conversion.
     * It iterates through all characters in the column name and
     * calculates the corresponding value, based on character value
     * (A = 1, ..., Z = 26) and position in the string.
     *
     * @param string $name column name(i.e. "A", or "BC", etc.)
     *
     * @return int The column number
     */
    public function getColumnNumberFromName(string $name): int
    {
        if ($name === '') {
            return 0;
        }

        $name = mb_strtoupper($name);
        $numChars = mb_strlen($name);
        $columnNumber = 0;
        for ($i = 0; $i < $numChars; ++$i) {
            // read string from back to front
            $charPos = $numChars - 1 - $i;

            // convert capital character to ASCII value
            // and subtract 64 to get corresponding decimal value
            // ASCII value of "A" is 65, "B" is 66, etc.
            // Decimal equivalent of "A" is 1, "B" is 2, etc.
            $number = mb_ord($name[$charPos]) - 64;

            // base26 to base10 conversion : multiply each number
            // with corresponding value of the position, in this case
            // $i=0 : 1; $i=1 : 26; $i=2 : 676; ...
            $columnNumber += $number * 26 ** $i;
        }

        return (int) $columnNumber;
    }

    /**
     * Obtains the size of the given cell
     *
     * @param DecimalSize|int $lastCumulativeSize Last cumulative column size
     * @param ColumnType|null $lastCumulativeType Last cumulative column type
     * @param ColumnType      $currentCellType    Type of the current cell
     * @param string          $cell               The current cell
     *
     * @return DecimalSize|int Size of the given cell in the type-appropriate format
     *
     * @todo    Handle the error cases more elegantly
     */
    private function detectSize(
        DecimalSize|int $lastCumulativeSize,
        ColumnType|null $lastCumulativeType,
        ColumnType $currentCellType,
        string $cell,
    ): DecimalSize|int {
        $currSize = mb_strlen($cell);

        /**
         * If the cell is NULL, don't treat it as a varchar
         */
        if ($cell === 'NULL') {
            return $lastCumulativeSize;
        }

        if ($currentCellType === ColumnType::Varchar) {
            if ($lastCumulativeType === ColumnType::Varchar) {
                if ($currSize >= $lastCumulativeSize) {
                    return $currSize;
                }

                return $lastCumulativeSize;
            }

            if ($lastCumulativeType === ColumnType::Decimal) {
                if ($currSize >= $lastCumulativeSize->precision) {
                    return $currSize;
                }

                return $lastCumulativeSize->precision;
            }

            if ($lastCumulativeType === ColumnType::BigInt || $lastCumulativeType === ColumnType::Int) {
                if ($currSize >= $lastCumulativeSize) {
                    return $currSize;
                }

                return $lastCumulativeSize;
            }

            if ($lastCumulativeType === null || $lastCumulativeType === ColumnType::None) {
                /**
                 * This is the first row to be analyzed
                 */
                return $currSize;
            }
        } elseif ($currentCellType === ColumnType::Decimal) {
            if ($lastCumulativeType === ColumnType::Varchar) {
                /* Convert $last_cumulative_size from varchar to decimal format */
                $size = DecimalSize::fromCell($cell);

                if ($size->precision >= $lastCumulativeSize) {
                    return $size->precision;
                }

                return $lastCumulativeSize;
            }

            if ($lastCumulativeType === ColumnType::Decimal) {
                $size = DecimalSize::fromCell($cell);

                if ($size->precision > $lastCumulativeSize->precision || $size->scale > $lastCumulativeSize->scale) {
                    /* Take the largest of both types */
                    return DecimalSize::fromPrecisionAndScale(
                        max($size->precision, $lastCumulativeSize->precision),
                        max($size->scale, $lastCumulativeSize->scale),
                    );
                }

                return $lastCumulativeSize;
            }

            if ($lastCumulativeType === ColumnType::BigInt || $lastCumulativeType === ColumnType::Int) {
                /* Convert $last_cumulative_size from int to decimal format */
                $size = DecimalSize::fromCell($cell);

                if ($size->precision >= $lastCumulativeSize) {
                    return $size;
                }

                return DecimalSize::fromPrecisionAndScale($lastCumulativeSize, $size->scale);
            }

            if ($lastCumulativeType === null || $lastCumulativeType === ColumnType::None) {
                /**
                 * This is the first row to be analyzed
                 */

                /* First row of the column */
                return DecimalSize::fromCell($cell);
            }
        } elseif ($currentCellType === ColumnType::BigInt || $currentCellType === ColumnType::Int) {
            if ($lastCumulativeType === ColumnType::Varchar) {
                if ($currSize >= $lastCumulativeSize) {
                    return $currSize;
                }

                return $lastCumulativeSize;
            }

            if ($lastCumulativeType === ColumnType::Decimal) {
                $oldInt = $lastCumulativeSize->precision - $lastCumulativeSize->scale;
                $newInt = mb_strlen($cell);

                if ($oldInt >= $newInt) {
                    /* Use old decimal size */
                    return $lastCumulativeSize;
                }

                return DecimalSize::fromPrecisionAndScale(
                    $newInt + $lastCumulativeSize->scale,
                    $lastCumulativeSize->scale,
                );
            }

            if ($lastCumulativeType === ColumnType::BigInt || $lastCumulativeType === ColumnType::Int) {
                if ($currSize >= $lastCumulativeSize) {
                    return $currSize;
                }

                return $lastCumulativeSize;
            }

            if ($lastCumulativeType === null || $lastCumulativeType === ColumnType::None) {
                /**
                 * This is the first row to be analyzed
                 */
                return $currSize;
            }
        }

        /**
         * An error has DEFINITELY occurred
         */
        /**
         * TODO: Handle this MUCH more elegantly
         */

        return -1;
    }

    public function detectType(ColumnType|null $lastCumulativeType, string|null $cell): ColumnType
    {
        /**
         * If numeric, determine if decimal, int or bigint
         * Else, we call it varchar for simplicity
         */

        if ($cell === 'NULL') {
            return $lastCumulativeType ?? ColumnType::None;
        }

        if (! is_numeric($cell)) {
            return ColumnType::Varchar;
        }

        if (
            $cell === (string) (float) $cell
            && str_contains($cell, '.')
            && mb_substr_count($cell, '.') === 1
        ) {
            return ColumnType::Decimal;
        }

        if (abs((int) $cell) > 2147483647) {
            return ColumnType::BigInt;
        }

        if ($cell !== (string) (int) $cell) {
            return ColumnType::Varchar;
        }

        return ColumnType::Int;
    }

    /**
     * Determines if the column types are int, decimal, or string
     *
     * @link https://wiki.phpmyadmin.net/pma/Import
     *
     * @return AnalysedColumn[]
     */
    public function analyzeTable(ImportTable $table): array
    {
        /* Get number of rows in table */
        /* Get number of columns */
        $numberOfColumns = count($table->columns);

        $columns = [];
        for ($i = 0; $i < $numberOfColumns; ++$i) {
            $columns[] = new AnalysedColumn(ColumnType::None, 0);
        }

        /* Analyze each column */
        for ($i = 0; $i < $numberOfColumns; ++$i) {
            /* Analyze the column in each row */
            foreach ($table->rows as $row) {
                $cellValue = $row[$i];
                /* Determine type of the current cell */
                $currType = $this->detectType($columns[$i]->type, $cellValue === null ? null : (string) $cellValue);
                /* Determine size of the current cell */
                $columns[$i]->size = $this->detectSize(
                    $columns[$i]->size,
                    $columns[$i]->type,
                    $currType,
                    (string) $cellValue,
                );

                /**
                 * If a type for this column has already been declared,
                 * only alter it if it was a number and a varchar was found
                 */
                if ($currType === ColumnType::None) {
                    continue;
                }

                if ($currType === ColumnType::Varchar) {
                    $columns[$i]->type = ColumnType::Varchar;
                } elseif ($currType === ColumnType::Decimal) {
                    if ($columns[$i]->type !== ColumnType::Varchar) {
                        $columns[$i]->type = ColumnType::Decimal;
                    }
                } elseif ($currType === ColumnType::BigInt) {
                    if ($columns[$i]->type !== ColumnType::Varchar && $columns[$i]->type !== ColumnType::Decimal) {
                        $columns[$i]->type = ColumnType::BigInt;
                    }
                } elseif ($currType === ColumnType::Int) {
                    if (
                        $columns[$i]->type !== ColumnType::Varchar
                        && $columns[$i]->type !== ColumnType::Decimal
                        && $columns[$i]->type !== ColumnType::BigInt
                    ) {
                        $columns[$i]->type = ColumnType::Int;
                    }
                }
            }
        }

        /* Check to ensure that all types are valid */
        foreach ($columns as $column) {
            if ($column->type !== ColumnType::None) {
                continue;
            }

            $column->type = ColumnType::Varchar;
            $column->size = 10;
        }

        return $columns;
    }

    /**
     * Builds and executes SQL statements to create the database and tables
     * as necessary, as well as insert all the data.
     *
     * @link https://wiki.phpmyadmin.net/pma/Import
     *
     * @param ImportTable[]           $tables
     * @param AnalysedColumn[][]|null $analyses      Analyses of the tables
     * @param string[]|null           $additionalSql Additional SQL to be executed
     * @param string[]                $sqlData       List of SQL to be executed
     */
    public function buildSql(
        string $dbName,
        array $tables,
        array|null $analyses = null,
        array|null $additionalSql = null,
        array &$sqlData = [],
    ): void {
        /* Needed to quell the beast that is Message */
        ImportSettings::$importNotice = '';

        /* Run the $additional_sql statements supplied by the caller plug-in */
        if ($additionalSql != null) {
            /* Clean the SQL first */

            /**
             * Only match tables for now, because CREATE IF NOT EXISTS
             * syntax is lacking or nonexisting for views, triggers,
             * functions, and procedures.
             *
             * See: https://bugs.mysql.com/bug.php?id=15287
             *
             * To the best of my knowledge this is still an issue.
             *
             * $pattern = 'CREATE (TABLE|VIEW|TRIGGER|FUNCTION|PROCEDURE)';
             */
            $pattern = '/CREATE [^`]*(TABLE)/';
            $replacement = 'CREATE \\1 IF NOT EXISTS';

            // Change CREATE statements to CREATE IF NOT EXISTS to support inserting into existing structures.
            foreach ($additionalSql as $i => $singleAdditionalSql) {
                $additionalSql[$i] = preg_replace($pattern, $replacement, $singleAdditionalSql);
                /* Execute the resulting statements */
                $this->runQuery($additionalSql[$i], $sqlData);
            }
        }

        if ($analyses !== null) {
            /* TODO: Do more checking here to make sure they really are matched */
            if (count($tables) !== count($analyses)) {
                ResponseRenderer::getInstance()->callExit();
            }

            /* Create SQL code to create the tables */
            foreach ($tables as $i => $table) {
                $lastColumnKey = array_key_last($table->columns);
                $tempSQLStr = 'CREATE TABLE IF NOT EXISTS '
                    . Util::backquote($dbName)
                    . '.' . Util::backquote($table->tableName) . ' (';
                foreach ($table->columns as $j => $column) {
                    $size = $analyses[$i][$j]->size;
                    if ($size === 0) {
                        $size = 10;
                    }

                    $tempSQLStr .= Util::backquote($column) . ' ' . match ($analyses[$i][$j]->type) {
                        ColumnType::None => 'NULL',
                        ColumnType::Varchar => 'varchar',
                        ColumnType::Int => 'int',
                        ColumnType::Decimal => 'decimal',
                        ColumnType::BigInt => 'bigint',
                        ColumnType::Geometry => 'geometry',
                    };
                    if ($analyses[$i][$j]->type !== ColumnType::Geometry) {
                        $tempSQLStr .= '(' . $size . ')';
                    }

                    if ($j === $lastColumnKey) {
                        continue;
                    }

                    $tempSQLStr .= ', ';
                }

                $tempSQLStr .= ')';

                /**
                 * Each SQL statement is executed immediately
                 * after it is formed so that we don't have
                 * to store them in a (possibly large) buffer
                 */
                $this->runQuery($tempSQLStr, $sqlData);
            }
        }

        /**
         * Create the SQL statements to insert all the data
         *
         * Only one insert query is formed for each table
         */
        $dbi = DatabaseInterface::getInstance();
        foreach ($tables as $tableIndex => $table) {
            $numCols = count($table->columns);
            $lastColumnKey = array_key_last($table->columns);

            if ($table->rows === []) {
                break;
            }

            $tempSQLStr = 'INSERT INTO ' . Util::backquote($dbName) . '.'
                . Util::backquote($table->tableName) . ' (';

            $tempSQLStr .= implode(', ', array_map(Util::backquote(...), $table->columns));

            $tempSQLStr .= ') VALUES ';

            $lastRowKey = array_key_last($table->rows);
            foreach ($table->rows as $rowIndex => $row) {
                $tempSQLStr .= '(';

                for ($columnIndex = 0; $columnIndex < $numCols; ++$columnIndex) {
                    // If fully formatted SQL, no need to enclose
                    // with apostrophes, add slashes etc.
                    if (
                        $analyses !== null
                        && $analyses[$tableIndex][$columnIndex]->isFullyFormattedSql
                    ) {
                        $tempSQLStr .= (string) $row[$columnIndex];
                    } else {
                        if ($analyses !== null) {
                            $isVarchar = $analyses[$tableIndex][$columnIndex]->type === ColumnType::Varchar;
                        } else {
                            $isVarchar = ! is_numeric($row[$columnIndex]);
                        }

                        /* Don't put quotes around NULL fields */
                        if ((string) $row[$columnIndex] === 'NULL') {
                            $isVarchar = false;
                        }

                        $tempSQLStr .= $isVarchar
                            ? $dbi->quoteString((string) $row[$columnIndex])
                            : (string) $row[$columnIndex];
                    }

                    if ($columnIndex === $lastColumnKey) {
                        continue;
                    }

                    $tempSQLStr .= ', ';
                }

                $tempSQLStr .= ')';

                if ($rowIndex !== $lastRowKey) {
                    $tempSQLStr .= ",\n ";
                }

                /* Delete the row after we are done with it */
                unset($table->rows[$rowIndex]);
            }

            /**
             * Each SQL statement is executed immediately
             * after it is formed so that we don't have
             * to store them in a (possibly large) buffer
             */
            $this->runQuery($tempSQLStr, $sqlData);
        }

        /**
         * A work in progress
         */

        /**
         * Add the viewable structures from $additional_sql
         * to $tables so they are also displayed
         */
        $viewPattern = '@VIEW `[^`]+`\.`([^`]+)@';
        $tablePattern = '@CREATE TABLE IF NOT EXISTS `([^`]+)`@';
        /* Check a third pattern to make sure its not a "USE `db_name`;" statement */

        /** @var string $sql */
        foreach ($additionalSql ?? [] as $sql) {
            $regs = [];
            preg_match($viewPattern, $sql, $regs);

            if ($regs === []) {
                preg_match($tablePattern, $sql, $regs);
            }

            if ($regs === []) {
                continue;
            }

            foreach ($tables as $table) {
                if ($regs[1] === $table->tableName) {
                    continue 2;
                }
            }

            $tables[] = new ImportTable($regs[1]);
        }

        $message = $this->getSuccessMessage($dbName, $tables, $dbi);

        ImportSettings::$importNotice = $message;
    }

    public function handleRollbackRequest(string $sqlQuery): void
    {
        $sqlDelimiter = $_POST['sql_delimiter'];
        $queries = explode($sqlDelimiter, $sqlQuery);
<<<<<<< HEAD
=======
        $error = false;
        $errorMsg = __(
            'Only INSERT, UPDATE, DELETE, REPLACE and SET (without options like GLOBAL) '
            . 'SQL queries containing transactional engine tables can be rolled back.',
        );
>>>>>>> d1c62b8a
        $dbi = DatabaseInterface::getInstance();
        foreach ($queries as $sqlQuery) {
            if ($sqlQuery === '') {
                continue;
            }

            // Check each query for ROLLBACK support.
            if ($this->checkIfRollbackPossible($sqlQuery)) {
                continue;
            }

            $sqlError = $dbi->getError();
            $error = $sqlError !== '' ? $sqlError : __(
                'Only INSERT, UPDATE, DELETE and REPLACE '
                . 'SQL queries containing transactional engine tables can be rolled back.',
            );

            $response = ResponseRenderer::getInstance();
            $response->addJSON('message', Message::rawError($error));
            $response->callExit();
        }

        // If everything fine, START a transaction.
        $dbi->query('START TRANSACTION');
    }

    /**
     * Checks if ROLLBACK is possible for a SQL query or not.
     *
     * @param string $sqlQuery SQL query
     */
    public function checkIfRollbackPossible(string $sqlQuery): bool
    {
        $parser = new Parser($sqlQuery);

        if (empty($parser->statements[0])) {
            return true;
        }

        $statement = $parser->statements[0];

        // Check if query is supported.
        if (
<<<<<<< HEAD
            ! ($statement instanceof InsertStatement
            || $statement instanceof UpdateStatement
            || $statement instanceof DeleteStatement
            || $statement instanceof ReplaceStatement)
=======
            ! (($statement instanceof InsertStatement)
            || ($statement instanceof UpdateStatement)
            || ($statement instanceof DeleteStatement)
            || ($statement instanceof ReplaceStatement)
            || (
                ($statement instanceof SetStatement)
                && $statement->options->isEmpty()
            ))
>>>>>>> d1c62b8a
        ) {
            return false;
        }

        // Get table_references from the query.
        $tables = Query::getTables($statement);

        // Check if each table is 'InnoDB'.
        foreach ($tables as $table) {
            if (! $this->isTableTransactional($table)) {
                return false;
            }
        }

        return true;
    }

    /**
     * Checks if a table is 'InnoDB' or not.
     *
     * @param string $table Table details
     */
    public function isTableTransactional(string $table): bool
    {
        $table = explode('.', $table);
        if (count($table) === 2) {
            $db = Util::unQuote($table[0]);
            $table = Util::unQuote($table[1]);
        } else {
            $db = Current::$database;
            $table = Util::unQuote($table[0]);
        }

        // Query to check if table exists.
        $checkTableQuery = 'SELECT * FROM ' . Util::backquote($db)
            . '.' . Util::backquote($table) . ' '
            . 'LIMIT 1';

        $dbi = DatabaseInterface::getInstance();
        $result = $dbi->tryQuery($checkTableQuery);

        if (! $result) {
            return false;
        }

        // List of Transactional Engines.
        $transactionalEngines = [
            'INNODB',
            'FALCON',
            'NDB',
            'INFINIDB',
            'TOKUDB',
            'XTRADB',
            'SEQUENCE',
            'BDB',
            'ROCKSDB',
        ];

        // Query to check if table is 'Transactional'.
        $checkQuery = 'SELECT `ENGINE` FROM `information_schema`.`tables` '
            . 'WHERE `table_name` = ' . $dbi->quoteString($table) . ' '
            . 'AND `table_schema` = ' . $dbi->quoteString($db) . ' '
            . 'AND UPPER(`engine`) IN ("'
            . implode('", "', $transactionalEngines)
            . '")';

        $result = $dbi->tryQuery($checkQuery);

        return $result && $result->numRows() == 1;
    }

    /** @return string[] */
    public static function getCompressions(): array
    {
        $compressions = [];

        $config = Config::getInstance();
        if ($config->settings['GZipDump'] && function_exists('gzopen')) {
            $compressions[] = 'gzip';
        }

        if ($config->settings['BZipDump'] && function_exists('bzopen')) {
            $compressions[] = 'bzip2';
        }

        if ($config->settings['ZipDump'] && function_exists('zip_open')) {
            $compressions[] = 'zip';
        }

        return $compressions;
    }

    /** @param ImportPlugin[] $importList List of plugin instances. */
    public static function getLocalFiles(array $importList): false|string
    {
        $fileListing = new FileListing();

        $extensions = '';
        foreach ($importList as $importPlugin) {
            if ($extensions !== '') {
                $extensions .= '|';
            }

            $extensions .= $importPlugin->getProperties()->getExtension();
        }

        $matcher = '@\.(' . $extensions . ')(\.(' . $fileListing->supportedDecompressions() . '))?$@';

        $active = ImportSettings::$localImportFile !== '' && ImportSettings::$timeoutPassed
            ? ImportSettings::$localImportFile
            : '';

        return $fileListing->getFileSelectOptions(
            Util::userDir(Config::getInstance()->settings['UploadDir'] ?? ''),
            $matcher,
            $active,
        );
    }

    public function getNextAvailableTableName(string $databaseName, string $proposedTableName): string
    {
        if ($proposedTableName === '') {
            $proposedTableName = 'TABLE';
        }

        $importFileName = rtrim($proposedTableName);
        $importFileName = (string) preg_replace('/[^\x{0001}-\x{FFFF}]/u', '_', $importFileName);

        if ($databaseName !== '') {
            $existingTables = DatabaseInterface::getInstance()->getTables($databaseName);

            // check to see if {filename} as table exist
            // if no use filename as table name
            if (! in_array($importFileName, $existingTables, true)) {
                return $importFileName;
            }

            // check if {filename}_ as table exist
            $nameArray = preg_grep('/^' . preg_quote($importFileName, '/') . '_/isU', $existingTables);
            if ($nameArray === false) {
                return $importFileName;
            }

            return $importFileName . '_' . (count($nameArray) + 1);
        }

        return $importFileName;
    }

    /**
     * @param string[] $sqlData List of SQL statements to be executed
     *
     * @return string[]
     */
    public function createDatabase(string $dbName, string $charset, string $collation, array $sqlData): array
    {
        $sql = 'CREATE DATABASE IF NOT EXISTS ' . Util::backquote($dbName)
            . ' DEFAULT CHARACTER SET ' . $charset . ' COLLATE ' . $collation;
        $this->runQuery($sql, $sqlData);

        return $sqlData;
    }

    /** @param ImportTable[] $tables */
    private function getHtmlListForAllTables(array $tables, string $dbName, DatabaseInterface $dbi): string
    {
        $message = '<ul>';

        foreach ($tables as $table) {
            $params = ['db' => $dbName, 'table' => $table->tableName];
            $tblUrl = Url::getFromRoute('/sql', $params);
            $tblStructUrl = Url::getFromRoute('/table/structure', $params);
            $tblOpsUrl = Url::getFromRoute('/table/operations', $params);

            $tableObj = new Table($table->tableName, $dbName, $dbi);
            if (! $tableObj->isView()) {
                $message .= sprintf(
                    '<li><a href="%s" title="%s">%s</a> (<a href="%s" title="%s">' . __(
                        'Structure',
                    ) . '</a>) (<a href="%s" title="%s">' . __('Options') . '</a>)</li>',
                    $tblUrl,
                    sprintf(
                        __('Go to table: %s'),
                        htmlspecialchars(
                            Util::backquote($table->tableName),
                        ),
                    ),
                    htmlspecialchars($table->tableName),
                    $tblStructUrl,
                    sprintf(
                        __('Structure of %s'),
                        htmlspecialchars(
                            Util::backquote($table->tableName),
                        ),
                    ),
                    $tblOpsUrl,
                    sprintf(
                        __('Edit settings for %s'),
                        htmlspecialchars(
                            Util::backquote($table->tableName),
                        ),
                    ),
                );
            } else {
                $message .= sprintf(
                    '<li><a href="%s" title="%s">%s</a></li>',
                    $tblUrl,
                    sprintf(
                        __('Go to view: %s'),
                        htmlspecialchars(
                            Util::backquote($table->tableName),
                        ),
                    ),
                    htmlspecialchars($table->tableName),
                );
            }
        }

        return $message . '</ul></ul>';
    }

    /** @param ImportTable[] $tables */
    private function getSuccessMessage(string $dbName, array $tables, DatabaseInterface $dbi): string
    {
        $dbUrl = Url::getFromRoute('/database/structure', ['db' => $dbName]);
        $dbOperationsUrl = Url::getFromRoute('/database/operations', ['db' => $dbName]);

        $message = '<br><br>';
        $message .= '<strong>' . __(
            'The following structures have either been created or altered. Here you can:',
        ) . '</strong><br>';
        $message .= '<ul><li>' . __("View a structure's contents by clicking on its name.") . '</li>';
        $message .= '<li>' . __('Change any of its settings by clicking the corresponding "Options" link.') . '</li>';
        $message .= '<li>' . __('Edit structure by following the "Structure" link.')
            . '</li>';
        $message .= sprintf(
            '<br><li><a href="%s" title="%s">%s</a> (<a href="%s" title="%s">'
            . __('Options') . '</a>)</li>',
            $dbUrl,
            sprintf(
                __('Go to database: %s'),
                htmlspecialchars(Util::backquote($dbName)),
            ),
            htmlspecialchars($dbName),
            $dbOperationsUrl,
            sprintf(
                __('Edit settings for %s'),
                htmlspecialchars(Util::backquote($dbName)),
            ),
        );

        $message .= $this->getHtmlListForAllTables($tables, $dbName, $dbi);

        return $message;
    }
}<|MERGE_RESOLUTION|>--- conflicted
+++ resolved
@@ -926,14 +926,6 @@
     {
         $sqlDelimiter = $_POST['sql_delimiter'];
         $queries = explode($sqlDelimiter, $sqlQuery);
-<<<<<<< HEAD
-=======
-        $error = false;
-        $errorMsg = __(
-            'Only INSERT, UPDATE, DELETE, REPLACE and SET (without options like GLOBAL) '
-            . 'SQL queries containing transactional engine tables can be rolled back.',
-        );
->>>>>>> d1c62b8a
         $dbi = DatabaseInterface::getInstance();
         foreach ($queries as $sqlQuery) {
             if ($sqlQuery === '') {
@@ -947,7 +939,7 @@
 
             $sqlError = $dbi->getError();
             $error = $sqlError !== '' ? $sqlError : __(
-                'Only INSERT, UPDATE, DELETE and REPLACE '
+                'Only INSERT, UPDATE, DELETE, REPLACE and SET (without options like GLOBAL) '
                 . 'SQL queries containing transactional engine tables can be rolled back.',
             );
 
@@ -977,21 +969,16 @@
 
         // Check if query is supported.
         if (
-<<<<<<< HEAD
             ! ($statement instanceof InsertStatement
             || $statement instanceof UpdateStatement
             || $statement instanceof DeleteStatement
-            || $statement instanceof ReplaceStatement)
-=======
-            ! (($statement instanceof InsertStatement)
-            || ($statement instanceof UpdateStatement)
-            || ($statement instanceof DeleteStatement)
-            || ($statement instanceof ReplaceStatement)
+            || $statement instanceof ReplaceStatement
             || (
-                ($statement instanceof SetStatement)
+                $statement instanceof SetStatement
+                && $statement->options !== null
                 && $statement->options->isEmpty()
-            ))
->>>>>>> d1c62b8a
+                )
+            )
         ) {
             return false;
         }
