--- conflicted
+++ resolved
@@ -73,15 +73,13 @@
 
     private bool $useSqlBackquotes = false;
 
-<<<<<<< HEAD
     private string $sqlViews = '';
-=======
+
     public string|null $sqlAutoIncrements = null;
     public string|null $sqlIndexes = null;
     public string|null $sqlConstraints = null;
 
     public string $sqlConstraintsQuery = '';
->>>>>>> c14efeb9
 
     /** @psalm-return non-empty-lowercase-string */
     public function getName(): string
