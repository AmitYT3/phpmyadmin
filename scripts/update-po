#!/bin/sh
# vim: expandtab sw=4 ts=4 sts=4:
export LC_ALL=C

# Exit on failure
set -e

# Update pot (template), ensure that advisor is at the end
LOCS=`ls po/*.po | sed 's@.*/\(.*\)\.po@\1@'`
xgettext \
    -d phpmyadmin \
<<<<<<< HEAD
    --msgid-bugs-address=developers@phpmyadmin.net \
=======
    --msgid-bugs-address=translators@phpmyadmin.net \
>>>>>>> 51b72ba5
    -o po/phpmyadmin.pot \
    --language=PHP \
    --add-comments=l10n \
    --add-location \
    --debug \
    --from-code=utf-8 \
    --keyword=__ --keyword=_pgettext:1c,2 --keyword=_ngettext:1,2 \
    --copyright-holder="phpMyAdmin devel team" \
    `find -regex '.*\.\(php\|phtml\)$' -not -path './test/*' -not -path './po/*' -not -path './release/*' | sort`

# Generate PHP code for advisor rules
php ./scripts/advisor2po >> po/phpmyadmin.pot

ver=`sed -n "/PMA_VERSION', '/ s/.*PMA_VERSION', '\(.*\)'.*/\1/p" libraries/Config.class.php`

sed -i '
    s/SOME DESCRIPTIVE TITLE/phpMyAdmin translation/;
    s/PACKAGE/phpMyAdmin/;
    s/(C) YEAR/(C) 2003 - '`date +%Y`'/;
    s/VERSION/'$ver'/;
    ' po/phpmyadmin.pot

# Update po files (translations)
for loc in $LOCS ; do
    sed -i '
        s/SOME DESCRIPTIVE TITLE/phpMyAdmin translation/;
        s/PACKAGE/phpMyAdmin/;
        s/(C) YEAR/(C) 2003 - '`date +%Y`'/;
        s/VERSION/'$ver'/;
        s/Project-Id-Version: phpMyAdmin .*/Project-Id-Version: phpMyAdmin '$ver'\\n"/;
        ' po/$loc.po
    msgmerge --previous -U po/$loc.po po/phpmyadmin.pot
done

# Commit changes
git add po/*.po po/phpmyadmin.pot
git commit -s -m 'Update po files

[CI skip]'<|MERGE_RESOLUTION|>--- conflicted
+++ resolved
@@ -9,11 +9,7 @@
 LOCS=`ls po/*.po | sed 's@.*/\(.*\)\.po@\1@'`
 xgettext \
     -d phpmyadmin \
-<<<<<<< HEAD
-    --msgid-bugs-address=developers@phpmyadmin.net \
-=======
     --msgid-bugs-address=translators@phpmyadmin.net \
->>>>>>> 51b72ba5
     -o po/phpmyadmin.pot \
     --language=PHP \
     --add-comments=l10n \
