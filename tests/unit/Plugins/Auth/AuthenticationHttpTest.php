--- conflicted
+++ resolved
@@ -39,13 +39,7 @@
         Config::getInstance()->settings['Servers'] = [];
         Current::$database = 'db';
         Current::$table = 'table';
-<<<<<<< HEAD
         Current::$lang = 'en';
-        $GLOBALS['token_provided'] = true;
-        $GLOBALS['token_mismatch'] = false;
-=======
-        $GLOBALS['lang'] = 'en';
->>>>>>> 1f7359f6
         $this->object = new AuthenticationHttp();
     }
 
