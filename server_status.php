<?php
/* vim: set expandtab sw=4 ts=4 sts=4: */
/**
 * displays status variables with descriptions and some hints an optmizing
 *  + reset status variables
 *
 * @package phpMyAdmin
 */

/**
 * no need for variables importing
 * @ignore
 */
if (! defined('PMA_NO_VARIABLES_IMPORT')) {
    define('PMA_NO_VARIABLES_IMPORT', true);
}
require_once './libraries/common.inc.php';

$GLOBALS['js_include'][] = 'pMap.js';

/**
 * Does the common work
 */
require './libraries/server_common.inc.php';


/**
 * Displays the links
 */
require './libraries/server_links.inc.php';

/**
 * Replication library
 */
require './libraries/replication.inc.php';
require_once './libraries/replication_gui.lib.php';

/**
<<<<<<< HEAD
 * Chart generation
 */
require_once './libraries/chart.lib.php';
=======
 * Messages are built using the message name 
 */
$strShowStatusBinlog_cache_disk_useDescr = __('The number of transactions that used the temporary binary log cache but that exceeded the value of binlog_cache_size and used a temporary file to store statements from the transaction.');
$strShowStatusBinlog_cache_useDescr = __('The number of transactions that used the temporary binary log cache.');
$strShowStatusCreated_tmp_disk_tablesDescr = __('The number of temporary tables on disk created automatically by the server while executing statements. If Created_tmp_disk_tables is big, you may want to increase the tmp_table_size  value to cause temporary tables to be memory-based instead of disk-based.');
$strShowStatusCreated_tmp_filesDescr = __('How many temporary files mysqld has created.');
$strShowStatusCreated_tmp_tablesDescr = __('The number of in-memory temporary tables created automatically by the server while executing statements.');
$strShowStatusDelayed_errorsDescr = __('The number of rows written with INSERT DELAYED for which some error occurred (probably duplicate key).');
$strShowStatusDelayed_insert_threadsDescr = __('The number of INSERT DELAYED handler threads in use. Every different table on which one uses INSERT DELAYED gets its own thread.');
$strShowStatusDelayed_writesDescr = __('The number of INSERT DELAYED rows written.');
$strShowStatusFlush_commandsDescr  = __('The number of executed FLUSH statements.');
$strShowStatusHandler_commitDescr = __('The number of internal COMMIT statements.');
$strShowStatusHandler_deleteDescr = __('The number of times a row was deleted from a table.');
$strShowStatusHandler_discoverDescr = __('The MySQL server can ask the NDB Cluster storage engine if it knows about a table with a given name. This is called discovery. Handler_discover indicates the number of time tables have been discovered.');
$strShowStatusHandler_read_firstDescr = __('The number of times the first entry was read from an index. If this is high, it suggests that the server is doing a lot of full index scans; for example, SELECT col1 FROM foo, assuming that col1 is indexed.');
$strShowStatusHandler_read_keyDescr = __('The number of requests to read a row based on a key. If this is high, it is a good indication that your queries and tables are properly indexed.');
$strShowStatusHandler_read_nextDescr = __('The number of requests to read the next row in key order. This is incremented if you are querying an index column with a range constraint or if you are doing an index scan.');
$strShowStatusHandler_read_prevDescr = __('The number of requests to read the previous row in key order. This read method is mainly used to optimize ORDER BY ... DESC.');
$strShowStatusHandler_read_rndDescr = __('The number of requests to read a row based on a fixed position. This is high if you are doing a lot of queries that require sorting of the result. You probably have a lot of queries that require MySQL to scan whole tables or you have joins that don\'t use keys properly.');
$strShowStatusHandler_read_rnd_nextDescr = __('The number of requests to read the next row in the data file. This is high if you are doing a lot of table scans. Generally this suggests that your tables are not properly indexed or that your queries are not written to take advantage of the indexes you have.');
$strShowStatusHandler_rollbackDescr = __('The number of internal ROLLBACK statements.');
$strShowStatusHandler_updateDescr = __('The number of requests to update a row in a table.');
$strShowStatusHandler_writeDescr = __('The number of requests to insert a row in a table.');
$strShowStatusInnodb_buffer_pool_pages_dataDescr = __('The number of pages containing data (dirty or clean).');
$strShowStatusInnodb_buffer_pool_pages_dirtyDescr = __('The number of pages currently dirty.');
$strShowStatusInnodb_buffer_pool_pages_flushedDescr = __('The number of buffer pool pages that have been requested to be flushed.');
$strShowStatusInnodb_buffer_pool_pages_freeDescr = __('The number of free pages.');
$strShowStatusInnodb_buffer_pool_pages_latchedDescr = __('The number of latched pages in InnoDB buffer pool. These are pages currently being read or written or that can\'t be flushed or removed for some other reason.');
$strShowStatusInnodb_buffer_pool_pages_miscDescr = __('The number of pages busy because they have been allocated for administrative overhead such as row locks or the adaptive hash index. This value can also be calculated as Innodb_buffer_pool_pages_total - Innodb_buffer_pool_pages_free - Innodb_buffer_pool_pages_data.');
$strShowStatusInnodb_buffer_pool_pages_totalDescr = __('Total size of buffer pool, in pages.');
$strShowStatusInnodb_buffer_pool_read_ahead_rndDescr = __('The number of "random" read-aheads InnoDB initiated. This happens when a query is to scan a large portion of a table but in random order.');
$strShowStatusInnodb_buffer_pool_read_ahead_seqDescr = __('The number of sequential read-aheads InnoDB initiated. This happens when InnoDB does a sequential full table scan.');
$strShowStatusInnodb_buffer_pool_read_requestsDescr = __('The number of logical read requests InnoDB has done.');
$strShowStatusInnodb_buffer_pool_readsDescr = __('The number of logical reads that InnoDB could not satisfy from buffer pool and had to do a single-page read.');
$strShowStatusInnodb_buffer_pool_wait_freeDescr = __('Normally, writes to the InnoDB buffer pool happen in the background. However, if it\'s necessary to read or create a page and no clean pages are available, it\'s necessary to wait for pages to be flushed first. This counter counts instances of these waits. If the buffer pool size was set properly, this value should be small.');
$strShowStatusInnodb_buffer_pool_write_requestsDescr = __('The number writes done to the InnoDB buffer pool.');
$strShowStatusInnodb_data_fsyncsDescr = __('The number of fsync() operations so far.');
$strShowStatusInnodb_data_pending_fsyncsDescr = __('The current number of pending fsync() operations.');
$strShowStatusInnodb_data_pending_readsDescr = __('The current number of pending reads.');
$strShowStatusInnodb_data_pending_writesDescr = __('The current number of pending writes.');
$strShowStatusInnodb_data_readDescr = __('The amount of data read so far, in bytes.');
$strShowStatusInnodb_data_readsDescr = __('The total number of data reads.');
$strShowStatusInnodb_data_writesDescr = __('The total number of data writes.');
$strShowStatusInnodb_data_writtenDescr = __('The amount of data written so far, in bytes.');
$strShowStatusInnodb_dblwr_pages_writtenDescr = __('The number of pages that have been written for doublewrite operations.');
$strShowStatusInnodb_dblwr_writesDescr = __('The number of doublewrite operations that have been performed.');
$strShowStatusInnodb_log_waitsDescr = __('The number of waits we had because log buffer was too small and we had to wait for it to be flushed before continuing.');
$strShowStatusInnodb_log_write_requestsDescr = __('The number of log write requests.');
$strShowStatusInnodb_log_writesDescr = __('The number of physical writes to the log file.');
$strShowStatusInnodb_os_log_fsyncsDescr = __('The number of fsync() writes done to the log file.');
$strShowStatusInnodb_os_log_pending_fsyncsDescr = __('The number of pending log file fsyncs.');
$strShowStatusInnodb_os_log_pending_writesDescr = __('Pending log file writes.');
$strShowStatusInnodb_os_log_writtenDescr = __('The number of bytes written to the log file.');
$strShowStatusInnodb_pages_createdDescr = __('The number of pages created.');
$strShowStatusInnodb_page_sizeDescr = __('The compiled-in InnoDB page size (default 16KB). Many values are counted in pages; the page size allows them to be easily converted to bytes.');
$strShowStatusInnodb_pages_readDescr = __('The number of pages read.');
$strShowStatusInnodb_pages_writtenDescr = __('The number of pages written.');
$strShowStatusInnodb_row_lock_current_waitsDescr = __('The number of row locks currently being waited for.');
$strShowStatusInnodb_row_lock_time_avgDescr = __('The average time to acquire a row lock, in milliseconds.');
$strShowStatusInnodb_row_lock_timeDescr = __('The total time spent in acquiring row locks, in milliseconds.');
$strShowStatusInnodb_row_lock_time_maxDescr = __('The maximum time to acquire a row lock, in milliseconds.');
$strShowStatusInnodb_row_lock_waitsDescr = __('The number of times a row lock had to be waited for.');
$strShowStatusInnodb_rows_deletedDescr = __('The number of rows deleted from InnoDB tables.');
$strShowStatusInnodb_rows_insertedDescr = __('The number of rows inserted in InnoDB tables.');
$strShowStatusInnodb_rows_readDescr = __('The number of rows read from InnoDB tables.');
$strShowStatusInnodb_rows_updatedDescr = __('The number of rows updated in InnoDB tables.');
$strShowStatusKey_blocks_not_flushedDescr = __('The number of key blocks in the key cache that have changed but haven\'t yet been flushed to disk. It used to be known as Not_flushed_key_blocks.');
$strShowStatusKey_blocks_unusedDescr = __('The number of unused blocks in the key cache. You can use this value to determine how much of the key cache is in use.');
$strShowStatusKey_blocks_usedDescr = __('The number of used blocks in the key cache. This value is a high-water mark that indicates the maximum number of blocks that have ever been in use at one time.');
$strShowStatusKey_read_requestsDescr = __('The number of requests to read a key block from the cache.');
$strShowStatusKey_readsDescr = __('The number of physical reads of a key block from disk. If Key_reads is big, then your key_buffer_size value is probably too small. The cache miss rate can be calculated as Key_reads/Key_read_requests.');
$strShowStatusKey_write_requestsDescr = __('The number of requests to write a key block to the cache.');
$strShowStatusKey_writesDescr = __('The number of physical writes of a key block to disk.');
$strShowStatusLast_query_costDescr = __('The total cost of the last compiled query as computed by the query optimizer. Useful for comparing the cost of different query plans for the same query. The default value of 0 means that no query has been compiled yet.');
$strShowStatusNot_flushed_delayed_rowsDescr = __('The number of rows waiting to be written in INSERT DELAYED queues.');
$strShowStatusOpened_tablesDescr = __('The number of tables that have been opened. If opened tables is big, your table cache value is probably too small.');
$strShowStatusOpen_filesDescr = __('The number of files that are open.');
$strShowStatusOpen_streamsDescr = __('The number of streams that are open (used mainly for logging).');
$strShowStatusOpen_tablesDescr = __('The number of tables that are open.');
$strShowStatusQcache_free_blocksDescr = __('The number of free memory blocks in query cache.');
$strShowStatusQcache_free_memoryDescr = __('The amount of free memory for query cache.');
$strShowStatusQcache_hitsDescr = __('The number of cache hits.');
$strShowStatusQcache_insertsDescr = __('The number of queries added to the cache.');
$strShowStatusQcache_lowmem_prunesDescr = __('The number of queries that have been removed from the cache to free up memory for caching new queries. This information can help you tune the query cache size. The query cache uses a least recently used (LRU) strategy to decide which queries to remove from the cache.');
$strShowStatusQcache_not_cachedDescr = __('The number of non-cached queries (not cachable, or not cached due to the query_cache_type setting).');
$strShowStatusQcache_queries_in_cacheDescr = __('The number of queries registered in the cache.');
$strShowStatusQcache_total_blocksDescr = __('The total number of blocks in the query cache.');
$strShowStatusReset = _pgettext('$strShowStatusReset', 'Reset');
$strShowStatusRpl_statusDescr = __('The status of failsafe replication (not yet implemented).');
$strShowStatusSelect_full_joinDescr = __('The number of joins that do not use indexes. If this value is not 0, you should carefully check the indexes of your tables.');
$strShowStatusSelect_full_range_joinDescr = __('The number of joins that used a range search on a reference table.');
$strShowStatusSelect_range_checkDescr = __('The number of joins without keys that check for key usage after each row. (If this is not 0, you should carefully check the indexes of your tables.)');
$strShowStatusSelect_rangeDescr = __('The number of joins that used ranges on the first table. (It\'s normally not critical even if this is big.)');
$strShowStatusSelect_scanDescr = __('The number of joins that did a full scan of the first table.');
$strShowStatusSlave_open_temp_tablesDescr = __('The number of temporary tables currently open by the slave SQL thread.');
$strShowStatusSlave_retried_transactionsDescr = __('Total (since startup) number of times the replication slave SQL thread has retried transactions.');
$strShowStatusSlave_runningDescr = __('This is ON if this server is a slave that is connected to a master.');
$strShowStatusSlow_launch_threadsDescr = __('The number of threads that have taken more than slow_launch_time seconds to create.');
$strShowStatusSlow_queriesDescr = __('The number of queries that have taken more than long_query_time seconds.');
$strShowStatusSort_merge_passesDescr = __('The number of merge passes the sort algorithm has had to do. If this value is large, you should consider increasing the value of the sort_buffer_size system variable.');
$strShowStatusSort_rangeDescr = __('The number of sorts that were done with ranges.');
$strShowStatusSort_rowsDescr = __('The number of sorted rows.');
$strShowStatusSort_scanDescr = __('The number of sorts that were done by scanning the table.');
$strShowStatusTable_locks_immediateDescr = __('The number of times that a table lock was acquired immediately.');
$strShowStatusTable_locks_waitedDescr = __('The number of times that a table lock could not be acquired immediately and a wait was needed. If this is high, and you have performance problems, you should first optimize your queries, and then either split your table or tables or use replication.');
$strShowStatusThreads_cachedDescr = __('The number of threads in the thread cache. The cache hit rate can be calculated as Threads_created/Connections. If this value is red you should raise your thread_cache_size.');
$strShowStatusThreads_connectedDescr = __('The number of currently open connections.');
$strShowStatusThreads_createdDescr = __('The number of threads created to handle connections. If Threads_created is big, you may want to increase the thread_cache_size value. (Normally this doesn\'t give a notable performance improvement if you have a good thread implementation.)');
$strShowStatusThreads_runningDescr = __('The number of threads that are not sleeping.');
>>>>>>> d0fc397f

/**
 * Displays the sub-page heading
 */
echo '<div id="serverstatus">' . "\n";
echo '<h2>' . "\n"
   . ($GLOBALS['cfg']['MainPageIconic']
       ? '<img class="icon" src="' . $GLOBALS['pmaThemeImage'] .
         's_status.png" width="16" height="16" alt="" />'
       : '')
   . __('Runtime Information') . "\n"
   . '</h2>' . "\n";


/**
 * flush status variables if requested
 */
if (isset($_REQUEST['flush'])) {
    $_flush_commands = array(
        'STATUS',
        'TABLES',
        'QUERY CACHE',
    );

    if (in_array($_REQUEST['flush'], $_flush_commands)) {
        PMA_DBI_query('FLUSH ' . $_REQUEST['flush'] . ';');
    }
    unset($_flush_commands);
}


/**
 * get status from server
 */
$server_status = PMA_DBI_fetch_result('SHOW GLOBAL STATUS', 0, 1);

/**
 * for some calculations we require also some server settings
 */
$server_variables = PMA_DBI_fetch_result('SHOW GLOBAL VARIABLES', 0, 1);

/**
 * starttime calculation
 */
$start_time = PMA_DBI_fetch_value(
    'SELECT UNIX_TIMESTAMP() - ' . $server_status['Uptime']);


/**
 * cleanup some deprecated values
 */
$deprecated = array(
    'Com_prepare_sql' => 'Com_stmt_prepare',
    'Com_execute_sql' => 'Com_stmt_execute',
    'Com_dealloc_sql' => 'Com_stmt_close',
);

foreach ($deprecated as $old => $new) {
    if (isset($server_status[$old])
      && isset($server_status[$new])) {
        unset($server_status[$old]);
    }
}
unset($deprecated);


/**
 * calculate some values
 */
// Key_buffer_fraction
if (isset($server_status['Key_blocks_unused'])
  && isset($server_variables['key_cache_block_size'])
  && isset($server_variables['key_buffer_size'])) {
    $server_status['Key_buffer_fraction_%'] =
        100
      - $server_status['Key_blocks_unused']
      * $server_variables['key_cache_block_size']
      / $server_variables['key_buffer_size']
      * 100;
} elseif (
     isset($server_status['Key_blocks_used'])
  && isset($server_variables['key_buffer_size'])) {
    $server_status['Key_buffer_fraction_%'] =
        $server_status['Key_blocks_used']
      * 1024
      / $server_variables['key_buffer_size'];
  }

// Ratio for key read/write
if (isset($server_status['Key_writes'])
    && isset($server_status['Key_write_requests'])
    && $server_status['Key_write_requests'] > 0)
        $server_status['Key_write_ratio_%'] = 100 * $server_status['Key_writes'] / $server_status['Key_write_requests'];

if (isset($server_status['Key_reads'])
    && isset($server_status['Key_read_requests'])
    && $server_status['Key_read_requests'] > 0)
        $server_status['Key_read_ratio_%'] = 100 * $server_status['Key_reads'] / $server_status['Key_read_requests'];

// Threads_cache_hitrate
if (isset($server_status['Threads_created'])
  && isset($server_status['Connections'])
  && $server_status['Connections'] > 0) {
    $server_status['Threads_cache_hitrate_%'] =
        100
      - $server_status['Threads_created']
      / $server_status['Connections']
      * 100;
}

// Format Uptime_since_flush_status : show as days, hours, minutes, seconds
if (isset($server_status['Uptime_since_flush_status'])) {
    $server_status['Uptime_since_flush_status'] = PMA_timespanFormat($server_status['Uptime_since_flush_status']);
}

/**
 * define some alerts
 */
// name => max value before alert
$alerts = array(
    // lower is better
    // variable => max value
    'Aborted_clients' => 0,
    'Aborted_connects' => 0,

    'Binlog_cache_disk_use' => 0,

    'Created_tmp_disk_tables' => 0,

    'Handler_read_rnd' => 0,
    'Handler_read_rnd_next' => 0,

    'Innodb_buffer_pool_pages_dirty' => 0,
    'Innodb_buffer_pool_reads' => 0,
    'Innodb_buffer_pool_wait_free' => 0,
    'Innodb_log_waits' => 0,
    'Innodb_row_lock_time_avg' => 10, // ms
    'Innodb_row_lock_time_max' => 50, // ms
    'Innodb_row_lock_waits' => 0,

    'Slow_queries' => 0,
    'Delayed_errors' => 0,
    'Select_full_join' => 0,
    'Select_range_check' => 0,
    'Sort_merge_passes' => 0,
    'Opened_tables' => 0,
    'Table_locks_waited' => 0,
    'Qcache_lowmem_prunes' => 0,
    'Slow_launch_threads' => 0,

    // depends on Key_read_requests
    // normaly lower then 1:0.01
    'Key_reads' => (0.01 * $server_status['Key_read_requests']),
    // depends on Key_write_requests
    // normaly nearly 1:1
    'Key_writes' => (0.9 * $server_status['Key_write_requests']),

    'Key_buffer_fraction' => 0.5,

    // alert if more than 95% of thread cache is in use
    'Threads_cached' => 0.95 * $server_variables['thread_cache_size']

    // higher is better
    // variable => min value
    //'Handler read key' => '> ',
);


/**
 * split variables in sections
 */
$allocations = array(
    // variable name => section

    'Com_'              => 'com',
    'Innodb_'           => 'innodb',
    'Ndb_'              => 'ndb',
    'Handler_'          => 'handler',
    'Qcache_'           => 'qcache',
    'Threads_'          => 'threads',
    'Slow_launch_threads' => 'threads',

    'Binlog_cache_'     => 'binlog_cache',
    'Created_tmp_'      => 'created_tmp',
    'Key_'              => 'key',

    'Delayed_'          => 'delayed',
    'Not_flushed_delayed_rows' => 'delayed',

    'Flush_commands'    => 'query',
    'Last_query_cost'   => 'query',
    'Slow_queries'      => 'query',

    'Select_'           => 'select',
    'Sort_'             => 'sort',

    'Open_tables'       => 'table',
    'Opened_tables'     => 'table',
    'Table_locks_'      => 'table',

    'Rpl_status'        => 'repl',
    'Slave_'            => 'repl',

    'Tc_'               => 'tc',

    'Ssl_'              => 'ssl',
);

$sections = array(
    // section => section name (description)
    'com'           => array('title' => ''),
    'query'         => array('title' => __('SQL query')),
    'innodb'        => array('title' => 'InnoDB'),
    'ndb'           => array('title' => 'NDB'),
    'handler'       => array('title' => __('Handler')),
    'qcache'        => array('title' => __('Query cache')),
    'threads'       => array('title' => __('Threads')),
    'binlog_cache'  => array('title' => __('Binary log')),
    'created_tmp'   => array('title' => __('Temporary data')),
    'delayed'       => array('title' => __('Delayed inserts')),
    'key'           => array('title' => __('Key cache')),
    'select'        => array('title' => __('Joins')),
    'repl'          => array('title' => __('Replication')),
    'sort'          => array('title' => __('Sorting')),
    'table'         => array('title' => __('Tables')),
    'tc'            => array('title' => __('Transaction coordinator')),
    'ssl'           => array('title' => 'SSL'),
);

/**
 * define some needfull links/commands
 */
// variable or section name => (name => url)
$links = array();

$links['table'][__('Flush (close) all tables')]
    = $PMA_PHP_SELF . '?flush=TABLES&amp;' . PMA_generate_common_url();
$links['table'][__('Show open tables')]
    = 'sql.php?sql_query=' . urlencode('SHOW OPEN TABLES') .
      '&amp;goto=server_status.php&amp;' . PMA_generate_common_url();

if ($server_master_status) {
  $links['repl'][__('Show slave hosts')]
    = 'sql.php?sql_query=' . urlencode('SHOW SLAVE HOSTS') .
      '&amp;goto=server_status.php&amp;' . PMA_generate_common_url();
  $links['repl'][__('Show master status')] = '#replication_master';
}
if ($server_slave_status) {
  $links['repl'][__('Show slave status')] = '#replication_slave';
}

$links['repl']['doc'] = 'replication';

$links['qcache'][__('Flush query cache')]
    = $PMA_PHP_SELF . '?flush=' . urlencode('QUERY CACHE') . '&amp;' .
      PMA_generate_common_url();
$links['qcache']['doc'] = 'query_cache';

$links['threads'][__('Show processes')]
    = 'server_processlist.php?' . PMA_generate_common_url();
$links['threads']['doc'] = 'mysql_threads';

$links['key']['doc'] = 'myisam_key_cache';

$links['binlog_cache']['doc'] = 'binary_log';

$links['Slow_queries']['doc'] = 'slow_query_log';

$links['innodb'][__('Variables')]
    = 'server_engines.php?engine=InnoDB&amp;' . PMA_generate_common_url();
$links['innodb'][__('InnoDB Status')]
    = 'server_engines.php?engine=InnoDB&amp;page=Status&amp;' .
      PMA_generate_common_url();
$links['innodb']['doc'] = 'innodb';


// sort status vars into arrays
foreach ($server_status as $name => $value) {
    if (isset($allocations[$name])) {
        $sections[$allocations[$name]]['vars'][$name] = $value;
        unset($server_status[$name]);
    } else {
        foreach ($allocations as $filter => $section) {
            if (preg_match('/^' . $filter . '/', $name)
              && isset($server_status[$name])) {
                unset($server_status[$name]);
                $sections[$section]['vars'][$name] = $value;
            }
        }
    }
}
unset($name, $value, $filter, $section, $allocations);

// rest
$sections['all']['vars'] =& $server_status;

$hour_factor    = 3600 / $server_status['Uptime'];

/**
 * start output
 */
?>
<div id="statuslinks">
    <a href="<?php echo
        $PMA_PHP_SELF . '?' . PMA_generate_common_url(); ?>"
       ><?php echo __('Refresh'); ?></a>
    <a href="<?php echo
        $PMA_PHP_SELF . '?flush=STATUS&amp;' . PMA_generate_common_url(); ?>"
       ><?php echo _pgettext('for Show status', 'Reset'); ?></a>
       <?php echo PMA_showMySQLDocu('server_status_variables','server_status_variables'); ?>
</div>

<p>
<?php
echo sprintf(__('This MySQL server has been running for %s. It started up on %s.'),
    PMA_timespanFormat($server_status['Uptime']),
    PMA_localisedDate($start_time)) . "\n";
?>
</p>

<?php
if ($server_master_status || $server_slave_status) {
    echo '<p>';
    if ($server_master_status && $server_slave_status) {
        echo __('This MySQL server works as <b>master</b> and <b>slave</b> in <b>replication</b> process.');
    } elseif ($server_master_status) {
        echo __('This MySQL server works as <b>master</b> in <b>replication</b> process.');
    } elseif ($server_slave_status) {
        echo __('This MySQL server works as <b>slave</b> in <b>replication</b> process.');
    }
    echo __('For further information about replication status on the server, please visit the <a href=#replication>replication section</a>.');
    echo '</p>';
}
?>

<div id="sectionlinks">
<?php
foreach ($sections as $section_name => $section) {
    if (! empty($section['vars']) && ! empty($section['title'])) {
        echo '<a href="' . $PMA_PHP_SELF . '?' .
             PMA_generate_common_url() . '#' . $section_name . '">' .
             $section['title'] . '</a>' . "\n";
    }
}
?>
</div>

<h3><?php echo __('<b>Server traffic</b>: These tables show the network traffic statistics of this MySQL server since its startup.'); ?></h3>

<table id="serverstatustraffic" class="data">
<thead>
<tr>
    <th colspan="2"><?php echo __('Traffic') . '&nbsp;' . PMA_showHint(__('On a busy server, the byte counters may overrun, so those statistics as reported by the MySQL server may be incorrect.')); ?></th>
    <th>&oslash; <?php echo __('per hour'); ?></th>
</tr>
</thead>
<tbody>
<tr class="odd">
    <th class="name"><?php echo __('Received'); ?></th>
    <td class="value"><?php echo
        implode(' ',
            PMA_formatByteDown($server_status['Bytes_received'], 2, 1)); ?></td>
    <td class="value"><?php echo
        implode(' ',
            PMA_formatByteDown(
                $server_status['Bytes_received'] * $hour_factor, 2, 1)); ?></td>
</tr>
<tr class="even">
    <th class="name"><?php echo __('Sent'); ?></th>
    <td class="value"><?php echo
        implode(' ',
            PMA_formatByteDown($server_status['Bytes_sent'], 2, 1)); ?></td>
    <td class="value"><?php echo
        implode(' ',
            PMA_formatByteDown(
                $server_status['Bytes_sent'] * $hour_factor, 2, 1)); ?></td>
</tr>
<tr class="odd">
    <th class="name"><?php echo __('Total'); ?></th>
    <td class="value"><?php echo
        implode(' ',
            PMA_formatByteDown(
                $server_status['Bytes_received'] + $server_status['Bytes_sent'], 2, 1)
        ); ?></td>
    <td class="value"><?php echo
        implode(' ',
            PMA_formatByteDown(
                ($server_status['Bytes_received'] + $server_status['Bytes_sent'])
                * $hour_factor, 2, 1)
        ); ?></td>
</tr>
</tbody>
</table>

<table id="serverstatusconnections" class="data">
<thead>
<tr>
    <th colspan="2"><?php echo __('Connections'); ?></th>
    <th>&oslash; <?php echo __('per hour'); ?></th>
    <th>%</th>
</tr>
</thead>
<tbody>
<tr class="odd">
    <th class="name"><?php echo __('max. concurrent connections'); ?></th>
    <td class="value"><?php echo
        PMA_formatNumber($server_status['Max_used_connections'], 0); ?>  </td>
    <td class="value">--- </td>
    <td class="value">--- </td>
</tr>
<tr class="even">
    <th class="name"><?php echo __('Failed attempts'); ?></th>
    <td class="value"><?php echo
        PMA_formatNumber($server_status['Aborted_connects'], 4, 0); ?></td>
    <td class="value"><?php echo
        PMA_formatNumber($server_status['Aborted_connects'] * $hour_factor,
            4, 2); ?></td>
    <td class="value"><?php echo
        $server_status['Connections'] > 0
      ? PMA_formatNumber(
            $server_status['Aborted_connects'] * 100 / $server_status['Connections'],
            0, 2) . '%'
      : '--- '; ?></td>
</tr>
<tr class="odd">
    <th class="name"><?php echo __('Aborted'); ?></th>
    <td class="value"><?php echo
        PMA_formatNumber($server_status['Aborted_clients'], 4, 0); ?></td>
    <td class="value"><?php echo
        PMA_formatNumber($server_status['Aborted_clients'] * $hour_factor,
            4, 2); ?></td>
    <td class="value"><?php echo
        $server_status['Connections'] > 0
      ? PMA_formatNumber(
            $server_status['Aborted_clients'] * 100 / $server_status['Connections'],
            0, 2) . '%'
      : '--- '; ?></td>
</tr>
<tr class="even">
    <th class="name"><?php echo __('Total'); ?></th>
    <td class="value"><?php echo
        PMA_formatNumber($server_status['Connections'], 4, 0); ?></td>
    <td class="value"><?php echo
        PMA_formatNumber($server_status['Connections'] * $hour_factor,
            4, 2); ?></td>
    <td class="value"><?php echo
        PMA_formatNumber(100, 0, 2); ?>%</td>
</tr>
</tbody>
</table>

<hr class="clearfloat" />

<h3><?php echo
    sprintf(__('<b>Query statistics</b>: Since its startup, %s queries have been sent to the server.'),
        PMA_formatNumber($server_status['Questions'], 0)); ?></h3>

<table id="serverstatusqueriessummary" class="data">
<thead>
<tr>
    <th><?php echo __('Total'); ?></th>
    <th>&oslash; <?php echo __('per hour'); ?></th>
    <th>&oslash; <?php echo __('per minute'); ?></th>
    <th>&oslash; <?php echo __('per second'); ?></th>
</tr>
</thead>
<tbody>
<tr class="odd">
    <td class="value"><?php echo
        PMA_formatNumber($server_status['Questions'], 4, 0); ?></td>
    <td class="value"><?php echo
        PMA_formatNumber($server_status['Questions'] * $hour_factor,
            3, 2); ?></td>
    <td class="value"><?php echo
        PMA_formatNumber(
            $server_status['Questions'] * 60 / $server_status['Uptime'],
            3, 2); ?></td>
    <td class="value"><?php echo
        PMA_formatNumber(
            $server_status['Questions'] / $server_status['Uptime'],
            3, 2); ?></td>
</tr>
</tbody>
</table>

<div id="serverstatusqueriesdetails">
<?php

$used_queries = $sections['com']['vars'];
// reverse sort by value to show most used statements first
arsort($used_queries);
// remove all zero values from the end
while (end($used_queries) == 0) {
    array_pop($used_queries);
}

// number of tables to split values into
$tables         = 3;
$max_rows_per_table = (int) ceil(count($used_queries) / $tables);
$current_table  = 0;
$odd_row        = true;
$count_displayed_rows      = 0;
$perc_factor    = 100 / ($server_status['Questions'] - $server_status['Connections']);

foreach ($used_queries as $name => $value) {
    $current_table++;
    if ($count_displayed_rows === 0 || $count_displayed_rows === $max_rows_per_table) {
        $odd_row = true;
        if ($count_displayed_rows === $max_rows_per_table) {
            echo '    </tbody>' . "\n";
            echo '    </table>' . "\n";
            $count_displayed_rows = 0;
        }
?>
    <table id="serverstatusqueriesdetails<?php echo $current_table; ?>" class="data">
    <col class="namecol" />
    <col class="valuecol" span="3" />
    <thead>
        <tr><th colspan="2"><?php echo __('Query type'); ?></th>
            <th>&oslash; <?php echo __('per hour'); ?></th>
            <th>%</th>
        </tr>
    </thead>
    <tbody>
<?php
    } else {
        $odd_row = !$odd_row;
    }
    $count_displayed_rows++;

// For the percentage column, use Questions - Connections, because
// the number of connections is not an item of the Query types
// but is included in Questions. Then the total of the percentages is 100.
    $name = str_replace('Com_', '', $name);
    $name = str_replace('_', ' ', $name);
?>
        <tr class="<?php echo $odd_row ? 'odd' : 'even'; ?>">
            <th class="name"><?php echo htmlspecialchars($name); ?></th>
            <td class="value"><?php echo PMA_formatNumber($value, 4, 0); ?></td>
            <td class="value"><?php echo
                PMA_formatNumber($value * $hour_factor, 3, 3); ?></td>
            <td class="value"><?php echo
                PMA_formatNumber($value * $perc_factor, 0, 2); ?>%</td>
        </tr>
<?php
}
?>
    </tbody>
    </table>
    <div class="clearfloat"></div>
</div>

<div>    
    <?php
    echo PMA_chart_status($used_queries);
    ?>
</div>

<div id="serverstatussection">
<?php
//Unset used variables
unset(
    $tables, $max_rows_per_table, $current_table, $count_displayed_rows, $perc_factor,
    $hour_factor, $sections['com'],
    $server_status['Aborted_clients'], $server_status['Aborted_connects'],
    $server_status['Max_used_connections'], $server_status['Bytes_received'],
    $server_status['Bytes_sent'], $server_status['Connections'],
    $server_status['Questions'], $server_status['Uptime'],
    $used_queries
);

foreach ($sections as $section_name => $section) {
    if (! empty($section['vars'])) {
?>
    <table class="data" id="serverstatussection<?php echo $section_name; ?>">
    <caption class="tblHeaders">
        <a class="top"
           href="<?php echo $PMA_PHP_SELF . '?' .
                 PMA_generate_common_url() . '#serverstatus'; ?>"
           name="<?php echo $section_name; ?>"><?php echo __('Begin'); ?>
            <?php echo
                ($GLOBALS['cfg']['MainPageIconic']
              ? '<img src="' . $GLOBALS['pmaThemeImage'] .
                's_asc.png" width="11" height="9" align="middle" alt="" />'
              : ''); ?>
        </a>
<?php
if (! empty($section['title'])) {
    echo $section['title'];
}
?>
    </caption>
    <col class="namecol" />
    <col class="valuecol" />
    <col class="descrcol" />
    <thead>
        <tr>
            <th><?php echo __('Variable'); ?></th>
            <th><?php echo __('Value'); ?></th>
            <th><?php echo __('Description'); ?></th>
        </tr>
    </thead>
<?php
        if (! empty($links[$section_name])) {
?>
    <tfoot>
        <tr class="tblFooters">
            <th colspan="3" class="tblFooters">
<?php
            foreach ($links[$section_name] as $link_name => $link_url) {
                if ('doc' == $link_name) {
                    echo PMA_showMySQLDocu($link_url, $link_url);
                } else {
                    echo '<a href="' . $link_url . '">' . $link_name . '</a>' . "\n";
                }
            }
            unset($link_url, $link_name);
?>
            </th>
        </tr>
    </tfoot>
<?php
        }
?>
    <tbody>
<?php
        $odd_row = false;
        foreach ($section['vars'] as $name => $value) {
            $odd_row = !$odd_row;
?>
        <tr class="<?php echo $odd_row ? 'odd' : 'even'; ?>">
            <th class="name"><?php echo htmlspecialchars($name); ?></th>
            <td class="value"><?php
            if (isset($alerts[$name])) {
                if ($value > $alerts[$name]) {
                    echo '<span class="attention">';
                } else {
                    echo '<span class="allfine">';
                }
            }
            if ('%' === substr($name, -1, 1)) {
                echo PMA_formatNumber($value, 0, 2) . ' %';
            } elseif (is_numeric($value) && $value == (int) $value) {
                echo PMA_formatNumber($value, 3, 1);
            } elseif (is_numeric($value)) {
                echo PMA_formatNumber($value, 3, 1);
            } else {
                echo htmlspecialchars($value);
            }
            if (isset($alerts[$name])) {
                echo '</span>';
            }
            ?></td>
            <td class="descr">
            <?php
            if (isset($GLOBALS['strShowStatus' . $name . 'Descr'])) {
                echo $GLOBALS['strShowStatus' . $name . 'Descr'];
            }

            if (isset($links[$name])) {
                foreach ($links[$name] as $link_name => $link_url) {
                    if ('doc' == $link_name) {
                        echo PMA_showMySQLDocu($link_url, $link_url);
                    } else {
                        echo ' <a href="' . $link_url . '">' . $link_name . '</a>' .
                        "\n";
                    }
                }
                unset($link_url, $link_name);
            }
            ?>
            </td>
        </tr>
<?php
        }
        unset($name, $value);
?>
    </tbody>
    </table>
<?php
    }
}
unset($section_name, $section, $sections, $server_status, $odd_row, $alerts);
?>
</div>
<?php
/* if the server works as master or slave in replication process, display useful information */
if ($server_master_status || $server_slave_status)
{
?>
  <hr class="clearfloat" />

  <h3><a name="replication"></a><?php echo __('Replication status'); ?></h3>
<?php

    foreach ($replication_types as $type)
    {
        if (${"server_{$type}_status"}) {
            PMA_replication_print_status_table($type);
        }
    }
    unset($types);
}
?>

</div>

<?php
/**
 * Sends the footer
 */
require './libraries/footer.inc.php';
?><|MERGE_RESOLUTION|>--- conflicted
+++ resolved
@@ -36,11 +36,11 @@
 require_once './libraries/replication_gui.lib.php';
 
 /**
-<<<<<<< HEAD
  * Chart generation
  */
 require_once './libraries/chart.lib.php';
-=======
+
+/**
  * Messages are built using the message name 
  */
 $strShowStatusBinlog_cache_disk_useDescr = __('The number of transactions that used the temporary binary log cache but that exceeded the value of binlog_cache_size and used a temporary file to store statements from the transaction.');
@@ -150,7 +150,6 @@
 $strShowStatusThreads_connectedDescr = __('The number of currently open connections.');
 $strShowStatusThreads_createdDescr = __('The number of threads created to handle connections. If Threads_created is big, you may want to increase the thread_cache_size value. (Normally this doesn\'t give a notable performance improvement if you have a good thread implementation.)');
 $strShowStatusThreads_runningDescr = __('The number of threads that are not sleeping.');
->>>>>>> d0fc397f
 
 /**
  * Displays the sub-page heading
