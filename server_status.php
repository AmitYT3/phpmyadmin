<?php
/* vim: set expandtab sw=4 ts=4 sts=4: */
/**
 * displays status variables with descriptions and some hints an optmizing
 *  + reset status variables
 *
 * @package phpMyAdmin
 */

/**
 * no need for variables importing
 * @ignore
 */
if (! defined('PMA_NO_VARIABLES_IMPORT')) {
    define('PMA_NO_VARIABLES_IMPORT', true);
}

if (isset($_REQUEST['ajax_request']) && $_REQUEST['ajax_request'] == true)
    $GLOBALS['is_header_sent'] = true;

require_once './libraries/common.inc.php';

/**
 * Ajax request
 */

if (isset($_REQUEST['ajax_request']) && $_REQUEST['ajax_request'] == true) {
    // Send with correct charset
    header('Content-Type: text/html; charset=UTF-8');

    // real-time charting data
    if (isset($_REQUEST['chart_data'])) {
        switch($_REQUEST['type']) {
            case 'proc':
                $c = PMA_DBI_fetch_result("SHOW GLOBAL STATUS WHERE Variable_name = 'Connections'", 0, 1);
                $result = PMA_DBI_query('SHOW PROCESSLIST');
                $num_procs = PMA_DBI_num_rows($result);

                $ret = array(
                    'x'      => microtime(true)*1000,
                    'y_proc' => $num_procs,
                    'y_conn' => $c['Connections']
                );

                exit(json_encode($ret));

            case 'queries':
                if (PMA_DRIZZLE) {
                    $sql = "SELECT concat('Com_', variable_name), variable_value
                        FROM data_dictionary.GLOBAL_STATEMENTS
                        WHERE variable_value > 0
                          UNION
                        SELECT variable_name, variable_value
                        FROM data_dictionary.GLOBAL_STATUS
                        WHERE variable_name = 'Questions'";
                    $queries = PMA_DBI_fetch_result($sql, 0, 1);
                } else {
                    $queries = PMA_DBI_fetch_result(
                        "SHOW GLOBAL STATUS
                        WHERE (Variable_name LIKE 'Com_%' OR Variable_name = 'Questions')
                            AND Value > 0'", 0, 1);
                }
                cleanDeprecated($queries);
                // admin commands are not queries
                unset($queries['Com_admin_commands']);
                $questions = $queries['Questions'];
                unset($queries['Questions']);

                //$sum=array_sum($queries);
                $ret = array(
                    'x'         => microtime(true)*1000,
                    'y'         => $questions,
                    'pointInfo' => $queries
                );

                exit(json_encode($ret));

            case 'traffic':
                $traffic = PMA_DBI_fetch_result(
                    "SHOW GLOBAL STATUS
                    WHERE Variable_name = 'Bytes_received'
                        OR Variable_name = 'Bytes_sent'", 0, 1);

                $ret = array(
                    'x'          => microtime(true)*1000,
                    'y_sent'     => $traffic['Bytes_sent'],
                    'y_received' => $traffic['Bytes_received']
                );

                exit(json_encode($ret));

            case 'chartgrid':
                $ret = json_decode($_REQUEST['requiredData'], true);
                $statusVars = array();
                $sysinfo = $cpuload = $memory = 0;

                foreach ($ret as $chart_id => $chartNodes) {
                    foreach ($chartNodes as $node_id => $node) {
                        switch ($node['dataType']) {
                            case 'statusvar':
                                // Some white list filtering
                                if (!preg_match('/[^a-zA-Z_]+/',$node['name']))
                                    $statusVars[] = $node['name'];
                                break;

                            case 'proc':
                                $result = PMA_DBI_query('SHOW PROCESSLIST');
                                $ret[$chart_id][$node_id]['y'] = PMA_DBI_num_rows($result);
                                break;

                            case 'cpu':
                                if (!$sysinfo) {
                                    require_once('libraries/sysinfo.lib.php');
                                    $sysinfo = getSysInfo();
                                }
                                if (!$cpuload)
                                    $cpuload = $sysinfo->loadavg();

                                if (PHP_OS == 'Linux') {
                                    $ret[$chart_id][$node_id]['idle'] = $cpuload['idle'];
                                    $ret[$chart_id][$node_id]['busy'] = $cpuload['busy'];
                                } else
                                    $ret[$chart_id][$node_id]['y'] = $cpuload['loadavg'];

                                break;

                            case 'memory':
                                if (!$sysinfo) {
                                    require_once('libraries/sysinfo.lib.php');
                                    $sysinfo = getSysInfo();
                                }
                                if (!$memory)
                                    $memory  = $sysinfo->memory();

                                $ret[$chart_id][$node_id]['y'] = $memory[$node['name']];
                                break;
                        }
                    }
                }

                $vars = PMA_DBI_fetch_result(
                    "SHOW GLOBAL STATUS
                    WHERE Variable_name='" . implode("' OR Variable_name='", $statusVars) . "'", 0, 1);

                foreach ($ret as $chart_id => $chartNodes) {
                    foreach ($chartNodes as $node_id => $node) {
                        if ($node['dataType'] == 'statusvar')
                            $ret[$chart_id][$node_id]['y'] = $vars[$node['name']];
                    }
                }

                $ret['x'] = microtime(true)*1000;

                exit(json_encode($ret));
        }
    }

    if (isset($_REQUEST['log_data'])) {
        $start = intval($_REQUEST['time_start']);
        $end = intval($_REQUEST['time_end']);

        if ($_REQUEST['type'] == 'slow') {
            $q = 'SELECT SUM(query_time) AS TIME(query_time), SUM(lock_time) as lock_time, '.
                 'SUM(rows_sent) AS rows_sent, SUM(rows_examined) AS rows_examined, sql_text, COUNT(sql_text) AS \'#\' '.
                 'FROM `mysql`.`slow_log` WHERE event_time > FROM_UNIXTIME('.$start.') '.
                 'AND event_time < FROM_UNIXTIME('.$end.') GROUP BY sql_text';

            $result = PMA_DBI_try_query($q);

            $return = array('rows' => array(), 'sum' => array());
            $type = '';

            while ($row = PMA_DBI_fetch_assoc($result)) {
                $type = substr($row['sql_text'],0,strpos($row['sql_text'],' '));
                $return['sum'][$type]++;
                $return['rows'][] = $row;
            }

            $return['sum']['TOTAL'] = array_sum($return['sum']);

            PMA_DBI_free_result($result);

            exit(json_encode($return));
        }

        if($_REQUEST['type'] == 'general') {
            $limitTypes = (isset($_REQUEST['limitTypes']) && $_REQUEST['limitTypes'])
                            ? 'AND argument REGEXP \'^(INSERT|SELECT|UPDATE|DELETE)\' ' : '';

            $q = 'SELECT TIME(event_time) as event_time, user_host, thread_id, server_id, argument, count(argument) as \'#\' '.
                 'FROM `mysql`.`general_log` WHERE command_type=\'Query\' '.
                 'AND event_time > FROM_UNIXTIME('.$start.') AND event_time < FROM_UNIXTIME('.$end.') '.
                 $limitTypes . 'GROUP by argument'; // HAVING count > 1';

            $result = PMA_DBI_try_query($q);

            $return = array('rows' => array(), 'sum' => array());
            $type = '';
            $insertTables = array();
            $insertTablesFirst = -1;
            $i = 0;
            $removeVars = isset($_REQUEST['removeVariables']) && $_REQUEST['removeVariables'];

            while ($row = PMA_DBI_fetch_assoc($result)) {
                preg_match('/^(\w+)\s/',$row['argument'],$match);
                $type = strtolower($match[1]);

                if(!isset($return['sum'][$type])) $return['sum'][$type] = 0;
                $return['sum'][$type] += $row['#'];

                switch($type) {
                    case 'insert':
                        // Group inserts if selected
                        if($removeVars && preg_match('/^INSERT INTO (`|\'|"|)([^\s\\1]+)\\1/i',$row['argument'],$matches)) {
                            $insertTables[$matches[2]]++;
                            if ($insertTables[$matches[2]] > 1) {
                                $return['rows'][$insertTablesFirst]['#'] = $insertTables[$matches[2]];

                                // Add a ... to the end of this query to indicate that there's been other queries
                                if($return['rows'][$insertTablesFirst]['argument'][strlen($return['rows'][$insertTablesFirst]['argument'])-1] != '.')
                                    $return['rows'][$insertTablesFirst]['argument'] .= '<br/>...';

                                // Group this value, thus do not add to the result list
                                continue 2;
                            } else {
                                $insertTablesFirst = $i;
                                $insertTables[$matches[2]] += $row['#'] - 1;
                            }
                        }
                        // No break here

                    case 'update':
                        // Cut off big inserts and updates, but append byte count therefor
                        if(strlen($row['argument']) > 180)
                            $row['argument'] = substr($row['argument'],0,160) . '... [' .
                                                PMA_formatByteDown(strlen($row['argument']), 2).']';

                        break;

                    default: break;
                }

                $return['rows'][] = $row;
                $i++;
            }

            $return['sum']['TOTAL'] = array_sum($return['sum']);
            $return['numRows'] = count($return['rows']);

            PMA_DBI_free_result($result);

            exit(json_encode($return));
        }
    }

    if (isset($_REQUEST['logging_vars'])) {
        if(isset($_REQUEST['varName']) && isset($_REQUEST['varValue'])) {
            $value = PMA_sqlAddslashes($_REQUEST['varValue']);
            if(!is_numeric($value)) $value="'".$value."'";

            if(! preg_match("/[^a-zA-Z0-9_]+/",$_REQUEST['varName']))
                PMA_DBI_query('SET GLOBAL '.$_REQUEST['varName'].' = '.$value);

        }

        $loggingVars = PMA_DBI_fetch_result('SHOW GLOBAL VARIABLES WHERE Variable_name IN ("general_log","slow_query_log","long_query_time","log_output")', 0, 1);
        exit(json_encode($loggingVars));
    }

    if(isset($_REQUEST['query_analyzer'])) {
        $return = array();

        if ($profiling = PMA_profilingSupported())
            PMA_DBI_query('SET PROFILING=1;');

        // Do not cache query
        $query = preg_replace('/^(\s*SELECT)/i','\\1 SQL_NO_CACHE',$_REQUEST['query']);

        $result = PMA_DBI_try_query('EXPLAIN ' . $query);
        $return['explain'] = PMA_DBI_fetch_assoc($result);

        // In case an error happened
        $return['error'] = PMA_DBI_getError();

        PMA_DBI_free_result($result);

        if($profiling) {
            $return['profiling'] = array();
            $result = PMA_DBI_try_query('SELECT seq,state,duration FROM INFORMATION_SCHEMA.PROFILING WHERE QUERY_ID=1 ORDER BY seq');
            while ($row = PMA_DBI_fetch_assoc($result)) {
                $return['profiling'][]= $row;
            }
            PMA_DBI_free_result($result);
        }

        exit(json_encode($return));
    }
}


/**
 * Replication library
 */
if (PMA_DRIZZLE) {
    $server_master_status = false;
    $server_slave_status = false;
} else {
    require './libraries/replication.inc.php';
    require_once './libraries/replication_gui.lib.php';
}

/**
 * JS Includes
 */

$GLOBALS['js_include'][] = 'server_status.js';
$GLOBALS['js_include'][] = 'jquery/jquery-ui-1.8.custom.js';
$GLOBALS['js_include'][] = 'jquery/jquery.tablesorter.js';
$GLOBALS['js_include'][] = 'jquery/jquery.cookie.js'; // For tab persistence
$GLOBALS['js_include'][] = 'jquery/jquery.json-2.2.js';
$GLOBALS['js_include'][] = 'jquery/jquery.sprintf.js';
$GLOBALS['js_include'][] = 'jquery/jquery.sortableTable.js';
$GLOBALS['js_include'][] = 'jquery/timepicker.js';
// Charting
$GLOBALS['js_include'][] = 'highcharts/highcharts.js';
/* Files required for chart exporting */
$GLOBALS['js_include'][] = 'highcharts/exporting.js';
$GLOBALS['js_include'][] = 'canvg/flashcanvas.js';
$GLOBALS['js_include'][] = 'canvg/canvg.js';
$GLOBALS['js_include'][] = 'canvg/rgbcolor.js';
$GLOBALS['js_include'][] = 'codemirror/lib/codemirror.js';
$GLOBALS['js_include'][] = 'codemirror/mode/mysql/mysql.js';

/**
 * flush status variables if requested
 */
if (isset($_REQUEST['flush'])) {
    $_flush_commands = array(
        'STATUS',
        'TABLES',
        'QUERY CACHE',
    );

    if (in_array($_REQUEST['flush'], $_flush_commands)) {
        PMA_DBI_query('FLUSH ' . $_REQUEST['flush'] . ';');
    }
    unset($_flush_commands);
}

/**
 * Kills a selected process
 */
if (!empty($_REQUEST['kill'])) {
    if (PMA_DBI_try_query('KILL ' . $_REQUEST['kill'] . ';')) {
        $message = PMA_Message::success(__('Thread %s was successfully killed.'));
    } else {
        $message = PMA_Message::error(__('phpMyAdmin was unable to kill thread %s. It probably has already been closed.'));
    }
    $message->addParam($_REQUEST['kill']);
    //$message->display();
}



/**
 * get status from server
 */
$server_status = PMA_DBI_fetch_result('SHOW GLOBAL STATUS', 0, 1);
if (PMA_DRIZZLE) {
    // Drizzle doesn't put query statistics into variables, add it
    $sql = "SELECT concat('Com_', variable_name), variable_value
        FROM data_dictionary.GLOBAL_STATEMENTS";
    $statements = PMA_DBI_fetch_result($sql, 0, 1);
    $server_status = array_merge($server_status, $statements);
}

/**
 * for some calculations we require also some server settings
 */
$server_variables = PMA_DBI_fetch_result('SHOW GLOBAL VARIABLES', 0, 1);

/**
 * cleanup of some deprecated values
 */
cleanDeprecated($server_status);

/**
 * calculate some values
 */
// Key_buffer_fraction
if (isset($server_status['Key_blocks_unused'])
        && isset($server_variables['key_cache_block_size'])
        && isset($server_variables['key_buffer_size'])) {
    $server_status['Key_buffer_fraction_%'] =
        100
        - $server_status['Key_blocks_unused']
        * $server_variables['key_cache_block_size']
        / $server_variables['key_buffer_size']
        * 100;
} elseif (isset($server_status['Key_blocks_used'])
        && isset($server_variables['key_buffer_size'])) {
    $server_status['Key_buffer_fraction_%'] =
        $server_status['Key_blocks_used']
        * 1024
        / $server_variables['key_buffer_size'];
  }

// Ratio for key read/write
if (isset($server_status['Key_writes'])
        && isset($server_status['Key_write_requests'])
        && $server_status['Key_write_requests'] > 0) {
    $server_status['Key_write_ratio_%'] = 100 * $server_status['Key_writes'] / $server_status['Key_write_requests'];
}

if (isset($server_status['Key_reads'])
        && isset($server_status['Key_read_requests'])
        && $server_status['Key_read_requests'] > 0) {
    $server_status['Key_read_ratio_%'] = 100 * $server_status['Key_reads'] / $server_status['Key_read_requests'];
}

// Threads_cache_hitrate
if (isset($server_status['Threads_created'])
        && isset($server_status['Connections'])
        && $server_status['Connections'] > 0) {
    $server_status['Threads_cache_hitrate_%'] =
        100
        - $server_status['Threads_created']
        / $server_status['Connections']
        * 100;
}

// Format Uptime_since_flush_status : show as days, hours, minutes, seconds
if (isset($server_status['Uptime_since_flush_status'])) {
    $server_status['Uptime_since_flush_status'] = PMA_timespanFormat($server_status['Uptime_since_flush_status']);
}

/**
 * split variables in sections
 */
$allocations = array(
    // variable name => section
    // variable names match when they begin with the given string

    'Com_'              => 'com',
    'Innodb_'           => 'innodb',
    'Ndb_'              => 'ndb',
    'Handler_'          => 'handler',
    'Qcache_'           => 'qcache',
    'Threads_'          => 'threads',
    'Slow_launch_threads' => 'threads',

    'Binlog_cache_'     => 'binlog_cache',
    'Created_tmp_'      => 'created_tmp',
    'Key_'              => 'key',

    'Delayed_'          => 'delayed',
    'Not_flushed_delayed_rows' => 'delayed',

    'Flush_commands'    => 'query',
    'Last_query_cost'   => 'query',
    'Slow_queries'      => 'query',
    'Queries'           => 'query',
    'Prepared_stmt_count' => 'query',

    'Select_'           => 'select',
    'Sort_'             => 'sort',

    'Open_tables'       => 'table',
    'Opened_tables'     => 'table',
    'Open_table_definitions' => 'table',
    'Opened_table_definitions' => 'table',
    'Table_locks_'      => 'table',

    'Rpl_status'        => 'repl',
    'Slave_'            => 'repl',

    'Tc_'               => 'tc',

    'Ssl_'              => 'ssl',

    'Open_files'        => 'files',
    'Open_streams'      => 'files',
    'Opened_files'      => 'files',
);

$sections = array(
    // section => section name (description)
    'com'           => 'Com',
    'query'         => __('SQL query'),
    'innodb'        => 'InnoDB',
    'ndb'           => 'NDB',
    'handler'       => __('Handler'),
    'qcache'        => __('Query cache'),
    'threads'       => __('Threads'),
    'binlog_cache'  => __('Binary log'),
    'created_tmp'   => __('Temporary data'),
    'delayed'       => __('Delayed inserts'),
    'key'           => __('Key cache'),
    'select'        => __('Joins'),
    'repl'          => __('Replication'),
    'sort'          => __('Sorting'),
    'table'         => __('Tables'),
    'tc'            => __('Transaction coordinator'),
    'files'         => __('Files'),
    'ssl'           => 'SSL',
    'other'         => __('Other')
);

/**
 * define some needfull links/commands
 */
// variable or section name => (name => url)
$links = array();

$links['table'][__('Flush (close) all tables')]
    = $PMA_PHP_SELF . '?flush=TABLES&amp;' . PMA_generate_common_url();
$links['table'][__('Show open tables')]
    = 'sql.php?sql_query=' . urlencode('SHOW OPEN TABLES') .
        '&amp;goto=server_status.php&amp;' . PMA_generate_common_url();

if ($server_master_status) {
    $links['repl'][__('Show slave hosts')]
        = 'sql.php?sql_query=' . urlencode('SHOW SLAVE HOSTS') .
            '&amp;goto=server_status.php&amp;' . PMA_generate_common_url();
    $links['repl'][__('Show master status')] = '#replication_master';
}
if ($server_slave_status) {
    $links['repl'][__('Show slave status')] = '#replication_slave';
}

$links['repl']['doc'] = 'replication';

$links['qcache'][__('Flush query cache')]
    = $PMA_PHP_SELF . '?flush=' . urlencode('QUERY CACHE') . '&amp;' .
        PMA_generate_common_url();
$links['qcache']['doc'] = 'query_cache';

//$links['threads'][__('Show processes')]
//    = 'server_processlist.php?' . PMA_generate_common_url();
$links['threads']['doc'] = 'mysql_threads';

$links['key']['doc'] = 'myisam_key_cache';

$links['binlog_cache']['doc'] = 'binary_log';

$links['Slow_queries']['doc'] = 'slow_query_log';

$links['innodb'][__('Variables')]
    = 'server_engines.php?engine=InnoDB&amp;' . PMA_generate_common_url();
$links['innodb'][__('InnoDB Status')]
    = 'server_engines.php?engine=InnoDB&amp;page=Status&amp;' .
        PMA_generate_common_url();
$links['innodb']['doc'] = 'innodb';


// Variable to contain all com_ variables (query statistics)
$used_queries = array();

// Variable to map variable names to their respective section name (used for js category filtering)
$allocationMap = array();

// Variable to mark used sections
$categoryUsed = array();

// sort vars into arrays
foreach ($server_status as $name => $value) {
    $section_found = false;
    foreach ($allocations as $filter => $section) {
        if (strpos($name, $filter) !== false) {
            $allocationMap[$name] = $section;
            $categoryUsed[$section] = true;
            $section_found = true;
            if ($section == 'com' && $value > 0) $used_queries[$name] = $value;
            break; // Only exits inner loop
        }
    }
    if (!$section_found) {
        $allocationMap[$name] = 'other';
        $categoryUsed['other'] = true;
    }
}

// admin commands are not queries (e.g. they include COM_PING, which is excluded from $server_status['Questions'])
unset($used_queries['Com_admin_commands']);

/* Ajax request refresh */
if (isset($_REQUEST['show']) && isset($_REQUEST['ajax_request'])) {
    switch($_REQUEST['show']) {
        case 'query_statistics':
            printQueryStatistics();
            exit();
        case 'server_traffic':
            printServerTraffic();
            exit();
        case 'variables_table':
            // Prints the variables table
            printVariablesTable();
            exit();

        default:
            break;
    }
}

/**
 * start output
 */

 /**
 * Does the common work
 */
require './libraries/server_common.inc.php';


/**
 * Displays the links
 */
require './libraries/server_links.inc.php';

$server = 1;
if (isset($_REQUEST['server']) && intval($_REQUEST['server'])) $server = intval($_REQUEST['server']);

$server_db_isLocal = strtolower($cfg['Servers'][$server]['host']) == 'localhost'
                              || $cfg['Servers'][$server]['host'] == '127.0.0.1'
                              || $cfg['Servers'][$server]['host'] == '::1';

?>
<script type="text/javascript">
pma_token = '<?php echo $_SESSION[' PMA_token ']; ?>';
url_query = '<?php echo str_replace('&amp;','&',$url_query);?>';
server_time_diff = new Date().getTime() - <?php echo microtime(true)*1000; ?>;
server_os = '<?php echo PHP_OS; ?>';
is_superuser = <?php echo PMA_isSuperuser()?'true':'false'; ?>;
server_db_isLocal = <?php echo ($server_db_isLocal)?'true':'false'; ?>;
</script>
<div id="serverstatus">
    <h2><?php
/**
 * Displays the sub-page heading
 */
if ($GLOBALS['cfg']['MainPageIconic']) {
    echo '<img class="icon ic_s_status" src="themes/dot.gif" width="16" height="16" alt="" />';
}

echo __('Runtime Information');

?></h2>
    <div id="serverStatusTabs">
        <ul>
            <li><a href="#statustabs_traffic"><?php echo __('Server'); ?></a></li>
            <li><a href="#statustabs_queries"><?php echo __('Query statistics'); ?></a></li>
            <li><a href="#statustabs_allvars"><?php echo __('All status variables'); ?></a></li>
            <li><a href="#statustabs_charting"><?php echo __('Monitor'); ?></a></li>
        </ul>

        <div id="statustabs_traffic">
            <div class="buttonlinks">
                <a class="tabRefresh" href="<?php echo $PMA_PHP_SELF . '?show=server_traffic&amp;' . PMA_generate_common_url(); ?>" >
                    <img src="<?php echo $GLOBALS['pmaThemeImage'];?>ajax_clock_small.gif" alt="ajax clock" style="display: none;" />
                    <?php echo __('Refresh'); ?>
                </a>
                <span class="refreshList" style="display:none;">
                    <label for="trafficChartRefresh"><?php echo __('Refresh rate: '); ?></label>
                    <?php refreshList('trafficChartRefresh'); ?>
                </span>

                <a class="tabChart livetrafficLink" href="#">
                    <?php echo __('Live traffic chart'); ?>
                </a>
                <a class="tabChart liveconnectionsLink" href="#">
                    <?php echo __('Live conn./process chart'); ?>
                </a>
            </div>
            <div class="tabInnerContent">
                <?php printServerTraffic(); ?>
            </div>
        </div>
        <div id="statustabs_queries">
            <div class="buttonlinks">
                <a class="tabRefresh"  href="<?php echo $PMA_PHP_SELF . '?show=query_statistics&amp;' . PMA_generate_common_url(); ?>" >
                    <img src="<?php echo $GLOBALS['pmaThemeImage'];?>ajax_clock_small.gif" alt="ajax clock" style="display: none;" />
                    <?php echo __('Refresh'); ?>
                </a>
                <span class="refreshList" style="display:none;">
                    <label for="queryChartRefresh"><?php echo __('Refresh rate: '); ?></label>
                       <?php refreshList('queryChartRefresh'); ?>
                </span>
                <a class="tabChart livequeriesLink" href="#">
                    <?php echo __('Live query chart'); ?>
                </a>
            </div>
            <div class="tabInnerContent">
                <?php printQueryStatistics(); ?>
            </div>
        </div>
        <div id="statustabs_allvars">
            <fieldset id="tableFilter">
                <div class="buttonlinks">
                    <a class="tabRefresh" href="<?php echo $PMA_PHP_SELF . '?show=variables_table&amp;' . PMA_generate_common_url(); ?>" >
                        <img src="<?php echo $GLOBALS['pmaThemeImage'];?>ajax_clock_small.gif" alt="ajax clock" style="display: none;" />
                        <?php echo __('Refresh'); ?>
                    </a>
                </div>
                <legend>Filters</legend>
                <div class="formelement">
                    <label for="filterText"><?php echo __('Containing the word:'); ?></label>
                    <input name="filterText" type="text" id="filterText" style="vertical-align: baseline;" />
                </div>
                <div class="formelement">
                    <input type="checkbox" name="filterAlert" id="filterAlert">
                    <label for="filterAlert"><?php echo __('Show only alert values'); ?></label>
                </div>
                <div class="formelement">
                    <select id="filterCategory" name="filterCategory">
                        <option value=''><?php echo __('Filter by category...'); ?></option>
                <?php
                        foreach ($sections as $section_id => $section_name) {
                            if (isset($categoryUsed[$section_id])) {
                ?>
                                <option value='<?php echo $section_id; ?>'><?php echo $section_name; ?></option>
                <?php
                            }
                        }
                ?>
                    </select>
                </div>
            </fieldset>
            <div id="linkSuggestions" class="defaultLinks" style="display:none">
                <p class="notice"><?php echo __('Related links:'); ?>
                <?php
                foreach ($links as $section_name => $section_links) {
                    echo '<span class="status_'.$section_name.'"> ';
                    $i=0;
                    foreach ($section_links as $link_name => $link_url) {
                        if ($i > 0) echo ', ';
                        if ('doc' == $link_name) {
                            echo PMA_showMySQLDocu($link_url, $link_url);
                        } else {
                            echo '<a href="' . $link_url . '">' . $link_name . '</a>';
                        }
                        $i++;
                    }
                    echo '</span>';
                }
                unset($link_url, $link_name, $i);
                ?>
                </p>
            </div>
            <div class="tabInnerContent">
                <?php printVariablesTable(); ?>
            </div>
        </div>

        <div id="statustabs_charting">
            <?php printMonitor(); ?>
        </div>
    </div>
</div>

<?php

function printQueryStatistics() {
    global $server_status, $used_queries, $url_query, $PMA_PHP_SELF;

    $hour_factor   = 3600 / $server_status['Uptime'];

    $total_queries = array_sum($used_queries);

    ?>
    <h3 id="serverstatusqueries">
        <?php
        /* l10n: Questions is the name of a MySQL Status variable */
        echo sprintf(__('Questions since startup: %s'),PMA_formatNumber($total_queries, 0)) . ' ';
        echo PMA_showMySQLDocu('server-status-variables', 'server-status-variables', false, 'statvar_Questions');
        ?>
        <br>
        <span>
        <?php
        echo '&oslash; '.__('per hour').': ';
        echo PMA_formatNumber($total_queries * $hour_factor, 0);
        echo '<br>';

        echo '&oslash; '.__('per minute').': ';
        echo PMA_formatNumber( $total_queries * 60 / $server_status['Uptime'], 0);
        echo '<br>';

        if ($total_queries / $server_status['Uptime'] >= 1) {
            echo '&oslash; '.__('per second').': ';
            echo PMA_formatNumber( $total_queries / $server_status['Uptime'], 0);
        }
        ?>
        </span>
    </h3>
    <?php

    // reverse sort by value to show most used statements first
    arsort($used_queries);

    $odd_row        = true;
    $count_displayed_rows = 0;
    $perc_factor    = 100 / $total_queries; //(- $server_status['Connections']);

    ?>

        <table id="serverstatusqueriesdetails" class="data sortable">
        <col class="namecol" />
        <col class="valuecol" span="3" />
        <thead>
            <tr><th><?php echo __('Statements'); ?></th>
                <th><?php
                    /* l10n: # = Amount of queries */
                    echo __('#');
                    ?>
                <th>&oslash; <?php echo __('per hour'); ?></th>
                <th>%</th>
            </tr>
        </thead>
        <tbody>

    <?php
    $chart_json = array();
    $query_sum = array_sum($used_queries);
    $other_sum = 0;
    foreach ($used_queries as $name => $value) {
        $odd_row = !$odd_row;

        // For the percentage column, use Questions - Connections, because
        // the number of connections is not an item of the Query types
        // but is included in Questions. Then the total of the percentages is 100.
        $name = str_replace(array('Com_', '_'), array('', ' '), $name);

        // Group together values that make out less than 2% into "Other", but only if we have more than 6 fractions already
        if ($value < $query_sum * 0.02 && count($chart_json)>6)
            $other_sum += $value;
        else $chart_json[$name] = $value;
    ?>
            <tr class="noclick <?php echo $odd_row ? 'odd' : 'even'; ?>">
                <th class="name"><?php echo htmlspecialchars($name); ?></th>
                <td class="value"><?php echo PMA_formatNumber($value, 5, 0, true); ?></td>
                <td class="value"><?php echo
                    PMA_formatNumber($value * $hour_factor, 4, 1, true); ?></td>
                <td class="value"><?php echo
                    PMA_formatNumber($value * $perc_factor, 0, 2); ?>%</td>
            </tr>
    <?php
    }
    ?>
        </tbody>
        </table>

        <div id="serverstatusquerieschart">
            <span style="display:none;">
        <?php
            if ($other_sum > 0)
                $chart_json[__('Other')] = $other_sum;

            echo json_encode($chart_json);
        ?>
            </span>
        </div>
        <?php
}

function printServerTraffic() {
    global $server_status,$PMA_PHP_SELF;
    global $server_master_status, $server_slave_status, $replication_types;

    $hour_factor    = 3600 / $server_status['Uptime'];

    /**
     * starttime calculation
     */
    $start_time = PMA_DBI_fetch_value(
        'SELECT UNIX_TIMESTAMP() - ' . $server_status['Uptime']);

    ?>
    <h3><?php
    echo sprintf(
        __('Network traffic since startup: %s'),
        implode(' ', PMA_formatByteDown( $server_status['Bytes_received'] + $server_status['Bytes_sent'], 3, 1))
        );
    ?>
    </h3>

    <p>
    <?php
    echo sprintf(__('This MySQL server has been running for %1$s. It started up on %2$s.'),
        PMA_timespanFormat($server_status['Uptime']),
        PMA_localisedDate($start_time)) . "\n";
    ?>
    </p>

    <?php
    if ($server_master_status || $server_slave_status) {
        echo '<p class="notice">';
        if ($server_master_status && $server_slave_status) {
            echo __('This MySQL server works as <b>master</b> and <b>slave</b> in <b>replication</b> process.');
        } elseif ($server_master_status) {
            echo __('This MySQL server works as <b>master</b> in <b>replication</b> process.');
        } elseif ($server_slave_status) {
            echo __('This MySQL server works as <b>slave</b> in <b>replication</b> process.');
        }
        echo __('For further information about replication status on the server, please visit the <a href="#replication">replication section</a>.');
        echo '</p>';
    }

    /* if the server works as master or slave in replication process, display useful information */
    if ($server_master_status || $server_slave_status)
    {
    ?>
      <hr class="clearfloat" />

      <h3><a name="replication"></a><?php echo __('Replication status'); ?></h3>
    <?php

        foreach ($replication_types as $type)
        {
            if (${"server_{$type}_status"}) {
                PMA_replication_print_status_table($type);
            }
        }
        unset($types);
    }
    ?>

    <table id="serverstatustraffic" class="data">
    <thead>
    <tr>
        <th colspan="2"><?php echo __('Traffic') . '&nbsp;' . PMA_showHint(__('On a busy server, the byte counters may overrun, so those statistics as reported by the MySQL server may be incorrect.')); ?></th>
        <th>&oslash; <?php echo __('per hour'); ?></th>
    </tr>
    </thead>
    <tbody>
    <tr class="noclick odd">
        <th class="name"><?php echo __('Received'); ?></th>
        <td class="value"><?php echo
            implode(' ',
                PMA_formatByteDown($server_status['Bytes_received'], 3, 1)); ?></td>
        <td class="value"><?php echo
            implode(' ',
                PMA_formatByteDown(
                    $server_status['Bytes_received'] * $hour_factor, 3, 1)); ?></td>
    </tr>
    <tr class="noclick even">
        <th class="name"><?php echo __('Sent'); ?></th>
        <td class="value"><?php echo
            implode(' ',
                PMA_formatByteDown($server_status['Bytes_sent'], 3, 1)); ?></td>
        <td class="value"><?php echo
            implode(' ',
                PMA_formatByteDown(
                    $server_status['Bytes_sent'] * $hour_factor, 3, 1)); ?></td>
    </tr>
    <tr class="noclick odd">
        <th class="name"><?php echo __('Total'); ?></th>
        <td class="value"><?php echo
            implode(' ',
                PMA_formatByteDown(
                    $server_status['Bytes_received'] + $server_status['Bytes_sent'], 3, 1)
            ); ?></td>
        <td class="value"><?php echo
            implode(' ',
                PMA_formatByteDown(
                    ($server_status['Bytes_received'] + $server_status['Bytes_sent'])
                    * $hour_factor, 3, 1)
            ); ?></td>
    </tr>
    </tbody>
    </table>

    <table id="serverstatusconnections" class="data">
    <thead>
    <tr>
        <th colspan="2"><?php echo __('Connections'); ?></th>
        <th>&oslash; <?php echo __('per hour'); ?></th>
        <th>%</th>
    </tr>
    </thead>
    <tbody>
    <tr class="noclick odd">
        <th class="name"><?php echo __('max. concurrent connections'); ?></th>
        <td class="value"><?php echo
            PMA_formatNumber($server_status['Max_used_connections'], 0); ?>  </td>
        <td class="value">--- </td>
        <td class="value">--- </td>
    </tr>
    <tr class="noclick even">
        <th class="name"><?php echo __('Failed attempts'); ?></th>
        <td class="value"><?php echo
            PMA_formatNumber($server_status['Aborted_connects'], 4, 1, true); ?></td>
        <td class="value"><?php echo
            PMA_formatNumber($server_status['Aborted_connects'] * $hour_factor,
                4, 2, true); ?></td>
        <td class="value"><?php echo
            $server_status['Connections'] > 0
          ? PMA_formatNumber(
                $server_status['Aborted_connects'] * 100 / $server_status['Connections'],
                0, 2, true) . '%'
          : '--- '; ?></td>
    </tr>
    <tr class="noclick odd">
        <th class="name"><?php echo __('Aborted'); ?></th>
        <td class="value"><?php echo
            PMA_formatNumber($server_status['Aborted_clients'], 4, 1, true); ?></td>
        <td class="value"><?php echo
            PMA_formatNumber($server_status['Aborted_clients'] * $hour_factor,
                4, 2, true); ?></td>
        <td class="value"><?php echo
            $server_status['Connections'] > 0
          ? PMA_formatNumber(
                $server_status['Aborted_clients'] * 100 / $server_status['Connections'],
                0, 2, true) . '%'
          : '--- '; ?></td>
    </tr>
    <tr class="noclick even">
        <th class="name"><?php echo __('Total'); ?></th>
        <td class="value"><?php echo
            PMA_formatNumber($server_status['Connections'], 4, 0); ?></td>
        <td class="value"><?php echo
            PMA_formatNumber($server_status['Connections'] * $hour_factor,
                4, 2); ?></td>
        <td class="value"><?php echo
            PMA_formatNumber(100, 0, 2); ?>%</td>
    </tr>
    </tbody>
    </table>
    <?php

    $url_params = array();

    $show_full_sql = !empty($_REQUEST['full']);
    if ($show_full_sql) {
        $url_params['full'] = 1;
        $full_text_link = 'server_status.php' . PMA_generate_common_url(array(), 'html', '?');
    } else {
        $full_text_link = 'server_status.php' . PMA_generate_common_url(array('full' => 1));
    }
    if (PMA_DRIZZLE) {
        $sql_query = "SELECT
                p.id       AS Id,
                p.username AS User,
                p.host     AS Host,
                p.db       AS db,
                p.command  AS Command,
                p.time     AS Time,
                p.state    AS State,
                " . ($show_full_sql ? 's.query' : 'p.info') . " AS Info
            FROM data_dictionary.PROCESSLIST p
                " . ($show_full_sql ? 'LEFT JOIN data_dictionary.SESSIONS s ON s.session_id = p.id' : '');
    } else {
        $sql_query = $show_full_sql
            ? 'SHOW FULL PROCESSLIST'
            : 'SHOW PROCESSLIST';
    }
    $result = PMA_DBI_query($sql_query);

    /**
     * Displays the page
     */
    ?>
    <table id="tableprocesslist" class="data clearfloat">
    <thead>
    <tr>
        <th><?php echo __('Processes'); ?></th>
        <th><?php echo __('ID'); ?></th>
        <th><?php echo __('User'); ?></th>
        <th><?php echo __('Host'); ?></th>
        <th><?php echo __('Database'); ?></th>
        <th><?php echo __('Command'); ?></th>
        <th><?php echo __('Time'); ?></th>
        <th><?php echo __('Status'); ?></th>
        <th><?php echo __('SQL query'); ?>
            <a href="<?php echo $full_text_link; ?>"
                title="<?php echo empty($full) ? __('Show Full Queries') : __('Truncate Shown Queries'); ?>">
                <img src="<?php echo $GLOBALS['pmaThemeImage'] . 's_' . (empty($_REQUEST['full']) ? 'full' : 'partial'); ?>text.png"
                alt="<?php echo empty($_REQUEST['full']) ? __('Show Full Queries') : __('Truncate Shown Queries'); ?>" />
            </a>
        </th>
    </tr>
    </thead>
    <tbody>
    <?php
    $odd_row = true;
    while ($process = PMA_DBI_fetch_assoc($result)) {
        $url_params['kill'] = $process['Id'];
        $kill_process = 'server_status.php' . PMA_generate_common_url($url_params);
        ?>
    <tr class="noclick <?php echo $odd_row ? 'odd' : 'even'; ?>">
        <td><a href="<?php echo $kill_process ; ?>"><?php echo __('Kill'); ?></a></td>
        <td class="value"><?php echo $process['Id']; ?></td>
        <td><?php echo $process['User']; ?></td>
        <td><?php echo $process['Host']; ?></td>
        <td><?php echo ((! isset($process['db']) || ! strlen($process['db'])) ? '<i>' . __('None') . '</i>' : $process['db']); ?></td>
        <td><?php echo $process['Command']; ?></td>
        <td class="value"><?php echo $process['Time']; ?></td>
        <td><?php echo (empty($process['State']) ? '---' : $process['State']); ?></td>
        <td><?php echo (empty($process['Info']) ? '---' : PMA_SQP_formatHtml(PMA_SQP_parse($process['Info']))); ?></td>
    </tr>
        <?php
        $odd_row = ! $odd_row;
    }
    ?>
    </tbody>
    </table>
    <?php
}

function printVariablesTable() {
    global $server_status, $server_variables, $allocationMap, $links;
    /**
     * Messages are built using the message name
     */
    $strShowStatus = array(
        'Aborted_clients' => __('The number of connections that were aborted because the client died without closing the connection properly.'),
        'Aborted_connects' => __('The number of failed attempts to connect to the MySQL server.'),
        'Binlog_cache_disk_use' => __('The number of transactions that used the temporary binary log cache but that exceeded the value of binlog_cache_size and used a temporary file to store statements from the transaction.'),
        'Binlog_cache_use' => __('The number of transactions that used the temporary binary log cache.'),
        'Connections' => __('The number of connection attempts (successful or not) to the MySQL server.'),
        'Created_tmp_disk_tables' => __('The number of temporary tables on disk created automatically by the server while executing statements. If Created_tmp_disk_tables is big, you may want to increase the tmp_table_size  value to cause temporary tables to be memory-based instead of disk-based.'),
        'Created_tmp_files' => __('How many temporary files mysqld has created.'),
        'Created_tmp_tables' => __('The number of in-memory temporary tables created automatically by the server while executing statements.'),
        'Delayed_errors' => __('The number of rows written with INSERT DELAYED for which some error occurred (probably duplicate key).'),
        'Delayed_insert_threads' => __('The number of INSERT DELAYED handler threads in use. Every different table on which one uses INSERT DELAYED gets its own thread.'),
        'Delayed_writes' => __('The number of INSERT DELAYED rows written.'),
        'Flush_commands'  => __('The number of executed FLUSH statements.'),
        'Handler_commit' => __('The number of internal COMMIT statements.'),
        'Handler_delete' => __('The number of times a row was deleted from a table.'),
        'Handler_discover' => __('The MySQL server can ask the NDB Cluster storage engine if it knows about a table with a given name. This is called discovery. Handler_discover indicates the number of time tables have been discovered.'),
        'Handler_read_first' => __('The number of times the first entry was read from an index. If this is high, it suggests that the server is doing a lot of full index scans; for example, SELECT col1 FROM foo, assuming that col1 is indexed.'),
        'Handler_read_key' => __('The number of requests to read a row based on a key. If this is high, it is a good indication that your queries and tables are properly indexed.'),
        'Handler_read_next' => __('The number of requests to read the next row in key order. This is incremented if you are querying an index column with a range constraint or if you are doing an index scan.'),
        'Handler_read_prev' => __('The number of requests to read the previous row in key order. This read method is mainly used to optimize ORDER BY ... DESC.'),
        'Handler_read_rnd' => __('The number of requests to read a row based on a fixed position. This is high if you are doing a lot of queries that require sorting of the result. You probably have a lot of queries that require MySQL to scan whole tables or you have joins that don\'t use keys properly.'),
        'Handler_read_rnd_next' => __('The number of requests to read the next row in the data file. This is high if you are doing a lot of table scans. Generally this suggests that your tables are not properly indexed or that your queries are not written to take advantage of the indexes you have.'),
        'Handler_rollback' => __('The number of internal ROLLBACK statements.'),
        'Handler_update' => __('The number of requests to update a row in a table.'),
        'Handler_write' => __('The number of requests to insert a row in a table.'),
        'Innodb_buffer_pool_pages_data' => __('The number of pages containing data (dirty or clean).'),
        'Innodb_buffer_pool_pages_dirty' => __('The number of pages currently dirty.'),
        'Innodb_buffer_pool_pages_flushed' => __('The number of buffer pool pages that have been requested to be flushed.'),
        'Innodb_buffer_pool_pages_free' => __('The number of free pages.'),
        'Innodb_buffer_pool_pages_latched' => __('The number of latched pages in InnoDB buffer pool. These are pages currently being read or written or that can\'t be flushed or removed for some other reason.'),
        'Innodb_buffer_pool_pages_misc' => __('The number of pages busy because they have been allocated for administrative overhead such as row locks or the adaptive hash index. This value can also be calculated as Innodb_buffer_pool_pages_total - Innodb_buffer_pool_pages_free - Innodb_buffer_pool_pages_data.'),
        'Innodb_buffer_pool_pages_total' => __('Total size of buffer pool, in pages.'),
        'Innodb_buffer_pool_read_ahead_rnd' => __('The number of "random" read-aheads InnoDB initiated. This happens when a query is to scan a large portion of a table but in random order.'),
        'Innodb_buffer_pool_read_ahead_seq' => __('The number of sequential read-aheads InnoDB initiated. This happens when InnoDB does a sequential full table scan.'),
        'Innodb_buffer_pool_read_requests' => __('The number of logical read requests InnoDB has done.'),
        'Innodb_buffer_pool_reads' => __('The number of logical reads that InnoDB could not satisfy from buffer pool and had to do a single-page read.'),
        'Innodb_buffer_pool_wait_free' => __('Normally, writes to the InnoDB buffer pool happen in the background. However, if it\'s necessary to read or create a page and no clean pages are available, it\'s necessary to wait for pages to be flushed first. This counter counts instances of these waits. If the buffer pool size was set properly, this value should be small.'),
        'Innodb_buffer_pool_write_requests' => __('The number writes done to the InnoDB buffer pool.'),
        'Innodb_data_fsyncs' => __('The number of fsync() operations so far.'),
        'Innodb_data_pending_fsyncs' => __('The current number of pending fsync() operations.'),
        'Innodb_data_pending_reads' => __('The current number of pending reads.'),
        'Innodb_data_pending_writes' => __('The current number of pending writes.'),
        'Innodb_data_read' => __('The amount of data read so far, in bytes.'),
        'Innodb_data_reads' => __('The total number of data reads.'),
        'Innodb_data_writes' => __('The total number of data writes.'),
        'Innodb_data_written' => __('The amount of data written so far, in bytes.'),
        'Innodb_dblwr_pages_written' => __('The number of pages that have been written for doublewrite operations.'),
        'Innodb_dblwr_writes' => __('The number of doublewrite operations that have been performed.'),
        'Innodb_log_waits' => __('The number of waits we had because log buffer was too small and we had to wait for it to be flushed before continuing.'),
        'Innodb_log_write_requests' => __('The number of log write requests.'),
        'Innodb_log_writes' => __('The number of physical writes to the log file.'),
        'Innodb_os_log_fsyncs' => __('The number of fsync() writes done to the log file.'),
        'Innodb_os_log_pending_fsyncs' => __('The number of pending log file fsyncs.'),
        'Innodb_os_log_pending_writes' => __('Pending log file writes.'),
        'Innodb_os_log_written' => __('The number of bytes written to the log file.'),
        'Innodb_pages_created' => __('The number of pages created.'),
        'Innodb_page_size' => __('The compiled-in InnoDB page size (default 16KB). Many values are counted in pages; the page size allows them to be easily converted to bytes.'),
        'Innodb_pages_read' => __('The number of pages read.'),
        'Innodb_pages_written' => __('The number of pages written.'),
        'Innodb_row_lock_current_waits' => __('The number of row locks currently being waited for.'),
        'Innodb_row_lock_time_avg' => __('The average time to acquire a row lock, in milliseconds.'),
        'Innodb_row_lock_time' => __('The total time spent in acquiring row locks, in milliseconds.'),
        'Innodb_row_lock_time_max' => __('The maximum time to acquire a row lock, in milliseconds.'),
        'Innodb_row_lock_waits' => __('The number of times a row lock had to be waited for.'),
        'Innodb_rows_deleted' => __('The number of rows deleted from InnoDB tables.'),
        'Innodb_rows_inserted' => __('The number of rows inserted in InnoDB tables.'),
        'Innodb_rows_read' => __('The number of rows read from InnoDB tables.'),
        'Innodb_rows_updated' => __('The number of rows updated in InnoDB tables.'),
        'Key_blocks_not_flushed' => __('The number of key blocks in the key cache that have changed but haven\'t yet been flushed to disk. It used to be known as Not_flushed_key_blocks.'),
        'Key_blocks_unused' => __('The number of unused blocks in the key cache. You can use this value to determine how much of the key cache is in use.'),
        'Key_blocks_used' => __('The number of used blocks in the key cache. This value is a high-water mark that indicates the maximum number of blocks that have ever been in use at one time.'),
        'Key_read_requests' => __('The number of requests to read a key block from the cache.'),
        'Key_reads' => __('The number of physical reads of a key block from disk. If Key_reads is big, then your key_buffer_size value is probably too small. The cache miss rate can be calculated as Key_reads/Key_read_requests.'),
        'Key_write_requests' => __('The number of requests to write a key block to the cache.'),
        'Key_writes' => __('The number of physical writes of a key block to disk.'),
        'Last_query_cost' => __('The total cost of the last compiled query as computed by the query optimizer. Useful for comparing the cost of different query plans for the same query. The default value of 0 means that no query has been compiled yet.'),
        'Max_used_connections' => __('The maximum number of connections that have been in use simultaneously since the server started.'),
        'Not_flushed_delayed_rows' => __('The number of rows waiting to be written in INSERT DELAYED queues.'),
        'Opened_tables' => __('The number of tables that have been opened. If opened tables is big, your table cache value is probably too small.'),
        'Open_files' => __('The number of files that are open.'),
        'Open_streams' => __('The number of streams that are open (used mainly for logging).'),
        'Open_tables' => __('The number of tables that are open.'),
        'Qcache_free_blocks' => __('The number of free memory blocks in query cache. High numbers can indicate fragmentation issues, which may be solved by issuing a FLUSH QUERY CACHE statement.'),
        'Qcache_free_memory' => __('The amount of free memory for query cache.'),
        'Qcache_hits' => __('The number of cache hits.'),
        'Qcache_inserts' => __('The number of queries added to the cache.'),
        'Qcache_lowmem_prunes' => __('The number of queries that have been removed from the cache to free up memory for caching new queries. This information can help you tune the query cache size. The query cache uses a least recently used (LRU) strategy to decide which queries to remove from the cache.'),
        'Qcache_not_cached' => __('The number of non-cached queries (not cachable, or not cached due to the query_cache_type setting).'),
        'Qcache_queries_in_cache' => __('The number of queries registered in the cache.'),
        'Qcache_total_blocks' => __('The total number of blocks in the query cache.'),
        'Rpl_status' => __('The status of failsafe replication (not yet implemented).'),
        'Select_full_join' => __('The number of joins that do not use indexes. If this value is not 0, you should carefully check the indexes of your tables.'),
        'Select_full_range_join' => __('The number of joins that used a range search on a reference table.'),
        'Select_range_check' => __('The number of joins without keys that check for key usage after each row. (If this is not 0, you should carefully check the indexes of your tables.)'),
        'Select_range' => __('The number of joins that used ranges on the first table. (It\'s normally not critical even if this is big.)'),
        'Select_scan' => __('The number of joins that did a full scan of the first table.'),
        'Slave_open_temp_tables' => __('The number of temporary tables currently open by the slave SQL thread.'),
        'Slave_retried_transactions' => __('Total (since startup) number of times the replication slave SQL thread has retried transactions.'),
        'Slave_running' => __('This is ON if this server is a slave that is connected to a master.'),
        'Slow_launch_threads' => __('The number of threads that have taken more than slow_launch_time seconds to create.'),
        'Slow_queries' => __('The number of queries that have taken more than long_query_time seconds.'),
        'Sort_merge_passes' => __('The number of merge passes the sort algorithm has had to do. If this value is large, you should consider increasing the value of the sort_buffer_size system variable.'),
        'Sort_range' => __('The number of sorts that were done with ranges.'),
        'Sort_rows' => __('The number of sorted rows.'),
        'Sort_scan' => __('The number of sorts that were done by scanning the table.'),
        'Table_locks_immediate' => __('The number of times that a table lock was acquired immediately.'),
        'Table_locks_waited' => __('The number of times that a table lock could not be acquired immediately and a wait was needed. If this is high, and you have performance problems, you should first optimize your queries, and then either split your table or tables or use replication.'),
        'Threads_cached' => __('The number of threads in the thread cache. The cache hit rate can be calculated as Threads_created/Connections. If this value is red you should raise your thread_cache_size.'),
        'Threads_connected' => __('The number of currently open connections.'),
        'Threads_created' => __('The number of threads created to handle connections. If Threads_created is big, you may want to increase the thread_cache_size value. (Normally this doesn\'t give a notable performance improvement if you have a good thread implementation.)'),
        'Threads_running' => __('The number of threads that are not sleeping.')
    );

    /**
     * define some alerts
     */
    // name => max value before alert
    $alerts = array(
        // lower is better
        // variable => max value
        'Aborted_clients' => 0,
        'Aborted_connects' => 0,

        'Binlog_cache_disk_use' => 0,

        'Created_tmp_disk_tables' => 0,

        'Handler_read_rnd' => 0,
        'Handler_read_rnd_next' => 0,

        'Innodb_buffer_pool_pages_dirty' => 0,
        'Innodb_buffer_pool_reads' => 0,
        'Innodb_buffer_pool_wait_free' => 0,
        'Innodb_log_waits' => 0,
        'Innodb_row_lock_time_avg' => 10, // ms
        'Innodb_row_lock_time_max' => 50, // ms
        'Innodb_row_lock_waits' => 0,

        'Slow_queries' => 0,
        'Delayed_errors' => 0,
        'Select_full_join' => 0,
        'Select_range_check' => 0,
        'Sort_merge_passes' => 0,
        'Opened_tables' => 0,
        'Table_locks_waited' => 0,
        'Qcache_lowmem_prunes' => 0,

        'Qcache_free_blocks' => isset($server_status['Qcache_total_blocks']) ? $server_status['Qcache_total_blocks'] / 5 : 0,
        'Slow_launch_threads' => 0,

        // depends on Key_read_requests
        // normaly lower then 1:0.01
        'Key_reads' => isset($server_status['Key_read_requests']) ? (0.01 * $server_status['Key_read_requests']) : 0,
        // depends on Key_write_requests
        // normaly nearly 1:1
        'Key_writes' => isset($server_status['Key_write_requests']) ? (0.9 * $server_status['Key_write_requests']) : 0,

        'Key_buffer_fraction' => 0.5,

        // alert if more than 95% of thread cache is in use
        'Threads_cached' => isset($server_variables['thread_cache_size']) ? 0.95 * $server_variables['thread_cache_size'] : 0

        // higher is better
        // variable => min value
        //'Handler read key' => '> ',
    );

?>
<table class="data sortable" id="serverstatusvariables">
    <col class="namecol" />
    <col class="valuecol" />
    <col class="descrcol" />
    <thead>
        <tr>
            <th><?php echo __('Variable'); ?></th>
            <th><?php echo __('Value'); ?></th>
            <th><?php echo __('Description'); ?></th>
        </tr>
    </thead>
    <tbody>
    <?php

    $odd_row = false;
    foreach ($server_status as $name => $value) {
            $odd_row = !$odd_row;
?>
        <tr class="noclick <?php echo $odd_row ? 'odd' : 'even'; echo isset($allocationMap[$name])?' s_'.$allocationMap[$name]:''; ?>">
            <th class="name"><?php echo htmlspecialchars(str_replace('_',' ',$name)) . PMA_showMySQLDocu('server-status-variables', 'server-status-variables', false, 'statvar_' . $name); ?>
            </th>
            <td class="value"><?php
            if (isset($alerts[$name])) {
                if ($value > $alerts[$name]) {
                    echo '<span class="attention">';
                } else {
                    echo '<span class="allfine">';
                }
            }
            if ('%' === substr($name, -1, 1)) {
                echo PMA_formatNumber($value, 0, 2) . ' %';
            } elseif (is_numeric($value) && $value == (int) $value && $value > 1000) {
                echo PMA_formatNumber($value, 3, 1);
            } elseif (is_numeric($value) && $value == (int) $value) {
                echo PMA_formatNumber($value, 3, 0);
            } elseif (is_numeric($value)) {
                echo PMA_formatNumber($value, 3, 1);
            } else {
                echo htmlspecialchars($value);
            }
            if (isset($alerts[$name])) {
                echo '</span>';
            }
            ?></td>
            <td class="descr">
            <?php
            if (isset($strShowStatus[$name ])) {
                echo $strShowStatus[$name];
            }

            if (isset($links[$name])) {
                foreach ($links[$name] as $link_name => $link_url) {
                    if ('doc' == $link_name) {
                        echo PMA_showMySQLDocu($link_url, $link_url);
                    } else {
                        echo ' <a href="' . $link_url . '">' . $link_name . '</a>' .
                        "\n";
                    }
                }
                unset($link_url, $link_name);
            }
            ?>
            </td>
        </tr>
    <?php
    }
    ?>
    </tbody>
    </table>
    <?php
}

function printMonitor() {
    global $server_status, $server_db_isLocal;
?>
    <div class="monitorLinks">
        <a href="#pauseCharts">
            <img src="themes/dot.gif" class="icon ic_play" alt="" />
            <?php echo __('Start Monitor'); ?>
        </a>
        <a href="#settingsPopup" rel="popupLink" style="display:none;">
            <img src="themes/dot.gif" class="icon ic_s_cog" alt="" />
            <?php echo __('Settings'); ?>
        </a>
        <?php if (!PMA_DRIZZLE) { ?>
        <a href="#monitorInstructionsDialog">
            <img src="themes/dot.gif" class="icon ic_b_help" alt="" />
            <?php echo __('Instructions/Setup'); ?>
        </a>
        <?php } ?>
        <a href="#endChartEditMode" style="display:none;">
            <img src="themes/dot.gif" class="icon ic_s_okay" alt="" />
            <?php echo __('Done rearranging/editing charts'); ?>
        </a>
    </div>

    <div class="popupContent settingsPopup">
        <a href="#addNewChart">
            <img src="themes/dot.gif" class="icon ic_b_chart" alt="" />
            <?php echo __('Add chart'); ?>
        </a> |
        <a href="#rearrangeCharts"> <?php echo __('Rearrange/edit charts'); ?></a><br>
        <p>
            <?php echo __('Refresh rate:'); refreshList('gridChartRefresh'); ?><br>
        </p>
        <p>
            <?php echo __('Chart columns:'); ?>
            <select name="chartColumns">
                <option>1</option>
                <option>2</option>
                <option>3</option>
                <option>4</option>
                <option>5</option>
                <option>6</option>
                <option>7</option>
                <option>8</option>
                <option>9</option>
                <option>10</option>
            </select>
        </p>
        <a href="#clearMonitorConfig"><?php echo __('Clear monitor config'); ?></a>
    </div>

    <div id="monitorInstructionsDialog" title="<?php echo __('Monitor Instructions'); ?>" style="display:none;">
        <?php echo __('The phpMyAdmin Monitor can assist you in optimizing the server configuration and track down time intensive
        queries. For the latter you will need to set log_output to \'TABLE\' and have either the slow_query_log or general_log enabled. Note however, that the
        general_log produces a lot of data and increases server load by up to 15%'); ?>
        <p></p>
        <img class="ajaxIcon" src="<?php echo $GLOBALS['pmaThemeImage']; ?>ajax_clock_small.gif" alt="Loading">
        <div class="ajaxContent">
        </div>
        <div class="monitorUse" style="display:none;">
        <p></p>
        <?php echo __('<b>Using the monitor:</b><br/>
        Ok, you are good to go! Once you click \'Start monitor\' your browser will refresh all displayed charts
        in a regular interval. You may add charts and change the refresh rate under \'Settings\', or remove any chart
        using the cog icon on each respective chart.
        <p>When you get to see a sudden spike in activity, select the relevant time span on any chart by holding down the
        left mouse button and panning over the chart. This will load statistics from the logs helping you find what caused the
        activity spike.</p>');
        ?>
        <p>
        <img class="icon ic_s_attention" src="themes/dot.gif" alt="">
        <?php echo __('<b>Please note:</b>
        Enabling the general_log may increase the server load by 5-15%. Also be aware that generating statistics from the logs is a
        load intensive task, so it is advisable to select only a small time span and to disable the general_log and empty its table once monitoring is not required any more.
        '); ?>
        </p>
        </div>
    </div>

    <div id="addChartDialog" title="Add chart" style="display:none;">
        <div id="tabGridVariables">
            <p><input type="text" name="chartTitle" value="<?php echo __('Chart Title'); ?>" /></p>
            <?php if ($server_db_isLocal) { ?>
            <input type="radio" name="chartType" value="cpu" id="chartCPU">
            <label for="chartCPU"><?php echo __('CPU Usage'); ?></label><br/>

            <input type="radio" name="chartType" value="memory" id="chartMemory">
            <label for="chartMemory"><?php echo __('Memory Usage'); ?></label><br/>

            <input type="radio" name="chartType" value="swap" id="chartSwap">
            <label for="chartSwap"><?php echo __('Swap Usage'); ?></label><br/>
            <?php } ?>
            <input type="radio" name="chartType" value="variable" id="chartStatusVar" checked="checked">
            <label for="chartStatusVar"><?php echo __('Status variable(s)'); ?></label><br/>
            <div id="chartVariableSettings">
                <label for="chartSeries"><?php echo __('Select series:'); ?></label><br>
                <select id="chartSeries" name="varChartList" size="1">
                    <option><?php echo __('Commonly monitored'); ?></option>
                    <option>Processes</option>
                    <option>Questions</option>
                    <option>Connections</option>
                    <option>Bytes_sent</option>
                    <option>Bytes_received</option>
                    <option>Threads_connected</option>
                    <option>Created_tmp_disk_tables</option>
                    <option>Handler_read_first</option>
                    <option>Innodb_buffer_pool_wait_free</option>
                    <option>Key_reads</option>
                    <option>Open_tables</option>
                    <option>Select_full_join</option>
                    <option>Slow_queries</option>
                </select><br>
                <label for="variableInput"><?php echo __('or type variable name:'); ?> </label>
                <input type="text" name="variableInput" id="variableInput" />
                <p></p>
                <input type="checkbox" name="differentialValue" id="differentialValue" value="differential" checked="checked" />
                <label for="differentialValue"><?php echo __('Display as differential value'); ?></label><br>
                <input type="checkbox" id="useDivisor" name="useDivisor" value="1" />
                <label for="useDivisor"><?php echo __('Apply a divisor'); ?></label>
                <span class="divisorInput" style="display:none;">
                    <input type="text" name="valueDivisor" size="4" value="1">
                    (<a href="#kibDivisor"><?php echo __('KiB'); ?></a>, <a href="#mibDivisor"><?php echo __('MiB'); ?></a>)
                </span><br>

                <input type="checkbox" id="useUnit" name="useUnit" value="1" />
                <label for="useUnit"><?php echo __('Append unit to data values'); ?></label>

                <span class="unitInput" style="display:none;">
                    <input type="text" name="valueUnit" size="4" value="">
                </span>
                <p>
                    <a href="#submitAddSeries"><b><?php echo __('Add this series'); ?></b></a>
                    <span id="clearSeriesLink" style="display:none;">
                       | <a href="#submitClearSeries"><?php echo __('Clear series'); ?></a>
                    </span>
                </p>
                <?php echo __('Series in Chart:'); ?><br/>
                <span id="seriesPreview">
                <i><?php echo __('None'); ?></i>
                </span>
            </div>
        </div>
    </div>

    <div id="loadingLogsDialog" title="<?php echo __('Loading logs'); ?>" style="display:none;">
    </div>

<<<<<<< HEAD
    <?php if (!PMA_DRIZZLE) { ?>
    <div id="logAnalyseDialog" title="<?php echo __('Log statistics'); ?>">
=======
    <div id="logAnalyseDialog" title="<?php echo __('Log statistics'); ?>" style="display:none;">
        <p> <?php echo __('Selected time range:'); ?>
        <input type="text" name="dateStart" class="datetimefield" value="" /> -
        <input type="text" name="dateEnd" class="datetimefield" value="" /></p>
        <input type="checkbox" id="limitTypes" value="1" checked="checked" />
        <label for="limitTypes">
            <?php echo __('Only retrieve SELECT,INSERT,UPDATE and DELETE Statements'); ?>
        </label>
        <br/>
        <input type="checkbox" id="removeVariables" value="1" checked="checked" />
        <label for="removeVariables">
            <?php echo __('Remove variable data in INSERT statements for better grouping'); ?>
        </label>

        <?php echo __('<p>Choose from which log you want the statistics to be generated from.</p> Results are grouped by query text.'); ?>
    </div>

    <div id="queryAnalyzerDialog" title="<?php echo __('Query analyzer'); ?>" style="display:none;">
        <textarea id="sqlquery"> </textarea>
        <p></p>
        <div class="placeHolder"></div>
>>>>>>> 489e8f12
    </div>
    <?php } ?>

    <table border="0" class="clearfloat" id="chartGrid">

    </table>
    <div id="logTable">
        <br/>
    </div>

    <script type="text/javascript">
        variableNames = [ <?php
            $i=0;
            foreach ($server_status as $name=>$value) {
                if (is_numeric($value)) {
                    if ($i++ > 0) echo ", ";
                    echo "'".$name."'";
                }
            }
            ?> ];
    </script>
<?php
}

/* Builds a <select> list for refresh rates */
function refreshList($name,$defaultRate=5, $refreshRates=Array(1, 2, 5, 10, 20, 40, 60, 120, 300, 600)) {
?>
    <select name="<?php echo $name; ?>">
        <?php
            foreach ($refreshRates as $rate) {
                $selected = ($rate == $defaultRate)?' selected="selected"':'';

                if ($rate<60)
                    echo '<option value="'.$rate.'"'.$selected.'>'.sprintf(_ngettext('%d second', '%d seconds', $rate), $rate).'</option>';
                else
                    echo '<option value="'.$rate.'"'.$selected.'>'.sprintf(_ngettext('%d minute', '%d minutes', $rate/60), $rate/60).'</option>';
            }
        ?>
    </select>
<?php
}

/**
 * cleanup of some deprecated values
 *
 * @param array &$server_status
 */
function cleanDeprecated(&$server_status) {
    $deprecated = array(
        'Com_prepare_sql' => 'Com_stmt_prepare',
        'Com_execute_sql' => 'Com_stmt_execute',
        'Com_dealloc_sql' => 'Com_stmt_close',
    );

    foreach ($deprecated as $old => $new) {
        if (isset($server_status[$old]) && isset($server_status[$new])) {
            unset($server_status[$old]);
        }
    }
}

/**
 * Sends the footer
 */
require './libraries/footer.inc.php';
?><|MERGE_RESOLUTION|>--- conflicted
+++ resolved
@@ -1497,10 +1497,7 @@
     <div id="loadingLogsDialog" title="<?php echo __('Loading logs'); ?>" style="display:none;">
     </div>
 
-<<<<<<< HEAD
     <?php if (!PMA_DRIZZLE) { ?>
-    <div id="logAnalyseDialog" title="<?php echo __('Log statistics'); ?>">
-=======
     <div id="logAnalyseDialog" title="<?php echo __('Log statistics'); ?>" style="display:none;">
         <p> <?php echo __('Selected time range:'); ?>
         <input type="text" name="dateStart" class="datetimefield" value="" /> -
@@ -1522,7 +1519,6 @@
         <textarea id="sqlquery"> </textarea>
         <p></p>
         <div class="placeHolder"></div>
->>>>>>> 489e8f12
     </div>
     <?php } ?>
 
