--- conflicted
+++ resolved
@@ -94,57 +94,31 @@
             <td><?php echo $fields_collation[$i]; ?></td>
             <td><select name="func[]">
         <?php
-        // determine valid operators
         if (strncasecmp($fields_type[$i], 'enum', 4) == 0) {
-            // enum operators
-            $operators = array(
-                '=',
-                '!=',
-            );
+            foreach ($GLOBALS['cfg']['EnumOperators'] as $fc) {
+                echo "\n" . '                        '
+                   . '<option value="' . htmlspecialchars($fc) . '">'
+                   . htmlspecialchars($fc) . '</option>';
+            }
         } elseif (preg_match('@char|blob|text|set@i', $fields_type[$i])) {
-            // text operators
-            $operators = array(
-               'LIKE',
-               'LIKE %...%',
-               'NOT LIKE',
-               '=',
-               '!=',
-               'REGEXP',
-               'REGEXP ^...$',
-               'NOT REGEXP',
-               "= ''",
-               "!= ''",
-               'IN (...)',
-               'NOT IN (...)',
-               'BETWEEN',
-               'NOT BETWEEN',
-            );
+            foreach ($GLOBALS['cfg']['TextOperators'] as $fc) {
+            echo "\n" . '                        '
+               . '<option value="' . htmlspecialchars($fc) . '">'
+               . htmlspecialchars($fc) . '</option>';
+            }
         } else {
-            // numeric operators
-            $operators = array(
-               '=',
-               '>',
-               '>=',
-               '<',
-               '<=',
-               '!=',
-               'LIKE',
-               'NOT LIKE',
-               'IN (...)',
-               'NOT IN (...)',
-               'BETWEEN',
-               'NOT BETWEEN',
-            );
+            foreach ($GLOBALS['cfg']['NumOperators'] as $fc) {
+                echo "\n" . '                        '
+                   . '<option value="' .  htmlspecialchars($fc) . '">'
+                   . htmlspecialchars($fc) . '</option>';
+            }
         } // end if... else...
-
-        // if field can be NULL, add IS NULL and IS NOT NULL
         if ($fields_null[$i]) {
-            $operators[] = 'IS NULL';
-            $operators[] = 'IS NOT NULL';
-        }
-        foreach ($operators as $op) {
-            echo "\n" . '                        '
-               . '<option value="' .  htmlspecialchars($op) . '">' . htmlspecialchars($op) . '</option>';
+            foreach ($GLOBALS['cfg']['NullOperators'] as $fc) {
+                echo "\n" . '                        '
+                   . '<option value="' .  htmlspecialchars($fc) . '">'
+                   . htmlspecialchars($fc) . '</option>';
+            }
         }
         ?>
 
@@ -253,6 +227,7 @@
  * Selection criteria have been submitted -> do the work
  */
 else {
+    echo "ZZ";
     // Builds the query
 
     $sql_query = 'SELECT ' . (isset($distinct) ? 'DISTINCT ' : '');
@@ -279,16 +254,9 @@
         $sql_query .= ' WHERE ' . $where;
     } else {
         $w = $charsets = array();
-        $unary_operators = array(
-           'IS NULL' => 1,
-           'IS NOT NULL' => 1,
-           "= ''" => 1,
-           "!= ''" => 1
-        );
         $cnt_func = count($func);
         reset($func);
         while (list($i, $func_type) = each($func)) {
-<<<<<<< HEAD
             
 	    list($charsets[$i]) = explode('_', $collations[$i]);
             $unaryFlag =  (isset($GLOBALS['cfg']['UnaryOperators'][$func_type]) && $GLOBALS['cfg']['UnaryOperators'][$func_type] == 1) ? true : false;
@@ -296,79 +264,6 @@
 	    if($whereClause)
 		$w[] = $whereClause;
 	
-=======
-            list($charsets[$i]) = explode('_', $collations[$i]);
-            if (isset($unary_operators[$func_type])) {
-                $fields[$i] = '';
-                $w[] = PMA_backquote($names[$i]) . ' ' . $func_type;
-
-            } elseif (strncasecmp($types[$i], 'enum', 4) == 0) {
-                if (!empty($fields[$i])) {
-                    if (! is_array($fields[$i])) {
-                        $fields[$i] = explode(',', $fields[$i]);
-                    }
-                    $enum_selected_count = count($fields[$i]);
-                    if ($func_type == '=' && $enum_selected_count > 1) {
-                        $func_type    = $func[$i] = 'IN';
-                        $parens_open  = '(';
-                        $parens_close = ')';
-
-                    } elseif ($func_type == '!=' && $enum_selected_count > 1) {
-                        $func_type    = $func[$i] = 'NOT IN';
-                        $parens_open  = '(';
-                        $parens_close = ')';
-
-                    } else {
-                        $parens_open  = '';
-                        $parens_close = '';
-                    }
-                    $enum_where = '\'' . PMA_sqlAddSlashes($fields[$i][0]) . '\'';
-                    for ($e = 1; $e < $enum_selected_count; $e++) {
-                        $enum_where .= ', \'' . PMA_sqlAddSlashes($fields[$i][$e]) . '\'';
-                    }
-
-                    $w[] = PMA_backquote($names[$i]) . ' ' . $func_type . ' ' . $parens_open . $enum_where . $parens_close;
-                }
-
-            } elseif ($fields[$i] != '') {
-                // For these types we quote the value. Even if it's another type (like INT),
-                // for a LIKE we always quote the value. MySQL converts strings to numbers
-                // and numbers to strings as necessary during the comparison
-                if (preg_match('@char|binary|blob|text|set|date|time|year@i', $types[$i]) || strpos(' ' . $func_type, 'LIKE')) {
-                    $quot = '\'';
-                } else {
-                    $quot = '';
-                }
-
-                // LIKE %...%
-                if ($func_type == 'LIKE %...%') {
-                    $func_type = 'LIKE';
-                    $fields[$i] = '%' . $fields[$i] . '%';
-                }
-                if ($func_type == 'REGEXP ^...$') {
-                    $func_type = 'REGEXP';
-                    $fields[$i] = '^' . $fields[$i] . '$';
-                }
-
-                if ($func_type == 'IN (...)' || $func_type == 'NOT IN (...)' || $func_type == 'BETWEEN' || $func_type == 'NOT BETWEEN') {
-                    $func_type = str_replace(' (...)', '', $func_type);
-
-                    // quote values one by one
-                    $values = explode(',', $fields[$i]);
-                    foreach ($values as &$value)
-                        $value = $quot . PMA_sqlAddSlashes(trim($value)) . $quot;
-
-                    if ($func_type == 'BETWEEN' || $func_type == 'NOT BETWEEN')
-                        $w[] = PMA_backquote($names[$i]) . ' ' . $func_type . ' ' . (isset($values[0]) ? $values[0] : '')  . ' AND ' . (isset($values[1]) ? $values[1] : '');
-                    else
-                        $w[] = PMA_backquote($names[$i]) . ' ' . $func_type . ' (' . implode(',', $values) . ')';
-                }
-                else {
-                    $w[] = PMA_backquote($names[$i]) . ' ' . $func_type . ' ' . $quot . PMA_sqlAddSlashes($fields[$i]) . $quot;;
-                }
-
-            } // end if
->>>>>>> 5140c38d
         } // end for
 	//print_r($w);
         if ($w) {
