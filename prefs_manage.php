<?php
/* vim: set expandtab sw=4 ts=4 sts=4: */
/**
 * User preferences management page
 *
 * @package PhpMyAdmin
 */
use PhpMyAdmin\Config\ConfigFile;
use PhpMyAdmin\Config\Forms\User\UserFormList;
use PhpMyAdmin\Core;
use PhpMyAdmin\File;
use PhpMyAdmin\Message;
use PhpMyAdmin\Response;
use PhpMyAdmin\Sanitize;
use PhpMyAdmin\ThemeManager;
use PhpMyAdmin\Url;
use PhpMyAdmin\UserPreferences;
use PhpMyAdmin\Util;

/**
 * Gets some core libraries and displays a top message if required
 */
require_once 'libraries/common.inc.php';

$cf = new ConfigFile($GLOBALS['PMA_Config']->base_settings);
UserPreferences::pageInit($cf);
$response = Response::getInstance();

$error = '';
if (isset($_POST['submit_export'])
    && isset($_POST['export_type'])
    && $_POST['export_type'] == 'text_file'
) {
    // export to JSON file
    $response->disable();
    $filename = 'phpMyAdmin-config-' . urlencode(Core::getenv('HTTP_HOST')) . '.json';
    Core::downloadHeader($filename, 'application/json');
    $settings = UserPreferences::load();
    echo json_encode($settings['config_data'], JSON_PRETTY_PRINT);
    exit;
} elseif (isset($_POST['submit_export'])
    && isset($_POST['export_type'])
    && $_POST['export_type'] == 'php_file'
) {
    // export to JSON file
    $response->disable();
<<<<<<< HEAD
    $filename = 'phpMyAdmin-config-' . urlencode(Core::getenv('HTTP_HOST')) . '.php';
    Core::downloadHeader($filename, 'application/php');
    $settings = UserPreferences::load();
    echo '/* ' . _('phpMyAdmin configuration snippet') . " */\n\n";
    echo '/* ' . _('Paste it to your config.inc.php') . " */\n\n";
=======
    $filename = 'phpMyAdmin-config-' . urlencode(PMA_getenv('HTTP_HOST')) . '.php';
    PMA_downloadHeader($filename, 'application/php');
    $settings = PMA_loadUserprefs();
    echo '/* ' . __('phpMyAdmin configuration snippet') . " */\n\n";
    echo '/* ' . __('Paste it to your config.inc.php') . " */\n\n";
>>>>>>> f7e6366d
    foreach ($settings['config_data'] as $key => $val) {
        echo '$cfg[\'' . str_replace('/', '\'][\'', $key) . '\'] = ';
        echo var_export($val, true) . ";\n";
    }
    exit;
} else if (isset($_POST['submit_get_json'])) {
    $settings = UserPreferences::load();
    $response->addJSON('prefs', json_encode($settings['config_data']));
    $response->addJSON('mtime', $settings['mtime']);
    exit;
} else if (isset($_POST['submit_import'])) {
    // load from JSON file
    $json = '';
    if (isset($_POST['import_type'])
        && $_POST['import_type'] == 'text_file'
        && isset($_FILES['import_file'])
        && $_FILES['import_file']['error'] == UPLOAD_ERR_OK
        && is_uploaded_file($_FILES['import_file']['tmp_name'])
    ) {
        $import_handle = new File($_FILES['import_file']['tmp_name']);
        $import_handle->checkUploadedFile();
        if ($import_handle->isError()) {
            $error = $import_handle->getError();
        } else {
            // read JSON from uploaded file
            $json = $import_handle->getRawContent();
        }
    } else {
        // read from POST value (json)
        $json = isset($_POST['json']) ? $_POST['json'] : null;
    }

    // hide header message
    $_SESSION['userprefs_autoload'] = true;

    $config = json_decode($json, true);
    $return_url = isset($_POST['return_url']) ? $_POST['return_url'] : null;
    if (! is_array($config)) {
        if (! isset($error)) {
            $error = __('Could not import configuration');
        }
    } else {
        // sanitize input values: treat them as though
        // they came from HTTP POST request
        $form_display = new UserFormList($cf);
        $new_config = $cf->getFlatDefaultConfig();
        if (!empty($_POST['import_merge'])) {
            $new_config = array_merge($new_config, $cf->getConfigArray());
        }
        $new_config = array_merge($new_config, $config);
        $_POST_bak = $_POST;
        foreach ($new_config as $k => $v) {
            $_POST[str_replace('/', '-', $k)] = $v;
        }
        $cf->resetConfigData();
        $all_ok = $form_display->process(true, false);
        $all_ok = $all_ok && !$form_display->hasErrors();
        $_POST = $_POST_bak;

        if (!$all_ok && isset($_POST['fix_errors'])) {
            $form_display->fixErrors();
            $all_ok = true;
        }
        if (!$all_ok) {
            // mimic original form and post json in a hidden field
            include 'libraries/user_preferences.inc.php';
            $msg = Message::error(
                __('Configuration contains incorrect data for some fields.')
            );
            $msg->display();
            echo '<div class="config-form">';
            echo $form_display->displayErrors();
            echo '</div>';
            echo '<form action="prefs_manage.php" method="post">';
            echo Url::getHiddenInputs() , "\n";
            echo '<input type="hidden" name="json" value="'
                , htmlspecialchars($json) , '" />';
            echo '<input type="hidden" name="fix_errors" value="1" />';
            if (! empty($_POST['import_merge'])) {
                echo '<input type="hidden" name="import_merge" value="1" />';
            }
            if ($return_url) {
                echo '<input type="hidden" name="return_url" value="'
                    , htmlspecialchars($return_url) , '" />';
            }
            echo '<p>';
            echo __('Do you want to import remaining settings?');
            echo '</p>';
            echo '<input type="submit" name="submit_import" value="'
                , __('Yes') , '" />';
            echo '<input type="submit" name="submit_ignore" value="'
                , __('No') , '" />';
            echo '</form>';
            exit;
        }

        // check for ThemeDefault and fontsize
        $params = array();
        $tmanager = ThemeManager::getInstance();
        if (isset($config['ThemeDefault'])
            && $tmanager->theme->getId() != $config['ThemeDefault']
            && $tmanager->checkTheme($config['ThemeDefault'])
        ) {
            $tmanager->setActiveTheme($config['ThemeDefault']);
            $tmanager->setThemeCookie();
        }
        if (isset($config['fontsize'])
            && $config['fontsize'] != $GLOBALS['PMA_Config']->get('fontsize')
        ) {
            $params['set_fontsize'] = $config['fontsize'];
        }
        if (isset($config['lang'])
            && $config['lang'] != $GLOBALS['lang']
        ) {
            $params['lang'] = $config['lang'];
        }
        if (isset($config['collation_connection'])
            && $config['collation_connection'] != $GLOBALS['collation_connection']
        ) {
            $params['collation_connection'] = $config['collation_connection'];
        }

        // save settings
        $result = UserPreferences::save($cf->getConfigArray());
        if ($result === true) {
            if ($return_url) {
                $query =  PhpMyAdmin\Util::splitURLQuery($return_url);
                $return_url = parse_url($return_url, PHP_URL_PATH);

                foreach ($query as $q) {
                    $pos = mb_strpos($q, '=');
                    $k = mb_substr($q, 0, $pos);
                    if ($k == 'token') {
                        continue;
                    }
                    $params[$k] = mb_substr($q, $pos + 1);
                }
            } else {
                $return_url = 'prefs_manage.php';
            }
            // reload config
            $GLOBALS['PMA_Config']->loadUserPreferences();
            UserPreferences::redirect($return_url, $params);
            exit;
        } else {
            $error = $result;
        }
    }
} else if (isset($_POST['submit_clear'])) {
    $result = UserPreferences::save(array());
    if ($result === true) {
        $params = array();
        if ($GLOBALS['PMA_Config']->get('fontsize') != '82%') {
            $GLOBALS['PMA_Config']->removeCookie('pma_fontsize');
        }
        $GLOBALS['PMA_Config']->removeCookie('pma_collaction_connection');
        $GLOBALS['PMA_Config']->removeCookie('pma_lang');
        UserPreferences::redirect('prefs_manage.php', $params);
        exit;
    } else {
        $error = $result;
    }
    exit;
}

$response = Response::getInstance();
$header   = $response->getHeader();
$scripts = $header->getScripts();
$scripts->addFile('config.js');

require 'libraries/user_preferences.inc.php';
if ($error) {
    if (!$error instanceof Message) {
        $error = Message::error($error);
    }
    $error->display();
}
?>
<script type="text/javascript">
<?php
Sanitize::printJsValue("PMA_messages['strSavedOn']", __('Saved on: @DATE@'));
?>
</script>
<div id="maincontainer">
    <div id="main_pane_left">
        <div class="group">
<?php
echo '<h2>' , __('Import') , '</h2>'
    , '<form class="group-cnt prefs-form disableAjax" name="prefs_import"'
    , ' action="prefs_manage.php" method="post" enctype="multipart/form-data">'
    , Util::generateHiddenMaxFileSize($GLOBALS['max_upload_size'])
    , Url::getHiddenInputs()
    , '<input type="hidden" name="json" value="" />'
    , '<input type="radio" id="import_text_file" name="import_type"'
    , ' value="text_file" checked="checked" />'
    , '<label for="import_text_file">' . __('Import from file') . '</label>'
    , '<div id="opts_import_text_file" class="prefsmanage_opts">'
    , '<label for="input_import_file">' , __('Browse your computer:') , '</label>'
    , '<input type="file" name="import_file" id="input_import_file" />'
    , '</div>'
    , '<input type="radio" id="import_local_storage" name="import_type"'
    , ' value="local_storage" disabled="disabled" />'
    , '<label for="import_local_storage">'
    , __('Import from browser\'s storage') , '</label>'
    , '<div id="opts_import_local_storage" class="prefsmanage_opts disabled">'
    , '<div class="localStorage-supported">'
    , __('Settings will be imported from your browser\'s local storage.')
    , '<br />'
    , '<div class="localStorage-exists">'
    , __('Saved on: @DATE@')
    , '</div>'
    , '<div class="localStorage-empty">';
Message::notice(__('You have no saved settings!'))->display();
echo  '</div>'
    , '</div>'
    , '<div class="localStorage-unsupported">';
Message::notice(
    __('This feature is not supported by your web browser')
)->display();
echo '</div>'
    , '</div>'
    , '<input type="checkbox" id="import_merge" name="import_merge" />'
    , '<label for="import_merge">'
    , __('Merge with current configuration') . '</label>'
    , '<br /><br />'
    , '<input type="submit" name="submit_import" value="'
    , __('Go') . '" />'
    , '</form>'
    , '</div>';
if (@file_exists('setup/index.php') && ! @file_exists(CONFIG_FILE)) {
            // show only if setup script is available, allows to disable this message
            // by simply removing setup directory
            // Also do not show in config exists (and setup would refuse to work)
            ?>
            <div class="group">
            <h2><?php echo __('More settings') ?></h2>
            <div class="group-cnt">
                <?php
                echo sprintf(
                    __(
                        'You can set more settings by modifying config.inc.php, eg. '
                        . 'by using %sSetup script%s.'
                    ), '<a href="setup/index.php" target="_blank">', '</a>'
                ) , PhpMyAdmin\Util::showDocu('setup', 'setup-script');
                ?>
            </div>
            </div>
        <?php
}
        ?>
    </div>
    <div id="main_pane_right">
        <div class="group">
            <h2><?php echo __('Export'); ?></h2>
            <div class="click-hide-message group-cnt hide">
                <?php
                Message::rawSuccess(
                    __('Configuration has been saved.')
                )->display();
                ?>
            </div>
            <form class="group-cnt prefs-form disableAjax" name="prefs_export"
                  action="prefs_manage.php" method="post">
                <?php echo Url::getHiddenInputs(); ?>
                <div style="padding-bottom:0.5em">
                    <input type="radio" id="export_text_file" name="export_type"
                           value="text_file" checked="checked" />
                    <label for="export_text_file">
                        <?php echo __('Save as file'); ?>
                    </label><br />
                    <input type="radio" id="export_php_file" name="export_type"
                           value="php_file" />
                    <label for="export_php_file">
                        <?php echo __('Save as PHP file'); ?>
                    </label><br />
                    <input type="radio" id="export_local_storage" name="export_type"
                           value="local_storage" disabled="disabled" />
                    <label for="export_local_storage">
                        <?php echo __('Save to browser\'s storage'); ?></label>
                </div>
                <div id="opts_export_local_storage"
                     class="prefsmanage_opts disabled">
                    <span class="localStorage-supported">
                        <?php
                        echo __(
                            'Settings will be saved in your browser\'s local '
                            . 'storage.'
                        );
                        ?>
                        <div class="localStorage-exists">
                            <b>
                                <?php
                                echo __(
                                    'Existing settings will be overwritten!'
                                );
                                ?>
                            </b>
                        </div>
                    </span>
                    <div class="localStorage-unsupported">
                        <?php
                        Message::notice(
                            __('This feature is not supported by your web browser')
                        )->display();
                        ?>
                    </div>
                </div>
                <br />
                <?php
                echo '<input type="submit" name="submit_export" value="' , __(
                    'Go'
                ) , '" />';
                ?>
            </form>
        </div>
        <div class="group">
            <h2><?php echo __('Reset'); ?></h2>
            <form class="group-cnt prefs-form disableAjax" name="prefs_reset"
                  action="prefs_manage.php" method="post">
                <?php
                echo Url::getHiddenInputs() , __(
                    'You can reset all your settings and restore them to default '
                    . 'values.'
                );
                ?>
                <br /><br />
                <input type="submit" name="submit_clear"
                       value="<?php echo __('Reset'); ?>"/>
            </form>
        </div>
    </div>
    <br class="clearfloat" />
</div>

<?php
if ($response->isAjax()) {
    $response->addJSON('_disableNaviSettings', true);
} else {
    define('PMA_DISABLE_NAVI_SETTINGS', true);
}<|MERGE_RESOLUTION|>--- conflicted
+++ resolved
@@ -44,19 +44,11 @@
 ) {
     // export to JSON file
     $response->disable();
-<<<<<<< HEAD
     $filename = 'phpMyAdmin-config-' . urlencode(Core::getenv('HTTP_HOST')) . '.php';
     Core::downloadHeader($filename, 'application/php');
     $settings = UserPreferences::load();
-    echo '/* ' . _('phpMyAdmin configuration snippet') . " */\n\n";
-    echo '/* ' . _('Paste it to your config.inc.php') . " */\n\n";
-=======
-    $filename = 'phpMyAdmin-config-' . urlencode(PMA_getenv('HTTP_HOST')) . '.php';
-    PMA_downloadHeader($filename, 'application/php');
-    $settings = PMA_loadUserprefs();
     echo '/* ' . __('phpMyAdmin configuration snippet') . " */\n\n";
     echo '/* ' . __('Paste it to your config.inc.php') . " */\n\n";
->>>>>>> f7e6366d
     foreach ($settings['config_data'] as $key => $val) {
         echo '$cfg[\'' . str_replace('/', '\'][\'', $key) . '\'] = ';
         echo var_export($val, true) . ";\n";
