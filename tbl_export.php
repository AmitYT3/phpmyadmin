<?php
/* vim: set expandtab sw=4 ts=4 sts=4: */
/**
 * Table export
 *
 * @package PhpMyAdmin
 */
use PMA\libraries\config\PageSettings;
use PMA\libraries\Response;

/**
 *
 */
require_once 'libraries/common.inc.php';
require_once 'libraries/display_export.lib.php';
require_once 'libraries/config/user_preferences.forms.php';
require_once 'libraries/config/page_settings.forms.php';

PageSettings::showGroup('Export');

$response = Response::getInstance();
$header   = $response->getHeader();
$scripts  = $header->getScripts();
$scripts->addFile('export.js');

// Get the relation settings
$cfgRelation = PMA_getRelationsParam();

// handling export template actions
if (isset($_REQUEST['templateAction']) && $cfgRelation['exporttemplateswork']) {
    PMA_handleExportTemplateActions($cfgRelation);
    exit;
}

/**
 * Gets tables information and displays top links
 */
require_once 'libraries/tbl_common.inc.php';
$url_query .= '&amp;goto=tbl_export.php&amp;back=tbl_export.php';
require_once 'libraries/tbl_info.inc.php';

// Dump of a table

$export_page_title = __('View dump (schema) of table');

// When we have some query, we need to remove LIMIT from that and possibly
// generate WHERE clause (if we are asked to export specific rows)

if (! empty($sql_query)) {
    $parser = new PhpMyAdmin\SqlParser\Parser($sql_query);

    if ((!empty($parser->statements[0]))
        && ($parser->statements[0] instanceof PhpMyAdmin\SqlParser\Statements\SelectStatement)
    ) {

        // Finding aliases and removing them, but we keep track of them to be
        // able to replace them in select expression too.
        $aliases = array();
        foreach ($parser->statements[0]->from as $from) {
            if ((!empty($from->table)) && (!empty($from->alias))) {
                $aliases[$from->alias] = $from->table;
                // We remove the alias of the table because they are going to
                // be replaced anyway.
                $from->alias = null;
                $from->expr = null; // Force rebuild.
            }
        }

        // Rebuilding the SELECT and FROM clauses.
        if (count($parser->statements[0]->from) > 0
            && count($parser->statements[0]->union) === 0
        ) {
            $replaces = array(
                array(
                    'FROM', 'FROM ' . PhpMyAdmin\SqlParser\Components\ExpressionArray::build(
                        $parser->statements[0]->from
                    ),
                ),
            );
        }

        // Checking if the WHERE clause has to be replaced.
        if ((!empty($where_clause)) && (is_array($where_clause))) {
            $replaces[] = array(
                'WHERE', 'WHERE (' . implode(') OR (', $where_clause) . ')'
            );
        }

        // Preparing to remove the LIMIT clause.
        $replaces[] = array('LIMIT', '');

        // Replacing the clauses.
        $sql_query = PhpMyAdmin\SqlParser\Utils\Query::replaceClauses(
            $parser->statements[0],
            $parser->list,
            $replaces
        );

        // Removing the aliases by finding the alias followed by a dot.
        $tokens = PhpMyAdmin\SqlParser\Lexer::getTokens($sql_query);
        foreach ($aliases as $alias => $table) {
            $tokens = PhpMyAdmin\SqlParser\Utils\Tokens::replaceTokens(
                $tokens,
                array(
                    array(
                        'value_str' => $alias,
                    ),
                    array(
                        'type' => PhpMyAdmin\SqlParser\Token::TYPE_OPERATOR,
                        'value_str' => '.',
                    )
                ),
                array(
<<<<<<< HEAD
                    new SqlParser\Token($table),
                    new SqlParser\Token('.', SqlParser\Token::TYPE_OPERATOR)
=======
                    new PhpMyAdmin\SqlParser\Token($table),
                    new PhpMyAdmin\SqlParser\Token('.',PhpMyAdmin\SqlParser\Token::TYPE_OPERATOR)
>>>>>>> e4bf5369
                )
            );
        }
        $sql_query = PhpMyAdmin\SqlParser\TokensList::build($tokens);
    }

    echo PMA\libraries\Util::getMessage(PMA\libraries\Message::success());
}

require_once 'libraries/display_export.lib.php';

if (! isset($sql_query)) {
    $sql_query = '';
}
if (! isset($num_tables)) {
    $num_tables = 0;
}
if (! isset($unlim_num_rows)) {
    $unlim_num_rows = 0;
}
if (! isset($multi_values)) {
    $multi_values = '';
}
$response = Response::getInstance();
$response->addHTML(
    PMA_getExportDisplay(
        'table', $db, $table, $sql_query, $num_tables,
        $unlim_num_rows, $multi_values
    )
);<|MERGE_RESOLUTION|>--- conflicted
+++ resolved
@@ -111,13 +111,8 @@
                     )
                 ),
                 array(
-<<<<<<< HEAD
-                    new SqlParser\Token($table),
-                    new SqlParser\Token('.', SqlParser\Token::TYPE_OPERATOR)
-=======
                     new PhpMyAdmin\SqlParser\Token($table),
                     new PhpMyAdmin\SqlParser\Token('.',PhpMyAdmin\SqlParser\Token::TYPE_OPERATOR)
->>>>>>> e4bf5369
                 )
             );
         }
