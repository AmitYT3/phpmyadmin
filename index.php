--- conflicted
+++ resolved
@@ -53,14 +53,11 @@
     exit;
 }
 
-<<<<<<< HEAD
 if (isset($_REQUEST['ajax_request']) && ! empty($_REQUEST['access_time'])) {
     exit;
 }
 
-=======
 // See FAQ 1.34
->>>>>>> 02fcb6e7
 if (! empty($_REQUEST['db'])) {
     $page = null;
     if (! empty($_REQUEST['table'])) {
