<?php
/* vim: set expandtab sw=4 ts=4 sts=4: */
/**
 * @todo    too much die here, or?
 * @version $Id$
 * @package phpMyAdmin
 */

/**
 * Get the variables sent or posted to this script and a core script
 */
require_once './libraries/common.inc.php';
require_once './libraries/zip.lib.php';
require_once './libraries/plugin_interface.lib.php';

PMA_checkParameters(array('what', 'export_type'));

// Scan plugins
$export_list = PMA_getPlugins('./libraries/export/', array('export_type' => $export_type, 'single_table' => isset($single_table)));

// Backward compatbility
$type = $what;

// Check export type
if (!isset($export_list[$type])) {
    die('Bad type!');
}

/**
 * valid compression methods
 */
$compression_methods = array(
    'zip',
    'gzip',
    'bzip',
);

/**
 * init and variable checking
 */
$compression = false;
$onserver = false;
$save_on_server = false;
$buffer_needed = false;
<<<<<<< HEAD
=======

// Is it a quick or custom export?
if($_REQUEST['quick_or_custom'] == 'quick') {
    $quick_export = true;
} else {
    $quick_export = false;
}

>>>>>>> 27bc09c9
if ($_REQUEST['output_format'] == 'astext') {
    $asfile = false;
} else {
    $asfile = true;
    if (in_array($_REQUEST['compression'], $compression_methods)) {
        $compression = $_REQUEST['compression'];
        $buffer_needed = true;
    }
    if (($quick_export && !empty($_REQUEST['quick_export_onserver'])) || (!$quick_export && !empty($_REQUEST['onserver']))) {
        if($quick_export) {
            $onserver = $_REQUEST['quick_export_onserver'];
        } else {
            $onserver = $_REQUEST['onserver'];
        }
        // Will we save dump on server?
        $save_on_server = ! empty($cfg['SaveDir']) && $onserver;
    }
}
// Does export require to be into file?
if (isset($export_list[$type]['force_file']) && ! $asfile) {
    $message = PMA_Message::error(__('Selected export type has to be saved in file!'));
    $GLOBALS['js_include'][] = 'functions.js';
    require_once './libraries/header.inc.php';
    if ($export_type == 'server') {
        $active_page = 'server_export.php';
        require './server_export.php';
    } elseif ($export_type == 'database') {
        $active_page = 'db_export.php';
        require './db_export.php';
    } else {
        $active_page = 'tbl_export.php';
        require './tbl_export.php';
    }
    exit();
}

// Generate error url and check for needed variables
if ($export_type == 'server') {
    $err_url = 'server_export.php?' . PMA_generate_common_url();
} elseif ($export_type == 'database' && strlen($db)) {
    $err_url = 'db_export.php?' . PMA_generate_common_url($db);
    // Check if we have something to export
    if (isset($table_select)) {
        $tables = $table_select;
    } else {
        $tables = array();
    }
} elseif ($export_type == 'table' && strlen($db) && strlen($table)) {
    $err_url = 'tbl_export.php?' . PMA_generate_common_url($db, $table);
} else {
    die('Bad parameters!');
}

// Get the functions specific to the export type
require './libraries/export/' . PMA_securePath($type) . '.php';

/**
 * Increase time limit for script execution and initializes some variables
 */
@set_time_limit($cfg['ExecTimeLimit']);
if (!empty($cfg['MemoryLimit'])) {
    @ini_set('memory_limit', $cfg['MemoryLimit']);
}

// Start with empty buffer
$dump_buffer = '';
$dump_buffer_len = 0;

// We send fake headers to avoid browser timeout when buffering
$time_start = time();


/**
 * Output handler for all exports, if needed buffering, it stores data into
 * $dump_buffer, otherwise it prints thems out.
 *
 * @param   string  the insert statement
 *
 * @return  bool    Whether output suceeded
 */
function PMA_exportOutputHandler($line)
{
    global $time_start, $dump_buffer, $dump_buffer_len, $save_filename;

    // Kanji encoding convert feature
    if ($GLOBALS['output_kanji_conversion']) {
        $line = PMA_kanji_str_conv($line, $GLOBALS['knjenc'], isset($GLOBALS['xkana']) ? $GLOBALS['xkana'] : '');
    }
    // If we have to buffer data, we will perform everything at once at the end
    if ($GLOBALS['buffer_needed']) {

        $dump_buffer .= $line;
        if ($GLOBALS['onfly_compression']) {

            $dump_buffer_len += strlen($line);

            if ($dump_buffer_len > $GLOBALS['memory_limit']) {
                if ($GLOBALS['output_charset_conversion']) {
                    $dump_buffer = PMA_convert_string($GLOBALS['charset'], $GLOBALS['charset_of_file'], $dump_buffer);
                }
                // as bzipped
                if ($GLOBALS['compression'] == 'bzip'  && @function_exists('bzcompress')) {
                    $dump_buffer = bzcompress($dump_buffer);
                }
                // as a gzipped file
                elseif ($GLOBALS['compression'] == 'gzip' && @function_exists('gzencode')) {
                    // without the optional parameter level because it bug
                    $dump_buffer = gzencode($dump_buffer);
                }
                if ($GLOBALS['save_on_server']) {
                    $write_result = @fwrite($GLOBALS['file_handle'], $dump_buffer);
                    if (!$write_result || ($write_result != strlen($dump_buffer))) {
                        $GLOBALS['message'] = PMA_Message::error(__('Insufficient space to save the file %s.'));
                        $GLOBALS['message']->addParam($save_filename);
                        return false;
                    }
                } else {
                    echo $dump_buffer;
                }
                $dump_buffer = '';
                $dump_buffer_len = 0;
            }
        } else {
            $time_now = time();
            if ($time_start >= $time_now + 30) {
                $time_start = $time_now;
                header('X-pmaPing: Pong');
            } // end if
        }
    } else {
        if ($GLOBALS['asfile']) {
            if ($GLOBALS['output_charset_conversion']) {
                $line = PMA_convert_string($GLOBALS['charset'], $GLOBALS['charset_of_file'], $line);
            }
            if ($GLOBALS['save_on_server'] && strlen($line) > 0) {
                $write_result = @fwrite($GLOBALS['file_handle'], $line);
                if (!$write_result || ($write_result != strlen($line))) {
                    $GLOBALS['message'] = PMA_Message::error(__('Insufficient space to save the file %s.'));
                    $GLOBALS['message']->addParam($save_filename);
                    return false;
                }
                $time_now = time();
                if ($time_start >= $time_now + 30) {
                    $time_start = $time_now;
                    header('X-pmaPing: Pong');
                } // end if
            } else {
                // We export as file - output normally
                echo $line;
            }
        } else {
            // We export as html - replace special chars
            echo htmlspecialchars($line);
        }
    }
    return true;
} // end of the 'PMA_exportOutputHandler()' function

// Defines the default <CR><LF> format. For SQL always use \n as MySQL wants this on all platforms.
if ($what == 'sql') {
    $crlf = "\n";
} else {
    $crlf = PMA_whichCrlf();
}

$output_kanji_conversion = function_exists('PMA_kanji_str_conv') && $type != 'xls';

// Do we need to convert charset?
$output_charset_conversion = $asfile && $cfg['AllowAnywhereRecoding']
    && isset($charset_of_file) && $charset_of_file != $charset
    && $type != 'xls';

// Use on the fly compression?
$onfly_compression = $GLOBALS['cfg']['CompressOnFly'] && ($compression == 'gzip' || $compression == 'bzip');
if ($onfly_compression) {
    $memory_limit = trim(@ini_get('memory_limit'));
    // 2 MB as default
    if (empty($memory_limit)) {
        $memory_limit = 2 * 1024 * 1024;
    }

    if (strtolower(substr($memory_limit, -1)) == 'm') {
        $memory_limit = (int)substr($memory_limit, 0, -1) * 1024 * 1024;
    } elseif (strtolower(substr($memory_limit, -1)) == 'k') {
        $memory_limit = (int)substr($memory_limit, 0, -1) * 1024;
    } elseif (strtolower(substr($memory_limit, -1)) == 'g') {
        $memory_limit = (int)substr($memory_limit, 0, -1) * 1024 * 1024 * 1024;
    } else {
        $memory_limit = (int)$memory_limit;
    }

    // Some of memory is needed for other thins and as treshold.
    // Nijel: During export I had allocated (see memory_get_usage function)
    //        approx 1.2MB so this comes from that.
    if ($memory_limit > 1500000) {
        $memory_limit -= 1500000;
    }

    // Some memory is needed for compression, assume 1/3
    $memory_limit /= 8;
}

// Generate filename and mime type if needed
if ($asfile) {
    $pma_uri_parts = parse_url($cfg['PmaAbsoluteUri']);
    if ($export_type == 'server') {
        if (isset($remember_template)) {
            $GLOBALS['PMA_Config']->setCookie('pma_server_filename_template', $filename_template);
        }
        $filename = str_replace('__SERVER__', $GLOBALS['cfg']['Server']['host'], strftime($filename_template));
    } elseif ($export_type == 'database') {
        if (isset($remember_template)) {
            $GLOBALS['PMA_Config']->setCookie('pma_db_filename_template', $filename_template);
        }
        $filename = str_replace('__DB__', $db, str_replace('__SERVER__', $GLOBALS['cfg']['Server']['host'], strftime($filename_template)));
    } else {
        if (isset($remember_template)) {
            $GLOBALS['PMA_Config']->setCookie('pma_table_filename_template', $filename_template);
        }
        $filename = str_replace('__TABLE__', $table, str_replace('__DB__', $db, str_replace('__SERVER__', $GLOBALS['cfg']['Server']['host'], strftime($filename_template))));
    }

    // convert filename to iso-8859-1, it is safer
    if (!(isset($cfg['AllowAnywhereRecoding']) && $cfg['AllowAnywhereRecoding'] )) {
        $filename = PMA_convert_string($charset, 'iso-8859-1', $filename);
    } else {
        $filename = PMA_convert_string($convcharset, 'iso-8859-1', $filename);
    }

    // Grab basic dump extension and mime type
    $filename  .= '.' . $export_list[$type]['extension'];
    $mime_type  = $export_list[$type]['mime_type'];

    // If dump is going to be compressed, set correct mime_type and add
    // compression to extension
    if ($compression == 'bzip') {
        $filename  .= '.bz2';
        $mime_type = 'application/x-bzip2';
    } elseif ($compression == 'gzip') {
        $filename  .= '.gz';
        $mime_type = 'application/x-gzip';
    } elseif ($compression == 'zip') {
        $filename  .= '.zip';
        $mime_type = 'application/zip';
    }
}

// Open file on server if needed
if ($save_on_server) {
    $save_filename = PMA_userDir($cfg['SaveDir']) . preg_replace('@[/\\\\]@', '_', $filename);
    unset($message);
    if (file_exists($save_filename) && ((!$quick_export && empty($onserverover)) || ($quick_export && $_REQUEST['quick_export_onserverover'] != 'saveitover'))) {
        $message = PMA_Message::error(__('File %s already exists on server, change filename or check overwrite option.'));
        $message->addParam($save_filename);
    } else {
        if (is_file($save_filename) && !is_writable($save_filename)) {
            $message = PMA_Message::error(__('The web server does not have permission to save the file %s.'));
            $message->addParam($save_filename);
        } else {
            if (!$file_handle = @fopen($save_filename, 'w')) {
                $message = PMA_Message::error(__('The web server does not have permission to save the file %s.'));
                $message->addParam($save_filename);
            }
        }
    }
    if (isset($message)) {
        $GLOBALS['js_include'][] = 'functions.js';
        require_once './libraries/header.inc.php';
        if ($export_type == 'server') {
            $active_page = 'server_export.php';
            require './server_export.php';
        } elseif ($export_type == 'database') {
            $active_page = 'db_export.php';
            require './db_export.php';
        } else {
            $active_page = 'tbl_export.php';
            require './tbl_export.php';
        }
        exit();
    }
}

/**
 * Send headers depending on whether the user chose to download a dump file
 * or not
 */
if (!$save_on_server) {
    if ($asfile) {
        // Download
        // (avoid rewriting data containing HTML with anchors and forms;
        // this was reported to happen under Plesk)
        @ini_set('url_rewriter.tags','');

        header('Content-Type: ' . $mime_type);
        header('Expires: ' . gmdate('D, d M Y H:i:s') . ' GMT');
        // Tested behavior of
        //       IE 5.50.4807.2300
        //       IE 6.0.2800.1106 (small glitch, asks twice when I click Open)
        //       IE 6.0.2900.2180
        //       Firefox 1.0.6
        // in http and https
        header('Content-Disposition: attachment; filename="' . $filename . '"');
        if (PMA_USR_BROWSER_AGENT == 'IE') {
            header('Cache-Control: must-revalidate, post-check=0, pre-check=0');
            header('Pragma: public');
        } else {
            header('Pragma: no-cache');
            // test case: exporting a database into a .gz file with Safari
            // would produce files not having the current time
            // (added this header for Safari but should not harm other browsers)
            header('Last-Modified: ' . gmdate('D, d M Y H:i:s') . ' GMT');
        }
    } else {
        // HTML
        if ($export_type == 'database') {
            $num_tables = count($tables);
            if ($num_tables == 0) {
                $message = PMA_Message::error(__('No tables found in database.'));
                $GLOBALS['js_include'][] = 'functions.js';
                require_once './libraries/header.inc.php';
                $active_page = 'db_export.php';
                require './db_export.php';
                exit();
            }
        }
        $backup_cfgServer = $cfg['Server'];
        require_once './libraries/header.inc.php';
        $cfg['Server'] = $backup_cfgServer;
        unset($backup_cfgServer);
        echo "\n" . '<div align="' . $cell_align_left . '">' . "\n";
        //echo '    <pre>' . "\n";
        echo '    <form name="nofunction">' . "\n"
           // remove auto-select for now: there is no way to select
           // only a part of the text; anyway, it should obey
           // $cfg['TextareaAutoSelect']
           //. '        <textarea name="sqldump" cols="50" rows="30" onclick="this.select();" id="textSQLDUMP" wrap="OFF">' . "\n";
           . '        <textarea name="sqldump" cols="50" rows="30" id="textSQLDUMP" wrap="OFF">' . "\n";
    } // end download
}

// Fake loop just to allow skip of remain of this code by break, I'd really
// need exceptions here :-)
do {

// Add possibly some comments to export
if (!PMA_exportHeader()) {
    break;
}

// Will we need relation & co. setup?
$do_relation = isset($GLOBALS[$what . '_relation']);
$do_comments = isset($GLOBALS[$what . '_include_comments']);
$do_mime     = isset($GLOBALS[$what . '_mime']);
if ($do_relation || $do_comments || $do_mime) {
    require_once './libraries/relation.lib.php';
    $cfgRelation = PMA_getRelationsParam();
}
if ($do_mime) {
    require_once './libraries/transformations.lib.php';
}

// Include dates in export?
$do_dates   = isset($GLOBALS[$what . '_dates']);

/**
 * Builds the dump
 */
// Gets the number of tables if a dump of a database has been required
if ($export_type == 'server') {
    if (isset($db_select)) {
        $tmp_select = implode($db_select, '|');
        $tmp_select = '|' . $tmp_select . '|';
    }
    // Walk over databases
    foreach ($GLOBALS['pma']->databases as $current_db) {
        if ((isset($tmp_select) && strpos(' ' . $tmp_select, '|' . $current_db . '|'))
            || !isset($tmp_select)) {
            if (!PMA_exportDBHeader($current_db)) {
                break 2;
            }
            if (!PMA_exportDBCreate($current_db)) {
                break 2;
            }
            $tables = PMA_DBI_get_tables($current_db);
            $views = array();
            foreach ($tables as $table) {
                // if this is a view, collect it for later; views must be exported
                // after the tables
                $is_view = PMA_Table::isView($current_db, $table);
                if ($is_view) {
                    $views[] = $table;
                }
                if ($GLOBALS[$what . '_structure_or_data'] == 'structure' || $GLOBALS[$what . '_structure_or_data'] == 'structure_and_data') {
                    // for a view, export a stand-in definition of the table
                    // to resolve view dependencies
                    if (!PMA_exportStructure($current_db, $table, $crlf, $err_url, $do_relation, $do_comments, $do_mime, $do_dates, $is_view ? 'stand_in' : 'create_table', $export_type)) {
                        break 3;
                    }
                }
                // if this is a view or a merge table, don't export data
                if (($GLOBALS[$what . '_structure_or_data'] == 'data' || $GLOBALS[$what . '_structure_or_data'] == 'structure_and_data') && !($is_view || PMA_Table::isMerge($current_db, $table))) {
                    $local_query  = 'SELECT * FROM ' . PMA_backquote($current_db) . '.' . PMA_backquote($table);
                    if (!PMA_exportData($current_db, $table, $crlf, $err_url, $local_query)) {
                        break 3;
                    }
                }
                // now export the triggers (needs to be done after the data because
                // triggers can modify already imported tables)
                if ($GLOBALS[$what . '_structure_or_data'] == 'structure' || $GLOBALS[$what . '_structure_or_data'] == 'structure_and_data') {
                    if (!PMA_exportStructure($current_db, $table, $crlf, $err_url, $do_relation, $do_comments, $do_mime, $do_dates, 'triggers', $export_type)) {
                        break 2;
                    }
                }
            }
            foreach($views as $view) {
                // no data export for a view
                if ($GLOBALS[$what . '_structure_or_data'] == 'structure' || $GLOBALS[$what . '_structure_or_data'] == 'structure_and_data') {
                    if (!PMA_exportStructure($current_db, $view, $crlf, $err_url, $do_relation, $do_comments, $do_mime, $do_dates, 'create_view', $export_type)) {
                        break 3;
                    }
                }
            }
            if (!PMA_exportDBFooter($current_db)) {
                break 2;
            }
        }
    }
} elseif ($export_type == 'database') {
    if (!PMA_exportDBHeader($db)) {
        break;
    }
    $i = 0;
    $views = array();
    // $tables contains the choices from the user (via $table_select)
    foreach ($tables as $table) {
        // if this is a view, collect it for later; views must be exported after
        // the tables
        $is_view = PMA_Table::isView($db, $table);
        if ($is_view) {
            $views[] = $table;
        }
        if ($GLOBALS[$what . '_structure_or_data'] == 'structure' || $GLOBALS[$what . '_structure_or_data'] == 'structure_and_data') {
            // for a view, export a stand-in definition of the table
            // to resolve view dependencies
            if (!PMA_exportStructure($db, $table, $crlf, $err_url, $do_relation, $do_comments, $do_mime, $do_dates, $is_view ? 'stand_in' : 'create_table', $export_type)) {
                break 2;
            }
        }
        // if this is a view or a merge table, don't export data
        if (($GLOBALS[$what . '_structure_or_data'] == 'data' || $GLOBALS[$what . '_structure_or_data'] == 'structure_and_data') && !($is_view || PMA_Table::isMerge($db, $table))) {
            $local_query  = 'SELECT * FROM ' . PMA_backquote($db) . '.' . PMA_backquote($table);
            if (!PMA_exportData($db, $table, $crlf, $err_url, $local_query)) {
                break 2;
            }
        }
        // now export the triggers (needs to be done after the data because
        // triggers can modify already imported tables)
        if ($GLOBALS[$what . '_structure_or_data'] == 'structure' || $GLOBALS[$what . '_structure_or_data'] == 'structure_and_data') {
            if (!PMA_exportStructure($db, $table, $crlf, $err_url, $do_relation, $do_comments, $do_mime, $do_dates, 'triggers', $export_type)) {
                break 2;
            }
        }
    }
    foreach ($views as $view) {
        // no data export for a view
        if ($GLOBALS[$what . '_structure_or_data'] == 'structure' || $GLOBALS[$what . '_structure_or_data'] == 'structure_and_data') {
            if (!PMA_exportStructure($db, $view, $crlf, $err_url, $do_relation, $do_comments, $do_mime, $do_dates, 'create_view', $export_type)) {
                break 2;
            }
        }
    }

    if (!PMA_exportDBFooter($db)) {
        break;
    }
} else {
    if (!PMA_exportDBHeader($db)) {
        break;
    }
    // We export just one table
    // $allrows comes from the form when "Dump all rows" has been selected
    if ($allrows == '0' && $limit_to > 0 && $limit_from >= 0) {
        $add_query  = ' LIMIT '
                    . (($limit_from > 0) ? $limit_from . ', ' : '')
                    . $limit_to;
    } else {
        $add_query  = '';
    }

    $is_view = PMA_Table::isView($db, $table);
    if ($GLOBALS[$what . '_structure_or_data'] == 'structure' || $GLOBALS[$what . '_structure_or_data'] == 'structure_and_data') {
        if (!PMA_exportStructure($db, $table, $crlf, $err_url, $do_relation, $do_comments, $do_mime, $do_dates, $is_view ? 'create_view' : 'create_table', $export_type)) {
            break;
        }
    }
    // If this is an export of a single view, we have to export data;
    // for example, a PDF report
    // if it is a merge table, no data is exported
    if (($GLOBALS[$what . '_structure_or_data'] == 'data' || $GLOBALS[$what . '_structure_or_data'] == 'structure_and_data') && ! PMA_Table::isMerge($db, $table)) {
        if (!empty($sql_query)) {
            // only preg_replace if needed
            if (!empty($add_query)) {
                // remove trailing semicolon before adding a LIMIT
                $sql_query = preg_replace('%;\s*$%', '', $sql_query);
            }
            $local_query = $sql_query . $add_query;
            PMA_DBI_select_db($db);
        } else {
            $local_query  = 'SELECT * FROM ' . PMA_backquote($db) . '.' . PMA_backquote($table) . $add_query;
        }
        if (!PMA_exportData($db, $table, $crlf, $err_url, $local_query)) {
            break;
        }
    }
    // now export the triggers (needs to be done after the data because
    // triggers can modify already imported tables)
    if ($GLOBALS[$what . '_structure_or_data'] == 'structure' || $GLOBALS[$what . '_structure_or_data'] == 'structure_and_data') {
        if (!PMA_exportStructure($db, $table, $crlf, $err_url, $do_relation, $do_comments, $do_mime, $do_dates, 'triggers', $export_type)) {
            break 2;
        }
    }
    if (!PMA_exportDBFooter($db)) {
        break;
    }
}
if (!PMA_exportFooter()) {
    break;
}

} while (false);
// End of fake loop

if ($save_on_server && isset($message)) {
    $GLOBALS['js_include'][] = 'functions.js';
    require_once './libraries/header.inc.php';
    if ($export_type == 'server') {
        $active_page = 'server_export.php';
        require './server_export.php';
    } elseif ($export_type == 'database') {
        $active_page = 'db_export.php';
        require './db_export.php';
    } else {
        $active_page = 'tbl_export.php';
        require './tbl_export.php';
    }
    exit();
}

/**
 * Send the dump as a file...
 */
if (!empty($asfile)) {
    // Convert the charset if required.
    if ($output_charset_conversion) {
        $dump_buffer = PMA_convert_string($GLOBALS['charset'], $GLOBALS['charset_of_file'], $dump_buffer);
    }

    // Do the compression
    // 1. as a zipped file
    if ($compression == 'zip') {
        if (@function_exists('gzcompress')) {
            $zipfile = new zipfile();
            $zipfile -> addFile($dump_buffer, substr($filename, 0, -4));
            $dump_buffer = $zipfile -> file();
        }
    }
    // 2. as a bzipped file
    elseif ($compression == 'bzip') {
        if (@function_exists('bzcompress')) {
            $dump_buffer = bzcompress($dump_buffer);
        }
    }
    // 3. as a gzipped file
    elseif ($compression == 'gzip') {
        if (@function_exists('gzencode') && !@ini_get('zlib.output_compression')) {
            // without the optional parameter level because it bug
            $dump_buffer = gzencode($dump_buffer);
        }
    }

    /* If ve saved on server, we have to close file now */
    if ($save_on_server) {
        $write_result = @fwrite($file_handle, $dump_buffer);
        fclose($file_handle);
        if (strlen($dump_buffer) !=0 && (!$write_result || ($write_result != strlen($dump_buffer)))) {
            $message = new PMA_Message(__('Insufficient space to save the file %s.'), PMA_Message::ERROR, $save_filename);
        } else {
            $message = new PMA_Message(__('Dump has been saved to file %s.'), PMA_Message::SUCCESS, $save_filename);
        }

        $GLOBALS['js_include'][] = 'functions.js';
        require_once './libraries/header.inc.php';
        if ($export_type == 'server') {
            $active_page = 'server_export.php';
            require_once './server_export.php';
        } elseif ($export_type == 'database') {
            $active_page = 'db_export.php';
            require_once './db_export.php';
        } else {
            $active_page = 'tbl_export.php';
            require_once './tbl_export.php';
        }
        exit();
    } else {
        echo $dump_buffer;
    }
}
/**
 * Displays the dump...
 */
else {
    /**
     * Close the html tags and add the footers in dump is displayed on screen
     */
    //echo '    </pre>' . "\n";
    echo '</textarea>' . "\n"
       . '    </form>' . "\n";
    echo '</div>' . "\n";
    echo "\n";
?>
<script type="text/javascript">
//<![CDATA[
    var bodyWidth=null; var bodyHeight=null;
    if (document.getElementById('textSQLDUMP')) {
        bodyWidth  = self.innerWidth;
        bodyHeight = self.innerHeight;
        if (!bodyWidth && !bodyHeight) {
            if (document.compatMode && document.compatMode == "BackCompat") {
                bodyWidth  = document.body.clientWidth;
                bodyHeight = document.body.clientHeight;
            } else if (document.compatMode && document.compatMode == "CSS1Compat") {
                bodyWidth  = document.documentElement.clientWidth;
                bodyHeight = document.documentElement.clientHeight;
            }
        }
        document.getElementById('textSQLDUMP').style.width=(bodyWidth-50) + 'px';
        document.getElementById('textSQLDUMP').style.height=(bodyHeight-100) + 'px';
    }
//]]>
</script>
<?php
    require_once './libraries/footer.inc.php';
} // end if
?><|MERGE_RESOLUTION|>--- conflicted
+++ resolved
@@ -42,8 +42,6 @@
 $onserver = false;
 $save_on_server = false;
 $buffer_needed = false;
-<<<<<<< HEAD
-=======
 
 // Is it a quick or custom export?
 if($_REQUEST['quick_or_custom'] == 'quick') {
@@ -52,7 +50,6 @@
     $quick_export = false;
 }
 
->>>>>>> 27bc09c9
 if ($_REQUEST['output_format'] == 'astext') {
     $asfile = false;
 } else {
@@ -71,6 +68,7 @@
         $save_on_server = ! empty($cfg['SaveDir']) && $onserver;
     }
 }
+
 // Does export require to be into file?
 if (isset($export_list[$type]['force_file']) && ! $asfile) {
     $message = PMA_Message::error(__('Selected export type has to be saved in file!'));
