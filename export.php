--- conflicted
+++ resolved
@@ -263,9 +263,6 @@
         $save_on_server = ! empty($cfg['SaveDir']) && $onserver;
     }
 }
-<<<<<<< HEAD
-$tables = [];
-=======
 
 /**
  * If we are sending the export file (as opposed to just displaying it
@@ -275,7 +272,7 @@
     $response->disable();
 }
 
->>>>>>> a059bc28
+$tables = [];
 // Generate error url and check for needed variables
 if ($export_type == 'server') {
     $err_url = 'server_export.php' . Url::getCommon();
