--- conflicted
+++ resolved
@@ -132,14 +132,10 @@
                 && ! empty($_POST['adjust_privileges'])
             ) {
                 $operations->adjustPrivilegesRenameOrMoveTable(
-<<<<<<< HEAD
                     $oldDb,
                     $oldTable,
-                    $_REQUEST['db'],
-                    $_REQUEST['new_name']
-=======
-                    $oldDb, $oldTable, $_POST['db'], $_POST['new_name']
->>>>>>> 09c18849
+                    $_POST['db'],
+                    $_POST['new_name']
                 );
             }
 
@@ -205,13 +201,9 @@
         && ! empty($_POST['change_all_collations'])
     ) {
         $operations->changeAllColumnsCollation(
-<<<<<<< HEAD
             $GLOBALS['db'],
             $GLOBALS['table'],
-            $_REQUEST['tbl_collation']
-=======
-            $GLOBALS['db'], $GLOBALS['table'], $_POST['tbl_collation']
->>>>>>> 09c18849
+            $_POST['tbl_collation']
         );
     }
 }
