--- conflicted
+++ resolved
@@ -1584,13 +1584,8 @@
     integer</dt>
     <dd>Defines the minimum number of tables to display a JavaScript filter box above the
     list of tables in the left frame.
-<<<<<<< HEAD
     Defaults to <code>30</code>. To disable the filter completely some high number
-    can he used (e.g. 9999)</dd>
-=======
-    Defaults to <tt>30</tt>. To disable the filter completely some high number
     can be used (e.g. 9999)</dd>
->>>>>>> 35ad2ea2
 
     <dt id="cfg_LeftDisplayServers">$cfg['LeftDisplayServers'] boolean</dt>
     <dd>Defines whether or not to display a server choice at the top of the left frame.
