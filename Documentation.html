--- conflicted
+++ resolved
@@ -1311,15 +1311,11 @@
         This setting is used while importing/exporting dump files and in the
         Synchronize feature but has no effect when PHP is running in safe mode.</dd>
 
-<<<<<<< HEAD
     <dt id="cfg_SessionSavePath">$cfg['SessionSavePath'] string</dt>
     <dd>Path for storing session data (<a
     href="http://php.net/session_save_path">session_save_path PHP parameter</a>).</dd>
 
-    <dt id="cfg_MemoryLimit">$cfg['MemoryLimit'] integer [number of bytes]</dt>
-=======
     <dt id="cfg_MemoryLimit">$cfg['MemoryLimit'] string [number of bytes]</dt>
->>>>>>> 43e41e06
     <dd>Set the number of bytes a script is allowed to allocate. If set
         to zero, no limit is imposed.<br />
         This setting is used while importing/exporting dump files and at some
