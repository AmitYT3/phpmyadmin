--- conflicted
+++ resolved
@@ -2143,11 +2143,7 @@
         identify what they mean.
     </dd>
 
-<<<<<<< HEAD
-    <dt id="cfg_ShowDisplayDir">$cfg['ShowDisplayDir'] boolean</dt>
-=======
     <dt id="cfg_ShowDisplayDirection">$cfg['ShowDisplayDirection'] boolean</dt>
->>>>>>> 7f5cbe9f
     <dd>
         Defines whether or not type display direction option is shown
         when browsing a table.
