--- conflicted
+++ resolved
@@ -10,23 +10,6 @@
 services:
   - mysql
 
-<<<<<<< HEAD
-=======
-php:
-  - "7.3"
-  - "7.2"
-  - "7.1"
-  - "7.0"
-  - "5.6"
-  - "5.5"
-  - "hhvm-3.12"
-  - "hhvm-3.18"
-  - "hhvm-3.21"
-  - "hhvm-3.24"
-  - "hhvm-3.27"
-  - "nightly"
-
->>>>>>> 3386cdc3
 sudo: required
 
 install:
@@ -90,14 +73,14 @@
       env: CI_MODE=test
       before_install:
         - brew update
-<<<<<<< HEAD
         - brew install openldap libiconv php@7.2 composer mariadb yarn
-=======
-        - brew install openldap libiconv php@7.2 composer mariadb
->>>>>>> 3386cdc3
         - brew link --force gettext
         - sed -i -e 's/^memory_limit = .*/memory_limit = -1/' /usr/local/etc/php/7.2/php.ini
         - mysql.server start
+    - stage: "PHP Unit tests"
+      php: "7.3"
+      name: "PHP 7.3"
+      env: CI_MODE=test
     - stage: "PHP Unit tests"
       php: "7.2"
       name: "PHP 7.2"
