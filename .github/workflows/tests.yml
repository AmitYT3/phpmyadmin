--- conflicted
+++ resolved
@@ -157,13 +157,7 @@
           coverage: xdebug
 
       - name: Install Composer dependencies
-<<<<<<< HEAD
-        uses: ramsey/composer-install@v2
-=======
         uses: ramsey/composer-install@v3
-        with:
-          dependency-versions: highest
->>>>>>> 358f7c0c
 
       - name: Run PHP tests
         run: composer run phpunit -- --testsuite unit
@@ -172,80 +166,7 @@
         uses: codecov/codecov-action@v3
         with:
           flags: ${{ matrix.extension }}-extension
-<<<<<<< HEAD
           name: php-${{ matrix.php-version }}-${{ matrix.extension }}-enabled
-=======
-          name: php-7.2-${{ matrix.extension }}-enabled
-
-      - name: Send coverage to Scrutinizer
-        uses: sudo-bot/action-scrutinizer@latest
-        # Do not run this step on forked versions of the main repository (example: contributor forks)
-        if: github.repository == 'phpmyadmin/phpmyadmin'
-        with:
-          cli-args: "--format=php-clover build/logs/clover.xml --revision=${{ github.event.pull_request.head.sha || github.sha }}"
-
-      - name: Send coverage to Codacy
-        uses: codacy/codacy-coverage-reporter-action@v1
-        # Do not run this step on forked versions of the main repository (example: contributor forks)
-        if: github.repository == 'phpmyadmin/phpmyadmin'
-        # Upload can fail on forks or if the secret is missing
-        continue-on-error: true
-        with:
-          project-token: ${{ secrets.CODACY_PROJECT_TOKEN }}
-          coverage-reports: build/logs/clover.xml
-
-  test-php-psr7-implementations:
-    name: Test on PHP ${{ matrix.php-version }} (+ psr7-${{ matrix.psr-7-library }})
-    runs-on: ubuntu-latest
-    strategy:
-      fail-fast: false
-      matrix:
-        php-version: ['7.2']
-        php-extensions: ['mbstring, iconv, mysqli, zip, bz2']
-        psr-7-library: ['guzzlehttp/psr7', 'slim/psr7', 'nyholm/psr7']
-        include:
-          # See: https://github.com/laminas/laminas-diactoros/releases/tag/2.18.0
-          - {psr-7-library: 'laminas/laminas-diactoros', php-version: '8.0'}
-    steps:
-      - name: Checkout code
-        uses: actions/checkout@v4
-        with:
-          # Fetch some commits for Scrutinizer coverage upload
-          fetch-depth: 15
-
-      - name: Install gettext
-        run: sudo apt-get install -y gettext
-
-      - name: Generate mo files
-        run: ./scripts/generate-mo --quiet
-
-      - name: Set up PHP ${{ matrix.php-version }}
-        uses: shivammathur/setup-php@v2
-        with:
-          php-version: ${{ matrix.php-version }}
-          extensions: ${{ matrix.php-extensions }}
-          coverage: pcov
-
-      - name: Install Composer dependencies
-        uses: ramsey/composer-install@v3
-        with:
-          dependency-versions: highest
-
-      - name: Remove default PSR-7 implementation
-        run: composer remove slim/psr7
-
-      - name: Add PSR-7 implementation
-        run: composer require ${{ matrix.psr-7-library }}
-
-      - name: Run PHP tests
-        run: composer run phpunit -- --testsuite unit
-
-      - name: Send coverage
-        uses: codecov/codecov-action@v3
-        with:
-          flags: ${{ matrix.psr-7-library }}-psr-7
-          name: php-7.2-psr-7
->>>>>>> 358f7c0c
 
       - name: Send coverage to Scrutinizer
         uses: sudo-bot/action-scrutinizer@latest
