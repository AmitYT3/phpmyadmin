--- conflicted
+++ resolved
@@ -63,25 +63,15 @@
   test-php:
     name: Test on PHP ${{ matrix.php-version }}, ${{ matrix.composer-dependency }} and ${{ matrix.os }}
     runs-on: ${{ matrix.os }}
-    continue-on-error: ${{ matrix.php-version == '8.4' }}
+    continue-on-error: ${{ matrix.php-version == '8.5' }}
     strategy:
       matrix:
-<<<<<<< HEAD
-        php-version: ['8.2', '8.3']
-=======
-        php-version: ['7.2', '7.3', '7.4', '8.0', '8.1', '8.2', '8.3', '8.4']
-        experimental: [false]
->>>>>>> 61b4f673
+        php-version: ['8.2', '8.3', '8.4']
         os: [ubuntu-latest]
         composer-dependency: [locked, highest]
         php-extensions: ['mbstring, iconv, mysqli, zip, gd, bz2']
         include:
-<<<<<<< HEAD
-          - php-version: '8.4'
-=======
           - php-version: '8.5'
-            experimental: true
->>>>>>> 61b4f673
             os: ubuntu-latest
             composer-dependency: locked
             composer-options: '--ignore-platform-req=php+'
