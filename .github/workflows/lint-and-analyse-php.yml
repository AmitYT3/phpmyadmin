name: Lint and analyse php files

on:
  push:
  pull_request:
    types: [opened, synchronize, reopened]
    branches:
      - master
      - QA_**

jobs:
<<<<<<< HEAD
  lint-node:
    runs-on: ubuntu-latest
    if: "!contains(github.event.head_commit.message, '[ci skip]')"
    steps:
      - name: Checkout code
        uses: actions/checkout@v2

      - name: Set up Node
        uses: actions/setup-node@v1
        with:
          node-version: 12

      - name: Get Yarn cache directory path
        id: yarn-cache-dir-path
        run: echo "::set-output name=dir::$(yarn cache dir)"

      - name: Cache Yarn dependencies
        uses: actions/cache@v2
        with:
          path: ${{ steps.yarn-cache-dir-path.outputs.dir }}
          key: ${{ runner.os }}-yarn-${{ hashFiles('**/yarn.lock') }}
          restore-keys: |
            ${{ runner.os }}-yarn-

      - name: Install modules
        run: yarn install --non-interactive

      - name: Lint JavaScript files
        run: yarn run js-lint --quiet

      - name: Lint CSS files
        run: yarn run css-lint

  lint-php-files:
    runs-on: ubuntu-latest
    if: "!contains(github.event.head_commit.message, '[ci skip]')"
    strategy:
      matrix:
        php-version: ["7.2"]
    steps:
      - name: Checkout code
        uses: actions/checkout@v2

      - name: Set up PHP ${{ matrix.php-version }}
        uses: shivammathur/setup-php@v2
        with:
          php-version: ${{ matrix.php-version }}

      - name: Validate composer.json and composer.lock
        run: composer validate --strict

      - name: Install Composer dependencies
        uses: ramsey/composer-install@v1
        with:
          dependency-versions: highest
          # Ignore zip for php-webdriver/webdriver
          composer-options: "--ignore-platform-req=ext-zip"

      - name: Cache coding-standard
        uses: actions/cache@v2
        with:
          path: .phpcs-cache
          key: phpcs-cache

      - name: Lint PHP files
        run: ./test/ci-phplint

      - name: Check coding-standard
        run: composer phpcs

      - name: Check Twig templates
        run: composer run twig-lint

  analyse-php:
    runs-on: ubuntu-latest
    if: "!contains(github.event.head_commit.message, '[ci skip]')"
    strategy:
      matrix:
        php-version: ["7.2"]
    steps:
      - name: Checkout code
        uses: actions/checkout@v2

      - name: Set up PHP ${{ matrix.php-version }}
        uses: shivammathur/setup-php@v2
        with:
          php-version: ${{ matrix.php-version }}
          extensions: mbstring, iconv, mysqli, zip, gd, bz2

      - name: Install Composer dependencies
        uses: ramsey/composer-install@v1
        with:
          dependency-versions: highest

      - name: Analyse files with PHPStan
        run: composer phpstan -- --memory-limit 2G

      - name: Analyse files with Psalm
        run: composer psalm -- --shepherd
=======
    lint-node:
        runs-on: ubuntu-latest
        steps:
            - uses: actions/checkout@v3
            - uses: actions/setup-node@v1
              with:
                  node-version: 12
            - name: Get yarn cache directory path
              id: yarn-cache-dir-path
              run: echo "::set-output name=dir::$(yarn cache dir)"
            - name: yarn cache
              uses: actions/cache@v3
              with:
                  path: ${{ steps.yarn-cache-dir-path.outputs.dir }}
                  key: ${{ runner.os }}-yarn-${{ hashFiles('**/yarn.lock') }}
                  restore-keys: |
                      ${{ runner.os }}-yarn-
            - name: Install modules
              run: yarn install --non-interactive
            - name: Lint JS files
              run: yarn run js-lint --quiet
            - name: Lint CSS files
              run: yarn run css-lint

    lint-php-files:
        runs-on: ubuntu-latest
        steps:
            - uses: actions/checkout@v3
            - name: Use php 7.1
              uses: shivammathur/setup-php@v2
              with:
                  php-version: 7.1
            - name: Validate composer.json and composer.lock
              run: composer validate
            - name: Get Composer Cache Directory
              id: composer-cache
              run: |
                echo "::set-output name=dir::$(composer config cache-files-dir)"
            - uses: actions/cache@v3
              with:
                path: ${{ steps.composer-cache.outputs.dir }}
                key: ${{ runner.os }}-composer-${{ hashFiles('**/composer.lock') }}
                restore-keys: |
                  ${{ runner.os }}-composer-
            - name: Cache coding-standard
              uses: actions/cache@v3
              with:
                  path: .phpcs-cache
                  key: phpcs-cache
            - name: Install dependencies
              # Ignore zip for php-webdriver/webdriver
              run: composer install --ignore-platform-req=ext-zip
            - name: Lint PHP files
              run: ./test/ci-phplint
            - name: Check coding-standard
              run: composer phpcs
            - name: Check twig templates
              run: php scripts/console lint:twig templates --show-deprecations

    analyse-php:
        runs-on: ubuntu-latest
        steps:
            - uses: actions/checkout@v3
            - name: Use php 7.2
              uses: shivammathur/setup-php@v2
              with:
                  php-version: 7.2
                  extensions: mbstring, iconv, mysqli, zip, gd, bz2
            - name: Get Composer Cache Directory
              id: composer-cache
              run: |
                echo "::set-output name=dir::$(composer config cache-files-dir)"
            - uses: actions/cache@v3
              with:
                path: ${{ steps.composer-cache.outputs.dir }}
                key: ${{ runner.os }}-composer-${{ hashFiles('**/composer.lock') }}
                restore-keys: |
                  ${{ runner.os }}-composer-
            - name: Install dependencies
              run: composer install
            - name: Analyse files with phpstan
              run: composer phpstan -- --memory-limit 2G
            - name: Analyse files with psalm
              run: composer psalm
>>>>>>> d842c89d
<|MERGE_RESOLUTION|>--- conflicted
+++ resolved
@@ -9,13 +9,11 @@
       - QA_**
 
 jobs:
-<<<<<<< HEAD
   lint-node:
     runs-on: ubuntu-latest
-    if: "!contains(github.event.head_commit.message, '[ci skip]')"
     steps:
       - name: Checkout code
-        uses: actions/checkout@v2
+        uses: actions/checkout@v3
 
       - name: Set up Node
         uses: actions/setup-node@v1
@@ -27,7 +25,7 @@
         run: echo "::set-output name=dir::$(yarn cache dir)"
 
       - name: Cache Yarn dependencies
-        uses: actions/cache@v2
+        uses: actions/cache@v3
         with:
           path: ${{ steps.yarn-cache-dir-path.outputs.dir }}
           key: ${{ runner.os }}-yarn-${{ hashFiles('**/yarn.lock') }}
@@ -45,13 +43,12 @@
 
   lint-php-files:
     runs-on: ubuntu-latest
-    if: "!contains(github.event.head_commit.message, '[ci skip]')"
     strategy:
       matrix:
         php-version: ["7.2"]
     steps:
       - name: Checkout code
-        uses: actions/checkout@v2
+        uses: actions/checkout@v3
 
       - name: Set up PHP ${{ matrix.php-version }}
         uses: shivammathur/setup-php@v2
@@ -69,7 +66,7 @@
           composer-options: "--ignore-platform-req=ext-zip"
 
       - name: Cache coding-standard
-        uses: actions/cache@v2
+        uses: actions/cache@v3
         with:
           path: .phpcs-cache
           key: phpcs-cache
@@ -85,13 +82,12 @@
 
   analyse-php:
     runs-on: ubuntu-latest
-    if: "!contains(github.event.head_commit.message, '[ci skip]')"
     strategy:
       matrix:
         php-version: ["7.2"]
     steps:
       - name: Checkout code
-        uses: actions/checkout@v2
+        uses: actions/checkout@v3
 
       - name: Set up PHP ${{ matrix.php-version }}
         uses: shivammathur/setup-php@v2
@@ -108,90 +104,4 @@
         run: composer phpstan -- --memory-limit 2G
 
       - name: Analyse files with Psalm
-        run: composer psalm -- --shepherd
-=======
-    lint-node:
-        runs-on: ubuntu-latest
-        steps:
-            - uses: actions/checkout@v3
-            - uses: actions/setup-node@v1
-              with:
-                  node-version: 12
-            - name: Get yarn cache directory path
-              id: yarn-cache-dir-path
-              run: echo "::set-output name=dir::$(yarn cache dir)"
-            - name: yarn cache
-              uses: actions/cache@v3
-              with:
-                  path: ${{ steps.yarn-cache-dir-path.outputs.dir }}
-                  key: ${{ runner.os }}-yarn-${{ hashFiles('**/yarn.lock') }}
-                  restore-keys: |
-                      ${{ runner.os }}-yarn-
-            - name: Install modules
-              run: yarn install --non-interactive
-            - name: Lint JS files
-              run: yarn run js-lint --quiet
-            - name: Lint CSS files
-              run: yarn run css-lint
-
-    lint-php-files:
-        runs-on: ubuntu-latest
-        steps:
-            - uses: actions/checkout@v3
-            - name: Use php 7.1
-              uses: shivammathur/setup-php@v2
-              with:
-                  php-version: 7.1
-            - name: Validate composer.json and composer.lock
-              run: composer validate
-            - name: Get Composer Cache Directory
-              id: composer-cache
-              run: |
-                echo "::set-output name=dir::$(composer config cache-files-dir)"
-            - uses: actions/cache@v3
-              with:
-                path: ${{ steps.composer-cache.outputs.dir }}
-                key: ${{ runner.os }}-composer-${{ hashFiles('**/composer.lock') }}
-                restore-keys: |
-                  ${{ runner.os }}-composer-
-            - name: Cache coding-standard
-              uses: actions/cache@v3
-              with:
-                  path: .phpcs-cache
-                  key: phpcs-cache
-            - name: Install dependencies
-              # Ignore zip for php-webdriver/webdriver
-              run: composer install --ignore-platform-req=ext-zip
-            - name: Lint PHP files
-              run: ./test/ci-phplint
-            - name: Check coding-standard
-              run: composer phpcs
-            - name: Check twig templates
-              run: php scripts/console lint:twig templates --show-deprecations
-
-    analyse-php:
-        runs-on: ubuntu-latest
-        steps:
-            - uses: actions/checkout@v3
-            - name: Use php 7.2
-              uses: shivammathur/setup-php@v2
-              with:
-                  php-version: 7.2
-                  extensions: mbstring, iconv, mysqli, zip, gd, bz2
-            - name: Get Composer Cache Directory
-              id: composer-cache
-              run: |
-                echo "::set-output name=dir::$(composer config cache-files-dir)"
-            - uses: actions/cache@v3
-              with:
-                path: ${{ steps.composer-cache.outputs.dir }}
-                key: ${{ runner.os }}-composer-${{ hashFiles('**/composer.lock') }}
-                restore-keys: |
-                  ${{ runner.os }}-composer-
-            - name: Install dependencies
-              run: composer install
-            - name: Analyse files with phpstan
-              run: composer phpstan -- --memory-limit 2G
-            - name: Analyse files with psalm
-              run: composer psalm
->>>>>>> d842c89d
+        run: composer psalm -- --shepherd