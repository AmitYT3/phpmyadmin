--- conflicted
+++ resolved
@@ -237,8 +237,7 @@
   `config_data` text NOT NULL,
   PRIMARY KEY  (`username`)
 )
-<<<<<<< HEAD
-  ENGINE=MyISAM COMMENT='User preferences storage for phpMyAdmin'
+  COMMENT='User preferences storage for phpMyAdmin'
   DEFAULT CHARACTER SET utf8 COLLATE utf8_bin;
 
 -- --------------------------------------------------------
@@ -302,7 +301,4 @@
   PRIMARY KEY (`usergroup`)
 ) 
   ENGINE=MyISAM COMMENT='User groups with configured menu items'
-=======
-  COMMENT='User preferences storage for phpMyAdmin'
->>>>>>> 2dfcf179
   DEFAULT CHARACTER SET utf8 COLLATE utf8_bin;