--- conflicted
+++ resolved
@@ -11,13 +11,10 @@
  * @subpackage Example
  */
 
-<<<<<<< HEAD
 /* Use cookies for session */
 @ini_set('session.use_cookies', 'true');
-=======
 /* Change this to true if using phpMyAdmin over https */
 $secure_cookie = false;
->>>>>>> f2dcdfff
 /* Need to have cookie visible from parent directory */
 session_set_cookie_params(0, '/', '', $secure_cookie, true);
 /* Create signon session */
