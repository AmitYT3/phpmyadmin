--- conflicted
+++ resolved
@@ -51,11 +51,7 @@
 # built documents.
 #
 # The short X.Y version.
-<<<<<<< HEAD
-version = '4.3.5'
-=======
 version = '4.3.6'
->>>>>>> 33dea31a
 # The full version, including alpha/beta/rc tags.
 release = version
 
