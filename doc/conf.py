--- conflicted
+++ resolved
@@ -51,11 +51,7 @@
 # built documents.
 #
 # The short X.Y version.
-<<<<<<< HEAD
-version = '4.3.9'
-=======
 version = '4.3.10'
->>>>>>> 0f2e488b
 # The full version, including alpha/beta/rc tags.
 release = version
 
