{
    "name": "phpmyadmin/phpmyadmin",
    "type": "project",
    "description": "A web interface for MySQL and MariaDB",
    "keywords": ["phpmyadmin","mysql","web"],
    "homepage": "https://www.phpmyadmin.net/",
    "support": {
        "forum": "https://www.phpmyadmin.net/support/",
        "issues": "https://github.com/phpmyadmin/phpmyadmin/issues",
        "wiki": "https://wiki.phpmyadmin.net/",
        "docs": "https://docs.phpmyadmin.net/",
        "source": "https://github.com/phpmyadmin/phpmyadmin"
    },
    "license": "GPL-2.0-only",
    "authors": [
        {
            "name": "The phpMyAdmin Team",
            "email": "developers@phpmyadmin.net",
            "homepage": "https://www.phpmyadmin.net/team/"
        }
    ],
    "non-feature-branches": ["RELEASE_.*"],
    "autoload": {
        "psr-4": {
            "PhpMyAdmin\\": "libraries/classes"
        },
        "files": ["vendor/phpmyadmin/motranslator/src/functions.php"]
    },
    "autoload-dev": {
        "psr-4": {
            "PhpMyAdmin\\Tests\\": "test/classes",
            "PhpMyAdmin\\Tests\\Selenium\\": "test/selenium/"
        }
    },
    "repositories": [
        {
            "type": "composer",
            "url": "https://www.phpmyadmin.net"
        }
    ],
    "require": {
        "php": "^7.2.5 || ^8.0",
        "ext-hash": "*",
        "ext-iconv": "*",
        "ext-json": "*",
        "ext-mysqli": "*",
        "ext-pcre": "*",
        "ext-xml": "*",
        "google/recaptcha": "^1.1",
        "nikic/fast-route": "^1.3",
        "phpmyadmin/motranslator": "^5.0",
        "phpmyadmin/shapefile": "^3.0.1",
        "phpmyadmin/sql-parser": "^5.0",
        "phpmyadmin/twig-i18n-extension": "^4.0",
        "phpseclib/phpseclib": "^3.0",
        "symfony/config": "^5.2.3",
        "symfony/dependency-injection": "^5.2.3",
        "symfony/expression-language": "^5.2.3",
        "symfony/polyfill-ctype": "^1.17.0",
        "symfony/polyfill-mbstring": "^1.17.0",
        "twig/twig": "^3.0.1",
        "webmozart/assert": "^1.10",
        "williamdes/mariadb-mysql-kbs": "^1.2"
    },
    "conflict": {
        "bacon/bacon-qr-code": "<2.0",
        "pragmarx/google2fa-qrcode": "<2.1",
        "samyoul/u2f-php-server": "<1.1",
        "tecnickcom/tcpdf": "<6.2"
    },
    "suggest": {
        "ext-openssl": "Cookie encryption",
        "ext-curl": "Updates checking",
        "ext-opcache": "Better performance",
        "ext-zlib": "For gz import and export",
        "ext-bz2": "For bzip2 import and export",
        "ext-zip": "For zip import and export",
        "ext-gd2": "For image transformations",
        "ext-mbstring": "For best performance",
        "tecnickcom/tcpdf": "For PDF support",
        "pragmarx/google2fa-qrcode": "^2.1 - For 2FA authentication",
        "bacon/bacon-qr-code": "^2.0 - For 2FA authentication",
        "samyoul/u2f-php-server": "For FIDO U2F authentication"
    },
    "require-dev": {
        "bacon/bacon-qr-code": "^2.0",
        "php-webdriver/webdriver": "^1.11",
        "phpmyadmin/coding-standard": "^3.0.0",
        "phpstan/extension-installer": "^1.1",
        "phpstan/phpstan": "^0.12.79",
        "phpstan/phpstan-phpunit": "^0.12.17",
        "phpstan/phpstan-webmozart-assert": "^0.12.12",
        "phpunit/phpunit": "^8.5 || ^9.5",
        "pragmarx/google2fa-qrcode": "^2.1",
        "psalm/plugin-phpunit": "^0.16.0",
        "roave/security-advisories": "dev-latest",
        "samyoul/u2f-php-server": "^1.1",
        "symfony/console": "^5.2.3",
        "symfony/finder": "^5.2.3",
        "symfony/twig-bridge": "^5.2.3",
        "tecnickcom/tcpdf": "^6.4.1",
<<<<<<< HEAD
        "vimeo/psalm": "^4.7.3"
=======
        "vimeo/psalm": "^4.8.0"
>>>>>>> b04fe5cb
    },
    "extra": {
        "branch-alias": {
            "dev-master": "5.2.x-dev"
        }
    },
    "scripts": {
        "phpcbf": "phpcbf",
        "phpcs": "phpcs",
        "phpstan": "phpstan analyse",
        "psalm": "psalm",
        "phpunit": "phpunit --color=always",
        "test": [
            "@phpcs",
            "@phpstan",
            "@psalm",
            "@phpunit"
        ],
        "update:baselines": "phpstan analyse --generate-baseline && psalm --set-baseline=psalm-baseline.xml",
        "twig-lint": "php scripts/console lint:twig templates --ansi --show-deprecations"
    },
    "config":{
        "sort-packages": true,
        "discard-changes": true
    }
}<|MERGE_RESOLUTION|>--- conflicted
+++ resolved
@@ -99,11 +99,7 @@
         "symfony/finder": "^5.2.3",
         "symfony/twig-bridge": "^5.2.3",
         "tecnickcom/tcpdf": "^6.4.1",
-<<<<<<< HEAD
-        "vimeo/psalm": "^4.7.3"
-=======
         "vimeo/psalm": "^4.8.0"
->>>>>>> b04fe5cb
     },
     "extra": {
         "branch-alias": {
