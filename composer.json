{
    "name": "phpmyadmin/phpmyadmin",
    "type": "project",
    "description": "A web interface for MySQL and MariaDB",
    "keywords": ["phpmyadmin","mysql","web"],
    "homepage": "https://www.phpmyadmin.net/",
    "support": {
        "forum": "https://www.phpmyadmin.net/support/",
        "issues": "https://github.com/phpmyadmin/phpmyadmin/issues",
        "wiki": "https://wiki.phpmyadmin.net/",
        "docs": "https://docs.phpmyadmin.net/",
        "source": "https://github.com/phpmyadmin/phpmyadmin"
    },
    "license": "GPL-2.0-only",
    "authors": [
        {
            "name": "The phpMyAdmin Team",
            "email": "developers@phpmyadmin.net",
            "homepage": "https://www.phpmyadmin.net/team/"
        }
    ],
    "non-feature-branches": ["RELEASE_.*"],
    "autoload": {
        "psr-4": {
            "PhpMyAdmin\\": "libraries/classes"
        }
    },
    "autoload-dev": {
        "psr-4": {
            "PhpMyAdmin\\Tests\\": "test/classes",
            "PhpMyAdmin\\Tests\\Selenium\\": "test/selenium/"
        }
    },
    "repositories": [
        {
            "type": "composer",
            "url": "https://www.phpmyadmin.net"
        }
    ],
    "require": {
        "php": "^7.2.5 || ^8.0",
        "ext-hash": "*",
        "ext-iconv": "*",
        "ext-json": "*",
        "ext-mysqli": "*",
        "ext-pcre": "*",
        "ext-xml": "*",
        "google/recaptcha": "^1.1",
        "nikic/fast-route": "^1.3",
        "phpmyadmin/motranslator": "^5.0",
        "phpmyadmin/shapefile": "^3.0.1",
        "phpmyadmin/sql-parser": "^5.0",
        "phpmyadmin/twig-i18n-extension": "^4.0",
        "phpseclib/phpseclib": "^3.0",
        "symfony/config": "^5.2.3",
        "symfony/dependency-injection": "^5.2.3",
        "symfony/expression-language": "^5.2.3",
        "symfony/polyfill-ctype": "^1.17.0",
        "symfony/polyfill-mbstring": "^1.17.0",
        "twig/twig": "^3.0.1",
        "williamdes/mariadb-mysql-kbs": "^1.2"
    },
    "conflict": {
        "tecnickcom/tcpdf": "<6.2",
        "pragmarx/google2fa": "<6.1.0 || >8.0",
        "pragmarx/google2fa-qrcode": "<1.0.1",
        "samyoul/u2f-php-server": "<1.1"
    },
    "suggest": {
        "ext-openssl": "Cookie encryption",
        "ext-curl": "Updates checking",
        "ext-opcache": "Better performance",
        "ext-zlib": "For gz import and export",
        "ext-bz2": "For bzip2 import and export",
        "ext-zip": "For zip import and export",
        "ext-gd2": "For image transformations",
        "ext-mbstring": "For best performance",
        "tecnickcom/tcpdf": "For PDF support",
        "pragmarx/google2fa-qrcode": "For 2FA authentication",
        "samyoul/u2f-php-server": "For FIDO U2F authentication"
    },
    "require-dev": {
        "php-webdriver/webdriver": "^1.8",
        "phpmyadmin/coding-standard": "^2.1.1",
        "phpstan/extension-installer": "^1.1",
        "phpstan/phpstan": "^0.12.79",
        "phpstan/phpstan-phpunit": "^0.12.17",
        "phpunit/phpunit": "^8.5 || ^9.5",
        "pragmarx/google2fa-qrcode": "^1.0.1",
        "samyoul/u2f-php-server": "^1.1",
<<<<<<< HEAD
        "symfony/console": "^5.2.3",
        "symfony/finder": "^5.2.3",
        "symfony/twig-bridge": "^5.2.3",
        "tecnickcom/tcpdf": "dev-main#456b794f1fae9aee5c151a1ee515aae2aaa619a3",
=======
        "symfony/console": "^4.4",
        "symfony/finder": "^4.4",
        "symfony/twig-bridge": "^4.4",
        "tecnickcom/tcpdf": "^6.4.1",
>>>>>>> cb141f20
        "vimeo/psalm": "^4.6.2"
    },
    "extra": {
        "branch-alias": {
            "dev-master": "5.2.x-dev"
        }
    },
    "scripts": {
        "phpcbf": "phpcbf",
        "phpcs": "phpcs",
        "phpstan": "phpstan analyse",
        "psalm": "psalm",
        "phpunit": "phpunit --color=always",
        "test": [
            "@phpcs",
            "@phpstan",
            "@psalm",
            "@phpunit"
        ],
        "update:baselines": "phpstan analyse --generate-baseline && psalm --set-baseline=psalm-baseline.xml",
        "twig-lint": "php scripts/console lint:twig templates --ansi --show-deprecations"
    },
    "config":{
        "sort-packages": true,
        "discard-changes": true
    }
}<|MERGE_RESOLUTION|>--- conflicted
+++ resolved
@@ -88,17 +88,10 @@
         "phpunit/phpunit": "^8.5 || ^9.5",
         "pragmarx/google2fa-qrcode": "^1.0.1",
         "samyoul/u2f-php-server": "^1.1",
-<<<<<<< HEAD
         "symfony/console": "^5.2.3",
         "symfony/finder": "^5.2.3",
         "symfony/twig-bridge": "^5.2.3",
-        "tecnickcom/tcpdf": "dev-main#456b794f1fae9aee5c151a1ee515aae2aaa619a3",
-=======
-        "symfony/console": "^4.4",
-        "symfony/finder": "^4.4",
-        "symfony/twig-bridge": "^4.4",
         "tecnickcom/tcpdf": "^6.4.1",
->>>>>>> cb141f20
         "vimeo/psalm": "^4.6.2"
     },
     "extra": {
