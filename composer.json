{
    "name": "phpmyadmin/phpmyadmin",
    "type": "project",
    "description": "A web interface for MySQL and MariaDB",
    "keywords": ["phpmyadmin","mysql","web"],
    "homepage": "https://www.phpmyadmin.net/",
    "support": {
        "forum": "https://www.phpmyadmin.net/support/",
        "issues": "https://github.com/phpmyadmin/phpmyadmin/issues",
        "wiki": "https://wiki.phpmyadmin.net/",
        "docs": "https://docs.phpmyadmin.net/",
        "source": "https://github.com/phpmyadmin/phpmyadmin"
    },
    "license": "GPL-2.0-only",
    "authors": [
        {
            "name": "The phpMyAdmin Team",
            "email": "developers@phpmyadmin.net",
            "homepage": "https://www.phpmyadmin.net/team/"
        }
    ],
    "non-feature-branches": ["RELEASE_.*"],
    "autoload": {
        "psr-4": {
            "PhpMyAdmin\\": "libraries/classes"
        },
        "files": ["vendor/phpmyadmin/motranslator/src/functions.php"],
        "exclude-from-classmap": [
            "/test/",
            "/vendor/tecnickcom/tcpdf/tcpdf_barcodes_*.php",
            "/vendor/tecnickcom/tcpdf/tcpdf_import.php",
            "/vendor/tecnickcom/tcpdf/tcpdf_parser.php",
            "/vendor/tecnickcom/tcpdf/include/tcpdf_filters.php",
            "/vendor/tecnickcom/tcpdf/include/barcodes"
        ]
    },
    "autoload-dev": {
        "psr-4": {
            "PhpMyAdmin\\Tests\\": "test/classes",
            "PhpMyAdmin\\Tests\\Selenium\\": "test/selenium/"
        }
    },
    "repositories": [
        {
            "type": "composer",
            "url": "https://www.phpmyadmin.net"
        }
    ],
    "require": {
        "php": "^8.1.2",
        "ext-hash": "*",
        "ext-iconv": "*",
        "ext-json": "*",
        "ext-mysqli": "*",
        "ext-openssl": "*",
        "ext-pcre": "*",
        "ext-sodium": "*",
        "ext-xml": "*",
        "composer/ca-bundle": "^1.2",
        "google/recaptcha": "^1.1",
        "nikic/fast-route": "^1.3",
<<<<<<< HEAD
        "nyholm/psr7": "^1.8",
=======
        "paragonie/sodium_compat": "^1.17",
>>>>>>> c4c0c8c8
        "phpmyadmin/motranslator": "^5.0",
        "phpmyadmin/shapefile": "^3.0.1",
        "phpmyadmin/sql-parser": "^5.8.x-dev",
        "phpmyadmin/twig-i18n-extension": "^4.0.1",
        "psr/http-factory": "^1.0",
        "psr/http-message": "^1.0",
<<<<<<< HEAD
        "symfony/config": "^6.2",
        "symfony/dependency-injection": "^6.2",
        "symfony/expression-language": "^6.2",
        "symfony/polyfill-ctype": "^1.24",
        "symfony/polyfill-mbstring": "^1.24",
        "twig/twig": "^3.5",
=======
        "slim/psr7": "^1.4.1",
        "symfony/config": "^5.2.3",
        "symfony/dependency-injection": "^5.2.3",
        "symfony/expression-language": "^5.2.3",
        "symfony/polyfill-ctype": "^1.17.0",
        "symfony/polyfill-mbstring": "^1.17.0",
        "symfony/polyfill-php80": "^1.16",
        "twig/twig": "^3.3.5",
>>>>>>> c4c0c8c8
        "webmozart/assert": "^1.10",
        "williamdes/mariadb-mysql-kbs": "^1.2"
    },
    "conflict": {
        "bacon/bacon-qr-code": "<2.0",
        "pragmarx/google2fa-qrcode": "<2.1",
        "tecnickcom/tcpdf": "<6.4.4"
    },
    "suggest": {
        "ext-curl": "Updates checking",
        "ext-opcache": "Better performance",
        "ext-zlib": "For gz import and export",
        "ext-bz2": "For bzip2 import and export",
        "ext-zip": "For zip import and export",
        "ext-gd2": "For image transformations",
        "ext-mbstring": "For best performance",
        "tecnickcom/tcpdf": "For PDF support",
        "pragmarx/google2fa-qrcode": "^2.1 or ^3.0 - For 2FA authentication",
        "bacon/bacon-qr-code": "^2.0 - For 2FA authentication",
        "code-lts/u2f-php-server": "For FIDO U2F authentication",
        "web-auth/webauthn-lib": "For better WebAuthn/FIDO2 authentication support"
    },
    "require-dev": {
        "bacon/bacon-qr-code": "^2.0",
        "code-lts/u2f-php-server": "^1.2",
<<<<<<< HEAD
        "php-webdriver/webdriver": "^1.14",
        "phpmyadmin/coding-standard": "^4.0",
        "phpstan/extension-installer": "^1.2",
        "phpstan/phpstan": "^1.10.12",
        "phpstan/phpstan-phpunit": "^1.3",
        "phpstan/phpstan-strict-rules": "^1.5",
        "phpstan/phpstan-webmozart-assert": "^1.2",
        "phpunit/phpunit": "^10.1",
        "pragmarx/google2fa-qrcode": "^3.0",
        "psalm/plugin-phpunit": "^0.18.4",
        "roave/security-advisories": "dev-latest",
        "symfony/console": "^6.2",
        "tecnickcom/tcpdf": "6.6.2",
        "vimeo/psalm": "^5.7",
        "web-auth/webauthn-lib": "^3.3"
=======
        "php-webdriver/webdriver": "^1.13",
        "phpmyadmin/coding-standard": "^3.0.0",
        "phpstan/extension-installer": "^1.1",
        "phpstan/phpstan": "^1.4.8",
        "phpstan/phpstan-phpunit": "^1.0",
        "phpstan/phpstan-webmozart-assert": "^1.0",
        "phpunit/phpunit": "^8.5.16 || ^9.5",
        "pragmarx/google2fa-qrcode": "^2.1",
        "psalm/plugin-phpunit": "^0.16.1",
        "roave/security-advisories": "dev-latest",
        "symfony/console": "^5.2.3",
        "tecnickcom/tcpdf": "^6.4.4",
        "vimeo/psalm": "^4.22",
        "web-auth/webauthn-lib": "^3.3.2"
>>>>>>> c4c0c8c8
    },
    "extra": {
        "branch-alias": {
            "dev-master": "6.0.x-dev"
        }
    },
    "scripts": {
        "phpcbf": "@php phpcbf",
        "phpcs": "@php phpcs",
        "phpstan": "@php phpstan analyse",
        "psalm": "@php psalm --no-diff",
        "phpunit": "@php phpunit --color=always",
        "test": [
            "@phpcs",
            "@phpstan",
            "@psalm",
            "@phpunit"
        ],
        "update:baselines": [
            "@php phpstan analyse --generate-baseline",
            "@php psalm --set-baseline=psalm-baseline.xml"
        ],
        "twig-lint": "@php scripts/console lint:twig --ansi --show-deprecations"
    },
    "config":{
        "sort-packages": true,
        "discard-changes": true,
        "allow-plugins": {
            "dealerdirect/phpcodesniffer-composer-installer": true,
            "phpstan/extension-installer": true,
            "composer/package-versions-deprecated": true
        }
    }
}<|MERGE_RESOLUTION|>--- conflicted
+++ resolved
@@ -59,34 +59,19 @@
         "composer/ca-bundle": "^1.2",
         "google/recaptcha": "^1.1",
         "nikic/fast-route": "^1.3",
-<<<<<<< HEAD
-        "nyholm/psr7": "^1.8",
-=======
-        "paragonie/sodium_compat": "^1.17",
->>>>>>> c4c0c8c8
         "phpmyadmin/motranslator": "^5.0",
         "phpmyadmin/shapefile": "^3.0.1",
         "phpmyadmin/sql-parser": "^5.8.x-dev",
         "phpmyadmin/twig-i18n-extension": "^4.0.1",
         "psr/http-factory": "^1.0",
         "psr/http-message": "^1.0",
-<<<<<<< HEAD
+        "slim/psr7": "^1.4.1",
         "symfony/config": "^6.2",
         "symfony/dependency-injection": "^6.2",
         "symfony/expression-language": "^6.2",
         "symfony/polyfill-ctype": "^1.24",
         "symfony/polyfill-mbstring": "^1.24",
         "twig/twig": "^3.5",
-=======
-        "slim/psr7": "^1.4.1",
-        "symfony/config": "^5.2.3",
-        "symfony/dependency-injection": "^5.2.3",
-        "symfony/expression-language": "^5.2.3",
-        "symfony/polyfill-ctype": "^1.17.0",
-        "symfony/polyfill-mbstring": "^1.17.0",
-        "symfony/polyfill-php80": "^1.16",
-        "twig/twig": "^3.3.5",
->>>>>>> c4c0c8c8
         "webmozart/assert": "^1.10",
         "williamdes/mariadb-mysql-kbs": "^1.2"
     },
@@ -112,7 +97,6 @@
     "require-dev": {
         "bacon/bacon-qr-code": "^2.0",
         "code-lts/u2f-php-server": "^1.2",
-<<<<<<< HEAD
         "php-webdriver/webdriver": "^1.14",
         "phpmyadmin/coding-standard": "^4.0",
         "phpstan/extension-installer": "^1.2",
@@ -127,23 +111,7 @@
         "symfony/console": "^6.2",
         "tecnickcom/tcpdf": "6.6.2",
         "vimeo/psalm": "^5.7",
-        "web-auth/webauthn-lib": "^3.3"
-=======
-        "php-webdriver/webdriver": "^1.13",
-        "phpmyadmin/coding-standard": "^3.0.0",
-        "phpstan/extension-installer": "^1.1",
-        "phpstan/phpstan": "^1.4.8",
-        "phpstan/phpstan-phpunit": "^1.0",
-        "phpstan/phpstan-webmozart-assert": "^1.0",
-        "phpunit/phpunit": "^8.5.16 || ^9.5",
-        "pragmarx/google2fa-qrcode": "^2.1",
-        "psalm/plugin-phpunit": "^0.16.1",
-        "roave/security-advisories": "dev-latest",
-        "symfony/console": "^5.2.3",
-        "tecnickcom/tcpdf": "^6.4.4",
-        "vimeo/psalm": "^4.22",
         "web-auth/webauthn-lib": "^3.3.2"
->>>>>>> c4c0c8c8
     },
     "extra": {
         "branch-alias": {
