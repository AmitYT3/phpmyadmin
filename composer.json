{
    "name": "phpmyadmin/phpmyadmin",
    "type": "project",
    "description": "A web interface for MySQL and MariaDB",
    "keywords": ["phpmyadmin","mysql","web"],
    "homepage": "https://www.phpmyadmin.net/",
    "support": {
        "forum": "https://www.phpmyadmin.net/support/",
        "issues": "https://github.com/phpmyadmin/phpmyadmin/issues",
        "wiki": "https://wiki.phpmyadmin.net/",
        "docs": "https://docs.phpmyadmin.net/",
        "source": "https://github.com/phpmyadmin/phpmyadmin"
    },
    "license": "GPL-2.0-only",
    "authors": [
        {
            "name": "The phpMyAdmin Team",
            "email": "developers@phpmyadmin.net",
            "homepage": "https://www.phpmyadmin.net/team/"
        }
    ],
    "non-feature-branches": ["RELEASE_.*"],
    "autoload": {
        "psr-4": {
            "PhpMyAdmin\\": "libraries/classes"
        }
    },
    "autoload-dev": {
        "psr-4": {
            "PhpMyAdmin\\Tests\\": "test/classes",
            "PhpMyAdmin\\Tests\\Selenium\\": "test/selenium/"
        }
    },
    "repositories": [
        {
            "type": "composer",
            "url": "https://www.phpmyadmin.net"
        }
    ],
    "require": {
<<<<<<< HEAD
        "php": "^7.1.3 || ^8.0",
=======
        "php": "^7.1.3",
>>>>>>> 5f12e75b
        "ext-hash": "*",
        "ext-iconv": "*",
        "ext-json": "*",
        "ext-mysqli": "*",
        "ext-pcre": "*",
        "ext-xml": "*",
        "google/recaptcha": "^1.1",
<<<<<<< HEAD
        "nikic/fast-route": "^1.3",
        "phpmyadmin/motranslator": "^5.0",
        "phpmyadmin/shapefile": "^2.0",
        "phpmyadmin/sql-parser": "^5.5",
        "phpmyadmin/twig-i18n-extension": "^3.0",
        "phpseclib/phpseclib": "^2.0",
        "symfony/config": "^4.4.9",
        "symfony/dependency-injection": "^4.4.9",
        "symfony/expression-language": "^4.4.9",
        "symfony/polyfill-ctype": "^1.17.0",
        "symfony/polyfill-mbstring": "^1.17.0",
        "twig/twig": "^2.14.9 || ^3.3.5",
=======
        "phpmyadmin/motranslator": "^4.0",
        "phpmyadmin/shapefile": "^2.0",
        "phpmyadmin/sql-parser": "^5.0",
        "phpmyadmin/twig-i18n-extension": "^2.0 || ^3.0",
        "phpseclib/phpseclib": "^2.0",
        "symfony/config": "^4.2.8",
        "symfony/dependency-injection": "^4.2.8",
        "symfony/expression-language": "^4.2",
        "symfony/polyfill-ctype": "^1.8",
        "symfony/polyfill-mbstring": "^1.3",
        "symfony/yaml": "^4.2.8",
        "twig/twig": "^2.9 || ^3",
>>>>>>> 5f12e75b
        "williamdes/mariadb-mysql-kbs": "^1.2"
    },
    "conflict": {
        "phpseclib/phpseclib": "2.0.8",
        "tecnickcom/tcpdf": "<6.2",
<<<<<<< HEAD
        "pragmarx/google2fa": "<6.1.0 || >8.0",
        "pragmarx/google2fa-qrcode": "<1.0.1"
=======
        "pragmarx/google2fa": ">=6.1",
        "pragmarx/google2fa-qrcode": "<1.0.1",
        "samyoul/u2f-php-server": "<1.1"
>>>>>>> 5f12e75b
    },
    "suggest": {
        "ext-openssl": "For encryption performance",
        "ext-curl": "Updates checking",
        "ext-opcache": "Better performance",
        "ext-zlib": "For gz import and export",
        "ext-bz2": "For bzip2 import and export",
        "ext-zip": "For zip import and export",
        "ext-gd2": "For image transformations",
        "ext-mbstring": "For best performance",
        "tecnickcom/tcpdf": "For PDF support",
        "pragmarx/google2fa-qrcode": "For 2FA authentication",
<<<<<<< HEAD
        "code-lts/u2f-php-server": "For FIDO U2F authentication",
        "paragonie/sodium_compat": "For modern encryption support"
    },
    "require-dev": {
        "code-lts/u2f-php-server": "^1.2",
        "paragonie/sodium_compat": "^1.17",
        "php-webdriver/webdriver": "^1.11",
        "phpmyadmin/coding-standard": "^2.1.1",
        "phpstan/extension-installer": "^1.1",
        "phpstan/phpstan": "^1.4.8",
        "phpstan/phpstan-phpunit": "^1.0",
        "phpunit/phpunit": "^7.5 || ^8.0 || ^9.0",
        "pragmarx/google2fa-qrcode": "^1.0.1",
        "symfony/console": "^4.4",
        "symfony/finder": "^4.4",
        "symfony/twig-bridge": "^4.4",
        "tecnickcom/tcpdf": "^6.4.4",
        "vimeo/psalm": "^4.22"
    },
    "extra": {
        "branch-alias": {
            "dev-master": "5.2.x-dev"
        }
    },
    "scripts": {
        "phpcbf": "@php phpcbf",
        "phpcs": "@php phpcs",
        "phpstan": "@php phpstan analyse",
        "psalm": "@php psalm",
        "phpunit": "@php phpunit --color=always",
        "test": [
            "@phpcs",
            "@phpstan",
            "@psalm",
            "@phpunit"
        ],
        "update:baselines": [
            "@php phpstan analyse --generate-baseline",
            "@php psalm --set-baseline=psalm-baseline.xml"
        ],
        "twig-lint": "@php scripts/console lint:twig templates --ansi --show-deprecations"
    },
    "config":{
        "sort-packages": true,
        "discard-changes": true,
=======
        "pragmarx/google2fa": "For 2FA authentication",
        "bacon/bacon-qr-code": "For 2FA authentication",
        "samyoul/u2f-php-server": "For FIDO U2F authentication",
        "paragonie/sodium_compat": "For modern encryption support"
    },
    "require-dev": {
        "php-webdriver/webdriver": "^1.7.1",
        "phpmyadmin/coding-standard": "^1.0",
        "phpstan/phpstan": "^0.11.5",
        "phpunit/phpunit": "^7.5 || ^8.0 || ^9.0",
        "pragmarx/google2fa-qrcode": "^1.0.1",
        "samyoul/u2f-php-server": "^1.1",
        "squizlabs/php_codesniffer": "^3.0",
        "tecnickcom/tcpdf": "^6.3",
        "paragonie/random_compat": ">=2",
        "paragonie/sodium_compat": "^1.17"
    },
    "extra": {
        "branch-alias": {
            "dev-master": "5.0.x-dev"
        }
    },
    "scripts": {
        "phpcbf": "phpcbf",
        "phpcs": "phpcs",
        "phpstan": "phpstan analyse",
        "phpunit": "phpunit",
        "test": [
            "@phpcs",
            "@phpstan",
            "@phpunit"
        ]
    },
    "config":{
        "sort-packages": true,
>>>>>>> 5f12e75b
        "allow-plugins": {
            "dealerdirect/phpcodesniffer-composer-installer": true,
            "phpstan/extension-installer": true,
            "composer/package-versions-deprecated": true
        }
    }
}<|MERGE_RESOLUTION|>--- conflicted
+++ resolved
@@ -38,11 +38,7 @@
         }
     ],
     "require": {
-<<<<<<< HEAD
         "php": "^7.1.3 || ^8.0",
-=======
-        "php": "^7.1.3",
->>>>>>> 5f12e75b
         "ext-hash": "*",
         "ext-iconv": "*",
         "ext-json": "*",
@@ -50,7 +46,6 @@
         "ext-pcre": "*",
         "ext-xml": "*",
         "google/recaptcha": "^1.1",
-<<<<<<< HEAD
         "nikic/fast-route": "^1.3",
         "phpmyadmin/motranslator": "^5.0",
         "phpmyadmin/shapefile": "^2.0",
@@ -63,33 +58,13 @@
         "symfony/polyfill-ctype": "^1.17.0",
         "symfony/polyfill-mbstring": "^1.17.0",
         "twig/twig": "^2.14.9 || ^3.3.5",
-=======
-        "phpmyadmin/motranslator": "^4.0",
-        "phpmyadmin/shapefile": "^2.0",
-        "phpmyadmin/sql-parser": "^5.0",
-        "phpmyadmin/twig-i18n-extension": "^2.0 || ^3.0",
-        "phpseclib/phpseclib": "^2.0",
-        "symfony/config": "^4.2.8",
-        "symfony/dependency-injection": "^4.2.8",
-        "symfony/expression-language": "^4.2",
-        "symfony/polyfill-ctype": "^1.8",
-        "symfony/polyfill-mbstring": "^1.3",
-        "symfony/yaml": "^4.2.8",
-        "twig/twig": "^2.9 || ^3",
->>>>>>> 5f12e75b
         "williamdes/mariadb-mysql-kbs": "^1.2"
     },
     "conflict": {
         "phpseclib/phpseclib": "2.0.8",
         "tecnickcom/tcpdf": "<6.2",
-<<<<<<< HEAD
         "pragmarx/google2fa": "<6.1.0 || >8.0",
         "pragmarx/google2fa-qrcode": "<1.0.1"
-=======
-        "pragmarx/google2fa": ">=6.1",
-        "pragmarx/google2fa-qrcode": "<1.0.1",
-        "samyoul/u2f-php-server": "<1.1"
->>>>>>> 5f12e75b
     },
     "suggest": {
         "ext-openssl": "For encryption performance",
@@ -102,8 +77,8 @@
         "ext-mbstring": "For best performance",
         "tecnickcom/tcpdf": "For PDF support",
         "pragmarx/google2fa-qrcode": "For 2FA authentication",
-<<<<<<< HEAD
         "code-lts/u2f-php-server": "For FIDO U2F authentication",
+        "bacon/bacon-qr-code": "For 2FA authentication",
         "paragonie/sodium_compat": "For modern encryption support"
     },
     "require-dev": {
@@ -120,7 +95,9 @@
         "symfony/finder": "^4.4",
         "symfony/twig-bridge": "^4.4",
         "tecnickcom/tcpdf": "^6.4.4",
-        "vimeo/psalm": "^4.22"
+        "vimeo/psalm": "^4.22",
+        "paragonie/random_compat": ">=2",
+        "paragonie/sodium_compat": "^1.17"
     },
     "extra": {
         "branch-alias": {
@@ -148,43 +125,6 @@
     "config":{
         "sort-packages": true,
         "discard-changes": true,
-=======
-        "pragmarx/google2fa": "For 2FA authentication",
-        "bacon/bacon-qr-code": "For 2FA authentication",
-        "samyoul/u2f-php-server": "For FIDO U2F authentication",
-        "paragonie/sodium_compat": "For modern encryption support"
-    },
-    "require-dev": {
-        "php-webdriver/webdriver": "^1.7.1",
-        "phpmyadmin/coding-standard": "^1.0",
-        "phpstan/phpstan": "^0.11.5",
-        "phpunit/phpunit": "^7.5 || ^8.0 || ^9.0",
-        "pragmarx/google2fa-qrcode": "^1.0.1",
-        "samyoul/u2f-php-server": "^1.1",
-        "squizlabs/php_codesniffer": "^3.0",
-        "tecnickcom/tcpdf": "^6.3",
-        "paragonie/random_compat": ">=2",
-        "paragonie/sodium_compat": "^1.17"
-    },
-    "extra": {
-        "branch-alias": {
-            "dev-master": "5.0.x-dev"
-        }
-    },
-    "scripts": {
-        "phpcbf": "phpcbf",
-        "phpcs": "phpcs",
-        "phpstan": "phpstan analyse",
-        "phpunit": "phpunit",
-        "test": [
-            "@phpcs",
-            "@phpstan",
-            "@phpunit"
-        ]
-    },
-    "config":{
-        "sort-packages": true,
->>>>>>> 5f12e75b
         "allow-plugins": {
             "dealerdirect/phpcodesniffer-composer-installer": true,
             "phpstan/extension-installer": true,
