{
    "name": "phpmyadmin/phpmyadmin",
    "type": "project",
    "description": "A web interface for MySQL and MariaDB",
    "keywords": ["phpmyadmin","mysql","web"],
    "homepage": "https://www.phpmyadmin.net/",
    "support": {
        "forum": "https://www.phpmyadmin.net/support/",
        "issues": "https://github.com/phpmyadmin/phpmyadmin/issues",
        "wiki": "https://wiki.phpmyadmin.net/",
        "docs": "https://docs.phpmyadmin.net/",
        "source": "https://github.com/phpmyadmin/phpmyadmin"
    },
    "license": "GPL-2.0-only",
    "authors": [
        {
            "name": "The phpMyAdmin Team",
            "email": "developers@phpmyadmin.net",
            "homepage": "https://www.phpmyadmin.net/team/"
        }
    ],
    "non-feature-branches": ["RELEASE_.*"],
    "autoload": {
        "psr-4": {
            "PhpMyAdmin\\": "libraries/classes"
        }
    },
    "autoload-dev": {
        "psr-4": {
            "PhpMyAdmin\\Tests\\": "test/classes",
            "PhpMyAdmin\\Tests\\Selenium\\": "test/selenium/"
        }
    },
    "repositories": [
        {
            "type": "composer",
            "url": "https://www.phpmyadmin.net"
        }
    ],
    "require": {
        "php": "^7.2.5 || ^8.0",
        "ext-hash": "*",
        "ext-iconv": "*",
        "ext-json": "*",
        "ext-mysqli": "*",
        "ext-pcre": "*",
        "ext-xml": "*",
        "google/recaptcha": "^1.1",
        "nikic/fast-route": "^1.3",
        "phpmyadmin/motranslator": "^5.0",
        "phpmyadmin/shapefile": "^3.0.1",
        "phpmyadmin/sql-parser": "^5.0",
        "phpmyadmin/twig-i18n-extension": "^4.0",
        "phpseclib/phpseclib": "^3.0",
        "symfony/config": "^5.2.3",
        "symfony/dependency-injection": "^5.2.3",
        "symfony/expression-language": "^5.2.3",
        "symfony/polyfill-ctype": "^1.17.0",
        "symfony/polyfill-mbstring": "^1.17.0",
        "twig/twig": "^3.0.1",
        "webmozart/assert": "^1.10",
        "williamdes/mariadb-mysql-kbs": "^1.2"
    },
    "conflict": {
        "tecnickcom/tcpdf": "<6.2",
        "pragmarx/google2fa": "<6.1.0 || >8.0",
        "pragmarx/google2fa-qrcode": "<1.0.1",
        "samyoul/u2f-php-server": "<1.1"
    },
    "suggest": {
        "ext-openssl": "Cookie encryption",
        "ext-curl": "Updates checking",
        "ext-opcache": "Better performance",
        "ext-zlib": "For gz import and export",
        "ext-bz2": "For bzip2 import and export",
        "ext-zip": "For zip import and export",
        "ext-gd2": "For image transformations",
        "ext-mbstring": "For best performance",
        "tecnickcom/tcpdf": "For PDF support",
        "pragmarx/google2fa-qrcode": "For 2FA authentication",
        "samyoul/u2f-php-server": "For FIDO U2F authentication"
    },
    "require-dev": {
<<<<<<< HEAD
        "php-webdriver/webdriver": "^1.8",
        "phpmyadmin/coding-standard": "^3.0.0",
=======
        "php-webdriver/webdriver": "^1.11",
        "phpmyadmin/coding-standard": "^2.1.1",
>>>>>>> 79ae9ad4
        "phpstan/extension-installer": "^1.1",
        "phpstan/phpstan": "^0.12.79",
        "phpstan/phpstan-phpunit": "^0.12.17",
        "phpstan/phpstan-webmozart-assert": "^0.12.12",
        "phpunit/phpunit": "^8.5 || ^9.5",
        "pragmarx/google2fa-qrcode": "^1.0.1",
        "roave/security-advisories": "dev-latest",
        "samyoul/u2f-php-server": "^1.1",
        "symfony/console": "^5.2.3",
        "symfony/finder": "^5.2.3",
        "symfony/twig-bridge": "^5.2.3",
        "tecnickcom/tcpdf": "^6.4.1",
        "vimeo/psalm": "^4.7.3"
    },
    "extra": {
        "branch-alias": {
            "dev-master": "5.2.x-dev"
        }
    },
    "scripts": {
        "phpcbf": "phpcbf",
        "phpcs": "phpcs",
        "phpstan": "phpstan analyse",
        "psalm": "psalm",
        "phpunit": "phpunit --color=always",
        "test": [
            "@phpcs",
            "@phpstan",
            "@psalm",
            "@phpunit"
        ],
        "update:baselines": "phpstan analyse --generate-baseline && psalm --set-baseline=psalm-baseline.xml",
        "twig-lint": "php scripts/console lint:twig templates --ansi --show-deprecations"
    },
    "config":{
        "sort-packages": true,
        "discard-changes": true
    }
}<|MERGE_RESOLUTION|>--- conflicted
+++ resolved
@@ -81,13 +81,8 @@
         "samyoul/u2f-php-server": "For FIDO U2F authentication"
     },
     "require-dev": {
-<<<<<<< HEAD
-        "php-webdriver/webdriver": "^1.8",
+        "php-webdriver/webdriver": "^1.11",
         "phpmyadmin/coding-standard": "^3.0.0",
-=======
-        "php-webdriver/webdriver": "^1.11",
-        "phpmyadmin/coding-standard": "^2.1.1",
->>>>>>> 79ae9ad4
         "phpstan/extension-installer": "^1.1",
         "phpstan/phpstan": "^0.12.79",
         "phpstan/phpstan-phpunit": "^0.12.17",
