<?php
/* vim: set expandtab sw=4 ts=4 sts=4: */
/**
 * Displays form for editing and inserting new table rows
 *
 * register_globals_save (mark this file save for disabling register globals)
 *
 * @version $Id$
 * @package phpMyAdmin
 */

/**
 * Gets the variables sent or posted to this script and displays the header
 */
require_once './libraries/common.inc.php';

/**
 * Ensures db and table are valid, else moves to the "parent" script
 */
require_once './libraries/db_table_exists.lib.php';

/**
 * Sets global variables.
 * Here it's better to use a if, instead of the '?' operator
 * to avoid setting a variable to '' when it's not present in $_REQUEST
 */
if (isset($_REQUEST['where_clause'])) {
    $where_clause = $_REQUEST['where_clause'];
}
if (isset($_REQUEST['clause_is_unique'])) {
    $clause_is_unique = $_REQUEST['clause_is_unique'];
}
if (isset($_SESSION['edit_next'])) {
    $where_clause = $_SESSION['edit_next'];
    unset($_SESSION['edit_next']);
    $after_insert = 'edit_next';
}
if (isset($_REQUEST['sql_query'])) {
    $sql_query = $_REQUEST['sql_query'];
}
if (isset($_REQUEST['ShowFunctionFields'])) {
    $cfg['ShowFunctionFields'] = $_REQUEST['ShowFunctionFields'];
}
if (isset($_REQUEST['ShowFieldTypesInDataEditView'])) {
    $cfg['ShowFieldTypesInDataEditView'] = $_REQUEST['ShowFieldTypesInDataEditView'];
}

/**
 * load relation data, foreign keys
 */
require_once './libraries/relation.lib.php';

/**
 * file listing
 */
require_once './libraries/file_listing.php';


/**
 * Defines the url to return to in case of error in a sql statement
 * (at this point, $GLOBALS['goto'] will be set but could be empty)
 */
if (empty($GLOBALS['goto'])) {
    if (strlen($table)) {
        // avoid a problem (see bug #2202709)
        $GLOBALS['goto'] = 'tbl_sql.php';
    } else {
        $GLOBALS['goto'] = 'db_sql.php';
    }
}
/**
 * @todo check if we could replace by "db_|tbl_" - please clarify!?
 */
$_url_params = array(
    'db'        => $db,
    'sql_query' => $sql_query
);

if (preg_match('@^tbl_@', $GLOBALS['goto'])) {
    $_url_params['table'] = $table;
}

$err_url = $GLOBALS['goto'] . PMA_generate_common_url($_url_params);
unset($_url_params);


/**
 * Sets parameters for links
 * where is this variable used?
 * replace by PMA_generate_common_url($url_params);
 */
$url_query = PMA_generate_common_url($url_params, 'html', '');

/**
 * get table information
 * @todo should be done by a Table object
 */
require_once './libraries/tbl_info.inc.php';

/**
 * Get comments for table fileds/columns
 */
$comments_map = array();

if ($GLOBALS['cfg']['ShowPropertyComments']) {
    $comments_map = PMA_getComments($db, $table);
}

/**
 * START REGULAR OUTPUT
 */

/**
 * used in ./libraries/header.inc.php to load JavaScript library file
 */
$GLOBALS['js_include'][] = 'tbl_change.js';
$GLOBALS['js_include'][] = 'jquery/jquery-ui-1.8.custom.js';
$GLOBALS['js_include'][] = 'jquery/timepicker.js';
/**
 * HTTP and HTML headers
 */
require_once './libraries/header.inc.php';

/**
 * Displays the query submitted and its result
 *
 * @todo where does $disp_message and $disp_query come from???
 */
if (! empty($disp_message)) {
    if (! isset($disp_query)) {
        $disp_query     = null;
    }
    PMA_showMessage($disp_message, $disp_query);
}

/**
 * Displays top menu links
 */
require_once './libraries/tbl_links.inc.php';


/**
 * Get the analysis of SHOW CREATE TABLE for this table
 * @todo should be handled by class Table
 */
$show_create_table = PMA_DBI_fetch_value(
        'SHOW CREATE TABLE ' . PMA_backquote($db) . '.' . PMA_backquote($table),
        0, 1);
$analyzed_sql = PMA_SQP_analyze(PMA_SQP_parse($show_create_table));
unset($show_create_table);

/**
 * Get the list of the fields of the current table
 */
PMA_DBI_select_db($db);
$table_fields = PMA_DBI_fetch_result('SHOW FIELDS FROM ' . PMA_backquote($table) . ';',
    null, null, null, PMA_DBI_QUERY_STORE);
$rows               = array();
if (isset($where_clause)) {
    // when in edit mode load all selected rows from table
    $insert_mode = false;
    if (is_array($where_clause)) {
        $where_clause_array = $where_clause;
    } else {
        $where_clause_array = array(0 => $where_clause);
    }

    $result             = array();
    $found_unique_key   = false;
    $where_clauses      = array();

    foreach ($where_clause_array as $key_id => $where_clause) {
        $local_query           = 'SELECT * FROM ' . PMA_backquote($db) . '.' . PMA_backquote($table) . ' WHERE ' . $where_clause . ';';
        $result[$key_id]       = PMA_DBI_query($local_query, null, PMA_DBI_QUERY_STORE);
        $rows[$key_id]         = PMA_DBI_fetch_assoc($result[$key_id]);
        $where_clauses[$key_id] = str_replace('\\', '\\\\', $where_clause);

        // No row returned
        if (! $rows[$key_id]) {
            unset($rows[$key_id], $where_clause_array[$key_id]);
            PMA_showMessage(__('MySQL returned an empty result set (i.e. zero rows).'), $local_query);
            echo "\n";
            require_once './libraries/footer.inc.php';
        } else { // end if (no row returned)
            $meta = PMA_DBI_get_fields_meta($result[$key_id]);
            list($unique_condition, $tmp_clause_is_unique) = PMA_getUniqueCondition($result[$key_id], count($meta), $meta, $rows[$key_id], true);
            if (! empty($unique_condition)) {
                $found_unique_key = true;
            }
            unset($unique_condition, $tmp_clause_is_unique);
        }
    }
} else {
    // no primary key given, just load first row - but what happens if table is empty?
    $insert_mode = true;
    $result = PMA_DBI_query('SELECT * FROM ' . PMA_backquote($db) . '.' . PMA_backquote($table) . ' LIMIT 1;', null, PMA_DBI_QUERY_STORE);
    $rows = array_fill(0, $cfg['InsertRows'], false);
}

// <markus@noga.de>
// retrieve keys into foreign fields, if any
$foreigners  = PMA_getForeigners($db, $table);


/**
 * Displays the form
 */
// autocomplete feature of IE kills the "onchange" event handler and it
//        must be replaced by the "onpropertychange" one in this case
$chg_evt_handler = (PMA_USR_BROWSER_AGENT == 'IE' && PMA_USR_BROWSER_VER >= 5 && PMA_USR_BROWSER_VER < 7)
                 ? 'onpropertychange'
                 : 'onchange';
// Had to put the URI because when hosted on an https server,
// some browsers send wrongly this form to the http server.

if ($cfg['CtrlArrowsMoving']) {
    ?>
<!-- Set on key handler for moving using by Ctrl+arrows -->
<script src="./js/keyhandler.js" type="text/javascript"></script>
<script type="text/javascript">
//<![CDATA[
var switch_movement = 0;
document.onkeydown = onKeyDownArrowsHandler;
//]]>
</script>
    <?php
}

$_form_params = array(
    'db'        => $db,
    'table'     => $table,
    'goto'      => $GLOBALS['goto'],
    'err_url'   => $err_url,
    'sql_query' => $sql_query,
);
if (isset($where_clauses)) {
    foreach ($where_clause_array as $key_id => $where_clause) {
        $_form_params['where_clause[' . $key_id . ']'] = trim($where_clause);
    }
}
if (isset($clause_is_unique)) {
    $_form_params['clause_is_unique'] = $clause_is_unique;
}

?>

<!-- Insert/Edit form -->
<form method="post" action="tbl_replace.php" name="insertForm" <?php if ($is_upload) { echo ' enctype="multipart/form-data"'; } ?>>
<?php
echo PMA_generate_common_hidden_inputs($_form_params);

$titles['Browse'] = PMA_getIcon('b_browse.png', __('Browse foreign values'));

// Set if we passed the first timestamp field
$timestamp_seen = 0;
$fields_cnt     = count($table_fields);

$tabindex = 0;
$tabindex_for_function = +3000;
$tabindex_for_null     = +6000;
$tabindex_for_value    = 0;
$o_rows   = 0;
$biggest_max_file_size = 0;

// user can toggle the display of Function column
// (currently does not work for multi-edits)
$url_params['db'] = $db;
$url_params['table'] = $table;
if (isset($where_clause)) {
    $url_params['where_clause'] = trim($where_clause);
}
if (! empty($sql_query)) {
    $url_params['sql_query'] = $sql_query;
}

if (! $cfg['ShowFunctionFields'] || ! $cfg['ShowFieldTypesInDataEditView']) {
    echo __('Show');
}
if (! $cfg['ShowFunctionFields']) {
    $this_url_params = array_merge($url_params,
        array('ShowFunctionFields' => 1, 'ShowFieldTypesInDataEditView' => $cfg['ShowFieldTypesInDataEditView'], 'goto' => 'sql.php'));
    echo ' : <a href="tbl_change.php' . PMA_generate_common_url($this_url_params) . '">' . __('Function') . '</a>' . "\n";
}
if (! $cfg['ShowFieldTypesInDataEditView']) {
    $this_other_url_params = array_merge($url_params,
        array('ShowFieldTypesInDataEditView' => 1, 'ShowFunctionFields' => $cfg['ShowFunctionFields'], 'goto' => 'sql.php'));
    echo ' : <a href="tbl_change.php' . PMA_generate_common_url($this_other_url_params) . '">' . __('Type') . '</a>' . "\n";
}

foreach ($rows as $row_id => $vrow) {
    if ($vrow === false) {
        unset($vrow);
    }

    $jsvkey = $row_id;
    $browse_foreigners_uri = '&amp;pk=' . $row_id;
    $vkey = '[multi_edit][' . $jsvkey . ']';

    $vresult = (isset($result) && is_array($result) && isset($result[$row_id]) ? $result[$row_id] : $result);
    if ($insert_mode && $row_id > 0) {
        echo '<input type="checkbox" checked="checked" name="insert_ignore_' . $row_id . '" id="insert_ignore_check_' . $row_id . '" />';
        echo '<label for="insert_ignore_check_' . $row_id . '">' . __('Ignore') . '</label><br />' . "\n";
    }
?>
    <table>
    <thead>
        <tr>
            <th><?php echo __('Field'); ?></th>

 <?php
     if ($cfg['ShowFieldTypesInDataEditView']) {
        $this_url_params = array_merge($url_params,
            array('ShowFieldTypesInDataEditView' => 0, 'ShowFunctionFields' => $cfg['ShowFunctionFields'], 'goto' => 'sql.php'));
        echo '          <th><a href="tbl_change.php' . PMA_generate_common_url($this_url_params) . '" title="' . __('Hide') . '">' . __('Type') . '</a></th>' . "\n";
    }

    if ($cfg['ShowFunctionFields']) {
        $this_url_params = array_merge($url_params,
            array('ShowFunctionFields' => 0, 'ShowFieldTypesInDataEditView' => $cfg['ShowFieldTypesInDataEditView'], 'goto' => 'sql.php'));
        echo '          <th><a href="tbl_change.php' . PMA_generate_common_url($this_url_params) . '" title="' . __('Hide') . '">' . __('Function') . '</a></th>' . "\n";
    }
?>
            <th><?php echo __('Null'); ?></th>
            <th><?php echo __('Value'); ?></th>
        </tr>
    </thead>
    <tfoot>
        <tr>
            <th colspan="5" align="right" class="tblFooters">
                <input type="submit" value="<?php echo __('Go'); ?>" />
            </th>
        </tr>
    </tfoot>
    <tbody>
<?php
    // Sets a multiplier used for input-field counts (as zero cannot be used, advance the counter plus one)
    $m_rows = $o_rows + 1;

    $odd_row = true;
    for ($i = 0; $i < $fields_cnt; $i++) {
        if (! isset($table_fields[$i]['processed'])) {
            $table_fields[$i]['Field_html'] = htmlspecialchars($table_fields[$i]['Field']);
            $table_fields[$i]['Field_md5']  = md5($table_fields[$i]['Field']);
            // True_Type contains only the type (stops at first bracket)
            $table_fields[$i]['True_Type']  = preg_replace('@\(.*@s', '', $table_fields[$i]['Type']);

            // d a t e t i m e
            //
            // Current date should not be set as default if the field is NULL
            // for the current row, but do not put here the current datetime
            // if there is a default value (the real default value will be set
            // in the Default value logic below)

            // Note: (tested in MySQL 4.0.16): when lang is some UTF-8,
            // $field['Default'] is not set if it contains NULL:
            // Array ([Field] => d [Type] => datetime [Null] => YES [Key] => [Extra] => [True_Type] => datetime)
            // but, look what we get if we switch to iso: (Default is NULL)
            // Array ([Field] => d [Type] => datetime [Null] => YES [Key] => [Default] => [Extra] => [True_Type] => datetime)
            // so I force a NULL into it (I don't think it's possible
            // to have an empty default value for DATETIME)
            // then, the "if" after this one will work
            if ($table_fields[$i]['Type'] == 'datetime'
             && ! isset($table_fields[$i]['Default'])
             && isset($table_fields[$i]['Null'])
             && $table_fields[$i]['Null'] == 'YES') {
                $table_fields[$i]['Default'] = null;
            }

            $table_fields[$i]['len'] =
                preg_match('@float|double@', $table_fields[$i]['Type']) ? 100 : -1;


            if (isset($comments_map[$table_fields[$i]['Field']])) {
                $table_fields[$i]['Field_title'] = '<span style="border-bottom: 1px dashed black;" title="'
                    . htmlspecialchars($comments_map[$table_fields[$i]['Field']]) . '">'
                    . $table_fields[$i]['Field_html'] . '</span>';
            } else {
                $table_fields[$i]['Field_title'] = $table_fields[$i]['Field_html'];
            }

            // The type column
            $table_fields[$i]['is_binary'] = stristr($table_fields[$i]['Type'], 'binary');
            $table_fields[$i]['is_blob']   = stristr($table_fields[$i]['Type'], 'blob');
            $table_fields[$i]['is_char']   = stristr($table_fields[$i]['Type'], 'char');
            $table_fields[$i]['first_timestamp'] = false;
            switch ($table_fields[$i]['True_Type']) {
                case 'set':
                    $table_fields[$i]['pma_type'] = 'set';
                    $table_fields[$i]['wrap']  = '';
                    break;
                case 'enum':
                    $table_fields[$i]['pma_type'] = 'enum';
                    $table_fields[$i]['wrap']  = '';
                    break;
                case 'timestamp':
                    if (!$timestamp_seen) {   // can only occur once per table
                        $timestamp_seen  = 1;
                        $table_fields[$i]['first_timestamp'] = true;
                    }
                    $table_fields[$i]['pma_type'] = $table_fields[$i]['Type'];
                    $table_fields[$i]['wrap']  = ' nowrap="nowrap"';
                    break;

                default:
                    $table_fields[$i]['pma_type'] = $table_fields[$i]['Type'];
                    $table_fields[$i]['wrap']  = ' nowrap="nowrap"';
                    break;
            }
        }
        $field = $table_fields[$i];
        $extracted_fieldspec = PMA_extractFieldSpec($field['Type']);

        if (-1 === $field['len']) {
            $field['len'] = PMA_DBI_field_len($vresult, $i);
        }
        //Call validation when the form submited...
        $unnullify_trigger = $chg_evt_handler . "=\"return Validator('". PMA_escapeJsString($field['Field_md5']) . "', '"
            . PMA_escapeJsString($jsvkey) . "','".$field['pma_type']."')\"";

        // Use an MD5 as an array index to avoid having special characters in the name atttibute (see bug #1746964 )
        $field_name_appendix =  $vkey . '[' . $field['Field_md5'] . ']';
        $field_name_appendix_md5 = $field['Field_md5'] . $vkey . '[]';


        if ($field['Type'] == 'datetime'
         && ! isset($field['Default'])
         && ! is_null($field['Default'])
         && ($insert_mode || ! isset($vrow[$field['Field']]))) {
            // INSERT case or
            // UPDATE case with an NULL value
            $vrow[$field['Field']] = date('Y-m-d H:i:s', time());
        }
        ?>
        <tr class="<?php echo $odd_row ? 'odd' : 'even'; ?>">
            <td <?php echo ($cfg['LongtextDoubleTextarea'] && strstr($field['True_Type'], 'longtext') ? 'rowspan="2"' : ''); ?> align="center">
                <?php echo $field['Field_title']; ?>
                <input type="hidden" name="fields_name<?php echo $field_name_appendix; ?>" value="<?php echo $field['Field_html']; ?>"/>
            </td>
<?php if ($cfg['ShowFieldTypesInDataEditView']) { ?>
             <td align="center"<?php echo $field['wrap']; ?>>
                 <?php echo $field['pma_type']; ?>
             </td>

         <?php } //End if

        // Prepares the field value
        $real_null_value = FALSE;
        $special_chars_encoded = '';
        if (isset($vrow)) {
            // (we are editing)
            if (is_null($vrow[$field['Field']])) {
                $real_null_value = TRUE;
                $vrow[$field['Field']]    = '';
                $special_chars   = '';
                $data            = $vrow[$field['Field']];
            } elseif ($field['True_Type'] == 'bit') {
                $special_chars = PMA_printable_bit_value($vrow[$field['Field']], $extracted_fieldspec['spec_in_brackets']);
            } else {
<<<<<<< HEAD
                // special binary "characters"
                if ($field['is_binary'] || $field['is_blob']) {
=======
                // loic1: special binary "characters"
                if ($field['is_binary'] || ($field['is_blob'] && ! $cfg['ProtectBinary'])) {
>>>>>>> 7e5584ed
                	if ($_SESSION['tmp_user_values']['display_binary_as_hex'] && $cfg['ShowFunctionFields']) {
                		$vrow[$field['Field']] = bin2hex($vrow[$field['Field']]);
                		$field['display_binary_as_hex'] = true;
					} else {
                    	$vrow[$field['Field']] = PMA_replace_binary_contents($vrow[$field['Field']]);
					}
                } // end if
                $special_chars   = htmlspecialchars($vrow[$field['Field']]);

		//We need to duplicate the first \n or otherwise we will lose the first newline entered in a VARCHAR or TEXT column
	        $special_chars_encoded = PMA_duplicateFirstNewline($special_chars);

                $data            = $vrow[$field['Field']];
            } // end if... else...
            // If a timestamp field value is not included in an update
            // statement MySQL auto-update it to the current timestamp;
            // however, things have changed since MySQL 4.1, so
            // it's better to set a fields_prev in this situation
            $backup_field  = '<input type="hidden" name="fields_prev'
                . $field_name_appendix . '" value="'
                . htmlspecialchars($vrow[$field['Field']]) . '" />';
        } else {
            // (we are inserting)
            // display default values
            if (!isset($field['Default'])) {
                $field['Default'] = '';
                $real_null_value          = TRUE;
                $data                     = '';
            } else {
                $data                     = $field['Default'];
            }
            if ($field['True_Type'] == 'bit') {
                $special_chars = PMA_convert_bit_default_value($field['Default']);
            } else {
                $special_chars = htmlspecialchars($field['Default']);
            }
            $backup_field  = '';
            $special_chars_encoded = PMA_duplicateFirstNewline($special_chars);
            // this will select the UNHEX function while inserting
            if (($field['is_binary'] || ($field['is_blob'] && ! $cfg['ProtectBinary'])) && $_SESSION['tmp_user_values']['display_binary_as_hex'] && $cfg['ShowFunctionFields']) {
                $field['display_binary_as_hex'] = true;
            }
        }

        $idindex  = ($o_rows * $fields_cnt) + $i + 1;
        $tabindex = (($idindex - 1) * 3) + 1;

        // The function column
        // -------------------
        // Change by Bernard M. Piller <bernard@bmpsystems.com>
        // We don't want binary data to be destroyed
        // Note: from the MySQL manual: "BINARY doesn't affect how the column is
        //       stored or retrieved" so it does not mean that the contents is
        //       binary
        if ($cfg['ShowFunctionFields']) {
            if (($cfg['ProtectBinary'] && $field['is_blob'] && !$is_upload)
             || ($cfg['ProtectBinary'] == 'all' && $field['is_binary'])) {
                echo '        <td align="center">' . __('Binary') . '</td>' . "\n";
            } elseif (strstr($field['True_Type'], 'enum') || strstr($field['True_Type'], 'set')) {
                echo '        <td align="center">--</td>' . "\n";
            } else {
                ?>
            <td>
                <select name="funcs<?php echo $field_name_appendix; ?>" <?php echo $unnullify_trigger; ?> tabindex="<?php echo ($tabindex + $tabindex_for_function); ?>" id="field_<?php echo $idindex; ?>_1">
                    <option></option>
                <?php
                $selected     = '';

                // Find the current type in the RestrictColumnTypes. Will result in 'FUNC_CHAR'
                // or something similar. Then directly look up the entry in the RestrictFunctions array,
                // which will then reveal the available dropdown options
                if (isset($cfg['RestrictColumnTypes'][strtoupper($field['True_Type'])])
                 && isset($cfg['RestrictFunctions'][$cfg['RestrictColumnTypes'][strtoupper($field['True_Type'])]])) {
                    $current_func_type  = $cfg['RestrictColumnTypes'][strtoupper($field['True_Type'])];
                    $dropdown           = $cfg['RestrictFunctions'][$current_func_type];
                    $default_function   = $cfg['DefaultFunctions'][$current_func_type];
                } else {
                    $dropdown = array();
                    $default_function   = '';
                }

                $dropdown_built = array();
                $op_spacing_needed = FALSE;

                // what function defined as default?
                // for the first timestamp we don't set the default function
                // if there is a default value for the timestamp
                // (not including CURRENT_TIMESTAMP)
                // and the column does not have the
                // ON UPDATE DEFAULT TIMESTAMP attribute.

                if ($field['True_Type'] == 'timestamp'
                  && empty($field['Default'])
                  && ! isset($analyzed_sql[0]['create_table_fields'][$field['Field']]['on_update_current_timestamp'])) {
                    $default_function = $cfg['DefaultFunctions']['first_timestamp'];
                }

                // For primary keys of type char(36) or varchar(36) UUID if the default function
                // Only applies to insert mode, as it would silently trash data on updates.
                if ($insert_mode
                    && $field['Key'] == 'PRI'
                    && ($field['Type'] == 'char(36)' || $field['Type'] == 'varchar(36)')
                ) {
                     $default_function = $cfg['DefaultFunctions']['pk_char36'];
                }

                // this is set only when appropriate and is always true
				if (isset($field['display_binary_as_hex'])) {
                	$default_function = 'UNHEX';
				}

                // loop on the dropdown array and print all available options for that field.
                foreach ($dropdown as $each_dropdown){
                    echo '<option';
                    if ($default_function === $each_dropdown) {
                        echo ' selected="selected"';
                    }
                    echo '>' . $each_dropdown . '</option>' . "\n";
                    $dropdown_built[$each_dropdown] = 'TRUE';
                    $op_spacing_needed = TRUE;
                }

                // For compatibility's sake, do not let out all other functions. Instead
                // print a separator (blank) and then show ALL functions which weren't shown
                // yet.
                $cnt_functions = count($cfg['Functions']);
                for ($j = 0; $j < $cnt_functions; $j++) {
                    if (!isset($dropdown_built[$cfg['Functions'][$j]]) || $dropdown_built[$cfg['Functions'][$j]] != 'TRUE') {
                        // Is current function defined as default?
                        $selected = ($field['first_timestamp'] && $cfg['Functions'][$j] == $cfg['DefaultFunctions']['first_timestamp'])
                                    || (!$field['first_timestamp'] && $cfg['Functions'][$j] == $default_function)
                                  ? ' selected="selected"'
                                  : '';
                        if ($op_spacing_needed == TRUE) {
                            echo '                ';
                            echo '<option value="">--------</option>' . "\n";
                            $op_spacing_needed = FALSE;
                        }

                        echo '                ';
                        echo '<option' . $selected . '>' . $cfg['Functions'][$j] . '</option>' . "\n";
                    }
                } // end for
                unset($selected);
                ?>
                </select>
            </td>
                <?php
            }
        } // end if ($cfg['ShowFunctionFields'])


        // The null column
        // ---------------
        $foreignData = PMA_getForeignData($foreigners, $field['Field'], false, '', '');
        echo '        <td>' . "\n";
        if ($field['Null'] == 'YES') {
            echo '            <input type="hidden" name="fields_null_prev' . $field_name_appendix . '"';
            if ($real_null_value && !$field['first_timestamp']) {
                echo ' value="on"';
            }
            echo ' />' . "\n";

            echo '            <input type="checkbox" tabindex="' . ($tabindex + $tabindex_for_null) . '"'
                 . ' name="fields_null' . $field_name_appendix . '"';
            if ($real_null_value && !$field['first_timestamp']) {
                echo ' checked="checked"';
            }
            echo ' id="field_' . ($idindex) . '_2"';
            $onclick         = ' onclick="if (this.checked) {nullify(';
            if (strstr($field['True_Type'], 'enum')) {
                if (strlen($field['Type']) > 20) {
                    $onclick .= '1, ';
                } else {
                    $onclick .= '2, ';
                }
            } elseif (strstr($field['True_Type'], 'set')) {
                $onclick     .= '3, ';
            } elseif ($foreigners && isset($foreigners[$field['Field']]) && $foreignData['foreign_link'] == false) {
                // foreign key in a drop-down
                $onclick     .= '4, ';
            } elseif ($foreigners && isset($foreigners[$field['Field']]) && $foreignData['foreign_link'] == true) {
                // foreign key with a browsing icon
                $onclick     .= '6, ';
            } else {
                $onclick     .= '5, ';
            }
            $onclick         .= '\'' . PMA_escapeJsString($field['Field_html']) . '\', \'' . $field['Field_md5'] . '\', \'' . PMA_escapeJsString($vkey) . '\'); this.checked = true}; return true" />' . "\n";
            echo $onclick;
        }
        echo '        </td>' . "\n";

        // The value column (depends on type)
        // ----------------
        // See bug #1667887 for the reason why we don't use the maxlength
        // HTML attribute

        echo '        <td>' . "\n";
        if ($foreignData['foreign_link'] == true) {
            echo $backup_field . "\n";
            ?>
            <input type="hidden" name="fields_type<?php echo $field_name_appendix; ?>"
                value="foreign" />
            <input type="hidden" name="fields<?php echo $field_name_appendix; ?>"
                value="" id="field_<?php echo ($idindex); ?>_3A" />
            <input type="text" name="field_<?php echo $field_name_appendix_md5; ?>"
                class="textfield" <?php echo $unnullify_trigger; ?>
                tabindex="<?php echo ($tabindex + $tabindex_for_value); ?>"
                id="field_<?php echo ($idindex); ?>_3"
                value="<?php echo htmlspecialchars($data); ?>" />
            <script type="text/javascript">
            //<![CDATA[
                document.writeln('<a target="_blank" onclick="window.open(this.href, \'foreigners\', \'width=640,height=240,scrollbars=yes,resizable=yes\'); return false"');
                document.write(' href="browse_foreigners.php?');
                document.write('<?php echo PMA_generate_common_url($db, $table); ?>');
                document.writeln('&amp;field=<?php echo PMA_escapeJsString(urlencode($field['Field']) . $browse_foreigners_uri); ?>">');
                document.writeln('<?php echo str_replace("'", "\'", $titles['Browse']); ?></a>');
            //]]>
            </script>
            <?php
        } elseif (is_array($foreignData['disp_row'])) {
            echo $backup_field . "\n";
            ?>
            <input type="hidden" name="fields_type<?php echo $field_name_appendix; ?>"
                value="foreign" />
            <input type="hidden" name="fields<?php echo $field_name_appendix; ?>"
                value="" id="field_<?php echo $idindex; ?>_3A" />
            <select name="field_<?php echo $field_name_appendix_md5; ?>"
                <?php echo $unnullify_trigger; ?>
                tabindex="<?php echo ($tabindex + $tabindex_for_value); ?>"
                id="field_<?php echo ($idindex); ?>_3">
                <?php echo PMA_foreignDropdown($foreignData['disp_row'], $foreignData['foreign_field'], $foreignData['foreign_display'], $data, $cfg['ForeignKeyMaxLimit']); ?>
            </select>
            <?php
                // still needed? :
            unset($foreignData['disp_row']);
        } elseif ($cfg['LongtextDoubleTextarea'] && strstr($field['pma_type'], 'longtext')) {
            ?>
            &nbsp;</td>
        </tr>
        <tr class="<?php echo $odd_row ? 'odd' : 'even'; ?>">
            <td colspan="5" align="right">
                <?php echo $backup_field . "\n"; ?>
                <textarea name="fields<?php echo $field_name_appendix; ?>"
                    rows="<?php echo ($cfg['TextareaRows']*2); ?>"
                    cols="<?php echo ($cfg['TextareaCols']*2); ?>"
                    dir="<?php echo $text_dir; ?>"
                    id="field_<?php echo ($idindex); ?>_3"
                    <?php echo $unnullify_trigger; ?>
                    tabindex="<?php echo ($tabindex + $tabindex_for_value); ?>"
                    ><?php echo $special_chars_encoded; ?></textarea>
          <?php
        } elseif (strstr($field['pma_type'], 'text')) {
            echo $backup_field . "\n";
            ?>
                <textarea name="fields<?php echo $field_name_appendix; ?>"
                    rows="<?php echo $cfg['TextareaRows']; ?>"
                    cols="<?php echo $cfg['TextareaCols']; ?>"
                    dir="<?php echo $text_dir; ?>"
                    id="field_<?php echo ($idindex); ?>_3"
                    <?php echo $unnullify_trigger; ?>
                    tabindex="<?php echo ($tabindex + $tabindex_for_value); ?>"
                    ><?php echo $special_chars_encoded; ?></textarea>
            <?php
            echo "\n";
            if (strlen($special_chars) > 32000) {
                echo "        </td>\n";
                echo '        <td>' . __(' Because of its length,<br /> this field might not be editable ');
            }
        } elseif ($field['pma_type'] == 'enum') {
            if (! isset($table_fields[$i]['values'])) {
                $table_fields[$i]['values'] = array();
                foreach ($extracted_fieldspec['enum_set_values'] as $val) {
                    // Removes automatic MySQL escape format
                    $val = str_replace('\'\'', '\'', str_replace('\\\\', '\\', $val));
                    $table_fields[$i]['values'][] = array(
                        'plain' => $val,
                        'html'  => htmlspecialchars($val),
                    );
                }
            }
            $field_enum_values = $table_fields[$i]['values'];
            ?>
                <input type="hidden" name="fields_type<?php echo $field_name_appendix; ?>" value="enum" />
                <input type="hidden" name="fields<?php echo $field_name_appendix; ?>" value="" />
            <?php
            echo "\n" . '            ' . $backup_field . "\n";

            // show dropdown or radio depend on length
            if (strlen($field['Type']) > 20) {
                ?>
                <select name="field_<?php echo $field_name_appendix_md5; ?>"
                    <?php echo $unnullify_trigger; ?>
                    tabindex="<?php echo ($tabindex + $tabindex_for_value); ?>"
                    id="field_<?php echo ($idindex); ?>_3">
                    <option value="">&nbsp;</option>
                <?php
                echo "\n";

                foreach ($field_enum_values as $enum_value) {
                    echo '                ';
                    echo '<option value="' . $enum_value['html'] . '"';
                    if ($data == $enum_value['plain']
                     || ($data == ''
                      && (! isset($where_clause) || $field['Null'] != 'YES')
                      && isset($field['Default'])
                      && $enum_value['plain'] == $field['Default'])) {
                        echo ' selected="selected"';
                    }
                    echo '>' . $enum_value['html'] . '</option>' . "\n";
                } // end for

                ?>
                </select>
                <?php
            } else {
                $j = 0;
                foreach ($field_enum_values as $enum_value) {
                    echo '            ';
                    echo '<input type="radio" name="field_' . $field_name_appendix_md5 . '"';
                    echo ' value="' . $enum_value['html'] . '"';
                    echo ' id="field_' . ($idindex) . '_3_'  . $j . '"';
                    echo $unnullify_trigger;
                    if ($data == $enum_value['plain']
                     || ($data == ''
                      && (! isset($where_clause) || $field['Null'] != 'YES')
                      && isset($field['Default'])
                      && $enum_value['plain'] == $field['Default'])) {
                        echo ' checked="checked"';
                    }
                    echo ' tabindex="' . ($tabindex + $tabindex_for_value) . '" />';
                    echo '<label for="field_' . $idindex . '_3_' . $j . '">'
                        . $enum_value['html'] . '</label>' . "\n";
                    $j++;
                } // end for
            } // end else
        } elseif ($field['pma_type'] == 'set') {
            if (! isset($table_fields[$i]['values'])) {
                $table_fields[$i]['values'] = array();
                foreach ($extracted_fieldspec['enum_set_values'] as $val) {
                    $table_fields[$i]['values'][] = array(
                        'plain' => $val,
                        'html'  => htmlspecialchars($val),
                    );
                }
                $table_fields[$i]['select_size'] = min(4, count($table_fields[$i]['values']));
            }
            $field_set_values = $table_fields[$i]['values'];
            $select_size = $table_fields[$i]['select_size'];

            $vset = array_flip(explode(',', $data));
            echo $backup_field . "\n";
            ?>
                <input type="hidden" name="fields_type<?php echo $field_name_appendix; ?>" value="set" />
                <input type="hidden" name="fields<?php echo $field_name_appendix; ?>" value="" />
                <select name="field_<?php echo $field_name_appendix_md5; ?>"
                    size="<?php echo $select_size; ?>"
                    multiple="multiple" <?php echo $unnullify_trigger; ?>
                    tabindex="<?php echo ($tabindex + $tabindex_for_value); ?>"
                    id="field_<?php echo ($idindex); ?>_3">
            <?php
            foreach ($field_set_values as $field_set_value) {
                echo '                ';
                echo '<option value="' . $field_set_value['html'] . '"';
                if (isset($vset[$field_set_value['plain']])) {
                    echo ' selected="selected"';
                }
                echo '>' . $field_set_value['html'] . '</option>' . "\n";
            } // end for
            ?>
                </select>
            <?php
        }
        // Change by Bernard M. Piller <bernard@bmpsystems.com>
        // We don't want binary data destroyed
        elseif ($field['is_binary'] || $field['is_blob']) {
            if (($cfg['ProtectBinary'] && $field['is_blob'])
                || ($cfg['ProtectBinary'] == 'all' && $field['is_binary'])) {
                echo "\n";
                    // for blobstreaming
                    $bs_reference_exists = FALSE;

                    if (isset ($tbl_type) && strlen ($tbl_type) > 0)
                    {
                        // load PMA_Config
                        $PMA_Config = $GLOBALS['PMA_Config'];

                        if (!empty($PMA_Config))
                        {
                            $requiredTblType = $PMA_Config->get('PBXT_NAME');

                            if ($requiredTblType == strtolower ($tbl_type))
                            {
                                $pluginsExist = $PMA_Config->get('BLOBSTREAMING_PLUGINS_EXIST');

                                // check if blobstreaming plugins exist
                                if ($pluginsExist)
                                {
                                    $bs_tables = $PMA_Config->get('BLOBSTREAMABLE_DATABASES');

                                    if (!empty($bs_tables) && strlen($db) > 0)
                                    {
                                        $bs_tables = $bs_tables[$db];

                                        if (isset($bs_tables))
                                        {
                                            $allBSTablesExist = TRUE;

                                            foreach ($bs_tables as $table_key=>$bs_tbl)
                                                if (!$bs_tables[$table_key]['Exists'])
                                                {
                                                    $allBSTablesExist = FALSE;
                                                    break;
                                                }

                                            if ($allBSTablesExist)
                                                $bs_reference_exists = PMA_BS_ReferenceExists($data, $db);
                                        }   // end if (isset($bs_tables))
                                    }   // end if (!empty($bs_tables) && strlen($db) > 0)
                                }   // end if ($pluginsExist)
                            }   // end if ($requiredTblType == strtolower ($tbl_type))
                        }   // end if (!empty($PMA_Config))
                    }   // end if (isset ($tbl_type) && strlen ($tbl_type) > 0)

                    if ($bs_reference_exists)
                    {
                        echo '<input type="hidden" name="remove_blob_ref_' . $field['Field_md5'] . $vkey . '" value="' . $data . '" />';
                        echo '<input type="checkbox" name="remove_blob_repo_' . $field['Field_md5'] . $vkey . '" /> ' . __('Remove BLOB Repository Reference') . "<br />";
                        echo PMA_BS_CreateReferenceLink($data, $db);
                        echo "<br />";
                    }
                    else
                    {
                        echo __('Binary - do not edit');
                        if (isset($data)) {
                            $data_size = PMA_formatByteDown(strlen(stripslashes($data)), 3, 1);
                            echo ' ('. $data_size [0] . ' ' . $data_size[1] . ')';
                                    unset($data_size);
                        }
                        echo "\n";
                    }   // end if ($bs_reference_exists)
                ?>
                <input type="hidden" name="fields_type<?php echo $field_name_appendix; ?>" value="protected" />
                <input type="hidden" name="fields<?php echo $field_name_appendix; ?>" value="" />
                <?php
            } elseif ($field['is_blob']) {
                echo "\n";
                echo $backup_field . "\n";
                ?>
                <textarea name="fields<?php echo $field_name_appendix; ?>"
                    rows="<?php echo $cfg['TextareaRows']; ?>"
                    cols="<?php echo $cfg['TextareaCols']; ?>"
                    dir="<?php echo $text_dir; ?>"
                    id="field_<?php echo ($idindex); ?>_3"
                    <?php echo $unnullify_trigger; ?>
                    tabindex="<?php echo ($tabindex + $tabindex_for_value); ?>"
                    ><?php echo $special_chars_encoded; ?></textarea>
                <?php

            } else {
                // field size should be at least 4 and max 40
                $fieldsize = min(max($field['len'], 4), 40);
                echo "\n";
                echo $backup_field . "\n";
                ?>
                <input type="text" name="fields<?php echo $field_name_appendix; ?>"
                    value="<?php echo $special_chars; ?>" size="<?php echo $fieldsize; ?>"
                    class="textfield" <?php echo $unnullify_trigger; ?>
                    tabindex="<?php echo ($tabindex + $tabindex_for_value); ?>"
                    id="field_<?php echo ($idindex); ?>_3" />
                <?php
            } // end if...elseif...else

            // Upload choice (only for BLOBs because the binary
            // attribute does not imply binary contents)
            // (displayed whatever value the ProtectBinary has)

            if ($is_upload && $field['is_blob']) {
                // check if field type is of longblob
                if ($field['pma_type'] == "longblob")
                {
                    if (isset ($tbl_type) && strlen ($tbl_type) > 0)
                    {
                        // load PMA Config
                        $PMA_Config = $GLOBALS['PMA_Config'];

                        // is PMA_Config's data loaded? continue only if it is
                        if (!empty($PMA_Config))
                        {
                            $requiredTblType = $PMA_Config->get('PBXT_NAME');

                            if ($requiredTblType == strtolower ($tbl_type))
                            {
                                $pluginsExist = $PMA_Config->get('BLOBSTREAMING_PLUGINS_EXIST');

                                // check if blobstreaming plugins exist
                                if ($pluginsExist)
                                {
                                    $curlExists = $PMA_Config->get('CURL_EXISTS');

                                    // check if CURL exists
                                    if ($curlExists)
                                    {
                                        $bs_tables = $PMA_Config->get('BLOBSTREAMABLE_DATABASES');

                                        // check for BLOBStreamable databases and if current database name is provided
                                        if (!empty($bs_tables) && strlen($db) > 0)
                                        {
                                            $bs_tables = $bs_tables[$db];

                                            // check if reference to BLOBStreaming tables exists
                                            if (isset($bs_tables))
                                            {
                                                $allBSTablesExist = TRUE;

                                                foreach ($bs_tables as $table_key=>$bs_tbl)
                                                    if (!$bs_tables[$table_key]['Exists'])
                                                    {
                                                        $allBSTablesExist = FALSE;
                                                        break;
                                                    }

                                                // check if necessary BLOBStreaming tables exist
                                                if ($allBSTablesExist)
                                                {
                                                    echo '<br />';
                                                    echo '<input type="checkbox" name="upload_blob_repo_' . $field['Field_md5'] . $vkey . '" /> ' . __('Upload to BLOB repository');
                                                }   // end if ($allBSTablesExist)
                                            }   // end if (isset($bs_tables)
                                        }   // end if (!empty($bs_tables) && strlen ($db) > 0)
                                    }   // end if ($curlExists)
                                }   // end if ($pluginsExist)
                            }   // end if ($requiredTblType == strtolower ($tbl_type))
                        }   // end if (!empty($PMA_Config))
                    }   // end if (isset ($tbl_type) && strlen ($tbl_type) > 0)
                }

                echo '<br />';
                echo '<input type="file" name="fields_upload_' . $field['Field_md5'] . $vkey . '" class="textfield" id="field_' . $idindex . '_3" size="10" ' . $unnullify_trigger . '/>&nbsp;';

                // find maximum upload size, based on field type
                /**
                 * @todo with functions this is not so easy, as you can basically
                 * process any data with function like MD5
                 */
                $max_field_sizes = array(
                    'tinyblob'   =>        '256',
                    'blob'       =>      '65536',
                    'mediumblob' =>   '16777216',
                    'longblob'   => '4294967296'); // yeah, really

                $this_field_max_size = $max_upload_size; // from PHP max
                if ($this_field_max_size > $max_field_sizes[$field['pma_type']]) {
                   $this_field_max_size = $max_field_sizes[$field['pma_type']];
                }
                echo PMA_displayMaximumUploadSize($this_field_max_size) . "\n";
                // do not generate here the MAX_FILE_SIZE, because we should
                // put only one in the form to accommodate the biggest field
                if ($this_field_max_size > $biggest_max_file_size) {
                    $biggest_max_file_size = $this_field_max_size;
                }
            }

            if (!empty($cfg['UploadDir'])) {
                $files = PMA_getFileSelectOptions(PMA_userDir($cfg['UploadDir']));
                if ($files === FALSE) {
                    echo '        <font color="red">' . __('Error') . '</font><br />' . "\n";
                    echo '        ' . __('The directory you set for upload work cannot be reached') . "\n";
                } elseif (!empty($files)) {
                    echo "<br />\n";
                    echo '    <i>' . __('Or') . '</i>' . ' ' . __('web server upload directory') . ':<br />' . "\n";
                    echo '        <select size="1" name="fields_uploadlocal_' . $field['Field_md5'] . $vkey . '">' . "\n";
                    echo '            <option value="" selected="selected"></option>' . "\n";
                    echo $files;
                    echo '        </select>' . "\n";
                }
            } // end if (web-server upload directory)
        } // end elseif (binary or blob)
        else {
            // field size should be at least 4 and max 40
            $fieldsize = min(max($field['len'], 4), 40);
            echo $backup_field . "\n";
            if ($field['is_char'] && ($cfg['CharEditing'] == 'textarea' || strpos($data, "\n") !== FALSE)) {
                echo "\n";
                ?>
                <textarea name="fields<?php echo $field_name_appendix; ?>"
                    rows="<?php echo $cfg['CharTextareaRows']; ?>"
                    cols="<?php echo $cfg['CharTextareaCols']; ?>"
                    dir="<?php echo $text_dir; ?>"
                    id="field_<?php echo ($idindex); ?>_3"
                    <?php echo $unnullify_trigger; ?>
                    tabindex="<?php echo ($tabindex + $tabindex_for_value); ?>"
                    ><?php echo $special_chars_encoded; ?></textarea>
                <?php
            } else {
                ?>
                <input type="text" name="fields<?php echo $field_name_appendix; ?>"
                    value="<?php echo $special_chars; ?>" size="<?php echo $fieldsize; ?>"
                    class="textfield" <?php echo $unnullify_trigger; ?>
                    tabindex="<?php echo ($tabindex + $tabindex_for_value); ?>"
                    id="field_<?php echo ($idindex); ?>_3" />
                <?php
                if ($field['Extra'] == 'auto_increment') {
                    ?>
                    <input type="hidden" name="auto_increment<?php echo $field_name_appendix; ?>" value="1" />
                    <?php
                } // end if
                if (substr($field['pma_type'], 0, 9) == 'timestamp') {
                    ?>
                    <input type="hidden" name="fields_type<?php echo $field_name_appendix; ?>" value="timestamp" />
                    <?php
                }
                if (substr($field['pma_type'], 0, 8) == 'datetime') {
                    ?>
                    <input type="hidden" name="fields_type<?php echo $field_name_appendix; ?>" value="datetime" />
                    <?php
                }
                if ($field['True_Type'] == 'bit') {
                    ?>
                    <input type="hidden" name="fields_type<?php echo $field_name_appendix; ?>" value="bit" />
                    <?php
                }
                if ($field['pma_type'] == 'date' || $field['pma_type'] == 'datetime' || substr($field['pma_type'], 0, 9) == 'timestamp') {
                    // the _3 suffix points to the date field
                    // the _2 suffix points to the corresponding NULL checkbox
                    ?>
<script type="text/javascript">
//<![CDATA[
$(function() {
    $('#field_<?php echo ($idindex); ?>_3').datepicker({
    	duration: '',
		time24h: true,
		 stepMinutes: 1,
        stepHours: 1,
        <?php echo ($field['pma_type'] == 'date' ? "showTime: false,":"showTime: true,"); ?>
		altTimeField: '',
        constrainInput: false
     });
});
//]]>
</script>
                    <?php
                }
            }
        }
        ?>
            </td>
        </tr>
        <?php
        $odd_row = !$odd_row;
    } // end for
    $o_rows++;
    echo '  </tbody></table><br />';
} // end foreach on multi-edit
?>
    <br />

    <fieldset>
    <table border="0" cellpadding="5" cellspacing="0">
    <tr>
        <td valign="middle" nowrap="nowrap">
            <select name="submit_type" tabindex="<?php echo ($tabindex + $tabindex_for_value + 1); ?>">
<?php
if (isset($where_clause)) {
    ?>
                <option value="save"><?php echo __('Save'); ?></option>
    <?php
}
    ?>
                <option value="insert"><?php echo __('Insert as new row'); ?></option>
                <option value="insertignore"><?php echo __('Insert as new row and ignore errors'); ?></option>
                <option value="showinsert"><?php echo __('Show insert query'); ?></option>
            </select>
    <?php
echo "\n";

if (!isset($after_insert)) {
    $after_insert = 'back';
}
?>
        </td>
        <td valign="middle">
            &nbsp;&nbsp;&nbsp;<strong><?php echo __('and then'); ?></strong>&nbsp;&nbsp;&nbsp;
        </td>
        <td valign="middle" nowrap="nowrap">
            <select name="after_insert">
                <option value="back" <?php echo ($after_insert == 'back' ? 'selected="selected"' : ''); ?>><?php echo __('Go back to previous page'); ?></option>
                <option value="new_insert" <?php echo ($after_insert == 'new_insert' ? 'selected="selected"' : ''); ?>><?php echo __('Insert another new row'); ?></option>
<?php
if (isset($where_clause)) {
    ?>
                <option value="same_insert" <?php echo ($after_insert == 'same_insert' ? 'selected="selected"' : ''); ?>><?php echo __('Go back to this page'); ?></option>
    <?php
    // If we have just numeric primary key, we can also edit next
    // in 2.8.2, we were looking for `field_name` = numeric_value
    //if (preg_match('@^[\s]*`[^`]*` = [0-9]+@', $where_clause)) {
    // in 2.9.0, we are looking for `table_name`.`field_name` = numeric_value
    if ($found_unique_key && preg_match('@^[\s]*`[^`]*`[\.]`[^`]*` = [0-9]+@', $where_clause)) {
        ?>
    <option value="edit_next" <?php echo ($after_insert == 'edit_next' ? 'selected="selected"' : ''); ?>><?php echo __('Edit next row'); ?></option>
        <?php
    }
}
?>
            </select>
        </td>
    </tr>

    <tr>
        <td>
<?php echo PMA_showHint(__('Use TAB key to move from value to value, or CTRL+arrows to move anywhere')); ?>
        </td>
        <td colspan="3" align="right" valign="middle">
            <input type="submit" value="<?php echo __('Go'); ?>" tabindex="<?php echo ($tabindex + $tabindex_for_value + 6); ?>" id="buttonYes" />
            <input type="reset" value="<?php echo __('Reset'); ?>" tabindex="<?php echo ($tabindex + $tabindex_for_value + 7); ?>" />
        </td>
    </tr>
    </table>
    </fieldset>
    <?php if ($biggest_max_file_size > 0) {
            echo '        ' . PMA_generateHiddenMaxFileSize($biggest_max_file_size) . "\n";
          } ?>
</form>
<?php
if ($insert_mode) {
?>
<!-- Restart insertion form -->
<form method="post" action="tbl_replace.php" name="restartForm" >
    <?php echo PMA_generate_common_hidden_inputs($db, $table); ?>
    <input type="hidden" name="goto" value="<?php echo htmlspecialchars($GLOBALS['goto']); ?>" />
    <input type="hidden" name="err_url" value="<?php echo htmlspecialchars($err_url); ?>" />
    <input type="hidden" name="sql_query" value="<?php echo htmlspecialchars($sql_query); ?>" />
<?php
    if (isset($where_clauses)) {
        foreach ($where_clause_array as $key_id => $where_clause) {
            echo '<input type="hidden" name="where_clause[' . $key_id . ']" value="' . htmlspecialchars(trim($where_clause)) . '" />'. "\n";
        }
    }
    $tmp = '<select name="insert_rows" id="insert_rows" onchange="this.form.submit();" >' . "\n";
    $option_values = array(1,2,5,10,15,20,30,40);
    foreach ($option_values as $value) {
        $tmp .= '<option value="' . $value . '"';
        if ($value == $cfg['InsertRows']) {
            $tmp .= ' selected="selected"';
        }
        $tmp .= '>' . $value . '</option>' . "\n";
    }
    $tmp .= '</select>' . "\n";
    echo "\n" . sprintf(__('Restart insertion with %s rows'), $tmp);
    unset($tmp);
    echo '<noscript><input type="submit" value="' . __('Go') . '" /></noscript>' . "\n";
    echo '</form>' . "\n";
}

/**
 * Displays the footer
 */
require_once './libraries/footer.inc.php';
?><|MERGE_RESOLUTION|>--- conflicted
+++ resolved
@@ -456,13 +456,8 @@
             } elseif ($field['True_Type'] == 'bit') {
                 $special_chars = PMA_printable_bit_value($vrow[$field['Field']], $extracted_fieldspec['spec_in_brackets']);
             } else {
-<<<<<<< HEAD
                 // special binary "characters"
-                if ($field['is_binary'] || $field['is_blob']) {
-=======
-                // loic1: special binary "characters"
                 if ($field['is_binary'] || ($field['is_blob'] && ! $cfg['ProtectBinary'])) {
->>>>>>> 7e5584ed
                 	if ($_SESSION['tmp_user_values']['display_binary_as_hex'] && $cfg['ShowFunctionFields']) {
                 		$vrow[$field['Field']] = bin2hex($vrow[$field['Field']]);
                 		$field['display_binary_as_hex'] = true;
