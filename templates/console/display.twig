--- conflicted
+++ resolved
@@ -105,8 +105,8 @@
           <span class="action expand">{{ 'Expand'|trans }}</span>
           <span class="action dbg_show_trace">{{ 'Show trace'|trans }}</span>
           <span class="action dbg_hide_trace">{{ 'Hide trace'|trans }}</span>
-          <span class="text count hide">{{ 'Count'|trans }}</span>
-          <span class="text time">{{ 'Time taken'|trans }}</span>
+          <span class="text count hide">{{ 'Count'|trans }} <span></span></span>
+          <span class="text time">{{ 'Time taken'|trans }} <span></span></span>
         </div>
 
       </div> <!-- Template -->
@@ -129,7 +129,6 @@
           {{ bookmark_content|raw }}
         </div>
         <div class="mid_layer"></div>
-<<<<<<< HEAD
         <div class="card add">
           <div class="toolbar">
             <div class="switch_button">
@@ -200,43 +199,6 @@
         <span class="action edit">{{ 'Edit'|trans }}</span>
         <span class="action explain">{{ 'Explain'|trans }}</span>
         <span class="action profiling">{{ 'Profiling'|trans }}</span>
-=======
-        {# Debug SQL card #}
-        <div class="card" id="debug_console">
-            {% include 'console/toolbar.twig' with {
-                'parent_div_classes': '',
-                'content_array': [
-                    ['button order order_asc', 'ascending'|trans],
-                    ['button order order_desc', 'descending'|trans],
-                    ['text', 'Order:'|trans],
-                    ['switch_button', 'Debug SQL'|trans],
-                    ['button order_by sort_count', 'Count'|trans],
-                    ['button order_by sort_exec', 'Execution order'|trans],
-                    ['button order_by sort_time', 'Time taken'|trans],
-                    ['text', 'Order by:'|trans],
-                    ['button group_queries', 'Group queries'|trans],
-                    ['button ungroup_queries', 'Ungroup queries'|trans]
-                ]
-            } only %}
-            <div class="content debug">
-                <div class="message welcome"></div>
-                <div class="debugLog"></div>
-            </div> <!-- Content -->
-            <div class="templates">
-                {% include 'console/query_action.twig' with {
-                    'parent_div_classes': 'debug_query action_content',
-                    'content_array': [
-                        ['action collapse', 'Collapse'|trans],
-                        ['action expand', 'Expand'|trans],
-                        ['action dbg_show_trace', 'Show trace'|trans],
-                        ['action dbg_hide_trace', 'Hide trace'|trans],
-                        {0: 'text count hide', 1: 'Count'|trans, 'extraSpan': ''},
-                        {0: 'text time', 1: 'Time taken'|trans, 'extraSpan': ''},
-                    ]
-                } only %}
-            </div> <!-- Template -->
-        </div> <!-- Debug SQL card -->
->>>>>>> 306bb2e8
         {% if has_bookmark_feature %}
           <span class="action bookmark">{{ 'Bookmark'|trans }}</span>
         {% endif %}
