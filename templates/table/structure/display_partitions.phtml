<div id="partitions">
    <fieldset>
        <legend><?php echo __('Partitions')
            . PMA\libraries\Util::showMySQLDocu('partitioning'); ?>
        </legend>
        <?php if (empty($partitions)): ?>
            <?php echo PMA_Message::notice(__('No partitioning defined!'))->getDisplay(); ?>
        <?php else: ?>
            <p>
                <?php echo __('Partitioned by:');?>
                <code><?php echo $partitionMethod . '(' . $partitionExpression . ' )'; ?></code>
            </p>
            <?php if ($hasSubPartitions): ?>
                <p>
                    <?php echo __('Sub partitioned by:'); ?>
                    <code><?php echo $subPartitionMethod . '(' . $subPartitionExpression . ' )'; ?></code>
                <p>
            <?php endif; ?>
            <table>
                <thead>
                    <tr>
                        <th colspan="2">#</th>
                        <th><?php echo __('Name'); ?></th>
                        <?php if ($hasDescription): ?>
                            <th><?php echo __('Expression'); ?></th>
                        <?php endif; ?>
                        <th><?php echo __('Rows'); ?></th>
                        <th><?php echo __('Data length'); ?></th>
                        <th><?php echo __('Index length'); ?></th>
                        <th><?php echo __('Comment'); ?></th>
                        <th colspan="<?php echo $rangeOrList ? '7' : '6'; ?>">
                            <?php echo __('Action'); ?>
                        </th>
                    </tr>
                </thead>
                <tbody>
                <?php $odd = true; ?>
                <?php foreach ($partitions as $partition): ?>
                    <tr class="noclick <?php echo $odd ? 'odd' : 'even'; echo $hasSubPartitions ? ' marked' : '';?>">
                        <?php if ($hasSubPartitions): ?>
                            <td><?php echo $partition->getOrdinal(); ?></td>
                            <td></td>
                        <?php else: ?>
                            <td colspan="2"><?php echo $partition->getOrdinal(); ?></td>
                        <?php endif; ?>
                        <th><?php echo htmlspecialchars($partition->getName()); ?></th>
                        <?php if ($hasDescription): ?>
                            <td>
                                <code>
                                    <?php
                                    echo htmlspecialchars($partition->getExpression())
                                        . ($partition->getMethod() == 'LIST' ? ' IN (' : ' < ')
                                        . htmlspecialchars($partition->getDescription())
                                        . ($partition->getMethod() == 'LIST' ? ')' : '');
                                    ?>
                                </code>
                            </td>
                        <?php endif; ?>
                        <td class="value"><?php echo $partition->getRows(); ?></td>
                        <td class="value"><?php
                            list($value, $unit) = PMA_Util::formatByteDown(
                                $partition->getDataLength(), 3, 1
                            );
                            ?>
                            <span><?php echo $value; ?></span>
                            <span class="unit"><?php echo $unit; ?></span>
                        </td>
<<<<<<< HEAD
                    <?php endif; ?>
                    <td class="value"><?php echo $partition->getRows(); ?></td>
                    <td class="value"><?php
                        list($value, $unit) = PMA\libraries\Util::formatByteDown(
                            $partition->getDataLength(), 3, 1
                        );
                        ?>
                        <span><?php echo $value; ?></span>
                        <span class="unit"><?php echo $unit; ?></span>
                    </td>
                    <td class="value"><?php
                        list($value, $unit) = PMA\libraries\Util::formatByteDown(
                            $partition->getIndexLength(), 3, 1
                        );
                        ?>
                        <span><?php echo $value; ?></span>
                        <span class="unit"><?php echo $unit; ?></span>
                    </td>
                    <td><?php echo $partition->getComment(); ?></td>
                    <?php foreach ($actionIcons as $action => $icon): ?>
                        <td>
                            <a  href="tbl_structure.php<?php echo $url_query; ?>&amp;partition_maintenance=1&amp;sql_query=<?php echo urlencode(
                                    "ALTER TABLE " . PMA\libraries\Util::backquote($table) . $action . " PARTITION " . $partition->getName()
                                ) ?>"
                                id="partition_action_<?php echo $action; ?>"
                                name="partition_action_<?php echo $action; ?>"
                                class="ajax"
                            >
                                <?php echo $icon; ?>
                            </a>
=======
                        <td class="value"><?php
                            list($value, $unit) = PMA_Util::formatByteDown(
                                $partition->getIndexLength(), 3, 1
                            );
                            ?>
                            <span><?php echo $value; ?></span>
                            <span class="unit"><?php echo $unit; ?></span>
>>>>>>> cadc93a7
                        </td>
                        <td><?php echo $partition->getComment(); ?></td>
                        <?php foreach ($actionIcons as $action => $icon): ?>
                            <td>
                                <a  href="tbl_structure.php<?php echo $url_query; ?>&amp;partition_maintenance=1&amp;sql_query=<?php echo urlencode(
                                        "ALTER TABLE " . PMA_Util::backquote($table) . $action . " PARTITION " . $partition->getName()
                                    ) ?>"
                                    id="partition_action_<?php echo $action; ?>"
                                    name="partition_action_<?php echo $action; ?>"
                                    class="ajax"
                                >
                                    <?php echo $icon; ?>
                                </a>
                            </td>
                        <?php endforeach; ?>

                        <?php if ($hasSubPartitions): ?>
                            <?php foreach ($partition->getSubPartitions() as $subParition): ?>
                                <tr class="noclick <?php echo $odd ? 'odd' : 'even' ?>">
                                    <td></td>
<<<<<<< HEAD
                                <?php endif; ?>
                                <td class="value"><?php echo $subParition->getRows(); ?></td>
                                <td class="value"><?php
                                    list($value, $unit) = PMA\libraries\Util::formatByteDown(
                                        $subParition->getDataLength(), 3, 1
                                    );
                                    ?>
                                    <span><?php echo $value; ?></span>
                                    <span class="unit"><?php echo $unit; ?></span>
                                </td>
                                <td class="value"><?php
                                    list($value, $unit) = PMA\libraries\Util::formatByteDown(
                                        $subParition->getIndexLength(), 3, 1
                                    );
                                    ?>
                                    <span><?php echo $value; ?></span>
                                    <span class="unit"><?php echo $unit; ?></span>
                                </td>
                                <td><?php echo $subParition->getComment(); ?></td>
                                <td colspan="<?php echo $rangeOrList ? '7' : '6'; ?>"></td>
                            </tr>
                        <?php endforeach; ?>
                    <?php endif; ?>
                </tr>
                <?php $odd = ! $odd; ?>
            <?php endforeach; ?>
            </tbody>
        </table>
=======
                                    <td><?php echo $subParition->getOrdinal(); ?></td>
                                    <td><?php echo htmlspecialchars($subParition->getName()); ?></td>
                                    <?php if ($hasDescription): ?>
                                        <td></td>
                                    <?php endif; ?>
                                    <td class="value"><?php echo $subParition->getRows(); ?></td>
                                    <td class="value"><?php
                                        list($value, $unit) = PMA_Util::formatByteDown(
                                            $subParition->getDataLength(), 3, 1
                                        );
                                        ?>
                                        <span><?php echo $value; ?></span>
                                        <span class="unit"><?php echo $unit; ?></span>
                                    </td>
                                    <td class="value"><?php
                                        list($value, $unit) = PMA_Util::formatByteDown(
                                            $subParition->getIndexLength(), 3, 1
                                        );
                                        ?>
                                        <span><?php echo $value; ?></span>
                                        <span class="unit"><?php echo $unit; ?></span>
                                    </td>
                                    <td><?php echo $subParition->getComment(); ?></td>
                                    <td colspan="<?php echo $rangeOrList ? '7' : '6'; ?>"></td>
                                </tr>
                            <?php endforeach; ?>
                        <?php endif; ?>
                    </tr>
                    <?php $odd = ! $odd; ?>
                <?php endforeach; ?>
                </tbody>
            </table>
        <?php endif; ?>
    </fieldset>
    <fieldset class="tblFooters print_ignore">
        <form action="tbl_structure.php" method="post">
            <?php echo PMA_URL_getHiddenInputs($db, $table); ?>
            <input type="hidden" name="edit_partitioning" value="true" />
            <?php if (empty($partitions)): ?>
                <input type="submit" name="edit_partitioning" value="<?php echo __('Partition table'); ?>" />
            <?php else: ?>
                <?php echo PMA_Util::linkOrButton($removeUrl, __('Remove partitioning'), ['class' => 'button ajax', 'id' => 'remove_partitioning'])?>
                <input type="submit" name="edit_partitioning" value="<?php echo __('Edit partitioning'); ?>" />
            <?php endif; ?>
        </form>
>>>>>>> cadc93a7
    </fieldset>
</div><|MERGE_RESOLUTION|>--- conflicted
+++ resolved
@@ -1,10 +1,12 @@
+<?php use PMA\libraries\Message;
+use PMA\libraries\Util; ?>
 <div id="partitions">
     <fieldset>
         <legend><?php echo __('Partitions')
-            . PMA\libraries\Util::showMySQLDocu('partitioning'); ?>
+            . Util::showMySQLDocu('partitioning'); ?>
         </legend>
         <?php if (empty($partitions)): ?>
-            <?php echo PMA_Message::notice(__('No partitioning defined!'))->getDisplay(); ?>
+            <?php echo Message::notice(__('No partitioning defined!'))->getDisplay(); ?>
         <?php else: ?>
             <p>
                 <?php echo __('Partitioned by:');?>
@@ -58,59 +60,26 @@
                         <?php endif; ?>
                         <td class="value"><?php echo $partition->getRows(); ?></td>
                         <td class="value"><?php
-                            list($value, $unit) = PMA_Util::formatByteDown(
+                            list($value, $unit) = Util::formatByteDown(
                                 $partition->getDataLength(), 3, 1
                             );
                             ?>
                             <span><?php echo $value; ?></span>
                             <span class="unit"><?php echo $unit; ?></span>
                         </td>
-<<<<<<< HEAD
-                    <?php endif; ?>
-                    <td class="value"><?php echo $partition->getRows(); ?></td>
-                    <td class="value"><?php
-                        list($value, $unit) = PMA\libraries\Util::formatByteDown(
-                            $partition->getDataLength(), 3, 1
-                        );
-                        ?>
-                        <span><?php echo $value; ?></span>
-                        <span class="unit"><?php echo $unit; ?></span>
-                    </td>
-                    <td class="value"><?php
-                        list($value, $unit) = PMA\libraries\Util::formatByteDown(
-                            $partition->getIndexLength(), 3, 1
-                        );
-                        ?>
-                        <span><?php echo $value; ?></span>
-                        <span class="unit"><?php echo $unit; ?></span>
-                    </td>
-                    <td><?php echo $partition->getComment(); ?></td>
-                    <?php foreach ($actionIcons as $action => $icon): ?>
-                        <td>
-                            <a  href="tbl_structure.php<?php echo $url_query; ?>&amp;partition_maintenance=1&amp;sql_query=<?php echo urlencode(
-                                    "ALTER TABLE " . PMA\libraries\Util::backquote($table) . $action . " PARTITION " . $partition->getName()
-                                ) ?>"
-                                id="partition_action_<?php echo $action; ?>"
-                                name="partition_action_<?php echo $action; ?>"
-                                class="ajax"
-                            >
-                                <?php echo $icon; ?>
-                            </a>
-=======
                         <td class="value"><?php
-                            list($value, $unit) = PMA_Util::formatByteDown(
+                            list($value, $unit) = Util::formatByteDown(
                                 $partition->getIndexLength(), 3, 1
                             );
                             ?>
                             <span><?php echo $value; ?></span>
                             <span class="unit"><?php echo $unit; ?></span>
->>>>>>> cadc93a7
                         </td>
                         <td><?php echo $partition->getComment(); ?></td>
                         <?php foreach ($actionIcons as $action => $icon): ?>
                             <td>
                                 <a  href="tbl_structure.php<?php echo $url_query; ?>&amp;partition_maintenance=1&amp;sql_query=<?php echo urlencode(
-                                        "ALTER TABLE " . PMA_Util::backquote($table) . $action . " PARTITION " . $partition->getName()
+                                        "ALTER TABLE " . Util::backquote($table) . $action . " PARTITION " . $partition->getName()
                                     ) ?>"
                                     id="partition_action_<?php echo $action; ?>"
                                     name="partition_action_<?php echo $action; ?>"
@@ -125,36 +94,6 @@
                             <?php foreach ($partition->getSubPartitions() as $subParition): ?>
                                 <tr class="noclick <?php echo $odd ? 'odd' : 'even' ?>">
                                     <td></td>
-<<<<<<< HEAD
-                                <?php endif; ?>
-                                <td class="value"><?php echo $subParition->getRows(); ?></td>
-                                <td class="value"><?php
-                                    list($value, $unit) = PMA\libraries\Util::formatByteDown(
-                                        $subParition->getDataLength(), 3, 1
-                                    );
-                                    ?>
-                                    <span><?php echo $value; ?></span>
-                                    <span class="unit"><?php echo $unit; ?></span>
-                                </td>
-                                <td class="value"><?php
-                                    list($value, $unit) = PMA\libraries\Util::formatByteDown(
-                                        $subParition->getIndexLength(), 3, 1
-                                    );
-                                    ?>
-                                    <span><?php echo $value; ?></span>
-                                    <span class="unit"><?php echo $unit; ?></span>
-                                </td>
-                                <td><?php echo $subParition->getComment(); ?></td>
-                                <td colspan="<?php echo $rangeOrList ? '7' : '6'; ?>"></td>
-                            </tr>
-                        <?php endforeach; ?>
-                    <?php endif; ?>
-                </tr>
-                <?php $odd = ! $odd; ?>
-            <?php endforeach; ?>
-            </tbody>
-        </table>
-=======
                                     <td><?php echo $subParition->getOrdinal(); ?></td>
                                     <td><?php echo htmlspecialchars($subParition->getName()); ?></td>
                                     <?php if ($hasDescription): ?>
@@ -162,7 +101,7 @@
                                     <?php endif; ?>
                                     <td class="value"><?php echo $subParition->getRows(); ?></td>
                                     <td class="value"><?php
-                                        list($value, $unit) = PMA_Util::formatByteDown(
+                                        list($value, $unit) = Util::formatByteDown(
                                             $subParition->getDataLength(), 3, 1
                                         );
                                         ?>
@@ -170,7 +109,7 @@
                                         <span class="unit"><?php echo $unit; ?></span>
                                     </td>
                                     <td class="value"><?php
-                                        list($value, $unit) = PMA_Util::formatByteDown(
+                                        list($value, $unit) = Util::formatByteDown(
                                             $subParition->getIndexLength(), 3, 1
                                         );
                                         ?>
@@ -196,10 +135,9 @@
             <?php if (empty($partitions)): ?>
                 <input type="submit" name="edit_partitioning" value="<?php echo __('Partition table'); ?>" />
             <?php else: ?>
-                <?php echo PMA_Util::linkOrButton($removeUrl, __('Remove partitioning'), ['class' => 'button ajax', 'id' => 'remove_partitioning'])?>
+                <?php echo Util::linkOrButton($removeUrl, __('Remove partitioning'), ['class' => 'button ajax', 'id' => 'remove_partitioning'])?>
                 <input type="submit" name="edit_partitioning" value="<?php echo __('Edit partitioning'); ?>" />
             <?php endif; ?>
         </form>
->>>>>>> cadc93a7
     </fieldset>
 </div>