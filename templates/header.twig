<!doctype html>
<html lang="{{ lang }}" dir="{{ text_dir }}">
<head>
  <meta charset="utf-8">
  <meta name="viewport" content="width=device-width, initial-scale=1">
  <meta name="referrer" content="no-referrer">
  <meta name="robots" content="noindex,nofollow,notranslate">
  <meta name="google" content="notranslate">
  <script>window.allowThirdPartyFraming = {{ allow_third_party_framing == 'sameorigin' ? '"sameorigin"' : (allow_third_party_framing ? '1' : '0') }};</script>
  {% if not allow_third_party_framing -%}
    <style id="cfs-style">html{display: none;}</style>
  {%- endif %}

  <link rel="icon" href="favicon.ico" type="image/x-icon">
  <link rel="shortcut icon" href="favicon.ico" type="image/x-icon">
  <link rel="stylesheet" type="text/css" href="{{ theme_path }}/jquery/jquery-ui.css">
  <link rel="stylesheet" type="text/css" href="{{ base_dir }}js/vendor/codemirror/lib/codemirror.css?{{ version }}">
  <link rel="stylesheet" type="text/css" href="{{ base_dir }}js/vendor/codemirror/addon/hint/show-hint.css?{{ version }}">
  <link rel="stylesheet" type="text/css" href="{{ base_dir }}js/vendor/codemirror/addon/lint/lint.css?{{ version }}">
  <link rel="stylesheet" type="text/css" href="{{ theme_path }}/css/theme{{ text_dir == 'rtl' ? '.rtl' }}.css?{{ version }}">
  <title>{{ title }}</title>
  {{ scripts|raw }}
  <noscript><style>html{display:block}</style></noscript>
</head>
<body{{ body_id is not empty ? ' id=' ~ body_id }}>
  {{ navigation|raw }}
  {{ custom_header|raw }}
  {{ load_user_preferences|raw }}

  {% if not show_hint %}
    <span id="no_hint" class="hide"></span>
  {% endif %}

  {% if is_warnings_enabled %}
    <noscript>
      {{ 'Javascript must be enabled past this point!'|trans|error }}
    </noscript>
  {% endif %}

  {% if is_menu_enabled and server > 0 %}
    {{ menu|raw }}
    <span id="page_nav_icons" class="d-print-none">
      <span id="lock_page_icon"></span>
      <span id="page_settings_icon">
        {{ get_image('s_cog', 'Page-related settings'|trans) }}
      </span>
      <a id="goto_pagetop" href="#">{{ get_image('s_top', 'Click on the bar to scroll to top of page'|trans) }}</a>
    </span>
  {% endif %}

  {{ console|raw }}

  <div id="page_content">
    {{ messages|raw }}

    {{ recent_table|raw }}
    {%- if is_logged_in -%}
    {{ include('modals/preview_sql_modal.twig') }}
    {{ include('modals/enum_set_editor.twig') }}
    {{ include('modals/create_view.twig') }}
<<<<<<< HEAD
    {{ include('modals/change_password.twig') }}
=======
    {%- endif -%}
>>>>>>> 7645611e
<|MERGE_RESOLUTION|>--- conflicted
+++ resolved
@@ -58,8 +58,5 @@
     {{ include('modals/preview_sql_modal.twig') }}
     {{ include('modals/enum_set_editor.twig') }}
     {{ include('modals/create_view.twig') }}
-<<<<<<< HEAD
     {{ include('modals/change_password.twig') }}
-=======
-    {%- endif -%}
->>>>>>> 7645611e
+    {%- endif -%}