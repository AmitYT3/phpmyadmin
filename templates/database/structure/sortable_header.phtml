--- conflicted
+++ resolved
@@ -55,17 +55,9 @@
     'sort' => $sort,
     'sort_order' => $future_sort_order,
 );
-<<<<<<< HEAD
-$url = 'db_structure.php' . PMA\libraries\URL::getCommon($_url_params);
-// We set the position back to 0 every time they sort.
-$url .= "&amp;pos=0&amp;sort=$sort&amp;sort_order=$future_sort_order";
-if (! empty($_REQUEST['tbl_type'])) {
-    $url .= "&amp;tbl_type=" . $_REQUEST['tbl_type'];
-=======
 
 if (PMA_isValid($_REQUEST['tbl_type'], array('view', 'table'))) {
      $_url_params['tbl_type'] = $_REQUEST['tbl_type'];
->>>>>>> 73fd0dc2
 }
 if (! empty($_REQUEST['tbl_group'])) {
     $_url_params['tbl_group'] = $_REQUEST['tbl_group'];
