--- conflicted
+++ resolved
@@ -46,11 +46,7 @@
                     {% trans 'Unselect all' %}
                 </a>
             </p>
-<<<<<<< HEAD
-            <select id="criteriaTables" name="criteriaTables[]" multiple>
-=======
-            <select class="resize-vertical" name="criteriaTables[]" multiple>
->>>>>>> 6bc94660
+            <select class="resize-vertical" id="criteriaTables" name="criteriaTables[]" multiple>
                 {% for each_table in tables_names_only %}
                     <option value="{{ each_table }}"
                             {% if criteria_tables|length > 0 %}
