--- conflicted
+++ resolved
@@ -108,25 +108,12 @@
         </table>
     </fieldset>
 
-<<<<<<< HEAD
-    {% if ajax_dialog %}
-        <fieldset class="tblFooters">
-            <input type="hidden" name="{{ (view['operation'] == 'create') ? 'createview' : 'alterview' }}" value="1">
-            <input class="btn btn-primary" type="submit" value="{% trans 'Go' %}">
-        </fieldset>
-    {% else %}
-        <input type="hidden" name="{{ (view['operation'] == 'create') ? 'createview' : 'alterview' }}" value="1">
-        <input type="hidden" name="ajax_dialog" value="1">
-        <input type="hidden" name="ajax_request" value="1">
-        <input class="btn btn-primary" type="submit" value="{% trans 'Go' %}">
-=======
     <input type="hidden" name="ajax_request" value="1" />
     <input type="hidden" name="{{ (view['operation'] == 'create') ? 'createview' : 'alterview' }}" value="1" />
 
     {% if ajax_dialog == false %}
         <input type="hidden" name="ajax_dialog" value="1" />
         <input type="submit" name="" value="{% trans 'Go' %}" />
->>>>>>> 85438d8d
     {% endif %}
 
     </form>
