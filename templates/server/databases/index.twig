--- conflicted
+++ resolved
@@ -312,33 +312,18 @@
       {# Enable statistics #}
       {% if not has_statistics %}
         <div class="row">
-        {{ 'Note: Enabling the database statistics here might cause heavy traffic between the web server and the MySQL server.'|trans|notice }}
-<<<<<<< HEAD
+          {{ 'Note: Enabling the database statistics here might cause heavy traffic between the web server and the MySQL server.'|trans|notice }}
         </div>
 
         <div class="row">
-        {% set content %}
-          <strong>{% trans 'Enable statistics' %}</strong>
-        {% endset %}
-        {% set items = [{
-          'content': content,
-          'class': 'li_switch_dbstats',
-          'url': {
-            'href': url('/server/databases', {'statistics': '1'}),
-            'title': 'Enable statistics'|trans
-          }
-        }] %}
-        {% include 'list/unordered.twig' with {'items': items} only %}
+          <ul>
+            <li class="li_switch_dbstats">
+              <a href="{{ url('/server/databases') }}" data-post="{{ get_common({'statistics': '1'}, '') }}" title="{% trans 'Enable statistics' %}">
+                <strong>{% trans 'Enable statistics' %}</strong>
+              </a>
+            </li>
+          </ul>
         </div>
-=======
-        <ul>
-          <li class="li_switch_dbstats">
-            <a href="server_databases.php" data-post="{{ get_common({'statistics': '1'}, '') }}" title="{% trans 'Enable statistics' %}">
-              <strong>{% trans 'Enable statistics' %}</strong>
-            </a>
-          </li>
-        </ul>
->>>>>>> 08696bc5
       {% endif %}
     </form>
   </div>
