--- conflicted
+++ resolved
@@ -1,4 +1,3 @@
-<<<<<<< HEAD
 <div class="card mb-3" id="fieldset_add_user_login">
   <div class="card-header">{% trans 'Login Information' %}</div>
   <div class="card-body">
@@ -10,24 +9,9 @@
           <option value="userdefined"{{ pred_username is null or pred_username == 'userdefined' ? ' selected' }}>{% trans 'Use text field' %}</option>
         </select>
       </span>
-      <input type="text" name="username" id="pma_username" class="autofocus" maxlength="{{ username_length }}" title="{% trans 'User name' %}"
+      <input type="text" spellcheck="false" name="username" id="pma_username" class="autofocus" maxlength="{{ username_length }}" title="{% trans 'User name' %}"
         {%- if username is not empty %} value="{{ new_username is not null ? new_username : username }}"{% endif -%}
         {{- pred_username is null or pred_username == 'userdefined' ? ' required' }}>
-=======
-<fieldset class="pma-fieldset" id="fieldset_add_user_login">
-  <legend>{% trans 'Login Information' %}</legend>
-  <div class="item">
-    <label for="select_pred_username">{% trans 'User name:' %}</label>
-    <span class="options">
-      <select name="pred_username" id="select_pred_username" title="{% trans 'User name' %}">
-        <option value="any"{{ pred_username == 'any' ? ' selected' }}>{% trans 'Any user' %}</option>
-        <option value="userdefined"{{ pred_username is null or pred_username == 'userdefined' ? ' selected' }}>{% trans 'Use text field' %}</option>
-      </select>
-    </span>
-    <input type="text" name="username" id="pma_username" class="autofocus" spellcheck="false" maxlength="{{ username_length }}" title="{% trans 'User name' %}"
-      {%- if username is not empty %} value="{{ new_username is not null ? new_username : username }}"{% endif -%}
-      {{- pred_username is null or pred_username == 'userdefined' ? ' required' }}>
->>>>>>> 1b2db66a
 
       <div id="user_exists_warning" class="hide">
         {{ 'An account already exists with the same username but possibly a different hostname.'|trans|notice }}
@@ -56,7 +40,6 @@
       {{ show_hint('When Host table is used, this field is ignored and values stored in Host table are used instead.'|trans) }}
     </div>
 
-<<<<<<< HEAD
     <div class="item">
       <label for="select_pred_password">{% trans 'Password:' %}</label>
       <span class="options">
@@ -68,7 +51,7 @@
           <option value="userdefined"{{ username is null ? ' selected' }}>{% trans 'Use text field' %}</option>
         </select>
       </span>
-      <input type="password" id="text_pma_pw" name="pma_pw" title="{% trans 'Password' %}"{{ username is null ? ' required' }}>
+      <input type="password" spellcheck="false" id="text_pma_pw" name="pma_pw" title="{% trans 'Password' %}"{{ username is null ? ' required' }}>
       <span>{% trans %}Strength:{% context %}Password strength{% endtrans %}</span>
       <meter max="4" id="password_strength_meter" name="pw_meter"></meter>
       <span id="password_strength" name="pw_strength"></span>
@@ -77,32 +60,8 @@
     <div class="item" id="div_element_before_generate_password">
       <label for="text_pma_pw2">{% trans 'Re-type:' %}</label>
       <span class="options">&nbsp;</span>
-      <input type="password" name="pma_pw2" id="text_pma_pw2" title="{% trans 'Re-type' %}"{{ username is null ? ' required' }}>
+      <input type="password" spellcheck="false" name="pma_pw2" id="text_pma_pw2" title="{% trans 'Re-type' %}"{{ username is null ? ' required' }}>
     </div>
-=======
-  <div class="item">
-    <label for="select_pred_password">{% trans 'Password:' %}</label>
-    <span class="options">
-      <select name="pred_password" id="select_pred_password" title="{% trans 'Password' %}">
-        {% if is_change %}
-          <option value="keep" selected>{% trans 'Do not change the password' %}</option>
-        {% endif %}
-        <option value="none"{{ username is not null and not is_change ? ' selected' }}>{% trans 'No password' %}</option>
-        <option value="userdefined"{{ username is null ? ' selected' }}>{% trans 'Use text field' %}</option>
-      </select>
-    </span>
-    <input type="password" spellcheck="false" id="text_pma_pw" name="pma_pw" title="{% trans 'Password' %}"{{ username is null ? ' required' }}>
-    <span>{% trans %}Strength:{% context %}Password strength{% endtrans %}</span>
-    <meter max="4" id="password_strength_meter" name="pw_meter"></meter>
-    <span id="password_strength" name="pw_strength"></span>
-  </div>
-
-  <div class="item" id="div_element_before_generate_password">
-    <label for="text_pma_pw2">{% trans 'Re-type:' %}</label>
-    <span class="options">&nbsp;</span>
-    <input type="password" spellcheck="false" name="pma_pw2" id="text_pma_pw2" title="{% trans 'Re-type' %}"{{ username is null ? ' required' }}>
-  </div>
->>>>>>> 1b2db66a
 
     <div class="item" id="authentication_plugin_div">
       <label for="select_authentication_plugin">
