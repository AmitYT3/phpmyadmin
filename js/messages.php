<?php
/* vim: set expandtab sw=4 ts=4 sts=4: */
/**
 * Exporting of translated messages from PHP to Javascript
 *
 * @package PhpMyAdmin
 */
declare(strict_types=1);

if (! defined('ROOT_PATH')) {
    define('ROOT_PATH', dirname(__DIR__) . DIRECTORY_SEPARATOR);
}

if (! defined('TESTSUITE')) {
    chdir('..');

    // Send correct type:
    header('Content-Type: text/javascript; charset=UTF-8');

    // Cache output in client - the nocache query parameter makes sure that this
    // file is reloaded when config changes
    header('Expires: ' . gmdate('D, d M Y H:i:s', time() + 3600) . ' GMT');

    // Avoid loading the full common.inc.php because this would add many
    // non-js-compatible stuff like DOCTYPE
    define('PMA_MINIMUM_COMMON', true);
    define('PMA_PATH_TO_BASEDIR', '../');
    define('PMA_NO_SESSION', true);
    require_once ROOT_PATH . 'libraries/common.inc.php';
}

// But this one is needed for Sanitize::escapeJsString()
use PhpMyAdmin\Sanitize;

$buffer = PhpMyAdmin\OutputBuffering::getInstance();
$buffer->start();
if (! defined('TESTSUITE')) {
    register_shutdown_function(
        function () {
            echo PhpMyAdmin\OutputBuffering::getInstance()->getContents();
        }
    );
}

/* For confirmations */
$js_messages['strConfirm'] = __('Confirm');
$js_messages['strDoYouReally'] = __('Do you really want to execute "%s"?');
$js_messages['strDropDatabaseStrongWarning']
    = __('You are about to DESTROY a complete database!');
$js_messages['strDatabaseRenameToSameName']
    = __('Cannot rename database to the same name. Change the name and try again');
$js_messages['strDropTableStrongWarning']
    = __('You are about to DESTROY a complete table!');
$js_messages['strTruncateTableStrongWarning']
    = __('You are about to TRUNCATE a complete table!');
$js_messages['strDeleteTrackingData'] = __('Delete tracking data for this table?');
$js_messages['strDeleteTrackingDataMultiple']
    = __('Delete tracking data for these tables?');
$js_messages['strDeleteTrackingVersion']
    = __('Delete tracking data for this version?');
$js_messages['strDeleteTrackingVersionMultiple']
    = __('Delete tracking data for these versions?');
$js_messages['strDeletingTrackingEntry'] = __('Delete entry from tracking report?');
$js_messages['strDeletingTrackingData'] = __('Deleting tracking data');
$js_messages['strDroppingPrimaryKeyIndex'] = __('Dropping Primary Key/Index');
$js_messages['strDroppingForeignKey'] = __('Dropping Foreign key.');
$js_messages['strOperationTakesLongTime']
    = __('This operation could take a long time. Proceed anyway?');
$js_messages['strDropUserGroupWarning']
    = __('Do you really want to delete user group "%s"?');
$js_messages['strConfirmDeleteQBESearch']
    = __('Do you really want to delete the search "%s"?');
$js_messages['strConfirmNavigation']
    = __('You have unsaved changes; are you sure you want to leave this page?');
$js_messages['strConfirmRowChange']
    = __('You are trying to reduce the number of rows, but have already entered data in those rows which will be lost. Do you wish to continue?');
$js_messages['strDropUserWarning']
    = __('Do you really want to revoke the selected user(s) ?');
$js_messages['strDeleteCentralColumnWarning']
    = __('Do you really want to delete this central column?');
$js_messages['strDropRTEitems']
    = __('Do you really want to delete the selected items?');
$js_messages['strDropPartitionWarning'] = __(
    'Do you really want to DROP the selected partition(s)? This will also DELETE ' .
    'the data related to the selected partition(s)!'
);
$js_messages['strTruncatePartitionWarning']
    = __('Do you really want to TRUNCATE the selected partition(s)?');
$js_messages['strRemovePartitioningWarning']
    = __('Do you really want to remove partitioning?');
$js_messages['strResetSlaveWarning'] = __('Do you really want to RESET SLAVE?');
$js_messages['strChangeColumnCollation'] = __(
    'This operation will attempt to convert your data to the new collation. In '
    . 'rare cases, especially where a character doesn\'t exist in the new '
    . 'collation, this process could cause the data to appear incorrectly under '
    . 'the new collation; in this case we suggest you revert to the original '
    . 'collation and refer to the tips at '
)
    . '<a href="%s" target="garbled_data_wiki">' . __('Garbled Data') . '</a>.'
    . '<br><br>'
    . __('Are you sure you wish to change the collation and convert the data?');
$js_messages['strChangeAllColumnCollationsWarning'] = __(
    'Through this operation, MySQL attempts to map the data values between '
    . 'collations. If the character sets are incompatible, there may be data loss '
    . 'and this lost data may <b>NOT</b> be recoverable simply by changing back the '
    . 'column collation(s). <b>To convert existing data, it is suggested to use the '
    . 'column(s) editing feature (the "Change" Link) on the table structure page. '
    . '</b>'
)
. '<br><br>'
. __(
    'Are you sure you wish to change all the column collations and convert the data?'
);

/* For modal dialog buttons */
$js_messages['strSaveAndClose'] = __('Save & close');
$js_messages['strReset'] = __('Reset');
$js_messages['strResetAll'] = __('Reset all');

/* For indexes */
$js_messages['strFormEmpty'] = __('Missing value in the form!');
$js_messages['strRadioUnchecked'] = __('Select at least one of the options!');
$js_messages['strEnterValidNumber'] = __('Please enter a valid number!');
$js_messages['strEnterValidLength'] = __('Please enter a valid length!');
$js_messages['strAddIndex'] = __('Add index');
$js_messages['strEditIndex'] = __('Edit index');
$js_messages['strAddToIndex'] = __('Add %s column(s) to index');
$js_messages['strCreateSingleColumnIndex'] = __('Create single-column index');
$js_messages['strCreateCompositeIndex'] = __('Create composite index');
$js_messages['strCompositeWith'] = __('Composite with:');
$js_messages['strMissingColumn'] = __('Please select column(s) for the index.');

/* For Preview SQL*/
$js_messages['strPreviewSQL'] = __('Preview SQL');

/* For Simulate DML*/
$js_messages['strSimulateDML'] = __('Simulate query');
$js_messages['strMatchedRows'] = __('Matched rows:');
$js_messages['strSQLQuery'] = __('SQL query:');

/* Charts */
/* l10n: Default label for the y-Axis of Charts */
$js_messages['strYValues'] = __('Y values');

/* Database multi-table query */
$js_messages['strEmptyQuery'] = __('Please enter the SQL query first.');

/* For server/privileges.js */
$js_messages['strHostEmpty'] = __('The host name is empty!');
$js_messages['strUserEmpty'] = __('The user name is empty!');
$js_messages['strPasswordEmpty'] = __('The password is empty!');
$js_messages['strPasswordNotSame'] = __('The passwords aren\'t the same!');
$js_messages['strRemovingSelectedUsers'] = __('Removing Selected Users');
$js_messages['strClose'] = __('Close');

/* For export.js */
$js_messages['strTemplateCreated'] = __('Template was created.');
$js_messages['strTemplateLoaded'] = __('Template was loaded.');
$js_messages['strTemplateUpdated'] = __('Template was updated.');
$js_messages['strTemplateDeleted'] = __('Template was deleted.');

/* l10n: Other, small valued, queries */
$js_messages['strOther'] = __('Other');
/* l10n: Thousands separator */
$js_messages['strThousandsSeparator'] = __(',');
/* l10n: Decimal separator */
$js_messages['strDecimalSeparator'] = __('.');

$js_messages['strChartConnectionsTitle'] = __('Connections / Processes');

/* server status monitor */
$js_messages['strIncompatibleMonitorConfig']
    = __('Local monitor configuration incompatible!');
$js_messages['strIncompatibleMonitorConfigDescription'] = __(
    'The chart arrangement configuration in your browsers local storage is not '
    . 'compatible anymore to the newer version of the monitor dialog. It is very '
    . 'likely that your current configuration will not work anymore. Please reset '
    . 'your configuration to default in the <i>Settings</i> menu.'
);

$js_messages['strQueryCacheEfficiency'] = __('Query cache efficiency');
$js_messages['strQueryCacheUsage'] = __('Query cache usage');
$js_messages['strQueryCacheUsed'] = __('Query cache used');

$js_messages['strSystemCPUUsage'] = __('System CPU usage');
$js_messages['strSystemMemory'] = __('System memory');
$js_messages['strSystemSwap'] = __('System swap');

$js_messages['strAverageLoad'] = __('Average load');
$js_messages['strTotalMemory'] = __('Total memory');
$js_messages['strCachedMemory'] = __('Cached memory');
$js_messages['strBufferedMemory'] = __('Buffered memory');
$js_messages['strFreeMemory'] = __('Free memory');
$js_messages['strUsedMemory'] = __('Used memory');

$js_messages['strTotalSwap'] = __('Total swap');
$js_messages['strCachedSwap'] = __('Cached swap');
$js_messages['strUsedSwap'] = __('Used swap');
$js_messages['strFreeSwap'] = __('Free swap');

$js_messages['strBytesSent'] = __('Bytes sent');
$js_messages['strBytesReceived'] = __('Bytes received');
$js_messages['strConnections'] = __('Connections');
$js_messages['strProcesses'] = __('Processes');

/* summary row */
$js_messages['strB'] = __('B');
$js_messages['strKiB'] = __('KiB');
$js_messages['strMiB'] = __('MiB');
$js_messages['strGiB'] = __('GiB');
$js_messages['strTiB'] = __('TiB');
$js_messages['strPiB'] = __('PiB');
$js_messages['strEiB'] = __('EiB');
$js_messages['strNTables'] = __('%d table(s)');

/* l10n: Questions is the name of a MySQL Status variable */
$js_messages['strQuestions'] = __('Questions');
$js_messages['strTraffic'] = __('Traffic');
$js_messages['strSettings'] = __('Settings');
$js_messages['strAddChart'] = __('Add chart to grid');
$js_messages['strClose'] = __('Close');
$js_messages['strAddOneSeriesWarning']
    = __('Please add at least one variable to the series!');
$js_messages['strNone'] = __('None');
$js_messages['strResumeMonitor'] = __('Resume monitor');
$js_messages['strPauseMonitor'] = __('Pause monitor');
$js_messages['strStartRefresh'] = __('Start auto refresh');
$js_messages['strStopRefresh'] = __('Stop auto refresh');
/* Monitor: Instructions Dialog */
$js_messages['strBothLogOn'] = __('general_log and slow_query_log are enabled.');
$js_messages['strGenLogOn'] = __('general_log is enabled.');
$js_messages['strSlowLogOn'] = __('slow_query_log is enabled.');
$js_messages['strBothLogOff'] = __('slow_query_log and general_log are disabled.');
$js_messages['strLogOutNotTable'] = __('log_output is not set to TABLE.');
$js_messages['strLogOutIsTable'] = __('log_output is set to TABLE.');
$js_messages['strSmallerLongQueryTimeAdvice'] = __(
    'slow_query_log is enabled, but the server logs only queries that take longer '
    . 'than %d seconds. It is advisable to set this long_query_time 0-2 seconds, '
    . 'depending on your system.'
);
$js_messages['strLongQueryTimeSet'] = __('long_query_time is set to %d second(s).');
$js_messages['strSettingsAppliedGlobal'] = __(
    'Following settings will be applied globally and reset to default on server '
    . 'restart:'
);
/* l10n: %s is FILE or TABLE */
$js_messages['strSetLogOutput'] = __('Set log_output to %s');
/* l10n: Enable in this context means setting a status variable to ON */
$js_messages['strEnableVar'] = __('Enable %s');
/* l10n: Disable in this context means setting a status variable to OFF */
$js_messages['strDisableVar'] = __('Disable %s');
/* l10n: %d seconds */
$js_messages['setSetLongQueryTime'] = __('Set long_query_time to %d seconds.');
$js_messages['strNoSuperUser'] = __(
    'You can\'t change these variables. Please log in as root or contact'
    . ' your database administrator.'
);
$js_messages['strChangeSettings'] = __('Change settings');
$js_messages['strCurrentSettings'] = __('Current settings');

$js_messages['strChartTitle'] = __('Chart title');
/* l10n: As in differential values */
$js_messages['strDifferential'] = __('Differential');
$js_messages['strDividedBy'] = __('Divided by %s');
$js_messages['strUnit'] = __('Unit');

$js_messages['strFromSlowLog'] = __('From slow log');
$js_messages['strFromGeneralLog'] = __('From general log');
$js_messages['strServerLogError'] = __(
    'The database name is not known for this query in the server\'s logs.'
);
$js_messages['strAnalysingLogsTitle'] = __('Analysing logs');
$js_messages['strAnalysingLogs']
    = __('Analysing & loading logs. This may take a while.');
$js_messages['strCancelRequest'] = __('Cancel request');
$js_messages['strCountColumnExplanation'] = __(
    'This column shows the amount of identical queries that are grouped together. '
    . 'However only the SQL query itself has been used as a grouping criteria, so '
    . 'the other attributes of queries, such as start time, may differ.'
);
$js_messages['strMoreCountColumnExplanation'] = __(
    'Since grouping of INSERTs queries has been selected, INSERT queries into the '
    . 'same table are also being grouped together, disregarding of the inserted '
    . 'data.'
);
$js_messages['strLogDataLoaded']
    = __('Log data loaded. Queries executed in this time span:');

$js_messages['strJumpToTable'] = __('Jump to Log table');
$js_messages['strNoDataFoundTitle'] = __('No data found');
$js_messages['strNoDataFound']
    = __('Log analysed, but no data found in this time span.');

$js_messages['strAnalyzing'] = __('Analyzing…');
$js_messages['strExplainOutput'] = __('Explain output');
$js_messages['strStatus'] = __('Status');
$js_messages['strTime'] = __('Time');
$js_messages['strTotalTime'] = __('Total time:');
$js_messages['strProfilingResults'] = __('Profiling results');
$js_messages['strTable'] = _pgettext('Display format', 'Table');
$js_messages['strChart'] = __('Chart');

$js_messages['strAliasDatabase'] = _pgettext('Alias', 'Database');
$js_messages['strAliasTable'] = _pgettext('Alias', 'Table');
$js_messages['strAliasColumn'] = _pgettext('Alias', 'Column');

/* l10n: A collection of available filters */
$js_messages['strFiltersForLogTable'] = __('Log table filter options');
/* l10n: Filter as in "Start Filtering" */
$js_messages['strFilter'] = __('Filter');
$js_messages['strFilterByWordRegexp'] = __('Filter queries by word/regexp:');
$js_messages['strIgnoreWhereAndGroup']
    = __('Group queries, ignoring variable data in WHERE clauses');
$js_messages['strSumRows'] = __('Sum of grouped rows:');
$js_messages['strTotal'] = __('Total:');

$js_messages['strLoadingLogs'] = __('Loading logs');
$js_messages['strRefreshFailed'] = __('Monitor refresh failed');
$js_messages['strInvalidResponseExplanation'] = __(
    'While requesting new chart data the server returned an invalid response. This '
    . 'is most likely because your session expired. Reloading the page and '
    . 'reentering your credentials should help.'
);
$js_messages['strReloadPage'] = __('Reload page');

$js_messages['strAffectedRows'] = __('Affected rows:');

$js_messages['strFailedParsingConfig'] = __(
    'Failed parsing config file. It doesn\'t seem to be valid JSON code.'
);
$js_messages['strFailedBuildingGrid'] = __(
    'Failed building chart grid with imported config. Resetting to default config…'
);
$js_messages['strImport'] = __('Import');
$js_messages['strImportDialogTitle'] = __('Import monitor configuration');
$js_messages['strImportDialogMessage']
    = __('Please select the file you want to import.');
$js_messages['strTableNameDialogMessage']
    = __('Please enter a valid table name.');
$js_messages['strDBNameDialogMessage']
    = __('Please enter a valid database name.');
$js_messages['strNoImportFile'] = __('No files available on server for import!');

$js_messages['strAnalyzeQuery'] = __('Analyse query');

/* Server status advisor */

$js_messages['strAdvisorSystem'] = __('Advisor system');
$js_messages['strPerformanceIssues'] = __('Possible performance issues');
$js_messages['strIssuse'] = __('Issue');
$js_messages['strRecommendation'] = __('Recommendation');
$js_messages['strRuleDetails'] = __('Rule details');
$js_messages['strJustification'] = __('Justification');
$js_messages['strFormula'] = __('Used variable / formula');
$js_messages['strTest'] = __('Test');

/* For query editor */
$js_messages['strFormatting'] = __('Formatting SQL…');
$js_messages['strNoParam'] = __('No parameters found!');

/* For inline query editing */
$js_messages['strGo'] = __('Go');
$js_messages['strCancel'] = __('Cancel');

/* For page-related settings */
$js_messages['strPageSettings'] = __('Page-related settings');
$js_messages['strApply'] = __('Apply');

/* For Ajax Notifications */
$js_messages['strLoading'] = __('Loading…');
$js_messages['strAbortedRequest'] = __('Request aborted!!');
$js_messages['strProcessingRequest'] = __('Processing request');
$js_messages['strRequestFailed'] = __('Request failed!!');
$js_messages['strErrorProcessingRequest'] = __('Error in processing request');
$js_messages['strErrorCode'] = __('Error code: %s');
$js_messages['strErrorText'] = __('Error text: %s');
$js_messages['strErrorConnection'] = __(
    'It seems that the connection to server has been lost. Please check your ' .
    'network connectivity and server status.'
);
$js_messages['strNoDatabasesSelected'] = __('No databases selected.');
$js_messages['strNoAccountSelected'] = __('No accounts selected.');
$js_messages['strDroppingColumn'] = __('Dropping column');
$js_messages['strAddingPrimaryKey'] = __('Adding primary key');
$js_messages['strOK'] = __('OK');
$js_messages['strDismiss'] = __('Click to dismiss this notification');

/* For database/operations.js */
$js_messages['strRenamingDatabases'] = __('Renaming databases');
$js_messages['strCopyingDatabase'] = __('Copying database');
$js_messages['strChangingCharset'] = __('Changing charset');
$js_messages['strNo'] = __('No');

/* For Foreign key checks */
$js_messages['strForeignKeyCheck'] = __('Enable foreign key checks');

/* For db_stucture.js */
$js_messages['strErrorRealRowCount'] = __('Failed to get real row count.');

/* For database/search.js */
$js_messages['strSearching'] = __('Searching');
$js_messages['strHideSearchResults'] = __('Hide search results');
$js_messages['strShowSearchResults'] = __('Show search results');
$js_messages['strBrowsing'] = __('Browsing');
$js_messages['strDeleting'] = __('Deleting');
$js_messages['strConfirmDeleteResults'] = __('Delete the matches for the %s table?');

/* For db_routines.js */
$js_messages['MissingReturn']
    = __('The definition of a stored function must contain a RETURN statement!');
$js_messages['strExport'] = __('Export');
$js_messages['NoExportable']
    = __('No routine is exportable. Required privileges may be lacking.');

/* For ENUM/SET editor*/
$js_messages['enum_editor'] = __('ENUM/SET editor');
$js_messages['enum_columnVals'] = __('Values for column %s');
$js_messages['enum_newColumnVals'] = __('Values for a new column');
$js_messages['enum_hint'] = __('Enter each value in a separate field.');
$js_messages['enum_addValue'] = __('Add %d value(s)');

/* For import.js */
$js_messages['strImportCSV'] = __(
    'Note: If the file contains multiple tables, they will be combined into one.'
);

/* For sql.js */
$js_messages['strHideQueryBox'] = __('Hide query box');
$js_messages['strShowQueryBox'] = __('Show query box');
$js_messages['strEdit'] = __('Edit');
$js_messages['strDelete'] = __('Delete');
$js_messages['strNotValidRowNumber'] = __('%d is not valid row number.');
$js_messages['strBrowseForeignValues'] = __('Browse foreign values');
$js_messages['strNoAutoSavedQuery'] = __('No previously auto-saved query is available. Loading default query.');
$js_messages['strPreviousSaveQuery'] = __('You have a previously saved query. Click Get auto-saved query to load the query.');
$js_messages['strBookmarkVariable'] = __('Variable %d:');

/* For Central list of columns */
$js_messages['pickColumn'] = __('Pick');
$js_messages['pickColumnTitle'] = __('Column selector');
$js_messages['searchList'] = __('Search this list');
$js_messages['strEmptyCentralList'] = __(
    'No columns in the central list. Make sure the Central columns list for '
    . 'database %s has columns that are not present in the current table.'
);
$js_messages['seeMore'] = __('See more');
$js_messages['confirmTitle'] = __('Are you sure?');
$js_messages['makeConsistentMessage'] = __(
    'This action may change some of the columns definition.<br>Are you sure you '
    . 'want to continue?'
);
$js_messages['strContinue'] = __('Continue');

/** For normalization */
$js_messages['strAddPrimaryKey'] = __('Add primary key');
$js_messages['strPrimaryKeyAdded'] = __('Primary key added.');
$js_messages['strToNextStep'] = __('Taking you to next step…');
$js_messages['strFinishMsg']
    = __("The first step of normalization is complete for table '%s'.");
$js_messages['strEndStep'] = __("End of step");
$js_messages['str2NFNormalization'] = __('Second step of normalization (2NF)');
$js_messages['strDone'] = __('Done');
$js_messages['strConfirmPd'] = __('Confirm partial dependencies');
$js_messages['strSelectedPd'] = __('Selected partial dependencies are as follows:');
$js_messages['strPdHintNote'] = __(
    'Note: a, b -> d,f implies values of columns a and b combined together can '
    . 'determine values of column d and column f.'
);
$js_messages['strNoPdSelected'] = __('No partial dependencies selected!');
$js_messages['strBack'] = __('Back');
$js_messages['strShowPossiblePd']
    = __('Show me the possible partial dependencies based on data in the table');
$js_messages['strHidePd'] = __('Hide partial dependencies list');
$js_messages['strWaitForPd'] = __(
    'Sit tight! It may take few seconds depending on data size and column count of '
    . 'the table.'
);
$js_messages['strStep'] = __('Step');
$js_messages['strMoveRepeatingGroup']
    = '<ol><b>' . __('The following actions will be performed:') . '</b>'
    . '<li>' . __('DROP columns %s from the table %s') . '</li>'
    . '<li>' . __('Create the following table') . '</li>';
$js_messages['strNewTablePlaceholder'] = 'Enter new table name';
$js_messages['strNewColumnPlaceholder'] = 'Enter column name';
$js_messages['str3NFNormalization'] = __('Third step of normalization (3NF)');
$js_messages['strConfirmTd'] = __('Confirm transitive dependencies');
$js_messages['strSelectedTd'] = __('Selected dependencies are as follows:');
$js_messages['strNoTdSelected'] = __('No dependencies selected!');

/* For server/variables.js */
$js_messages['strSave'] = __('Save');

/* For table/select.js */
$js_messages['strHideSearchCriteria'] = __('Hide search criteria');
$js_messages['strShowSearchCriteria'] = __('Show search criteria');
$js_messages['strRangeSearch'] = __('Range search');
$js_messages['strColumnMax'] = __('Column maximum:');
$js_messages['strColumnMin'] = __('Column minimum:');
$js_messages['strMinValue'] = __('Minimum value:');
$js_messages['strMaxValue'] = __('Maximum value:');

/* For table/find_replace.js */
$js_messages['strHideFindNReplaceCriteria'] = __('Hide find and replace criteria');
$js_messages['strShowFindNReplaceCriteria'] = __('Show find and replace criteria');

/* For table/zoom_plot_jqplot.js */
$js_messages['strDisplayHelp'] = '<ul><li>'
    . __('Each point represents a data row.')
    . '</li><li>'
    . __('Hovering over a point will show its label.')
    . '</li><li>'
    . __('To zoom in, select a section of the plot with the mouse.')
    . '</li><li>'
    . __('Click reset zoom button to come back to original state.')
    . '</li><li>'
    . __('Click a data point to view and possibly edit the data row.')
    . '</li><li>'
    . __('The plot can be resized by dragging it along the bottom right corner.')
    . '</li></ul>';
$js_messages['strHelpTitle'] = 'Zoom search instructions';
$js_messages['strInputNull'] = '<strong>' . __('Select two columns') . '</strong>';
$js_messages['strSameInputs'] = '<strong>'
    . __('Select two different columns')
    . '</strong>';
$js_messages['strDataPointContent'] = __('Data point content');

/* For table/change.js */
$js_messages['strIgnore'] = __('Ignore');
$js_messages['strCopy'] = __('Copy');
$js_messages['strX'] = __('X');
$js_messages['strY'] = __('Y');
$js_messages['strPoint'] = __('Point');
$js_messages['strPointN'] = __('Point %d');
$js_messages['strLineString'] = __('Linestring');
$js_messages['strPolygon'] = __('Polygon');
$js_messages['strGeometry'] = __('Geometry');
$js_messages['strInnerRing'] = __('Inner ring');
$js_messages['strOuterRing'] = __('Outer ring');
$js_messages['strAddPoint'] = __('Add a point');
$js_messages['strAddInnerRing'] = __('Add an inner ring');
$js_messages['strYes'] = __('Yes');
$js_messages['strCopyEncryptionKey'] = __('Do you want to copy encryption key?');
$js_messages['strEncryptionKey'] = __('Encryption key');

/* For Tip to be shown on Time field */
$js_messages['strMysqlAllowedValuesTipTime'] = __(
    'MySQL accepts additional values not selectable by the slider;'
    . ' key in those values directly if desired'
);

/* For Tip to be shown on Date field */
$js_messages['strMysqlAllowedValuesTipDate'] = __(
    'MySQL accepts additional values not selectable by the datepicker;'
    . ' key in those values directly if desired'
);

/* For Lock symbol Tooltip */
$js_messages['strLockToolTip'] = __(
    'Indicates that you have made changes to this page;'
    . ' you will be prompted for confirmation before abandoning changes'
);

/* Designer (js/designer/move.js) */
$js_messages['strSelectReferencedKey'] = __('Select referenced key');
$js_messages['strSelectForeignKey'] = __('Select Foreign Key');
$js_messages['strPleaseSelectPrimaryOrUniqueKey']
    = __('Please select the primary key or a unique key!');
$js_messages['strChangeDisplay'] = __('Choose column to display');
$js_messages['strLeavingDesigner'] = __(
    'You haven\'t saved the changes in the layout. They will be lost if you'
    . ' don\'t save them. Do you want to continue?'
);
$js_messages['strQueryEmpty'] = __('value/subQuery is empty');
$js_messages['strAddTables'] = __('Add tables from other databases');
$js_messages['strPageName'] = __('Page name');
$js_messages['strSavePage'] = __('Save page');
$js_messages['strSavePageAs'] = __('Save page as');
$js_messages['strOpenPage'] = __('Open page');
$js_messages['strDeletePage'] = __('Delete page');
$js_messages['strUntitled'] = __('Untitled');
$js_messages['strSelectPage'] = __('Please select a page to continue');
$js_messages['strEnterValidPageName'] = __('Please enter a valid page name');
$js_messages['strLeavingPage']
    = __('Do you want to save the changes to the current page?');
$js_messages['strSuccessfulPageDelete'] = __('Successfully deleted the page');
$js_messages['strExportRelationalSchema'] = __('Export relational schema');
$js_messages['strModificationSaved'] = __('Modifications have been saved');

/* Visual query builder (js/designer/move.js) */
$js_messages['strAddOption'] = __('Add an option for column "%s".');
$js_messages['strObjectsCreated'] = __('%d object(s) created.');
$js_messages['strSubmit'] = __('Submit');

/* For makegrid.js (column reordering, show/hide column, grid editing) */
$js_messages['strCellEditHint'] = __('Press escape to cancel editing.');
$js_messages['strSaveCellWarning'] = __(
    'You have edited some data and they have not been saved. Are you sure you want '
    . 'to leave this page before saving the data?'
);
$js_messages['strColOrderHint'] = __('Drag to reorder.');
$js_messages['strSortHint'] = __('Click to sort results by this column.');
$js_messages['strMultiSortHint'] = __(
    'Shift+Click to add this column to ORDER BY clause or to toggle ASC/DESC.'
    . '<br>- Ctrl+Click or Alt+Click (Mac: Shift+Option+Click) to remove column '
    . 'from ORDER BY clause'
);
$js_messages['strColMarkHint'] = __('Click to mark/unmark.');
$js_messages['strColNameCopyHint'] = __('Double-click to copy column name.');
$js_messages['strColVisibHint'] = __(
    'Click the drop-down arrow<br>to toggle column\'s visibility.'
);
$js_messages['strShowAllCol'] = __('Show all');
$js_messages['strAlertNonUnique'] = __(
    'This table does not contain a unique column. Features related to the grid '
    . 'edit, checkbox, Edit, Copy and Delete links may not work after saving.'
);
$js_messages['strEnterValidHex']
    = __('Please enter a valid hexadecimal string. Valid characters are 0-9, A-F.');
$js_messages['strShowAllRowsWarning'] = __(
    'Do you really want to see all of the rows? For a big table this could crash '
    . 'the browser.'
);
$js_messages['strOriginalLength'] = __('Original length');

/** Drag & Drop sql import messages */
$js_messages['dropImportMessageCancel'] = __('cancel');
$js_messages['dropImportMessageAborted'] = __('Aborted');
$js_messages['dropImportMessageFailed'] = __('Failed');
$js_messages['dropImportMessageSuccess'] = __('Success');
$js_messages['dropImportImportResultHeader'] = __('Import status');
$js_messages['dropImportDropFiles'] = __('Drop files here');
$js_messages['dropImportSelectDB'] = __('Select database first');

/* For Print view */
$js_messages['print'] = __('Print');
$js_messages['back'] = __('Back');

// this approach does not work when the parameter is changed via user prefs
switch ($GLOBALS['cfg']['GridEditing']) {
    case 'double-click':
        $js_messages['strGridEditFeatureHint'] = __(
            'You can also edit most values<br>by double-clicking directly on them.'
        );
        break;
    case 'click':
        $js_messages['strGridEditFeatureHint'] = __(
            'You can also edit most values<br>by clicking directly on them.'
        );
        break;
    default:
        break;
}
$js_messages['strGoToLink'] = __('Go to link:');
$js_messages['strColNameCopyTitle'] = __('Copy column name.');
$js_messages['strColNameCopyText']
    = __('Right-click the column name to copy it to your clipboard.');

/* password generation */
$js_messages['strGeneratePassword'] = __('Generate password');
$js_messages['strGenerate'] = __('Generate');
$js_messages['strChangePassword'] = __('Change password');

/* navigation tabs */
$js_messages['strMore'] = __('More');

/* navigation panel */
$js_messages['strShowPanel'] = __('Show panel');
$js_messages['strHidePanel'] = __('Hide panel');
$js_messages['strUnhideNavItem'] = __('Show hidden navigation tree items.');
$js_messages['linkWithMain'] = __('Link with main panel');
$js_messages['unlinkWithMain'] = __('Unlink from main panel');

/* microhistory */
$js_messages['strInvalidPage']
    = __('The requested page was not found in the history, it may have expired.');

/* update */
$js_messages['strNewerVersion'] = __(
    'A newer version of phpMyAdmin is available and you should consider upgrading. '
    . 'The newest version is %s, released on %s.'
);
/* l10n: Latest available phpMyAdmin version */
$js_messages['strLatestAvailable'] = __(', latest stable version:');
$js_messages['strUpToDate'] = __('up to date');

$js_messages['strCreateView'] = __('Create view');

/* Error Reporting */
$js_messages['strSendErrorReport'] = __("Send error report");
$js_messages['strSubmitErrorReport'] = __("Submit error report");
$js_messages['strErrorOccurred'] = __(
    "A fatal JavaScript error has occurred. Would you like to send an error report?"
);
$js_messages['strChangeReportSettings'] = __("Change report settings");
$js_messages['strShowReportDetails'] = __("Show report details");
$js_messages['strIgnore'] = __("Ignore");
$js_messages['strTimeOutError'] = __(
    "Your export is incomplete, due to a low execution time limit at the PHP level!"
);

$js_messages['strTooManyInputs'] = __(
    "Warning: a form on this page has more than %d fields. On submission, "
    . "some of the fields might be ignored, due to PHP's "
    . "max_input_vars configuration."
);

$js_messages['phpErrorsFound'] = '<div class="error">'
    . __('Some errors have been detected on the server!')
    . '<br>'
    . __('Please look at the bottom of this window.')
    . '<div>'
    . '<input id="pma_ignore_errors_popup" type="submit" value="'
    . __('Ignore')
    . '" class="btn btn-secondary floatright message_errors_found">'
    . '<input id="pma_ignore_all_errors_popup" type="submit" value="'
    . __('Ignore All')
    . '" class="btn btn-secondary floatright message_errors_found">'
    . '</div></div>';

$js_messages['phpErrorsBeingSubmitted'] = '<div class="error">'
    . __('Some errors have been detected on the server!')
    . '<br>'
    . __(
        'As per your settings, they are being submitted currently, please be '
        . 'patient.'
    )
    . '<br>'
    . '<img src="'
    . $GLOBALS['PMA_Theme']->getImgPath('ajax_clock_small.gif')
    . '" width="16" height="16" alt="ajax clock">'
    . '</div>';
$js_messages['strCopyQueryButtonSuccess'] = __('Successfully copied!');
$js_messages['strCopyQueryButtonFailure'] = __('Copying failed!');

// For console
$js_messages['strConsoleRequeryConfirm'] = __('Execute this query again?');
$js_messages['strConsoleDeleteBookmarkConfirm']
    = __('Do you really want to delete this bookmark?');
$js_messages['strConsoleDebugError']
    = __('Some error occurred while getting SQL debug info.');
$js_messages['strConsoleDebugSummary']
    = __('%s queries executed %s times in %s seconds.');
$js_messages['strConsoleDebugArgsSummary'] = __('%s argument(s) passed');
$js_messages['strConsoleDebugShowArgs'] = __('Show arguments');
$js_messages['strConsoleDebugHideArgs'] = __('Hide arguments');
$js_messages['strConsoleDebugTimeTaken'] = __('Time taken:');
$js_messages['strNoLocalStorage'] = __('There was a problem accessing your browser storage, some features may not work properly for you. It is likely that the browser doesn\'t support storage or the quota limit has been reached. In Firefox, corrupted storage can also cause such a problem, clearing your "Offline Website Data" might help. In Safari, such problem is commonly caused by "Private Mode Browsing".');
// For modals in db_structure.php
$js_messages['strCopyTablesTo'] = __('Copy tables to');
$js_messages['strAddPrefix'] = __('Add table prefix');
$js_messages['strReplacePrefix'] = __('Replace table with prefix');
$js_messages['strCopyPrefix'] = __('Copy table with prefix');

/* For password strength simulation */
$js_messages['strExtrWeak'] = __('Extremely weak');
$js_messages['strVeryWeak'] = __('Very weak');
$js_messages['strWeak'] = __('Weak');
$js_messages['strGood'] = __('Good');
$js_messages['strStrong'] = __('Strong');

/* U2F errors */
$js_messages['strU2FTimeout'] = __('Timed out waiting for security key activation.');
$js_messages['strU2FError'] = __('Failed security key activation (%s).');

/* Designer */
$js_messages['strTableAlreadyExists'] = _pgettext('The table already exists in the designer and can not be added once more.', 'Table %s already exists!');
$js_messages['strHide'] = __('Hide');
$js_messages['strStructure'] = __('Structure');

echo "var Messages = [];\n";
foreach ($js_messages as $name => $js_message) {
    Sanitize::printJsValue("Messages." . $name . "", $js_message);
}

/* Image path */
echo "var pmaThemeImage = '" , $GLOBALS['pmaThemeImage'] , "';\n";

echo "var mysqlDocTemplate = '" , PhpMyAdmin\Util::getMySQLDocuURL('%s')
    , "';\n";

//Max input vars allowed by PHP.
$maxInputVars = ini_get('max_input_vars');
echo 'var maxInputVars = '
    , (false === $maxInputVars || '' == $maxInputVars ? 'false' : (int) $maxInputVars)
    , ';' . "\n";

echo "if ($.datepicker) {\n";
/* l10n: Display text for calendar close link */
Sanitize::printJsValue("$.datepicker.regional['']['closeText']", __('Done'));
/* l10n: Display text for previous month link in calendar */
Sanitize::printJsValue(
    "$.datepicker.regional['']['prevText']",
    _pgettext('Previous month', 'Prev')
);
/* l10n: Display text for next month link in calendar */
Sanitize::printJsValue(
    "$.datepicker.regional['']['nextText']",
    _pgettext('Next month', 'Next')
);
/* l10n: Display text for current month link in calendar */
Sanitize::printJsValue("$.datepicker.regional['']['currentText']", __('Today'));
Sanitize::printJsValue(
    "$.datepicker.regional['']['monthNames']",
    [
        __('January'),
        __('February'),
        __('March'),
        __('April'),
        __('May'),
        __('June'),
        __('July'),
        __('August'),
        __('September'),
        __('October'),
        __('November'),
        __('December'),
    ]
);
Sanitize::printJsValue(
    "$.datepicker.regional['']['monthNamesShort']",
    [
        /* l10n: Short month name */
        __('Jan'),
        /* l10n: Short month name */
        __('Feb'),
        /* l10n: Short month name */
        __('Mar'),
        /* l10n: Short month name */
        __('Apr'),
        /* l10n: Short month name */
        _pgettext('Short month name', 'May'),
        /* l10n: Short month name */
        __('Jun'),
        /* l10n: Short month name */
        __('Jul'),
        /* l10n: Short month name */
        __('Aug'),
        /* l10n: Short month name */
        __('Sep'),
        /* l10n: Short month name */
        __('Oct'),
        /* l10n: Short month name */
        __('Nov'),
        /* l10n: Short month name */
        __('Dec'),
    ]
);
Sanitize::printJsValue(
    "$.datepicker.regional['']['dayNames']",
    [
        __('Sunday'),
        __('Monday'),
        __('Tuesday'),
        __('Wednesday'),
        __('Thursday'),
        __('Friday'),
        __('Saturday'),
    ]
);
Sanitize::printJsValue(
    "$.datepicker.regional['']['dayNamesShort']",
<<<<<<< HEAD
    [
        /* l10n: Short week day name */
=======
    array(
        /* l10n: Short week day name for Sunday */
>>>>>>> 21221aa4
        __('Sun'),
        /* l10n: Short week day name for Monday */
        __('Mon'),
        /* l10n: Short week day name for Tuesday */
        __('Tue'),
        /* l10n: Short week day name for Wednesday */
        __('Wed'),
        /* l10n: Short week day name for Thursday */
        __('Thu'),
        /* l10n: Short week day name for Friday */
        __('Fri'),
<<<<<<< HEAD
        /* l10n: Short week day name */
        __('Sat'),
    ]
);
Sanitize::printJsValue(
    "$.datepicker.regional['']['dayNamesMin']",
    [
        /* l10n: Minimal week day name */
=======
        /* l10n: Short week day name for Saturday */
        __('Sat')
    )
);
Sanitize::printJsValue(
    "$.datepicker.regional['']['dayNamesMin']",
    array(
        /* l10n: Minimal week day name for Sunday */
>>>>>>> 21221aa4
        __('Su'),
        /* l10n: Minimal week day name for Monday */
        __('Mo'),
        /* l10n: Minimal week day name for Tuesday */
        __('Tu'),
        /* l10n: Minimal week day name for Wednesday */
        __('We'),
        /* l10n: Minimal week day name for Thursday */
        __('Th'),
        /* l10n: Minimal week day name for Friday */
        __('Fr'),
<<<<<<< HEAD
        /* l10n: Minimal week day name */
        __('Sa'),
    ]
=======
        /* l10n: Minimal week day name for Saturday */
        __('Sa')
    )
>>>>>>> 21221aa4
);
/* l10n: Column header for week of the year in calendar */
Sanitize::printJsValue("$.datepicker.regional['']['weekHeader']", __('Wk'));

Sanitize::printJsValue(
    "$.datepicker.regional['']['showMonthAfterYear']",
    /* l10n: Month-year order for calendar, use either "calendar-month-year"
    * or "calendar-year-month".
    */
    __('calendar-month-year') == 'calendar-year-month'
);
/* l10n: Year suffix for calendar, "none" is empty. */
$year_suffix = _pgettext('Year suffix', 'none');
Sanitize::printJsValue(
    "$.datepicker.regional['']['yearSuffix']",
    ($year_suffix == 'none' ? '' : $year_suffix)
);
?>
$.extend($.datepicker._defaults, $.datepicker.regional['']);
} /* if ($.datepicker) */

<?php
echo "if ($.timepicker) {\n";
Sanitize::printJsValue("$.timepicker.regional['']['timeText']", __('Time'));
Sanitize::printJsValue("$.timepicker.regional['']['hourText']", __('Hour'));
Sanitize::printJsValue("$.timepicker.regional['']['minuteText']", __('Minute'));
Sanitize::printJsValue("$.timepicker.regional['']['secondText']", __('Second'));
?>
$.extend($.timepicker._defaults, $.timepicker.regional['']);
} /* if ($.timepicker) */

<?php
/* Form validation */

echo "function extendingValidatorMessages() {\n";
echo "$.extend($.validator.messages, {\n";
/* Default validation functions */
Sanitize::printJsValueForFormValidation('required', __('This field is required'));
Sanitize::printJsValueForFormValidation('remote', __('Please fix this field'));
Sanitize::printJsValueForFormValidation('email', __('Please enter a valid email address'));
Sanitize::printJsValueForFormValidation('url', __('Please enter a valid URL'));
Sanitize::printJsValueForFormValidation('date', __('Please enter a valid date'));
Sanitize::printJsValueForFormValidation(
    'dateISO',
    __('Please enter a valid date ( ISO )')
);
Sanitize::printJsValueForFormValidation('number', __('Please enter a valid number'));
Sanitize::printJsValueForFormValidation(
    'creditcard',
    __('Please enter a valid credit card number')
);
Sanitize::printJsValueForFormValidation('digits', __('Please enter only digits'));
Sanitize::printJsValueForFormValidation(
    'equalTo',
    __('Please enter the same value again')
);
Sanitize::printJsValueForFormValidation(
    'maxlength',
    __('Please enter no more than {0} characters'),
    true
);
Sanitize::printJsValueForFormValidation(
    'minlength',
    __('Please enter at least {0} characters'),
    true
);
Sanitize::printJsValueForFormValidation(
    'rangelength',
    __('Please enter a value between {0} and {1} characters long'),
    true
);
Sanitize::printJsValueForFormValidation(
    'range',
    __('Please enter a value between {0} and {1}'),
    true
);
Sanitize::printJsValueForFormValidation(
    'max',
    __('Please enter a value less than or equal to {0}'),
    true
);
Sanitize::printJsValueForFormValidation(
    'min',
    __('Please enter a value greater than or equal to {0}'),
    true
);
/* customed functions */
Sanitize::printJsValueForFormValidation(
    'validationFunctionForDateTime',
    __('Please enter a valid date or time'),
    true
);
Sanitize::printJsValueForFormValidation(
    'validationFunctionForHex',
    __('Please enter a valid HEX input'),
    true
);
Sanitize::printJsValueForFormValidation(
    'validationFunctionForFuns',
    __('Error'),
    true,
    false
);
echo "\n});";
echo "\n} /* if ($.validator) */";
?><|MERGE_RESOLUTION|>--- conflicted
+++ resolved
@@ -859,13 +859,8 @@
 );
 Sanitize::printJsValue(
     "$.datepicker.regional['']['dayNamesShort']",
-<<<<<<< HEAD
     [
-        /* l10n: Short week day name */
-=======
-    array(
         /* l10n: Short week day name for Sunday */
->>>>>>> 21221aa4
         __('Sun'),
         /* l10n: Short week day name for Monday */
         __('Mon'),
@@ -877,25 +872,14 @@
         __('Thu'),
         /* l10n: Short week day name for Friday */
         __('Fri'),
-<<<<<<< HEAD
-        /* l10n: Short week day name */
+        /* l10n: Short week day name for Saturday */
         __('Sat'),
     ]
 );
 Sanitize::printJsValue(
     "$.datepicker.regional['']['dayNamesMin']",
     [
-        /* l10n: Minimal week day name */
-=======
-        /* l10n: Short week day name for Saturday */
-        __('Sat')
-    )
-);
-Sanitize::printJsValue(
-    "$.datepicker.regional['']['dayNamesMin']",
-    array(
         /* l10n: Minimal week day name for Sunday */
->>>>>>> 21221aa4
         __('Su'),
         /* l10n: Minimal week day name for Monday */
         __('Mo'),
@@ -907,15 +891,9 @@
         __('Th'),
         /* l10n: Minimal week day name for Friday */
         __('Fr'),
-<<<<<<< HEAD
-        /* l10n: Minimal week day name */
+        /* l10n: Minimal week day name for Saturday */
         __('Sa'),
     ]
-=======
-        /* l10n: Minimal week day name for Saturday */
-        __('Sa')
-    )
->>>>>>> 21221aa4
 );
 /* l10n: Column header for week of the year in calendar */
 Sanitize::printJsValue("$.datepicker.regional['']['weekHeader']", __('Wk'));
