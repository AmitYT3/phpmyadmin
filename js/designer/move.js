--- conflicted
+++ resolved
@@ -59,7 +59,6 @@
 var onGrid        = 0;
 var onDisplayField = 0;
 // relation_style: 0 - angular 1 - direct
-<<<<<<< HEAD
 var onAngularDirect = 1;
 var clickField    = 0;
 var linkRelation  = '';
@@ -73,23 +72,6 @@
 var timeoutId;
 var layerMenuCurClick = 0;
 var fromArray = [];
-=======
-var ON_angular_direct = 1;
-var click_field    = 0;
-var link_relation  = '';
-var id_hint;
-var canvas_width   = 0;
-var canvas_height  = 0;
-var osn_tab_width  = 0;
-var osn_tab_height = 0;
-var height_field   = 7;
-var Glob_X;
-var Glob_Y;
-var timeoutID;
-var layer_menu_cur_click = 0;
-var step = 10;
-var from_array = [];
->>>>>>> 97ccafa0
 var downer;
 var menuMoved = false;
 var gridSize = 10;
@@ -1298,26 +1280,14 @@
         }
     }
 
-<<<<<<< HEAD
     if (onDisplayField) {
-        // if is display field
-        if (displayField[T] === f) {
-            delete displayField[T];
-        } else {
-            if (displayField[T]) {
-                document.getElementById('id_tr_' + T + '.' + displayField[T]).className = 'tab_field';
-                delete displayField[T];
-            }
-            displayField[T] = f;
-=======
-    if (ON_display_field) {
         var fieldNameToSend = decodeURIComponent(f);
         var newDisplayFieldClass = 'tab_field';
-        var oldTabField = document.getElementById('id_tr_' + T + '.' + display_field[T]);
+        var oldTabField = document.getElementById('id_tr_' + T + '.' + displayField[T]);
         // if is display field
-        if (display_field[T] === f) {// The display field is already the one defined, user wants to remove it
+        if (displayField[T] === f) {// The display field is already the one defined, user wants to remove it
             newDisplayFieldClass = 'tab_field';
-            delete display_field[T];
+            delete displayField[T];
             if (oldTabField) {// Clear the style
                 // Set display field class on old item
                 oldTabField.className = 'tab_field';
@@ -1325,21 +1295,20 @@
             fieldNameToSend = '';
         } else {
             newDisplayFieldClass = 'tab_field_3';
-            if (display_field[T]) { // Had a previous one, clear it
+            if (displayField[T]) { // Had a previous one, clear it
                 if (oldTabField) {
                     // Set display field class on old item
                     oldTabField.className = 'tab_field';
                 }
-                delete display_field[T];
-            }
-            display_field[T] = f;
-
-            var tabField = document.getElementById('id_tr_' + T + '.' + display_field[T]);
+                delete displayField[T];
+            }
+            displayField[T] = f;
+
+            var tabField = document.getElementById('id_tr_' + T + '.' + displayField[T]);
             if (tabField) {
                 // Set new display field class
                 tabField.className = newDisplayFieldClass;
             }
->>>>>>> 97ccafa0
         }
         onDisplayField = 0;
         document.getElementById('designer_hint').innerHTML = '';
@@ -1348,18 +1317,14 @@
 
         var $msgbox = Functions.ajaxShowMessage(Messages.strProcessingRequest);
         $.post('db_designer.php',
-<<<<<<< HEAD
             {
                 'operation': 'setDisplayField',
                 'ajax_request': true,
                 'server': server,
                 'db': db,
                 'table': T,
-                'field': f
+                'field': fieldNameToSend
             },
-=======
-            { operation: 'setDisplayField', ajax_request: true, server: server, db: db, table: T, field: fieldNameToSend },
->>>>>>> 97ccafa0
             function (data) {
                 if (data.success === false) {
                     Functions.ajaxShowMessage(data.error, false);
