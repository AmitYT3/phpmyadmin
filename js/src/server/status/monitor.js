import $ from 'jquery';

/**
 * @fileoverview    Javascript functions used in server status monitor page
 * @name            Server Status Monitor
 *
 * @requires    jQuery
 * @requires    jQueryUI
 * @requires    js/functions.js
 */

/* global firstDayOfCalendar, themeImagePath */ // templates/javascript/variables.twig
/* global variableNames */ // templates/server/status/monitor/index.twig

var runtime = {};
var serverTimeDiff;
var serverOs;
var isSuperUser;
var serverDbIsLocal;
var chartSize;
var monitorSettings;

function serverResponseError () {
    var btns = {
        [window.Messages.strReloadPage]: {
            text: window.Messages.strReloadPage,
            class: 'btn btn-primary',
            click: function () {
                window.location.reload();
            },
        },
    };
    $('#emptyDialog').dialog({
        classes: {
            'ui-dialog-titlebar-close': 'btn-close'
        },
        title: window.Messages.strRefreshFailed
    });
    $('#emptyDialog').html(
        Functions.getImage('s_attention') +
        window.Messages.strInvalidResponseExplanation
    );
    $('#emptyDialog').dialog({
        classes: {
            'ui-dialog-titlebar-close': 'btn-close'
        },
        buttons: btns
    });
}

/**
 * Destroys all monitor related resources
 */
function destroyGrid () {
    if (runtime.charts) {
        $.each(runtime.charts, function (key, value) {
            try {
                value.chart.destroy();
            } catch (err) {
                // continue regardless of error
            }
        });
    }

    try {
        runtime.refreshRequest.abort();
    } catch (err) {
        // continue regardless of error
    }
    try {
        clearTimeout(runtime.refreshTimeout);
    } catch (err) {
        // continue regardless of error
    }
    $('#chartGrid').html('');
    runtime.charts = null;
    runtime.chartAI = 0;
    monitorSettings = null;
}

window.AJAX.registerOnload('server/status/monitor.js', function () {
    var $jsDataForm = $('#js_data');
    serverTimeDiff = new Date().getTime() - $jsDataForm.find('input[name=server_time]').val();
    serverOs = $jsDataForm.find('input[name=server_os]').val();
    isSuperUser = $jsDataForm.find('input[name=is_superuser]').val();
    serverDbIsLocal = $jsDataForm.find('input[name=server_db_isLocal]').val();
});

/**
 * Unbind all event handlers before tearing down a page
 */
window.AJAX.registerTeardown('server/status/monitor.js', function () {
    $('#emptyDialog').remove();
    $('a.popupLink').off('click');
    $('body').off('click');
});
/**
 * Popup behaviour
 */
window.AJAX.registerOnload('server/status/monitor.js', function () {
    $('<div></div>')
        .attr('id', 'emptyDialog')
        .appendTo('#page_content');

    $('a.popupLink').on('click', function () {
        var $link = $(this);
        $('div.' + $link.attr('href').substring(1))
            .show()
            .offset({ top: $link.offset().top + $link.height() + 5, left: $link.offset().left })
            .addClass('openedPopup');

        return false;
    });
    $('body').on('click', function (event) {
        $('div.openedPopup').each(function () {
            var $cnt = $(this);
            var pos = $cnt.offset();
            // Hide if the mouseclick is outside the popupcontent
            if (event.pageX > pos.left + $cnt.outerWidth() ||
                event.pageY > pos.top + $cnt.outerHeight()
            ) {
                $cnt.hide().removeClass('openedPopup');
            }
        });
    });
});

window.AJAX.registerTeardown('server/status/monitor.js', function () {
    $('a[href="#rearrangeCharts"], a[href="#endChartEditMode"]').off('click');
    $('div.popupContent select[name="chartColumns"]').off('change');
    $('div.popupContent select[name="gridChartRefresh"]').off('change');
    $('a[href="#addNewChart"]').off('click');
    $('a[href="#exportMonitorConfig"]').off('click');
    $('a[href="#importMonitorConfig"]').off('click');
    $('a[href="#clearMonitorConfig"]').off('click');
    $('a[href="#pauseCharts"]').off('click');
    $('a[href="#monitorInstructionsDialog"]').off('click');
    $('input[name="chartType"]').off('click');
    $('input[name="useDivisor"]').off('click');
    $('input[name="useUnit"]').off('click');
    $('select[name="varChartList"]').off('click');
    $('a[href="#kibDivisor"]').off('click');
    $('a[href="#mibDivisor"]').off('click');
    $('a[href="#submitClearSeries"]').off('click');
    $('a[href="#submitAddSeries"]').off('click');
    // $("input#variableInput").destroy();
    $('#chartPreset').off('click');
    $('#chartStatusVar').off('click');
    destroyGrid();
});

window.AJAX.registerOnload('server/status/monitor.js', function () {
    // Show tab links
    $('div.tabLinks').show();
    $('#loadingMonitorIcon').remove();
    // Codemirror is loaded on demand so we might need to initialize it
    if (! window.codeMirrorEditor) {
        var $elm = $('#sqlquery');
        if ($elm.length > 0 && typeof window.CodeMirror !== 'undefined') {
            window.codeMirrorEditor = window.CodeMirror.fromTextArea(
                $elm[0],
                {
                    lineNumbers: true,
                    matchBrackets: true,
                    indentUnit: 4,
                    mode: 'text/x-mysql',
                    lineWrapping: true
                }
            );
        }
    }
    // Timepicker is loaded on demand so we need to initialize
    // datetime fields from the 'load log' dialog
    $('#logAnalyseDialog').find('.datetimefield').each(function () {
        Functions.addDatepicker($(this));
    });

    /** ** Monitor charting implementation ****/
    /* Saves the previous ajax response for differential values */
    var oldChartData = null;
    // Holds about to be created chart
    var newChart = null;
    var chartSpacing;

    // Whenever the monitor object (runtime.charts) or the settings object
    // (monitorSettings) changes in a way incompatible to the previous version,
    // increase this number. It will reset the users monitor and settings object
    // in their localStorage to the default configuration
    var monitorProtocolVersion = '1.0';

    // Runtime parameter of the monitor, is being fully set in initGrid()
    runtime = {
        // Holds all visible charts in the grid
        charts: null,
        // Stores the timeout handler so it can be cleared
        refreshTimeout: null,
        // Stores the GET request to refresh the charts
        refreshRequest: null,
        // Chart auto increment
        chartAI: 0,
        // To play/pause the monitor
        redrawCharts: false,
        // Object that contains a list of nodes that need to be retrieved
        // from the server for chart updates
        dataList: [],
        // Current max points per chart (needed for auto calculation)
        gridMaxPoints: 20,
        // displayed time frame
        xmin: -1,
        xmax: -1
    };
    monitorSettings = null;

    var defaultMonitorSettings = {
        columns: 3,
        chartSize: { width: 295, height: 250 },
        // Max points in each chart. Settings it to 'auto' sets
        // gridMaxPoints to (chartwidth - 40) / 12
        gridMaxPoints: 'auto',
        /* Refresh rate of all grid charts in ms */
        gridRefresh: 5000
    };

    // Allows drag and drop rearrange and print/edit icons on charts
    var editMode = false;

    /* List of preconfigured charts that the user may select */
    var presetCharts = {
        // Query cache efficiency
        'qce': {
            title: window.Messages.strQueryCacheEfficiency,
            series: [{
                label: window.Messages.strQueryCacheEfficiency
            }],
            nodes: [{
                dataPoints: [{ type: 'statusvar', name: 'Qcache_hits' }, { type: 'statusvar', name: 'Com_select' }],
                transformFn: 'qce'
            }],
            maxYLabel: 0
        },
        // Query cache usage
        'qcu': {
            title: window.Messages.strQueryCacheUsage,
            series: [{
                label: window.Messages.strQueryCacheUsed
            }],
            nodes: [{
                dataPoints: [{ type: 'statusvar', name: 'Qcache_free_memory' }, { type: 'servervar', name: 'query_cache_size' }],
                transformFn: 'qcu'
            }],
            maxYLabel: 0
        }
    };

    // time span selection
    var selectionTimeDiff = [];
    var selectionStartX;
    var selectionStartY;
    var drawTimeSpan = false;

    /* Add OS specific system info charts to the preset chart list */
    switch (serverOs) {
    case 'WINNT':
        $.extend(presetCharts, {
            'cpu': {
                title: window.Messages.strSystemCPUUsage,
                series: [{
                    label: window.Messages.strAverageLoad
                }],
                nodes: [{
                    dataPoints: [{ type: 'cpu', name: 'loadavg' }]
                }],
                maxYLabel: 100
            },

            'memory': {
                title: window.Messages.strSystemMemory,
                series: [{
                    dataType: 'memory',
                    label: window.Messages.strUsedMemory,
                    fill: true
                }, {
                    label: window.Messages.strFreeMemory,
                    fill: true
                }],
                nodes: [{ dataPoints: [{ type: 'memory', name: 'MemUsed' }], valueDivisor: 1024 },
                    { dataPoints: [{ type: 'memory', name: 'MemFree' }], valueDivisor: 1024 }
                ],
                maxYLabel: 0
            },

            'swap': {
                title: window.Messages.strSystemSwap,
                series: [{
                    label: window.Messages.strUsedSwap,
                    fill: true
                }, {
                    label: window.Messages.strFreeSwap,
                    fill: true
                }],
                nodes: [{ dataPoints: [{ type: 'memory', name: 'SwapUsed' }], valueDivisor: 1024 },
                    { dataPoints: [{ type: 'memory', name: 'SwapFree' }], valueDivisor: 1024 }
                ],
                maxYLabel: 0
            }
        });
        break;

    case 'Linux':
        $.extend(presetCharts, {
            'cpu': {
                title: window.Messages.strSystemCPUUsage,
                series: [{
                    label: window.Messages.strAverageLoad
                }],
                nodes: [{ dataPoints: [{ type: 'cpu', name: 'irrelevant' }], transformFn: 'cpu-linux' }],
                maxYLabel: 0
            },
            'memory': {
                title: window.Messages.strSystemMemory,
                series: [
                    { label: window.Messages.strBufferedMemory, fill: true },
                    { label: window.Messages.strUsedMemory, fill: true },
                    { label: window.Messages.strCachedMemory, fill: true },
                    { label: window.Messages.strFreeMemory, fill: true }
                ],
                nodes: [
                    { dataPoints: [{ type: 'memory', name: 'Buffers' }], valueDivisor: 1024 },
                    { dataPoints: [{ type: 'memory', name: 'MemUsed' }], valueDivisor: 1024 },
                    { dataPoints: [{ type: 'memory', name: 'Cached' }],  valueDivisor: 1024 },
                    { dataPoints: [{ type: 'memory', name: 'MemFree' }], valueDivisor: 1024 }
                ],
                maxYLabel: 0
            },
            'swap': {
                title: window.Messages.strSystemSwap,
                series: [
                    { label: window.Messages.strCachedSwap, fill: true },
                    { label: window.Messages.strUsedSwap, fill: true },
                    { label: window.Messages.strFreeSwap, fill: true }
                ],
                nodes: [
                    { dataPoints: [{ type: 'memory', name: 'SwapCached' }], valueDivisor: 1024 },
                    { dataPoints: [{ type: 'memory', name: 'SwapUsed' }], valueDivisor: 1024 },
                    { dataPoints: [{ type: 'memory', name: 'SwapFree' }], valueDivisor: 1024 }
                ],
                maxYLabel: 0
            }
        });
        break;

    case 'SunOS':
        $.extend(presetCharts, {
            'cpu': {
                title: window.Messages.strSystemCPUUsage,
                series: [{
                    label: window.Messages.strAverageLoad
                }],
                nodes: [{
                    dataPoints: [{ type: 'cpu', name: 'loadavg' }]
                }],
                maxYLabel: 0
            },
            'memory': {
                title: window.Messages.strSystemMemory,
                series: [
                    { label: window.Messages.strUsedMemory, fill: true },
                    { label: window.Messages.strFreeMemory, fill: true }
                ],
                nodes: [
                    { dataPoints: [{ type: 'memory', name: 'MemUsed' }], valueDivisor: 1024 },
                    { dataPoints: [{ type: 'memory', name: 'MemFree' }], valueDivisor: 1024 }
                ],
                maxYLabel: 0
            },
            'swap': {
                title: window.Messages.strSystemSwap,
                series: [
                    { label: window.Messages.strUsedSwap, fill: true },
                    { label: window.Messages.strFreeSwap, fill: true }
                ],
                nodes: [
                    { dataPoints: [{ type: 'memory', name: 'SwapUsed' }], valueDivisor: 1024 },
                    { dataPoints: [{ type: 'memory', name: 'SwapFree' }], valueDivisor: 1024 }
                ],
                maxYLabel: 0
            }
        });
        break;
    }

    // Default setting for the chart grid
    var defaultChartGrid = {
        'c0': {
            title: window.Messages.strQuestions,
            series: [
                { label: window.Messages.strQuestions }
            ],
            nodes: [
                { dataPoints: [{ type: 'statusvar', name: 'Questions' }], display: 'differential' }
            ],
            maxYLabel: 0
        },
        'c1': {
            title: window.Messages.strChartConnectionsTitle,
            series: [
                { label: window.Messages.strConnections },
                { label: window.Messages.strProcesses }
            ],
            nodes: [
                { dataPoints: [{ type: 'statusvar', name: 'Connections' }], display: 'differential' },
                { dataPoints: [{ type: 'proc', name: 'processes' }] }
            ],
            maxYLabel: 0
        },
        'c2': {
            title: window.Messages.strTraffic,
            series: [
                { label: window.Messages.strBytesSent },
                { label: window.Messages.strBytesReceived }
            ],
            nodes: [
                { dataPoints: [{ type: 'statusvar', name: 'Bytes_sent' }], display: 'differential', valueDivisor: 1024 },
                { dataPoints: [{ type: 'statusvar', name: 'Bytes_received' }], display: 'differential', valueDivisor: 1024 }
            ],
            maxYLabel: 0
        }
    };

    // Server is localhost => We can add cpu/memory/swap to the default chart
    if (serverDbIsLocal && typeof presetCharts.cpu !== 'undefined') {
        defaultChartGrid.c3 = presetCharts.cpu;
        defaultChartGrid.c4 = presetCharts.memory;
        defaultChartGrid.c5 = presetCharts.swap;
    }

    $('a[href="#rearrangeCharts"], a[href="#endChartEditMode"]').on('click', function (event) {
        event.preventDefault();
        editMode = !editMode;
        if ($(this).attr('href') === '#endChartEditMode') {
            editMode = false;
        }

        $('a[href="#endChartEditMode"]').toggle(editMode);

        if (editMode) {
            // Close the settings popup
            $('div.popupContent').hide().removeClass('openedPopup');

            $('#chartGrid').sortableTable({
                ignoreRect: {
                    top: 8,
                    left: chartSize.width - 63,
                    width: 54,
                    height: 24
                }
            });
        } else {
            $('#chartGrid').sortableTable('destroy');
        }
        saveMonitor(); // Save settings
        return false;
    });

    // global settings
    $('div.popupContent select[name="chartColumns"]').on('change', function () {
        monitorSettings.columns = parseInt(this.value, 10);

        calculateChartSize();
        // Empty cells should keep their size so you can drop onto them
        $('#chartGrid').find('tr td').css('width', chartSize.width + 'px');
        $('#chartGrid').find('.monitorChart').css({
            width: chartSize.width + 'px',
            height: chartSize.height + 'px'
        });

        /* Reorder all charts that it fills all column cells */
        var numColumns;
        var $tr = $('#chartGrid').find('tr').first();

        var tempManageCols = function () {
            if (numColumns > monitorSettings.columns) {
                if ($tr.next().length === 0) {
                    $tr.after('<tr></tr>');
                }
                $tr.next().prepend($(this));
            }
            numColumns++;
        };

        var tempAddCol = function () {
            if ($(this).next().length !== 0) {
                $(this).append($(this).next().find('td').first());
            }
        };

        while ($tr.length !== 0) {
            numColumns = 1;
            // To many cells in one row => put into next row
            $tr.find('td').each(tempManageCols);

            // To little cells in one row => for each cell to little,
            // move all cells backwards by 1
            if ($tr.next().length > 0) {
                var cnt = monitorSettings.columns - $tr.find('td').length;
                for (var i = 0; i < cnt; i++) {
                    $tr.append($tr.next().find('td').first());
                    $tr.nextAll().each(tempAddCol);
                }
            }

            $tr = $tr.next();
        }

        if (monitorSettings.gridMaxPoints === 'auto') {
            runtime.gridMaxPoints = Math.round((chartSize.width - 40) / 12);
        }

        runtime.xmin = new Date().getTime() - serverTimeDiff - runtime.gridMaxPoints * monitorSettings.gridRefresh;
        runtime.xmax = new Date().getTime() - serverTimeDiff + monitorSettings.gridRefresh;

        if (editMode) {
            $('#chartGrid').sortableTable('refresh');
        }

        refreshChartGrid();
        saveMonitor(); // Save settings
    });

    $('div.popupContent select[name="gridChartRefresh"]').on('change', function () {
        monitorSettings.gridRefresh = parseInt(this.value, 10) * 1000;
        clearTimeout(runtime.refreshTimeout);

        if (runtime.refreshRequest) {
            runtime.refreshRequest.abort();
        }

        runtime.xmin = new Date().getTime() - serverTimeDiff - runtime.gridMaxPoints * monitorSettings.gridRefresh;
        // fixing chart shift towards left on refresh rate change
        // runtime.xmax = new Date().getTime() - serverTimeDiff + monitorSettings.gridRefresh;
        runtime.refreshTimeout = setTimeout(refreshChartGrid, monitorSettings.gridRefresh);

        saveMonitor(); // Save settings
    });

    $('a[href="#addNewChart"]').on('click', function (event) {
        event.preventDefault();

        $('#addChartButton').on('click', function () {
            var type = $('input[name="chartType"]:checked').val();

            if (type === 'preset') {
                newChart = presetCharts[$('#addChartModal').find('select[name="presetCharts"]').prop('value')];
            } else {
                // If user builds their own chart, it's being set/updated
                // each time they add a series
                // So here we only warn if they didn't add a series yet
                if (! newChart || ! newChart.nodes || newChart.nodes.length === 0) {
                    alert(window.Messages.strAddOneSeriesWarning);
                    return;
                }
            }

            newChart.title = $('input[name="chartTitle"]').val();
            // Add a cloned object to the chart grid
            addChart($.extend(true, {}, newChart));

            newChart = null;

            saveMonitor(); // Save settings

            $('#closeModalButton').off('click');
        });

        $('#closeModalButton').on('click', function () {
            newChart = null;
            $('span#clearSeriesLink').hide();
            $('#seriesPreview').html('');
            $('#closeModalButton').off('click');
        });

        var $presetList = $('#addChartModal').find('select[name="presetCharts"]');
        if ($presetList.html().length === 0) {
            $.each(presetCharts, function (key, value) {
                $presetList.append('<option value="' + key + '">' + value.title + '</option>');
            });
            $presetList.on('change', function () {
                $('input[name="chartTitle"]').val(
                    $presetList.find(':selected').text()
                );
                $('#chartPreset').prop('checked', true);
            });
            $('#chartPreset').on('click', function () {
                $('input[name="chartTitle"]').val(
                    $presetList.find(':selected').text()
                );
            });
            $('#chartStatusVar').on('click', function () {
                $('input[name="chartTitle"]').val(
                    $('#chartSeries').find(':selected').text().replace(/_/g, ' ')
                );
            });
            $('#chartSeries').on('change', function () {
                $('input[name="chartTitle"]').val(
                    $('#chartSeries').find(':selected').text().replace(/_/g, ' ')
                );
            });
        }

        $('#addChartModal').modal('show');

        $('#seriesPreview').html('<i>' + window.Messages.strNone + '</i>');

        return false;
    });

    $('a[href="#exportMonitorConfig"]').on('click', function (event) {
        event.preventDefault();
        var gridCopy = {};
        $.each(runtime.charts, function (key, elem) {
            gridCopy[key] = {};
            gridCopy[key].nodes = elem.nodes;
            gridCopy[key].series = elem.series;
            gridCopy[key].settings = elem.settings;
            gridCopy[key].title = elem.title;
            gridCopy[key].maxYLabel = elem.maxYLabel;
        });
        var exportData = {
            monitorCharts: gridCopy,
            monitorSettings: monitorSettings
        };

        var blob = new Blob([JSON.stringify(exportData)], { type: 'application/octet-stream' });
        var url = null;
        var fileName = 'monitor-config.json';
        if (window.navigator && window.navigator.msSaveOrOpenBlob) {
            window.navigator.msSaveOrOpenBlob(blob, fileName);
        } else {
            url = URL.createObjectURL(blob);
            window.location.href = url;
        }
        setTimeout(function () {
            // For some browsers it is necessary to delay revoking the ObjectURL
            if (url !== null) {
                window.URL.revokeObjectURL(url);
            }
            url = undefined;
            blob = undefined;
        }, 100);
    });

    $('a[href="#importMonitorConfig"]').on('click', function (event) {
        event.preventDefault();
        $('#emptyDialog').dialog({
            classes: {
                'ui-dialog-titlebar-close': 'btn-close'
            },
            title: window.Messages.strImportDialogTitle
        });
<<<<<<< HEAD
        $('#emptyDialog').html(window.Messages.strImportDialogMessage + ':<br><form>' +
=======
        $('#emptyDialog').html(Messages.strImportDialogMessage + '<br><form>' +
>>>>>>> cf012620
            '<input type="file" name="file" id="import_file"> </form>');

        var dlgBtns = {
            [window.Messages.strImport]: {
                text: window.Messages.strImport,
                class: 'btn btn-primary',
            },
            [window.Messages.strCancel]: {
                text: window.Messages.strCancel,
                class: 'btn btn-secondary',
            },
        };

        dlgBtns[window.Messages.strImport].click = function () {
            var input = $('#emptyDialog').find('#import_file')[0];
            var reader = new FileReader();

            reader.onerror = function (event) {
                alert(window.Messages.strFailedParsingConfig + '\n' + event.target.error.code);
            };
            reader.onload = function (e) {
                var data = e.target.result;
                var json = null;
                // Try loading config
                try {
                    json = JSON.parse(data);
                } catch (err) {
                    alert(window.Messages.strFailedParsingConfig);
                    $('#emptyDialog').dialog('close');
                    return;
                }

                // Basic check, is this a monitor config json?
                if (!json || ! json.monitorCharts || ! json.monitorCharts) {
                    alert(window.Messages.strFailedParsingConfig);
                    $('#emptyDialog').dialog('close');
                    return;
                }

                // If json ok, try applying config
                try {
                    if (window.Config.isStorageSupported('localStorage')) {
                        window.localStorage.monitorCharts = JSON.stringify(json.monitorCharts);
                        window.localStorage.monitorSettings = JSON.stringify(json.monitorSettings);
                    }
                    rebuildGrid();
                } catch (err) {
                    alert(window.Messages.strFailedBuildingGrid);
                    // If an exception is thrown, load default again
                    if (window.Config.isStorageSupported('localStorage')) {
                        window.localStorage.removeItem('monitorCharts');
                        window.localStorage.removeItem('monitorSettings');
                    }
                    rebuildGrid();
                }

                $('#emptyDialog').dialog('close');
            };
            reader.readAsText(input.files[0]);
        };

        dlgBtns[window.Messages.strCancel].click = function () {
            $(this).dialog('close');
        };

        $('#emptyDialog').dialog({
            classes: {
                'ui-dialog-titlebar-close': 'btn-close'
            },
            width: 'auto',
            height: 'auto',
            buttons: dlgBtns
        });
    });

    $('a[href="#clearMonitorConfig"]').on('click', function (event) {
        event.preventDefault();
        if (window.Config.isStorageSupported('localStorage')) {
            window.localStorage.removeItem('monitorCharts');
            window.localStorage.removeItem('monitorSettings');
            window.localStorage.removeItem('monitorVersion');
        }
        $(this).hide();
        rebuildGrid();
    });

    $('a[href="#pauseCharts"]').on('click', function (event) {
        event.preventDefault();
        runtime.redrawCharts = ! runtime.redrawCharts;
        if (! runtime.redrawCharts) {
            $(this).html(Functions.getImage('play') + window.Messages.strResumeMonitor);
        } else {
            $(this).html(Functions.getImage('pause') + window.Messages.strPauseMonitor);
            if (! runtime.charts) {
                initGrid();
                $('a[href="#settingsPopup"]').show();
            }
        }
        return false;
    });

    $('a[href="#monitorInstructionsDialog"]').on('click', function (event) {
        event.preventDefault();

        var $dialog = $('#monitorInstructionsDialog');
        var dlgBtns = {
            [window.Messages.strClose]: {
                text: window.Messages.strClose,
                class: 'btn btn-primary',
                click: function () {
                    $(this).dialog('close');
                }
            },
        };
        $dialog.dialog({
            classes: {
                'ui-dialog-titlebar-close': 'btn-close'
            },
            width: '60%',
            height: 'auto',
            buttons: dlgBtns
        }).find('img.ajaxIcon').show();

        var loadLogVars = function (getvars) {
            var vars = {
                'ajax_request': true,
                'server': window.CommonParams.get('server')
            };
            if (getvars) {
                $.extend(vars, getvars);
            }

            $.post('index.php?route=/server/status/monitor/log-vars', vars,
                function (data) {
                    var logVars;
                    if (typeof data !== 'undefined' && data.success === true) {
                        logVars = data.message;
                    } else {
                        return serverResponseError();
                    }
                    var icon = Functions.getImage('s_success');
                    var msg = '';
                    var str = '';

                    if (logVars.general_log === 'ON') {
                        if (logVars.slow_query_log === 'ON') {
                            msg = window.Messages.strBothLogOn;
                        } else {
                            msg = window.Messages.strGenLogOn;
                        }
                    }

                    if (msg.length === 0 && logVars.slow_query_log === 'ON') {
                        msg = window.Messages.strSlowLogOn;
                    }

                    if (msg.length === 0) {
                        icon = Functions.getImage('s_error');
                        msg = window.Messages.strBothLogOff;
                    }

                    str = '<b>' + window.Messages.strCurrentSettings + '</b><br><div class="smallIndent">';
                    str += icon + msg + '<br>';

                    if (logVars.log_output !== 'TABLE') {
                        str += Functions.getImage('s_error') + ' ' + window.Messages.strLogOutNotTable + '<br>';
                    } else {
                        str += Functions.getImage('s_success') + ' ' + window.Messages.strLogOutIsTable + '<br>';
                    }

                    if (logVars.slow_query_log === 'ON') {
                        if (logVars.long_query_time > 2) {
                            str += Functions.getImage('s_attention') + ' ';
                            str += Functions.sprintf(window.Messages.strSmallerLongQueryTimeAdvice, logVars.long_query_time);
                            str += '<br>';
                        }

                        if (logVars.long_query_time < 2) {
                            str += Functions.getImage('s_success') + ' ';
                            str += Functions.sprintf(window.Messages.strLongQueryTimeSet, logVars.long_query_time);
                            str += '<br>';
                        }
                    }

                    str += '</div>';

                    if (isSuperUser) {
                        str += '<p></p><b>' + window.Messages.strChangeSettings + '</b>';
                        str += '<div class="smallIndent">';
                        str += window.Messages.strSettingsAppliedGlobal + '<br>';

                        var varValue = 'TABLE';
                        if (logVars.log_output === 'TABLE') {
                            varValue = 'FILE';
                        }

                        str += '- <a class="set" href="#log_output-' + varValue + '">';
                        str += Functions.sprintf(window.Messages.strSetLogOutput, varValue);
                        str += ' </a><br>';

                        if (logVars.general_log !== 'ON') {
                            str += '- <a class="set" href="#general_log-ON">';
                            str += Functions.sprintf(window.Messages.strEnableVar, 'general_log');
                            str += ' </a><br>';
                        } else {
                            str += '- <a class="set" href="#general_log-OFF">';
                            str += Functions.sprintf(window.Messages.strDisableVar, 'general_log');
                            str += ' </a><br>';
                        }

                        if (logVars.slow_query_log !== 'ON') {
                            str += '- <a class="set" href="#slow_query_log-ON">';
                            str +=  Functions.sprintf(window.Messages.strEnableVar, 'slow_query_log');
                            str += ' </a><br>';
                        } else {
                            str += '- <a class="set" href="#slow_query_log-OFF">';
                            str +=  Functions.sprintf(window.Messages.strDisableVar, 'slow_query_log');
                            str += ' </a><br>';
                        }

                        varValue = 5;
                        if (logVars.long_query_time > 2) {
                            varValue = 1;
                        }

                        str += '- <a class="set" href="#long_query_time-' + varValue + '">';
                        str += Functions.sprintf(window.Messages.setSetLongQueryTime, varValue);
                        str += ' </a><br>';
                    } else {
                        str += window.Messages.strNoSuperUser + '<br>';
                    }

                    str += '</div>';

                    $dialog.find('div.monitorUse').toggle(
                        logVars.log_output === 'TABLE' && (logVars.slow_query_log === 'ON' || logVars.general_log === 'ON')
                    );

                    $dialog.find('div.ajaxContent').html(str);
                    $dialog.find('img.ajaxIcon').hide();
                    $dialog.find('a.set').on('click', function () {
                        var nameValue = $(this).attr('href').split('-');
                        loadLogVars({ varName: nameValue[0].substring(1), varValue: nameValue[1] });
                        $dialog.find('img.ajaxIcon').show();
                    });
                }
            );
        };


        loadLogVars();

        return false;
    });

    $('input[name="chartType"]').on('change', function () {
        $('#chartVariableSettings').toggle(this.checked && this.value === 'variable');
        var title = $('input[name="chartTitle"]').val();
        if (title === window.Messages.strChartTitle ||
            title === $('label[for="' + $('input[name="chartTitle"]').data('lastRadio') + '"]').text()
        ) {
            $('input[name="chartTitle"]')
                .data('lastRadio', $(this).attr('id'))
                .val($('label[for="' + $(this).attr('id') + '"]').text());
        }
    });

    $('input[name="useDivisor"]').on('change', function () {
        $('span.divisorInput').toggle(this.checked);
    });

    $('input[name="useUnit"]').on('change', function () {
        $('span.unitInput').toggle(this.checked);
    });

    $('select[name="varChartList"]').on('change', function () {
        if (this.selectedIndex !== 0) {
            $('#variableInput').val(this.value);
        }
    });

    $('a[href="#kibDivisor"]').on('click', function (event) {
        event.preventDefault();
        $('input[name="valueDivisor"]').val(1024);
        $('input[name="valueUnit"]').val(window.Messages.strKiB);
        $('span.unitInput').toggle(true);
        $('input[name="useUnit"]').prop('checked', true);
        return false;
    });

    $('a[href="#mibDivisor"]').on('click', function (event) {
        event.preventDefault();
        $('input[name="valueDivisor"]').val(1024 * 1024);
        $('input[name="valueUnit"]').val(window.Messages.strMiB);
        $('span.unitInput').toggle(true);
        $('input[name="useUnit"]').prop('checked', true);
        return false;
    });

    $('a[href="#submitClearSeries"]').on('click', function (event) {
        event.preventDefault();
        $('#seriesPreview').html('<i>' + window.Messages.strNone + '</i>');
        newChart = null;
        $('#clearSeriesLink').hide();
    });

    $('a[href="#submitAddSeries"]').on('click', function (event) {
        event.preventDefault();
        if ($('#variableInput').val() === '') {
            return false;
        }

        if (newChart === null) {
            $('#seriesPreview').html('');

            newChart = {
                title: $('input[name="chartTitle"]').val(),
                nodes: [],
                series: [],
                maxYLabel: 0
            };
        }

        var serie = {
            dataPoints: [{ type: 'statusvar', name: $('#variableInput').val() }],
            display: $('input[name="differentialValue"]').prop('checked') ? 'differential' : ''
        };

        if (serie.dataPoints[0].name === 'Processes') {
            serie.dataPoints[0].type = 'proc';
        }

        if ($('input[name="useDivisor"]').prop('checked')) {
            serie.valueDivisor = parseInt($('input[name="valueDivisor"]').val(), 10);
        }

        if ($('input[name="useUnit"]').prop('checked')) {
            serie.unit = $('input[name="valueUnit"]').val();
        }

        var str = serie.display === 'differential' ? ', ' + window.Messages.strDifferential : '';
        str += serie.valueDivisor ? (', ' + Functions.sprintf(window.Messages.strDividedBy, serie.valueDivisor)) : '';
        str += serie.unit ? (', ' + window.Messages.strUnit + ': ' + serie.unit) : '';

        var newSeries = {
            label: $('#variableInput').val().replace(/_/g, ' ')
        };
        newChart.series.push(newSeries);
        $('#seriesPreview').append('- ' + Functions.escapeHtml(newSeries.label + str) + '<br>');
        newChart.nodes.push(serie);
        $('#variableInput').val('');
        $('input[name="differentialValue"]').prop('checked', true);
        $('input[name="useDivisor"]').prop('checked', false);
        $('input[name="useUnit"]').prop('checked', false);
        $('input[name="useDivisor"]').trigger('change');
        $('input[name="useUnit"]').trigger('change');
        $('select[name="varChartList"]').get(0).selectedIndex = 0;

        $('#clearSeriesLink').show();

        return false;
    });

    $('#variableInput').autocomplete({
        source: variableNames
    });

    /* Initializes the monitor, called only once */
    function initGrid () {
        var i;

        /* Apply default values & config */
        if (window.Config.isStorageSupported('localStorage')) {
            if (typeof window.localStorage.monitorCharts !== 'undefined') {
                runtime.charts = JSON.parse(window.localStorage.monitorCharts);
            }
            if (typeof window.localStorage.monitorSettings !== 'undefined') {
                monitorSettings = JSON.parse(window.localStorage.monitorSettings);
            }

            $('a[href="#clearMonitorConfig"]').toggle(runtime.charts !== null);

            if (runtime.charts !== null
                && typeof window.localStorage.monitorVersion !== 'undefined'
                && monitorProtocolVersion !== window.localStorage.monitorVersion
            ) {
                $('#emptyDialog').dialog({
                    classes: {
                        'ui-dialog-titlebar-close': 'btn-close'
                    },
                    title: window.Messages.strIncompatibleMonitorConfig
                });
                $('#emptyDialog').html(window.Messages.strIncompatibleMonitorConfigDescription);

                var dlgBtns = {
                    [window.Messages.strClose]: {
                        text: window.Messages.strClose,
                        class: 'btn btn-primary',
                        click: function () {
                            $(this).dialog('close');
                        }
                    },
                };

                $('#emptyDialog').dialog({
                    classes: {
                        'ui-dialog-titlebar-close': 'btn-close'
                    },
                    width: 400,
                    buttons: dlgBtns
                });
            }
        }

        if (runtime.charts === null) {
            runtime.charts = defaultChartGrid;
        }
        if (monitorSettings === null) {
            monitorSettings = defaultMonitorSettings;
        }

        $('select[name="gridChartRefresh"]').val(monitorSettings.gridRefresh / 1000);
        $('select[name="chartColumns"]').val(monitorSettings.columns);

        if (monitorSettings.gridMaxPoints === 'auto') {
            runtime.gridMaxPoints = Math.round((monitorSettings.chartSize.width - 40) / 12);
        } else {
            runtime.gridMaxPoints = monitorSettings.gridMaxPoints;
        }

        runtime.xmin = new Date().getTime() - serverTimeDiff - runtime.gridMaxPoints * monitorSettings.gridRefresh;
        runtime.xmax = new Date().getTime() - serverTimeDiff + monitorSettings.gridRefresh;

        /* Calculate how much spacing there is between each chart */
        $('#chartGrid').html('<tr><td></td><td></td></tr><tr><td></td><td></td></tr>');
        chartSpacing = {
            width: $('#chartGrid').find('td').eq(1).offset().left -
                $('#chartGrid').find('td').eq(0).offset().left,
            height: $('#chartGrid').find('tr').eq(1).find('td').eq(1).offset().top -
               $('#chartGrid').find('tr').eq(0).find('td').eq(0).offset().top
        };
        $('#chartGrid').html('');

        /* Add all charts - in correct order */
        var keys = [];
        $.each(runtime.charts, function (key) {
            keys.push(key);
        });
        keys.sort();
        for (i = 0; i < keys.length; i++) {
            addChart(runtime.charts[keys[i]], true);
        }

        /* Fill in missing cells */
        var numCharts = $('#chartGrid').find('.monitorChart').length;
        var numMissingCells = (monitorSettings.columns - numCharts % monitorSettings.columns) % monitorSettings.columns;
        for (i = 0; i < numMissingCells; i++) {
            $('#chartGrid').find('tr').last().append('<td></td>');
        }

        // Empty cells should keep their size so you can drop onto them
        calculateChartSize();
        $('#chartGrid').find('tr td').css('width', chartSize.width + 'px');

        buildRequiredDataList();
        refreshChartGrid();
    }

    /* Calls destroyGrid() and initGrid(), but before doing so it saves the chart
     * data from each chart and restores it after the monitor is initialized again */
    function rebuildGrid () {
        var oldData = null;
        if (runtime.charts) {
            oldData = {};
            $.each(runtime.charts, function (key, chartObj) {
                for (var i = 0, l = chartObj.nodes.length; i < l; i++) {
                    oldData[chartObj.nodes[i].dataPoint] = [];
                    for (var j = 0, ll = chartObj.chart.series[i].data.length; j < ll; j++) {
                        oldData[chartObj.nodes[i].dataPoint].push([chartObj.chart.series[i].data[j].x, chartObj.chart.series[i].data[j].y]);
                    }
                }
            });
        }

        destroyGrid();
        initGrid();
    }

    /* Calculates the dynamic chart size that depends on the column width */
    function calculateChartSize () {
        var panelWidth;
        if ($('body').height() > $(window).height()) { // has vertical scroll bar
            panelWidth = $('#logTable').innerWidth();
        } else {
            panelWidth = $('#logTable').innerWidth() - 10; // leave some space for vertical scroll bar
        }

        var wdt = panelWidth;
        var windowWidth = $(window).width();

        if (windowWidth > 768) {
            wdt = (panelWidth - monitorSettings.columns * Math.abs(chartSpacing.width)) / monitorSettings.columns;
        }

        chartSize = {
            width: Math.floor(wdt),
            height: Math.floor(0.75 * wdt)
        };
    }

    /* Adds a chart to the chart grid */
    function addChart (chartObj, initialize) {
        var i;
        var settings = {
            title: Functions.escapeHtml(chartObj.title),
            grid: {
                drawBorder: false,
                shadow: false,
                background: 'rgba(0,0,0,0)'
            },
            axes: {
                xaxis: {
                    renderer: $.jqplot.DateAxisRenderer,
                    tickOptions: {
                        formatString: '%H:%M:%S',
                        showGridline: false
                    },
                    min: runtime.xmin,
                    max: runtime.xmax
                },
                yaxis: {
                    min: 0,
                    max: 100,
                    tickInterval: 20
                }
            },
            seriesDefaults: {
                rendererOptions: {
                    smooth: true
                },
                showLine: true,
                lineWidth: 2,
                markerOptions: {
                    size: 6
                }
            },
            highlighter: {
                show: true
            }
        };

        if (settings.title === window.Messages.strSystemCPUUsage ||
            settings.title === window.Messages.strQueryCacheEfficiency
        ) {
            settings.axes.yaxis.tickOptions = {
                formatString: '%d %%'
            };
        } else if (settings.title === window.Messages.strSystemMemory ||
            settings.title === window.Messages.strSystemSwap
        ) {
            settings.stackSeries = true;
            settings.axes.yaxis.tickOptions = {
                formatter: $.jqplot.byteFormatter(2) // MiB
            };
        } else if (settings.title === window.Messages.strTraffic) {
            settings.axes.yaxis.tickOptions = {
                formatter: $.jqplot.byteFormatter(1) // KiB
            };
        } else if (settings.title === window.Messages.strQuestions ||
            settings.title === window.Messages.strConnections
        ) {
            settings.axes.yaxis.tickOptions = {
                formatter: function (format, val) {
                    if (Math.abs(val) >= 1000000) {
                        return $.jqplot.sprintf('%.3g M', val / 1000000);
                    } else if (Math.abs(val) >= 1000) {
                        return $.jqplot.sprintf('%.3g k', val / 1000);
                    } else {
                        return $.jqplot.sprintf('%d', val);
                    }
                }
            };
        }

        settings.series = chartObj.series;

        if ($('#' + 'gridchart' + runtime.chartAI).length === 0) {
            var numCharts = $('#chartGrid').find('.monitorChart').length;

            if (numCharts === 0 || (numCharts % monitorSettings.columns === 0)) {
                $('#chartGrid').append('<tr></tr>');
            }

            if (!chartSize) {
                calculateChartSize();
            }
            $('#chartGrid').find('tr').last().append(
                '<td><div id="gridChartContainer' + runtime.chartAI + '" class="">' +
                '<div class="ui-state-default monitorChart"' +
                ' id="gridchart' + runtime.chartAI + '"' +
                ' style="width:' + chartSize.width + 'px; height:' + chartSize.height + 'px;"></div>' +
                '</div></td>'
            );
        }

        // Set series' data as [0,0], smooth lines won't plot with data array having null values.
        // also chart won't plot initially with no data and data comes on refreshChartGrid()
        var series = [];
        for (i in chartObj.series) {
            series.push([[0, 0]]);
        }

        var tempTooltipContentEditor = function (str, seriesIndex, pointIndex, plot) {
            var j;
            // TODO: move style to theme CSS
            var tooltipHtml = '<div id="tooltip_editor">';
            // x value i.e. time
            var timeValue = str.split(',')[0];
            var seriesValue;
            tooltipHtml += 'Time: ' + timeValue;
            tooltipHtml += '<span id="tooltip_font">';
            // Add y values to the tooltip per series
            for (j in plot.series) {
                // get y value if present
                if (plot.series[j].data.length > pointIndex) {
                    seriesValue = plot.series[j].data[pointIndex][1];
                } else {
                    return;
                }
                var seriesLabel = plot.series[j].label;
                var seriesColor = plot.series[j].color;
                // format y value
                if (plot.series[0]._yaxis.tickOptions.formatter) { // eslint-disable-line no-underscore-dangle
                    // using formatter function
                    // eslint-disable-next-line no-underscore-dangle
                    seriesValue = plot.series[0]._yaxis.tickOptions.formatter('%s', seriesValue);
                } else if (plot.series[0]._yaxis.tickOptions.formatString) { // eslint-disable-line no-underscore-dangle
                    // using format string
                    // eslint-disable-next-line no-underscore-dangle
                    seriesValue = Functions.sprintf(plot.series[0]._yaxis.tickOptions.formatString, seriesValue);
                }
                tooltipHtml += '<br><span style="color:' + seriesColor + '">' +
                    seriesLabel + ': ' + seriesValue + '</span>';
            }
            tooltipHtml += '</span></div>';
            return tooltipHtml;
        };

        // set Tooltip for each series
        for (i in settings.series) {
            settings.series[i].highlighter = {
                show: true,
                tooltipContentEditor: tempTooltipContentEditor
            };
        }

        chartObj.chart = $.jqplot('gridchart' + runtime.chartAI, series, settings);
        // remove [0,0] after plotting
        for (i in chartObj.chart.series) {
            chartObj.chart.series[i].data.shift();
        }

        var $legend = $('<div></div>').css('padding', '0.5em');
        for (i in chartObj.chart.series) {
            $legend.append(
                $('<div></div>').append(
                    $('<div>').css({
                        width: '1em',
                        height: '1em',
                        background: chartObj.chart.seriesColors[i]
                    }).addClass('float-start')
                ).append(
                    $('<div>').text(
                        chartObj.chart.series[i].label
                    ).addClass('float-start')
                ).append(
                    $('<div class="clearfloat">')
                ).addClass('float-start')
            );
        }
        $('#gridchart' + runtime.chartAI)
            .parent()
            .append($legend);

        if (initialize !== true) {
            runtime.charts['c' + runtime.chartAI] = chartObj;
            buildRequiredDataList();
        }

        // time span selection
        $('#gridchart' + runtime.chartAI).on('jqplotMouseDown', function (ev, gridpos, datapos) {
            drawTimeSpan = true;
            selectionTimeDiff.push(datapos.xaxis);
            if ($('#selection_box').length) {
                $('#selection_box').remove();
            }
            var selectionBox = $('<div id="selection_box" >');
            // eslint-disable-next-line compat/compat
            $(document.body).append(selectionBox);
            selectionStartX = ev.pageX;
            selectionStartY = ev.pageY;
            selectionBox
                .attr({ id: 'selection_box' })
                .css({
                    top: selectionStartY - gridpos.y,
                    left: selectionStartX
                })
                .fadeIn();
        });

        $('#gridchart' + runtime.chartAI).on('jqplotMouseUp', function (ev, gridpos, datapos) {
            if (! drawTimeSpan || editMode) {
                return;
            }

            selectionTimeDiff.push(datapos.xaxis);

            if (selectionTimeDiff[1] <= selectionTimeDiff[0]) {
                selectionTimeDiff = [];
                return;
            }
            // get date from timestamp
            var min = new Date(Math.ceil(selectionTimeDiff[0]));
            var max = new Date(Math.ceil(selectionTimeDiff[1]));
            getLogAnalyseDialog(min, max);
            selectionTimeDiff = [];
            drawTimeSpan = false;
        });

        $('#gridchart' + runtime.chartAI).on('jqplotMouseMove', function (ev) {
            if (! drawTimeSpan || editMode) {
                return;
            }
            if (selectionStartX !== undefined) {
                $('#selection_box')
                    .css({
                        width: Math.ceil(ev.pageX - selectionStartX)
                    })
                    .fadeIn();
            }
        });

        $('#gridchart' + runtime.chartAI).on('jqplotMouseLeave', function () {
            drawTimeSpan = false;
        });

        // eslint-disable-next-line compat/compat
        $(document.body).on('mouseup', function () {
            if ($('#selection_box').length) {
                $('#selection_box').remove();
            }
        });

        // Edit, Print icon only in edit mode
        $('#chartGrid').find('div svg').find('*[zIndex=20], *[zIndex=21], *[zIndex=19]').toggle(editMode);

        runtime.chartAI++;
    }

    function getLogAnalyseDialog (min, max) {
        var $logAnalyseDialog = $('#logAnalyseDialog');
        var $dateStart = $logAnalyseDialog.find('input[name="dateStart"]');
        var $dateEnd = $logAnalyseDialog.find('input[name="dateEnd"]');
        $dateStart.prop('readonly', true);
        $dateEnd.prop('readonly', true);

        var dlgBtns = {
            [window.Messages.strFromSlowLog]: {
                text: window.Messages.strFromSlowLog,
                class: 'btn btn-secondary',
            },
            [window.Messages.strFromGeneralLog]: {
                text: window.Messages.strFromGeneralLog,
                class: 'btn btn-secondary',
            },
        };

        dlgBtns[window.Messages.strFromSlowLog].click = function () {
            loadLog('slow', min, max);
            $(this).dialog('close');
        };

        dlgBtns[window.Messages.strFromGeneralLog].click = function () {
            loadLog('general', min, max);
            $(this).dialog('close');
        };

        $logAnalyseDialog.dialog({
            classes: {
                'ui-dialog-titlebar-close': 'btn-close'
            },
            width: 'auto',
            height: 'auto',
            buttons: dlgBtns
        });

        Functions.addDatepicker($dateStart, 'datetime', {
            showMillisec: false,
            showMicrosec: false,
            timeFormat: 'HH:mm:ss',
            firstDay: firstDayOfCalendar
        });
        Functions.addDatepicker($dateEnd, 'datetime', {
            showMillisec: false,
            showMicrosec: false,
            timeFormat: 'HH:mm:ss',
            firstDay: firstDayOfCalendar
        });
        $dateStart.datepicker('setDate', min);
        $dateEnd.datepicker('setDate', max);
    }

    function loadLog (type, min, max) {
        var dateStart = Date.parse($('#logAnalyseDialog').find('input[name="dateStart"]').datepicker('getDate')) || min;
        var dateEnd = Date.parse($('#logAnalyseDialog').find('input[name="dateEnd"]').datepicker('getDate')) || max;

        loadLogStatistics({
            src: type,
            start: dateStart,
            end: dateEnd,
            removeVariables: $('#removeVariables').prop('checked'),
            limitTypes: $('#limitTypes').prop('checked')
        });
    }

    /* Called in regular intervals, this function updates the values of each chart in the grid */
    function refreshChartGrid () {
        /* Send to server */
        runtime.refreshRequest = $.post('index.php?route=/server/status/monitor/chart', {
            'ajax_request': true,
            'requiredData': JSON.stringify(runtime.dataList),
            'server': window.CommonParams.get('server')
        }, function (data) {
            var chartData;
            if (typeof data !== 'undefined' && data.success === true) {
                chartData = data.message;
            } else {
                return serverResponseError();
            }
            var value;
            var i = 0;
            var diff;
            var total;

            /* Update values in each graph */
            $.each(runtime.charts, function (orderKey, elem) {
                var key = elem.chartID;
                // If newly added chart, we have no data for it yet
                if (! chartData[key]) {
                    return;
                }
                // Draw all series
                total = 0;
                for (var j = 0; j < elem.nodes.length; j++) {
                    // Update x-axis
                    if (i === 0 && j === 0) {
                        if (oldChartData === null) {
                            diff = chartData.x - runtime.xmax;
                        } else {
                            diff = parseInt(chartData.x - oldChartData.x, 10);
                        }

                        runtime.xmin += diff;
                        runtime.xmax += diff;
                    }

                    // elem.chart.xAxis[0].setExtremes(runtime.xmin, runtime.xmax, false);
                    /* Calculate y value */

                    // If transform function given, use it
                    if (elem.nodes[j].transformFn) {
                        value = chartValueTransform(
                            elem.nodes[j].transformFn,
                            chartData[key][j],
                            // Check if first iteration (oldChartData==null), or if newly added chart oldChartData[key]==null
                            (
                                oldChartData === null ||
                                oldChartData[key] === null ||
                                oldChartData[key] === undefined ? null : oldChartData[key][j]
                            )
                        );

                    // Otherwise use original value and apply differential and divisor if given,
                    // in this case we have only one data point per series - located at chartData[key][j][0]
                    } else {
                        value = parseFloat(chartData[key][j][0].value);

                        if (elem.nodes[j].display === 'differential') {
                            if (oldChartData === null ||
                                oldChartData[key] === null ||
                                oldChartData[key] === undefined
                            ) {
                                continue;
                            }
                            value -= oldChartData[key][j][0].value;
                        }

                        if (elem.nodes[j].valueDivisor) {
                            value = value / elem.nodes[j].valueDivisor;
                        }
                    }

                    // Set y value, if defined
                    if (value !== undefined) {
                        elem.chart.series[j].data.push([chartData.x, value]);
                        if (value > elem.maxYLabel) {
                            elem.maxYLabel = value;
                        } else if (elem.maxYLabel === 0) {
                            elem.maxYLabel = 0.5;
                        }
                        // free old data point values and update maxYLabel
                        if (elem.chart.series[j].data.length > runtime.gridMaxPoints &&
                            elem.chart.series[j].data[0][0] < runtime.xmin
                        ) {
                            // check if the next freeable point is highest
                            if (elem.maxYLabel <= elem.chart.series[j].data[0][1]) {
                                elem.chart.series[j].data.splice(0, elem.chart.series[j].data.length - runtime.gridMaxPoints);
                                elem.maxYLabel = getMaxYLabel(elem.chart.series[j].data);
                            } else {
                                elem.chart.series[j].data.splice(0, elem.chart.series[j].data.length - runtime.gridMaxPoints);
                            }
                        }
                        if (elem.title === window.Messages.strSystemMemory ||
                            elem.title === window.Messages.strSystemSwap
                        ) {
                            total += value;
                        }
                    }
                }

                // update chart options
                // keep ticks number/positioning consistent while refreshrate changes
                var tickInterval = (runtime.xmax - runtime.xmin) / 5;
                elem.chart.axes.xaxis.ticks = [(runtime.xmax - tickInterval * 4),
                    (runtime.xmax - tickInterval * 3), (runtime.xmax - tickInterval * 2),
                    (runtime.xmax - tickInterval), runtime.xmax];

                if (elem.title !== window.Messages.strSystemCPUUsage &&
                    elem.title !== window.Messages.strQueryCacheEfficiency &&
                    elem.title !== window.Messages.strSystemMemory &&
                    elem.title !== window.Messages.strSystemSwap
                ) {
                    elem.chart.axes.yaxis.max = Math.ceil(elem.maxYLabel * 1.1);
                    elem.chart.axes.yaxis.tickInterval = Math.ceil(elem.maxYLabel * 1.1 / 5);
                } else if (elem.title === window.Messages.strSystemMemory ||
                    elem.title === window.Messages.strSystemSwap
                ) {
                    elem.chart.axes.yaxis.max = Math.ceil(total * 1.1 / 100) * 100;
                    elem.chart.axes.yaxis.tickInterval = Math.ceil(total * 1.1 / 5);
                }
                i++;

                if (runtime.redrawCharts) {
                    elem.chart.replot();
                }
            });

            oldChartData = chartData;

            runtime.refreshTimeout = setTimeout(refreshChartGrid, monitorSettings.gridRefresh);
        });
    }

    /* Function to get highest plotted point's y label, to scale the chart,
     * TODO: make jqplot's autoscale:true work here
     */
    function getMaxYLabel (dataValues) {
        var maxY = dataValues[0][1];
        $.each(dataValues, function (k, v) {
            maxY = (v[1] > maxY) ? v[1] : maxY;
        });
        return maxY;
    }

    /* Function that supplies special value transform functions for chart values */
    function chartValueTransform (name, cur, prev) {
        switch (name) {
        case 'cpu-linux':
            if (prev === null) {
                return undefined;
            }
            // cur and prev are datapoint arrays, but containing
            // only 1 element for cpu-linux
            var newCur = cur[0];
            var newPrev = prev[0];

            var diffTotal = newCur.busy + newCur.idle - (newPrev.busy + newPrev.idle);
            var diffIdle = newCur.idle - newPrev.idle;
            return 100 * (diffTotal - diffIdle) / diffTotal;

        // Query cache efficiency (%)
        case 'qce':
            if (prev === null) {
                return undefined;
            }
            // cur[0].value is Qcache_hits, cur[1].value is Com_select
            var diffQHits = cur[0].value - prev[0].value;
            // No NaN please :-)
            if (cur[1].value - prev[1].value === 0) {
                return 0;
            }

            return diffQHits / (cur[1].value - prev[1].value + diffQHits) * 100;

        // Query cache usage (%)
        case 'qcu':
            if (cur[1].value === 0) {
                return 0;
            }
            // cur[0].value is Qcache_free_memory, cur[1].value is query_cache_size
            return 100 - cur[0].value / cur[1].value * 100;
        }
        return undefined;
    }

    /* Build list of nodes that need to be retrieved from server.
     * It creates something like a stripped down version of the runtime.charts object.
     */
    function buildRequiredDataList () {
        runtime.dataList = {};
        // Store an own id, because the property name is subject of reordering,
        // thus destroying our mapping with runtime.charts <=> runtime.dataList
        var chartID = 0;
        $.each(runtime.charts, function (key, chart) {
            runtime.dataList[chartID] = [];
            for (var i = 0, l = chart.nodes.length; i < l; i++) {
                runtime.dataList[chartID][i] = chart.nodes[i].dataPoints;
            }
            runtime.charts[key].chartID = chartID;
            chartID++;
        });
    }

    /* Loads the log table data, generates the table and handles the filters */
    function loadLogStatistics (opts) {
        var logRequest = null;

        if (! opts.removeVariables) {
            opts.removeVariables = false;
        }
        if (! opts.limitTypes) {
            opts.limitTypes = false;
        }

        $('#emptyDialog').dialog({
            classes: {
                'ui-dialog-titlebar-close': 'btn-close'
            },
            title: window.Messages.strAnalysingLogsTitle
        });
        $('#emptyDialog').html(window.Messages.strAnalysingLogs +
                                ' <img class="ajaxIcon" src="' + themeImagePath +
                                'ajax_clock_small.gif" alt="">');

        var dlgBtns = {
            [window.Messages.strCancelRequest]: {
                text: window.Messages.strCancelRequest,
                class: 'btn btn-primary',
            },
        };

        dlgBtns[window.Messages.strCancelRequest].click = function () {
            if (logRequest !== null) {
                logRequest.abort();
            }

            $(this).dialog('close');
        };

        $('#emptyDialog').dialog({
            classes: {
                'ui-dialog-titlebar-close': 'btn-close'
            },
            width: 'auto',
            height: 'auto',
            buttons: dlgBtns
        });

        var url = 'index.php?route=/server/status/monitor/slow-log';
        if (opts.src === 'general') {
            url = 'index.php?route=/server/status/monitor/general-log';
        }
        logRequest = $.post(
            url,
            {
                'ajax_request': true,
                'time_start': Math.round(opts.start / 1000),
                'time_end': Math.round(opts.end / 1000),
                'removeVariables': opts.removeVariables,
                'limitTypes': opts.limitTypes,
                'server': window.CommonParams.get('server')
            },
            function (data) {
                var logData;
                var dlgBtns = {
                    [window.Messages.strClose]: {
                        text: window.Messages.strClose,
                        class: 'btn btn-primary',
                    },
                };
                if (typeof data !== 'undefined' && data.success === true) {
                    logData = data.message;
                } else {
                    return serverResponseError();
                }

                if (logData.rows.length === 0) {
                    $('#emptyDialog').dialog({
                        classes: {
                            'ui-dialog-titlebar-close': 'btn-close'
                        },
                        title: window.Messages.strNoDataFoundTitle,
                    });
                    $('#emptyDialog').html('<p>' + window.Messages.strNoDataFound + '</p>');

                    dlgBtns[window.Messages.strClose].click = function () {
                        $(this).dialog('close');
                    };

                    $('#emptyDialog').dialog('option', 'buttons', dlgBtns);
                    return;
                }

                runtime.logDataCols = buildLogTable(logData, opts.removeVariables);

                /* Show some stats in the dialog */
                $('#emptyDialog').dialog({
                    classes: {
                        'ui-dialog-titlebar-close': 'btn-close'
                    },
                    title: window.Messages.strLoadingLogs
                });
                $('#emptyDialog').html('<p>' + window.Messages.strLogDataLoaded + '</p>');
                $.each(logData.sum, function (key, value) {
                    var newKey = key.charAt(0).toUpperCase() + key.slice(1).toLowerCase();
                    if (newKey === 'Total') {
                        newKey = '<b>' + newKey + '</b>';
                    }
                    $('#emptyDialog').append(newKey + ': ' + value + '<br>');
                });

                /* Add filter options if more than a bunch of rows there to filter */
                if (logData.numRows > 12) {
                    $('#logTable').prepend(
                        '<fieldset class="pma-fieldset" id="logDataFilter">' +
                        '    <legend>' + window.Messages.strFiltersForLogTable + '</legend>' +
                        '    <div class="formelement">' +
                        '        <label for="filterQueryText">' + window.Messages.strFilterByWordRegexp + '</label>' +
                        '        <input name="filterQueryText" type="text" id="filterQueryText">' +
                        '    </div>' +
                        ((logData.numRows > 250) ? ' <div class="formelement"><button class="btn btn-secondary" name="startFilterQueryText" id="startFilterQueryText">' + window.Messages.strFilter + '</button></div>' : '') +
                        '    <div class="formelement">' +
                        '       <input type="checkbox" id="noWHEREData" name="noWHEREData" value="1"> ' +
                        '       <label for="noWHEREData"> ' + window.Messages.strIgnoreWhereAndGroup + '</label>' +
                        '   </div' +
                        '</fieldset>'
                    );

                    $('#noWHEREData').on('change', function () {
                        filterQueries(true);
                    });

                    if (logData.numRows > 250) {
                        $('#startFilterQueryText').on('click', filterQueries);
                    } else {
                        $('#filterQueryText').on('keyup', filterQueries);
                    }
                }

                dlgBtns[window.Messages.strJumpToTable] = {
                    text: window.Messages.strJumpToTable,
                    class: 'btn btn-secondary',
                    click: function () {
                        $(this).dialog('close');
                        $(document).scrollTop($('#logTable').offset().top);
                    },
                };

                $('#emptyDialog').dialog('option', 'buttons', dlgBtns);
            }
        );

        /**
         * Handles the actions performed when the user uses any of the
         * log table filters which are the filter by name and grouping
         * with ignoring data in WHERE clauses
         *
         * @param {boolean} varFilterChange Should be true when the users enabled or disabled
         *                to group queries ignoring data in WHERE clauses
         */
        function filterQueries (varFilterChange) {
            var textFilter;
            var val = $('#filterQueryText').val();

            if (val.length === 0) {
                textFilter = null;
            } else {
                try {
                    textFilter = new RegExp(val, 'i');
                    $('#filterQueryText').removeClass('error');
                } catch (e) {
                    if (e instanceof SyntaxError) {
                        $('#filterQueryText').addClass('error');
                        textFilter = null;
                    }
                }
            }

            var rowSum = 0;
            var totalSum = 0;
            var i = 0;
            var q;
            var noVars = $('#noWHEREData').prop('checked');
            var equalsFilter = /([^=]+)=(\d+|(('|"|).*?[^\\])\4((\s+)|$))/gi;
            var functionFilter = /([a-z0-9_]+)\(.+?\)/gi;
            var filteredQueries = {};
            var filteredQueriesLines = {};
            var hide = false;
            var rowData;
            var queryColumnName = runtime.logDataCols[runtime.logDataCols.length - 2];
            var sumColumnName = runtime.logDataCols[runtime.logDataCols.length - 1];
            var isSlowLog = opts.src === 'slow';
            var columnSums = {};

            // For the slow log we have to count many columns (query_time, lock_time, rows_examined, rows_sent, etc.)
            var countRow = function (query, row) {
                var cells = row.match(/<td>(.*?)<\/td>/gi);
                if (!columnSums[query]) {
                    columnSums[query] = [0, 0, 0, 0];
                }

                // lock_time and query_time and displayed in timespan format
                columnSums[query][0] += timeToSec(cells[2].replace(/(<td>|<\/td>)/gi, ''));
                columnSums[query][1] += timeToSec(cells[3].replace(/(<td>|<\/td>)/gi, ''));
                // rows_examind and rows_sent are just numbers
                columnSums[query][2] += parseInt(cells[4].replace(/(<td>|<\/td>)/gi, ''), 10);
                columnSums[query][3] += parseInt(cells[5].replace(/(<td>|<\/td>)/gi, ''), 10);
            };

            // We just assume the sql text is always in the second last column, and that the total count is right of it
            $('#logTable').find('table tbody tr td.queryCell').each(function () {
                var $t = $(this);
                // If query is a SELECT and user enabled or disabled to group
                // queries ignoring data in where statements, we
                // need to re-calculate the sums of each row
                if (varFilterChange && $t.html().match(/^SELECT/i)) {
                    if (noVars) {
                        // Group on => Sum up identical columns, and hide all but 1

                        q = $t.text().replace(equalsFilter, '$1=...$6').trim();
                        q = q.replace(functionFilter, ' $1(...)');

                        // Js does not specify a limit on property name length,
                        // so we can abuse it as index :-)
                        if (filteredQueries[q]) {
                            filteredQueries[q] += parseInt($t.next().text(), 10);
                            totalSum += parseInt($t.next().text(), 10);
                            hide = true;
                        } else {
                            filteredQueries[q] = parseInt($t.next().text(), 10);
                            filteredQueriesLines[q] = i;
                            $t.text(q);
                        }
                        if (isSlowLog) {
                            countRow(q, $t.parent().html());
                        }
                    } else {
                        // Group off: Restore original columns

                        rowData = $t.parent().data('query');
                        // Restore SQL text
                        $t.text(rowData[queryColumnName]);
                        // Restore total count
                        $t.next().text(rowData[sumColumnName]);
                        // Restore slow log columns
                        if (isSlowLog) {
                            $t.parent().children('td').eq(2).text(rowData.query_time);
                            $t.parent().children('td').eq(3).text(rowData.lock_time);
                            $t.parent().children('td').eq(4).text(rowData.rows_sent);
                            $t.parent().children('td').eq(5).text(rowData.rows_examined);
                        }
                    }
                }

                // If not required to be hidden, do we need
                // to hide because of a not matching text filter?
                if (! hide && (textFilter !== null && ! textFilter.exec($t.text()))) {
                    hide = true;
                }

                // Now display or hide this column
                if (hide) {
                    $t.parent().css('display', 'none');
                } else {
                    totalSum += parseInt($t.next().text(), 10);
                    rowSum++;
                    $t.parent().css('display', '');
                }

                hide = false;
                i++;
            });

            // We finished summarizing counts => Update count values of all grouped entries
            if (varFilterChange) {
                if (noVars) {
                    var numCol;
                    var row;
                    var $table = $('#logTable').find('table tbody');
                    $.each(filteredQueriesLines, function (key, value) {
                        if (filteredQueries[key] <= 1) {
                            return;
                        }

                        row =  $table.children('tr').eq(value);
                        numCol = row.children().eq(runtime.logDataCols.length - 1);
                        numCol.text(filteredQueries[key]);

                        if (isSlowLog) {
                            row.children('td').eq(2).text(secToTime(columnSums[key][0]));
                            row.children('td').eq(3).text(secToTime(columnSums[key][1]));
                            row.children('td').eq(4).text(columnSums[key][2]);
                            row.children('td').eq(5).text(columnSums[key][3]);
                        }
                    });
                }

                $('#logTable').find('table').trigger('update');
                setTimeout(function () {
                    $('#logTable').find('table').trigger('sorton', [[[runtime.logDataCols.length - 1, 1]]]);
                }, 0);
            }

            // Display some stats at the bottom of the table
            $('#logTable').find('table tfoot tr')
                .html('<th colspan="' + (runtime.logDataCols.length - 1) + '">' +
                      window.Messages.strSumRows + ' ' + rowSum + '<span class="float-end">' +
                      window.Messages.strTotal + '</span></th><th class="text-end">' + totalSum + '</th>');
        }
    }

    /* Turns a timespan (12:12:12) into a number */
    function timeToSec (timeStr) {
        var time = timeStr.split(':');
        return (parseInt(time[0], 10) * 3600) + (parseInt(time[1], 10) * 60) + parseInt(time[2], 10);
    }

    /* Turns a number into a timespan (100 into 00:01:40) */
    function secToTime (timeInt) {
        var time = timeInt;
        var hours = Math.floor(time / 3600);
        time -= hours * 3600;
        var minutes = Math.floor(time / 60);
        time -= minutes * 60;

        if (hours < 10) {
            hours = '0' + hours;
        }
        if (minutes < 10) {
            minutes = '0' + minutes;
        }
        if (time < 10) {
            time = '0' + time;
        }

        return hours + ':' + minutes + ':' + time;
    }

    /* Constructs the log table out of the retrieved server data */
    function buildLogTable (data, groupInserts) {
        var rows = data.rows;
        var cols = [];
        var $table = $('<table class="table table-striped table-hover align-middle sortable"></table>');
        var $tBody;
        var $tRow;
        var $tCell;

        $('#logTable').html($table);

        var tempPushKey = function (key) {
            cols.push(key);
        };

        var formatValue = function (name, value) {
            if (name === 'user_host') {
                return value.replace(/(\[.*?\])+/g, '');
            }
            return Functions.escapeHtml(value);
        };

        for (var i = 0, l = rows.length; i < l; i++) {
            if (i === 0) {
                $.each(rows[0], tempPushKey);
                $table.append('<thead>' +
                              '<tr><th class="text-nowrap">' + cols.join('</th><th class="text-nowrap">') + '</th></tr>' +
                              '</thead>'
                );

                $table.append($tBody = $('<tbody></tbody>'));
            }

            $tBody.append($tRow = $('<tr class="noclick"></tr>'));
            for (var j = 0, ll = cols.length; j < ll; j++) {
                // Assuming the query column is the second last
                if (j === cols.length - 2 && rows[i][cols[j]].match(/^SELECT/i)) {
                    $tRow.append($tCell = $('<td class="linkElem queryCell">' + formatValue(cols[j], rows[i][cols[j]]) + '</td>'));
                    $tCell.on('click', openQueryAnalyzer);
                } else {
                    $tRow.append('<td>' + formatValue(cols[j], rows[i][cols[j]]) + '</td>');
                }

                $tRow.data('query', rows[i]);
            }
        }

        $table.append('<tfoot>' +
                    '<tr><th colspan="' + (cols.length - 1) + '">' + window.Messages.strSumRows +
                    ' ' + data.numRows + '<span class="float-end">' + window.Messages.strTotal +
                    '</span></th><th class="text-end">' + data.sum.TOTAL + '</th></tr></tfoot>');

        // Append a tooltip to the count column, if there exist one
        if ($('#logTable').find('tr').first().find('th').last().text().indexOf('#') > -1) {
            $('#logTable').find('tr').first().find('th').last().append('&nbsp;' + Functions.getImage('b_help', '', { 'class': 'qroupedQueryInfoIcon' }));

            var tooltipContent = window.Messages.strCountColumnExplanation;
            if (groupInserts) {
                tooltipContent += '<p>' + window.Messages.strMoreCountColumnExplanation + '</p>';
            }

            Functions.tooltip(
                $('img.qroupedQueryInfoIcon'),
                'img',
                tooltipContent
            );
        }

        $('#logTable').find('table').tablesorter({
            sortList: [[cols.length - 1, 1]],
            widgets: ['fast-zebra']
        });

        $('#logTable').find('table thead th')
            .append('<div class="sorticon"></div>');

        return cols;
    }

    /* Opens the query analyzer dialog */
    function openQueryAnalyzer () {
        var rowData = $(this).parent().data('query');
        var query = rowData.argument || rowData.sql_text;

        if (window.codeMirrorEditor) {
            // TODO: somehow Functions.sqlPrettyPrint messes up the query, needs be fixed
            // query = Functions.sqlPrettyPrint(query);
            window.codeMirrorEditor.setValue(query);
            // Codemirror is bugged, it doesn't refresh properly sometimes.
            // Following lines seem to fix that
            setTimeout(function () {
                window.codeMirrorEditor.refresh();
            }, 50);
        } else {
            $('#sqlquery').val(query);
        }

        var profilingChart = null;
        var dlgBtns = {
            [window.Messages.strAnalyzeQuery]: {
                text: window.Messages.strAnalyzeQuery,
                class: 'btn btn-primary',
            },
            [window.Messages.strClose]: {
                text: window.Messages.strClose,
                class: 'btn btn-secondary',
            },
        };

        dlgBtns[window.Messages.strAnalyzeQuery].click = function () {
            profilingChart = loadQueryAnalysis(rowData);
        };
        dlgBtns[window.Messages.strClose].click = function () {
            $(this).dialog('close');
        };

        $('#queryAnalyzerDialog').dialog({
            classes: {
                'ui-dialog-titlebar-close': 'btn-close'
            },
            width: 'auto',
            height: 'auto',
            resizable: false,
            buttons: dlgBtns,
            close: function () {
                if (profilingChart !== null) {
                    profilingChart.destroy();
                }
                $('#queryAnalyzerDialog').find('div.placeHolder').html('');
                if (window.codeMirrorEditor) {
                    window.codeMirrorEditor.setValue('');
                } else {
                    $('#sqlquery').val('');
                }
            }
        });
    }

    /* Loads and displays the analyzed query data */
    function loadQueryAnalysis (rowData) {
        var db = rowData.db || '';
        var profilingChart = null;

        $('#queryAnalyzerDialog').find('div.placeHolder').html(
            window.Messages.strAnalyzing + ' <img class="ajaxIcon" src="' +
            themeImagePath + 'ajax_clock_small.gif" alt="">');

        $.post('index.php?route=/server/status/monitor/query', {
            'ajax_request': true,
            'query': window.codeMirrorEditor ? window.codeMirrorEditor.getValue() : $('#sqlquery').val(),
            'database': db,
            'server': window.CommonParams.get('server')
        }, function (responseData) {
            var data = responseData;
            var i;
            var l;
            if (typeof data !== 'undefined' && data.success === true) {
                data = data.message;
            }
            if (data.error) {
                if (data.error.indexOf('1146') !== -1 || data.error.indexOf('1046') !== -1) {
                    data.error = window.Messages.strServerLogError;
                }
                $('#queryAnalyzerDialog').find('div.placeHolder').html('<div class="alert alert-danger" role="alert">' + data.error + '</div>');
                return;
            }
            var totalTime = 0;
            // Float sux, I'll use table :(
            $('#queryAnalyzerDialog').find('div.placeHolder')
                .html('<table class="table table-borderless"><tr><td class="explain"></td><td class="chart"></td></tr></table>');

            var explain = '<b>' + window.Messages.strExplainOutput + '</b> ' + $('#explain_docu').html();
            if (data.explain.length > 1) {
                explain += ' (';
                for (i = 0; i < data.explain.length; i++) {
                    if (i > 0) {
                        explain += ', ';
                    }
                    explain += '<a href="#showExplain-' + i + '">' + i + '</a>';
                }
                explain += ')';
            }
            explain += '<p></p>';

            var tempExplain = function (key, value) {
                var newValue = (value === null) ? 'null' : Functions.escapeHtml(value);

                if (key === 'type' && newValue.toLowerCase() === 'all') {
                    newValue = '<span class="text-danger">' + newValue + '</span>';
                }
                if (key === 'Extra') {
                    newValue = newValue.replace(/(using (temporary|filesort))/gi, '<span class="text-danger">$1</span>');
                }
                explain += key + ': ' + newValue + '<br>';
            };

            for (i = 0, l = data.explain.length; i < l; i++) {
                explain += '<div class="explain-' + i + '"' + (i > 0 ?  'style="display:none;"' : '') + '>';
                $.each(data.explain[i], tempExplain);
                explain += '</div>';
            }

            explain += '<p><b>' + window.Messages.strAffectedRows + '</b> ' + data.affectedRows;

            $('#queryAnalyzerDialog').find('div.placeHolder td.explain').append(explain);

            $('#queryAnalyzerDialog').find('div.placeHolder a[href*="#showExplain"]').on('click', function () {
                var id = $(this).attr('href').split('-')[1];
                $(this).parent().find('div[class*="explain"]').hide();
                $(this).parent().find('div[class*="explain-' + id + '"]').show();
            });

            if (data.profiling) {
                var chartData = [];
                var numberTable = '<table class="table table-sm table-striped table-hover w-auto queryNums"><thead><tr><th>' + window.Messages.strStatus + '</th><th>' + window.Messages.strTime + '</th></tr></thead><tbody>';
                var duration;
                var otherTime = 0;

                for (i = 0, l = data.profiling.length; i < l; i++) {
                    duration = parseFloat(data.profiling[i].duration);

                    totalTime += duration;

                    numberTable += '<tr><td>' + data.profiling[i].state + ' </td><td> ' + Functions.prettyProfilingNum(duration, 2) + '</td></tr>';
                }

                // Only put those values in the pie which are > 2%
                for (i = 0, l = data.profiling.length; i < l; i++) {
                    duration = parseFloat(data.profiling[i].duration);

                    if (duration / totalTime > 0.02) {
                        chartData.push([Functions.prettyProfilingNum(duration, 2) + ' ' + data.profiling[i].state, duration]);
                    } else {
                        otherTime += duration;
                    }
                }

                if (otherTime > 0) {
                    chartData.push([Functions.prettyProfilingNum(otherTime, 2) + ' ' + window.Messages.strOther, otherTime]);
                }

                numberTable += '<tr><td><b>' + window.Messages.strTotalTime + '</b></td><td>' + Functions.prettyProfilingNum(totalTime, 2) + '</td></tr>';
                numberTable += '</tbody></table>';

                $('#queryAnalyzerDialog').find('div.placeHolder td.chart').append(
                    '<b>' + window.Messages.strProfilingResults + ' ' + $('#profiling_docu').html() + '</b> ' +
                    '(<a href="#showNums">' + window.Messages.strTable + '</a>, <a href="#showChart">' + window.Messages.strChart + '</a>)<br>' +
                    numberTable + ' <div id="queryProfiling"></div>');

                $('#queryAnalyzerDialog').find('div.placeHolder a[href="#showNums"]').on('click', function () {
                    $('#queryAnalyzerDialog').find('#queryProfiling').hide();
                    $('#queryAnalyzerDialog').find('table.queryNums').show();
                    return false;
                });

                $('#queryAnalyzerDialog').find('div.placeHolder a[href="#showChart"]').on('click', function () {
                    $('#queryAnalyzerDialog').find('#queryProfiling').show();
                    $('#queryAnalyzerDialog').find('table.queryNums').hide();
                    return false;
                });

                profilingChart = Functions.createProfilingChart(
                    'queryProfiling',
                    chartData
                );
            }
        });
        return profilingChart;
    }

    /* Saves the monitor to localstorage */
    function saveMonitor () {
        var gridCopy = {};

        $.each(runtime.charts, function (key, elem) {
            gridCopy[key] = {};
            gridCopy[key].nodes = elem.nodes;
            gridCopy[key].settings = elem.settings;
            gridCopy[key].title = elem.title;
            gridCopy[key].series = elem.series;
            gridCopy[key].maxYLabel = elem.maxYLabel;
        });

        if (window.Config.isStorageSupported('localStorage')) {
            window.localStorage.monitorCharts = JSON.stringify(gridCopy);
            window.localStorage.monitorSettings = JSON.stringify(monitorSettings);
            window.localStorage.monitorVersion = monitorProtocolVersion;
        }

        $('a[href="#clearMonitorConfig"]').show();
    }
});

// Run the monitor once loaded
window.AJAX.registerOnload('server/status/monitor.js', function () {
    $('a[href="#pauseCharts"]').trigger('click');
});<|MERGE_RESOLUTION|>--- conflicted
+++ resolved
@@ -657,11 +657,7 @@
             },
             title: window.Messages.strImportDialogTitle
         });
-<<<<<<< HEAD
-        $('#emptyDialog').html(window.Messages.strImportDialogMessage + ':<br><form>' +
-=======
-        $('#emptyDialog').html(Messages.strImportDialogMessage + '<br><form>' +
->>>>>>> cf012620
+        $('#emptyDialog').html(window.Messages.strImportDialogMessage + '<br><form>' +
             '<input type="file" name="file" id="import_file"> </form>');
 
         var dlgBtns = {
