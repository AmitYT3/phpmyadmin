/**
 * function used in or for navigation panel
 *
 * @package phpMyAdmin-Navigation
 */

/* global isStorageSupported, setupRestoreField, setupValidation */ // js/config.js

var Navigation = {};

/**
 * updates the tree state in sessionStorage
 *
 * @return {void}
 */
Navigation.treeStateUpdate = function () {
    // update if session storage is supported
    if (isStorageSupported('sessionStorage')) {
        var storage = window.sessionStorage;
        // try catch necessary here to detect whether
        // content to be stored exceeds storage capacity
        try {
            storage.setItem('navTreePaths', JSON.stringify(Navigation.traverseForPaths()));
            storage.setItem('server', CommonParams.get('server'));
            storage.setItem('token', CommonParams.get('token'));
        } catch (error) {
            // storage capacity exceeded & old navigation tree
            // state is no more valid, so remove it
            storage.removeItem('navTreePaths');
            storage.removeItem('server');
            storage.removeItem('token');
        }
    }
};

/**
 * updates the filter state in sessionStorage
 *
 * @param {string} filterName
 * @param {string} filterValue
 *
 * @return {void}
 */
Navigation.filterStateUpdate = function (filterName, filterValue) {
    if (isStorageSupported('sessionStorage')) {
        var storage = window.sessionStorage;
        try {
            var currentFilter = $.extend({}, JSON.parse(storage.getItem('navTreeSearchFilters')));
            var filter = {};
            filter[filterName] = filterValue;
            currentFilter = $.extend(currentFilter, filter);
            storage.setItem('navTreeSearchFilters', JSON.stringify(currentFilter));
        } catch (error) {
            storage.removeItem('navTreeSearchFilters');
        }
    }
};

/**
 * restores the filter state on navigation reload
 *
 * @return {void}
 */
Navigation.filterStateRestore = function () {
    if (isStorageSupported('sessionStorage')
        && typeof window.sessionStorage.navTreeSearchFilters !== 'undefined'
    ) {
        var searchClauses = JSON.parse(window.sessionStorage.navTreeSearchFilters);
        if (Object.keys(searchClauses).length < 1) {
            return;
        }
        // restore database filter if present and not empty
        if (searchClauses.hasOwnProperty('dbFilter')
            && searchClauses.dbFilter.length
        ) {
            var $obj = $('#pma_navigation_tree');
            if (! $obj.data('fastFilter')) {
                $obj.data(
                    'fastFilter',
                    new Navigation.FastFilter.Filter($obj, '')
                );
            }
            $obj.find('li.fast_filter.db_fast_filter input.searchClause')
                .val(searchClauses.dbFilter)
                .trigger('keyup');
        }
        // find all table filters present in the tree
        var $tableFilters = $('#pma_navigation_tree li.database')
            .children('div.list_container')
            .find('li.fast_filter input.searchClause');
        // restore table filters
        $tableFilters.each(function () {
            $obj = $(this).closest('div.list_container');
            // aPath associated with this filter
            var filterName = $(this).siblings('input[name=aPath]').val();
            // if this table's filter has a state stored in storage
            if (searchClauses.hasOwnProperty(filterName)
                && searchClauses[filterName].length
            ) {
                // clear state if item is not visible,
                // happens when table filter becomes invisible
                // as db filter has already been applied
                if (! $obj.is(':visible')) {
                    Navigation.filterStateUpdate(filterName, '');
                    return true;
                }
                if (! $obj.data('fastFilter')) {
                    $obj.data(
                        'fastFilter',
                        new Navigation.FastFilter.Filter($obj, '')
                    );
                }
                $(this).val(searchClauses[filterName])
                    .trigger('keyup');
            }
        });
    }
};

/**
 * Loads child items of a node and executes a given callback
 *
 * @param isNode
 * @param $expandElem expander
 * @param callback    callback function
 *
 * @return {void}
 */
Navigation.loadChildNodes = function (isNode, $expandElem, callback) {
    var $destination = null;
    var params = null;

    if (isNode) {
        if (!$expandElem.hasClass('expander')) {
            return;
        }
        $destination = $expandElem.closest('li');
        var pos2Name = $expandElem.find('span.pos2_nav');
        var pathsNav = $expandElem.find('span.paths_nav');
        params = {
            'server': CommonParams.get('server'),
            'aPath': pathsNav.attr('data-apath'),
            'vPath': pathsNav.attr('data-vpath'),
            'pos': pathsNav.attr('data-pos'),
            'pos2_name': pos2Name.attr('data-name'),
            'pos2_value': pos2Name.attr('data-value'),
            'searchClause': '',
            'searchClause2': ''
        };
        if ($expandElem.closest('ul').hasClass('search_results')) {
            params.searchClause = Navigation.FastFilter.getSearchClause();
            params.searchClause2 = Navigation.FastFilter.getSearchClause2($expandElem);
        }
    } else {
        $destination = $('#pma_navigation_tree_content');
        params = {
            'server': CommonParams.get('server'),
            'aPath': $expandElem.attr('data-apath'),
            'vPath': $expandElem.attr('data-vpath'),
            'pos': $expandElem.attr('data-pos'),
            'pos2_name': '',
            'pos2_value': '',
            'searchClause': '',
            'searchClause2': ''
        };
    }

    $.post('index.php?route=/navigation&ajax_request=1', params, function (data) {
        if (typeof data !== 'undefined' && data.success === true) {
            $destination.find('div.list_container').remove(); // FIXME: Hack, there shouldn't be a list container there
            if (isNode) {
                $destination.append(data.message);
                $expandElem.addClass('loaded');
            } else {
                $destination.html(data.message);
                $destination.children()
                    .first()
                    .css({
                        border: '0px',
                        margin: '0em',
                        padding : '0em'
                    })
                    .slideDown('slow');
            }
            if (data.errors) {
                var $errors = $(data.errors);
                if ($errors.children().length > 0) {
                    $('#pma_errors').replaceWith(data.errors);
                }
            }
            if (callback && typeof callback === 'function') {
                callback(data);
            }
        } else if (typeof data !== 'undefined' && data.redirect_flag === '1') {
            if (window.location.href.indexOf('?') === -1) {
                window.location.href += '?session_expired=1';
            } else {
                window.location.href += CommonParams.get('arg_separator') + 'session_expired=1';
            }
            window.location.reload();
        } else {
            var $throbber = $expandElem.find('img.throbber');
            $throbber.hide();
            var $icon = $expandElem.find('img.ic_b_plus');
            $icon.show();
            Functions.ajaxShowMessage(data.error, false);
        }
    });
};

/**
 * Collapses a node in navigation tree.
 *
 * @param $expandElem expander
 *
 * @return {void}
 */
Navigation.collapseTreeNode = function ($expandElem) {
    var $children = $expandElem.closest('li').children('div.list_container');
    var $icon = $expandElem.find('img');
    if ($expandElem.hasClass('loaded')) {
        if ($icon.is('.ic_b_minus')) {
            $icon.removeClass('ic_b_minus').addClass('ic_b_plus');
            $children.slideUp('fast');
        }
    }
    $expandElem.trigger('blur');
    $children.promise().done(Navigation.treeStateUpdate);
};

/**
 * Traverse the navigation tree backwards to generate all the actual
 * and virtual paths, as well as the positions in the pagination at
 * various levels, if necessary.
 *
 * @return {object}
 */
Navigation.traverseForPaths = function () {
    var params = {
        pos: $('#pma_navigation_tree').find('div.dbselector select').val()
    };
    if ($('#navi_db_select').length) {
        return params;
    }
    var count = 0;
    $('#pma_navigation_tree').find('a.expander:visible').each(function () {
        if ($(this).find('img').is('.ic_b_minus') &&
            $(this).closest('li').find('div.list_container .ic_b_minus').length === 0
        ) {
            var pathsNav = $(this).find('span.paths_nav');
            params['n' + count + '_aPath'] = pathsNav.attr('data-apath');
            params['n' + count + '_vPath'] = pathsNav.attr('data-vpath');

            var pos2Nav = $(this).find('span.pos2_nav');

            if (pos2Nav.length === 0) {
                pos2Nav = $(this)
                    .parent()
                    .parent()
                    .find('span.pos2_nav').last();
            }

            params['n' + count + '_pos2_name'] = pos2Nav.attr('data-name');
            params['n' + count + '_pos2_value'] = pos2Nav.attr('data-value');

            var pos3Nav = $(this).find('span.pos3_nav');

            params['n' + count + '_pos3_name'] = pos3Nav.attr('data-name');
            params['n' + count + '_pos3_value'] = pos3Nav.attr('data-value');
            count++;
        }
    });
    return params;
};

/**
 * Executed on page load
 */
$(function () {
    if (! $('#pma_navigation').length) {
        // Don't bother running any code if the navigation is not even on the page
        return;
    }

    // Do not let the page reload on submitting the fast filter
    $(document).on('submit', '.fast_filter', function (event) {
        event.preventDefault();
    });

    // Fire up the resize handlers
    new Navigation.ResizeHandler();

    /**
     * opens/closes (hides/shows) tree elements
     * loads data via ajax
     */
    $(document).on('click', '#pma_navigation_tree a.expander', function (event) {
        event.preventDefault();
        event.stopImmediatePropagation();
        var $icon = $(this).find('img');
        if ($icon.is('.ic_b_plus')) {
            Navigation.expandTreeNode($(this));
        } else {
            Navigation.collapseTreeNode($(this));
        }
    });

    /**
     * Register event handler for click on the reload
     * navigation icon at the top of the panel
     */
    $(document).on('click', '#pma_navigation_reload', function (event) {
        event.preventDefault();

        // Find the loading symbol and show it
        var $iconThrobberSrc = $('#pma_navigation').find('.throbber');
        $iconThrobberSrc.show();
        // TODO Why is a loading symbol both hidden, and invisible?
        $iconThrobberSrc.css('visibility', '');

        // Callback to be used to hide the loading symbol when done reloading
        function hideNav () {
            $iconThrobberSrc.hide();
        }

        // Reload the navigation
        Navigation.reload(hideNav);
    });

    $(document).on('change', '#navi_db_select',  function () {
        if (! $(this).val()) {
            CommonParams.set('db', '');
            Navigation.reload();
        }
        $(this).closest('form').trigger('submit');
    });

    /**
     * Register event handler for click on the collapse all
     * navigation icon at the top of the navigation tree
     */
    $(document).on('click', '#pma_navigation_collapse', function (event) {
        event.preventDefault();
        $('#pma_navigation_tree').find('a.expander').each(function () {
            var $icon = $(this).find('img');
            if ($icon.is('.ic_b_minus')) {
                $(this).trigger('click');
            }
        });
    });

    /**
     * Register event handler to toggle
     * the 'link with main panel' icon on mouseenter.
     */
    $(document).on('mouseenter', '#pma_navigation_sync', function (event) {
        event.preventDefault();
        var synced = $('#pma_navigation_tree').hasClass('synced');
        var $img = $('#pma_navigation_sync').children('img');
        if (synced) {
            $img.removeClass('ic_s_link').addClass('ic_s_unlink');
        } else {
            $img.removeClass('ic_s_unlink').addClass('ic_s_link');
        }
    });

    /**
     * Register event handler to toggle
     * the 'link with main panel' icon on mouseout.
     */
    $(document).on('mouseout', '#pma_navigation_sync', function (event) {
        event.preventDefault();
        var synced = $('#pma_navigation_tree').hasClass('synced');
        var $img = $('#pma_navigation_sync').children('img');
        if (synced) {
            $img.removeClass('ic_s_unlink').addClass('ic_s_link');
        } else {
            $img.removeClass('ic_s_link').addClass('ic_s_unlink');
        }
    });

    /**
     * Register event handler to toggle
     * the linking with main panel behavior
     */
    $(document).on('click', '#pma_navigation_sync', function (event) {
        event.preventDefault();
        var synced = $('#pma_navigation_tree').hasClass('synced');
        var $img = $('#pma_navigation_sync').children('img');
        if (synced) {
            $img
                .removeClass('ic_s_unlink')
                .addClass('ic_s_link')
                .attr('alt', Messages.linkWithMain)
                .attr('title', Messages.linkWithMain);
            $('#pma_navigation_tree')
                .removeClass('synced')
                .find('li.selected')
                .removeClass('selected');
        } else {
            $img
                .removeClass('ic_s_link')
                .addClass('ic_s_unlink')
                .attr('alt', Messages.unlinkWithMain)
                .attr('title', Messages.unlinkWithMain);
            $('#pma_navigation_tree').addClass('synced');
            Navigation.showCurrent();
        }
    });

    /**
     * Bind all "fast filter" events
     */
    $(document).on('click', '#pma_navigation_tree li.fast_filter button.searchClauseClear', Navigation.FastFilter.events.clear);
    $(document).on('focus', '#pma_navigation_tree li.fast_filter input.searchClause', Navigation.FastFilter.events.focus);
    $(document).on('blur', '#pma_navigation_tree li.fast_filter input.searchClause', Navigation.FastFilter.events.blur);
    $(document).on('keyup', '#pma_navigation_tree li.fast_filter input.searchClause', Navigation.FastFilter.events.keyup);

    /**
     * Ajax handler for pagination
     */
    $(document).on('click', '#pma_navigation_tree div.pageselector a.ajax', function (event) {
        event.preventDefault();
        Navigation.treePagination($(this));
    });

    /**
     * Node highlighting
     */
    $(document).on(
        'mouseover',
        '#pma_navigation_tree.highlight li:not(.fast_filter)',
        function () {
            if ($('li:visible', this).length === 0) {
                $(this).addClass('activePointer');
            }
        }
    );
    $(document).on(
        'mouseout',
        '#pma_navigation_tree.highlight li:not(.fast_filter)',
        function () {
            $(this).removeClass('activePointer');
        }
    );

<<<<<<< HEAD
    /** New index */
    $(document).on('click', '#pma_navigation_tree li.new_index a.ajax', function (event) {
        event.preventDefault();
        var url = $(this).attr('href').substring(
            $(this).attr('href').indexOf('?') + 1
        ) + CommonParams.get('arg_separator') + 'ajax_request=true';
        var title = Messages.strAddIndex;
        Functions.indexEditorDialog(url, title);
    });

    /** Edit index */
    $(document).on('click', 'li.index a.ajax', function (event) {
        event.preventDefault();
        var url = $(this).attr('href').substring(
            $(this).attr('href').indexOf('?') + 1
        ) + CommonParams.get('arg_separator') + 'ajax_request=true';
        var title = Messages.strEditIndex;
        Functions.indexEditorDialog(url, title);
    });

=======
>>>>>>> b6ba5391
    /** New view */
    $(document).on('click', 'li.new_view a.ajax', function (event) {
        event.preventDefault();
        Functions.createViewModal($(this));
    });

    /** Hide navigation tree item */
    $(document).on('click', 'a.hideNavItem.ajax', function (event) {
        event.preventDefault();
        var argSep = CommonParams.get('arg_separator');
        var params = $(this).getPostData();
        params += argSep + 'ajax_request=true' + argSep + 'server=' + CommonParams.get('server');
        $.ajax({
            type: 'POST',
            data: params,
            url: $(this).attr('href'),
            success: function (data) {
                if (typeof data !== 'undefined' && data.success === true) {
                    Navigation.reload();
                } else {
                    Functions.ajaxShowMessage(data.error);
                }
            }
        });
    });

    /** Display a dialog to choose hidden navigation items to show */
    $(document).on('click', 'a.showUnhide.ajax', function (event) {
        event.preventDefault();
        var $msg = Functions.ajaxShowMessage();
        var argSep = CommonParams.get('arg_separator');
        var params = $(this).getPostData();
        params += argSep + 'ajax_request=true';
        $.post($(this).attr('href'), params, function (data) {
            if (typeof data !== 'undefined' && data.success === true) {
                Functions.ajaxRemoveMessage($msg);
                $('#unhideNavItemModal').modal('show');
                $('#unhideNavItemModal').find('.modal-body').first().html(data.message);
            } else {
                Functions.ajaxShowMessage(data.error);
            }
        });
    });

    /** Show a hidden navigation tree item */
    $(document).on('click', 'a.unhideNavItem.ajax', function (event) {
        event.preventDefault();
        var $tr = $(this).parents('tr');
        var $hiddenTableCount = $tr.parents('tbody').children().length;
        var $hideDialogBox = $tr.closest('div.ui-dialog');
        var $msg = Functions.ajaxShowMessage();
        var argSep = CommonParams.get('arg_separator');
        var params = $(this).getPostData();
        params += argSep + 'ajax_request=true' + argSep + 'server=' + CommonParams.get('server');
        $.ajax({
            type: 'POST',
            data: params,
            url: $(this).attr('href'),
            success: function (data) {
                Functions.ajaxRemoveMessage($msg);
                if (typeof data !== 'undefined' && data.success === true) {
                    $tr.remove();
                    if ($hiddenTableCount === 1) {
                        $hideDialogBox.remove();
                    }
                    Navigation.reload();
                } else {
                    Functions.ajaxShowMessage(data.error);
                }
            }
        });
    });

    // Add/Remove favorite table using Ajax.
    $(document).on('click', '.favorite_table_anchor', function (event) {
        event.preventDefault();
        var $self = $(this);
        var anchorId = $self.attr('id');
        if ($self.data('favtargetn') !== null) {
            var $dataFavTargets = $('a[data-favtargets="' + $self.data('favtargetn') + '"]');
            if ($dataFavTargets.length > 0) {
                $dataFavTargets.trigger('click');
                return;
            }
        }

        var hasLocalStorage = isStorageSupported('localStorage') &&
            typeof window.localStorage.favoriteTables !== 'undefined';
        $.ajax({
            url: $self.attr('href'),
            cache: false,
            type: 'POST',
            data: {
                'favoriteTables': hasLocalStorage ? window.localStorage.favoriteTables : '',
                'server': CommonParams.get('server'),
            },
            success: function (data) {
                if (data.changes) {
                    $('#pma_favorite_list').html(data.list);
                    $('#' + anchorId).parent().html(data.anchor);
                    Functions.tooltip(
                        $('#' + anchorId),
                        'a',
                        $('#' + anchorId).attr('title')
                    );
                    // Update localStorage.
                    if (isStorageSupported('localStorage')) {
                        window.localStorage.favoriteTables = data.favoriteTables;
                    }
                } else {
                    Functions.ajaxShowMessage(data.message);
                }
            }
        });
    });
    // Check if session storage is supported
    if (isStorageSupported('sessionStorage')) {
        var storage = window.sessionStorage;
        // remove tree from storage if Navi_panel config form is submitted
        $(document).on('submit', 'form.config-form', function () {
            storage.removeItem('navTreePaths');
        });
        // Initialize if no previous state is defined
        if ($('#pma_navigation_tree_content').length &&
            typeof storage.navTreePaths === 'undefined'
        ) {
            Navigation.reload();
        } else if (CommonParams.get('server') === storage.server &&
            CommonParams.get('token') === storage.token
        ) {
            // Reload the tree to the state before page refresh
            Navigation.reload(Navigation.filterStateRestore, JSON.parse(storage.navTreePaths));
        } else {
            // If the user is different
            Navigation.treeStateUpdate();
            Navigation.reload();
        }
    }
});

/**
 * Expands a node in navigation tree.
 *
 * @param $expandElem expander
 * @param callback    callback function
 *
 * @return {void}
 */
Navigation.expandTreeNode = function ($expandElem, callback) {
    var $children = $expandElem.closest('li').children('div.list_container');
    var $icon = $expandElem.find('img');
    if ($expandElem.hasClass('loaded')) {
        if ($icon.is('.ic_b_plus')) {
            $icon.removeClass('ic_b_plus').addClass('ic_b_minus');
            $children.slideDown('fast');
        }
        if (callback && typeof callback === 'function') {
            callback.call();
        }
        $children.promise().done(Navigation.treeStateUpdate);
    } else {
        var $throbber = $('#pma_navigation').find('.throbber')
            .first()
            .clone()
            .css({ visibility: 'visible', display: 'block' })
            .on('click', false);
        $icon.hide();
        $throbber.insertBefore($icon);

        Navigation.loadChildNodes(true, $expandElem, function (data) {
            if (typeof data !== 'undefined' && data.success === true) {
                var $destination = $expandElem.closest('li');
                $icon.removeClass('ic_b_plus').addClass('ic_b_minus');
                $children = $destination.children('div.list_container');
                $children.slideDown('fast');
                if ($destination.find('ul > li').length === 1) {
                    $destination.find('ul > li')
                        .find('a.expander.container')
                        .trigger('click');
                }
                if (callback && typeof callback === 'function') {
                    callback.call();
                }
                Navigation.showFullName($destination);
            } else {
                Functions.ajaxShowMessage(data.error, false);
            }
            $icon.show();
            $throbber.remove();
            $children.promise().done(Navigation.treeStateUpdate);
        });
    }
    $expandElem.trigger('blur');
};

/**
 * Auto-scrolls the newly chosen database
 *
 * @param {object} $element    The element to set to view
 * @param {bool}   $forceToTop Whether to force scroll to top
 *
 */
Navigation.scrollToView = function ($element, $forceToTop) {
    Navigation.filterStateRestore();
    var $container = $('#pma_navigation_tree_content');
    var elemTop = $element.offset().top - $container.offset().top;
    var textHeight = 20;
    var scrollPadding = 20; // extra padding from top of bottom when scrolling to view
    if (elemTop < 0 || $forceToTop) {
        $container.stop().animate({
            scrollTop: elemTop + $container.scrollTop() - scrollPadding
        });
    } else if (elemTop + textHeight > $container.height()) {
        $container.stop().animate({
            scrollTop: elemTop + textHeight - $container.height() + $container.scrollTop() + scrollPadding
        });
    }
};

/**
 * Expand the navigation and highlight the current database or table/view
 *
 * @return {void}
 */
Navigation.showCurrent = function () {
    var db = CommonParams.get('db');
    var table = CommonParams.get('table');

    var autoexpand = $('#pma_navigation_tree').hasClass('autoexpand');

    $('#pma_navigation_tree')
        .find('li.selected')
        .removeClass('selected');
    var $dbItem;
    if (db) {
        $dbItem = findLoadedItem(
            $('#pma_navigation_tree').find('> div'), db, 'database', !table
        );
        if ($('#navi_db_select').length &&
            $('option:selected', $('#navi_db_select')).length
        ) {
            if (! Navigation.selectCurrentDatabase()) {
                return;
            }
            // If loaded database in navigation is not same as current one
            if ($('#pma_navigation_tree_content').find('span.loaded_db').first().text()
                !== $('#navi_db_select').val()
            ) {
                Navigation.loadChildNodes(false, $('option:selected', $('#navi_db_select')), function () {
                    handleTableOrDb(table, $('#pma_navigation_tree_content'));
                    var $children = $('#pma_navigation_tree_content').children('div.list_container');
                    $children.promise().done(Navigation.treeStateUpdate);
                });
            } else {
                handleTableOrDb(table, $('#pma_navigation_tree_content'));
            }
        } else if ($dbItem) {
            fullExpand(table, $dbItem);
        }
    } else if ($('#navi_db_select').length && $('#navi_db_select').val()) {
        $('#navi_db_select').val('').hide().trigger('change');
    } else if (autoexpand && $('#pma_navigation_tree_content > ul > li.database').length === 1) {
        // automatically expand the list if there is only single database

        // find the name of the database
        var dbItemName = '';

        $('#pma_navigation_tree_content > ul > li.database').children('a').each(function () {
            var name = $(this).text();
            if (!dbItemName && name.trim()) { // if the name is not empty, it is the desired element
                dbItemName = name;
            }
        });

        $dbItem = findLoadedItem(
            $('#pma_navigation_tree').find('> div'), dbItemName, 'database', !table
        );

        fullExpand(table, $dbItem);
    }
    Navigation.showFullName($('#pma_navigation_tree'));

    function fullExpand (table, $dbItem) {
        var $expander = $dbItem.children('div').first().children('a.expander');
        // if not loaded or loaded but collapsed
        if (! $expander.hasClass('loaded') ||
            $expander.find('img').is('.ic_b_plus')
        ) {
            Navigation.expandTreeNode($expander, function () {
                handleTableOrDb(table, $dbItem);
            });
        } else {
            handleTableOrDb(table, $dbItem);
        }
    }

    function handleTableOrDb (table, $dbItem) {
        if (table) {
            loadAndHighlightTableOrView($dbItem, table);
        } else {
            var $container = $dbItem.children('div.list_container');
            var $tableContainer = $container.children('ul').children('li.tableContainer');
            if ($tableContainer.length > 0) {
                var $expander = $tableContainer.children('div').first().children('a.expander');
                $tableContainer.addClass('selected');
                Navigation.expandTreeNode($expander, function () {
                    Navigation.scrollToView($dbItem, true);
                });
            } else {
                Navigation.scrollToView($dbItem, true);
            }
        }
    }

    function findLoadedItem ($container, name, clazz, doSelect) {
        var ret = false;
        $container.children('ul').children('li').each(function () {
            var $li = $(this);
            // this is a navigation group, recurse
            if ($li.is('.navGroup')) {
                var $container = $li.children('div.list_container');
                var $childRet = findLoadedItem(
                    $container, name, clazz, doSelect
                );
                if ($childRet) {
                    ret = $childRet;
                    return false;
                }
            } else { // this is a real navigation item
                // name and class matches
                if (((clazz && $li.is('.' + clazz)) || ! clazz) &&
                        $li.children('a').text() === name) {
                    if (doSelect) {
                        $li.addClass('selected');
                    }
                    // traverse up and expand and parent navigation groups
                    $li.parents('.navGroup').each(function () {
                        var $cont = $(this).children('div.list_container');
                        if (! $cont.is(':visible')) {
                            $(this)
                                .children('div').first()
                                .children('a.expander')
                                .trigger('click');
                        }
                    });
                    ret = $li;
                    return false;
                }
            }
        });
        return ret;
    }

    function loadAndHighlightTableOrView ($dbItem, itemName) {
        var $container = $dbItem.children('div.list_container');
        var $expander;
        var $whichItem = isItemInContainer($container, itemName, 'li.nav_node_table, li.view');
        // If item already there in some container
        if ($whichItem) {
            // get the relevant container while may also be a subcontainer
            var $relatedContainer = $whichItem.closest('li.subContainer').length
                ? $whichItem.closest('li.subContainer')
                : $dbItem;
            $whichItem = findLoadedItem(
                $relatedContainer.children('div.list_container'),
                itemName, null, true
            );
            // Show directly
            showTableOrView($whichItem, $relatedContainer.children('div').first().children('a.expander'));
        // else if item not there, try loading once
        } else {
            var $subContainers = $dbItem.find('.subContainer');
            // If there are subContainers i.e. tableContainer or viewContainer
            if ($subContainers.length > 0) {
                var $containers = [];
                $subContainers.each(function (index) {
                    $containers[index] = $(this);
                    $expander = $containers[index]
                        .children('div').first()
                        .children('a.expander');
                    if (! $expander.hasClass('loaded')) {
                        loadAndShowTableOrView($expander, $containers[index], itemName);
                    }
                });
            // else if no subContainers
            } else {
                $expander = $dbItem
                    .children('div').first()
                    .children('a.expander');
                if (! $expander.hasClass('loaded')) {
                    loadAndShowTableOrView($expander, $dbItem, itemName);
                }
            }
        }
    }

    function loadAndShowTableOrView ($expander, $relatedContainer, itemName) {
        Navigation.loadChildNodes(true, $expander, function () {
            var $whichItem = findLoadedItem(
                $relatedContainer.children('div.list_container'),
                itemName, null, true
            );
            if ($whichItem) {
                showTableOrView($whichItem, $expander);
            }
        });
    }

    function showTableOrView ($whichItem, $expander) {
        Navigation.expandTreeNode($expander, function () {
            if ($whichItem) {
                Navigation.scrollToView($whichItem, false);
            }
        });
    }

    function isItemInContainer ($container, name, clazz) {
        var $whichItem = null;
        var $items = $container.find(clazz);
        $items.each(function () {
            if ($(this).children('a').text() === name) {
                $whichItem = $(this);
                return false;
            }
        });
        return $whichItem;
    }
};

/**
 * Disable navigation panel settings
 *
 * @return {void}
 */
Navigation.disableSettings = function () {
    $('#pma_navigation_settings_icon').addClass('hide');
    $('#pma_navigation_settings').remove();
};

/**
 * Ensure that navigation panel settings is properly setup.
 * If not, set it up
 *
 * @param {string} selflink
 *
 * @return {void}
 */
Navigation.ensureSettings = function (selflink) {
    $('#pma_navigation_settings_icon').removeClass('hide');

    if (!$('#pma_navigation_settings').length) {
        var params = {
            getNaviSettings: true,
            server: CommonParams.get('server'),
        };
        $.post('index.php?route=/navigation&ajax_request=1', params, function (data) {
            if (typeof data !== 'undefined' && data.success) {
                $('#pma_navi_settings_container').html(data.message);
                setupRestoreField();
                setupValidation();
                $('#pma_navigation_settings').find('form').attr('action', selflink);
            } else {
                Functions.ajaxShowMessage(data.error);
            }
        });
    } else {
        $('#pma_navigation_settings').find('form').attr('action', selflink);
    }
};

/**
 * Reloads the whole navigation tree while preserving its state
 *
 * @param {Function} callback the callback function
 * @param {object} paths stored navigation paths
 *
 * @return {void}
 */
Navigation.reload = function (callback, paths) {
    var params = {
        'reload': true,
        'no_debug': true,
        'server': CommonParams.get('server'),
    };
    var pathsLocal = paths || Navigation.traverseForPaths();
    $.extend(params, pathsLocal);
    if ($('#navi_db_select').length) {
        params.db = CommonParams.get('db');
        requestNaviReload(params);
        return;
    }
    requestNaviReload(params);

    function requestNaviReload (params) {
        $.post('index.php?route=/navigation&ajax_request=1', params, function (data) {
            if (typeof data !== 'undefined' && data.success) {
                $('#pma_navigation_tree').html(data.message).children('div').show();
                if ($('#pma_navigation_tree').hasClass('synced')) {
                    Navigation.selectCurrentDatabase();
                    Navigation.showCurrent();
                }
                // Fire the callback, if any
                if (typeof callback === 'function') {
                    callback.call();
                }
                Navigation.treeStateUpdate();
            } else {
                Functions.ajaxShowMessage(data.error);
            }
        });
    }
};

Navigation.selectCurrentDatabase = function () {
    var $naviDbSelect = $('#navi_db_select');

    if (!$naviDbSelect.length) {
        return false;
    }

    if (CommonParams.get('db')) { // db selected
        $naviDbSelect.show();
    }

    $naviDbSelect.val(CommonParams.get('db'));
    return $naviDbSelect.val() === CommonParams.get('db');
};

/**
 * Handles any requests to change the page in a branch of a tree
 *
 * This can be called from link click or select change event handlers
 *
 * @param {object} $this A jQuery object that points to the element that
 * initiated the action of changing the page
 *
 * @return {void}
 */
Navigation.treePagination = function ($this) {
    var $msgbox = Functions.ajaxShowMessage();
    var isDbSelector = $this.closest('div.pageselector').is('.dbselector');
    var url = 'index.php?route=/navigation';
    var params = 'ajax_request=true';
    if ($this[0].tagName === 'A') {
        params += CommonParams.get('arg_separator') + $this.getPostData();
    } else { // tagName === 'SELECT'
        params += CommonParams.get('arg_separator') + $this.closest('form').serialize();
    }
    var searchClause = Navigation.FastFilter.getSearchClause();
    if (searchClause) {
        params += CommonParams.get('arg_separator') + 'searchClause=' + encodeURIComponent(searchClause);
    }
    if (isDbSelector) {
        params += CommonParams.get('arg_separator') + 'full=true';
    } else {
        var searchClause2 = Navigation.FastFilter.getSearchClause2($this);
        if (searchClause2) {
            params += CommonParams.get('arg_separator') + 'searchClause2=' + encodeURIComponent(searchClause2);
        }
    }
    $.post(url, params, function (data) {
        if (typeof data !== 'undefined' && data.success) {
            Functions.ajaxRemoveMessage($msgbox);
            var val;
            if (isDbSelector) {
                val = Navigation.FastFilter.getSearchClause();
                $('#pma_navigation_tree')
                    .html(data.message)
                    .children('div')
                    .show();
                if (val) {
                    $('#pma_navigation_tree')
                        .find('li.fast_filter input.searchClause')
                        .val(val);
                }
            } else {
                var $parent = $this.closest('div.list_container').parent();
                val = Navigation.FastFilter.getSearchClause2($this);
                $this.closest('div.list_container').html(
                    $(data.message).children().show()
                );
                if (val) {
                    $parent.find('li.fast_filter input.searchClause').val(val);
                }
                $parent.find('span.pos2_value').first().text(
                    $parent.find('span.pos2_value').last().text()
                );
                $parent.find('span.pos3_value').first().text(
                    $parent.find('span.pos3_value').last().text()
                );
            }
        } else {
            Functions.ajaxShowMessage(data.error);
            Functions.handleRedirectAndReload(data);
        }
        Navigation.treeStateUpdate();
    });
};

/**
 * ResizeHandler Custom object that manages the resizing of the navigation
 *
 * XXX: Must only be ever instanciated once
 * XXX: Inside event handlers the 'this' object is accessed as 'event.data.resize_handler'
 */
Navigation.ResizeHandler = function () {
    /**
     * @var {number} panelWidth Used by the collapser to know where to go
     *                      back to when uncollapsing the panel
     */
    this.panelWidth = 0;
    /**
     * @var {string} left Used to provide support for RTL languages
     */
    this.left = $('html').attr('dir') === 'ltr' ? 'left' : 'right';
    /**
     * Adjusts the width of the navigation panel to the specified value
     *
     * @param {number} position Navigation width in pixels
     *
     * @return {void}
     */
    this.setWidth = function (position) {
        var pos = position;
        if (typeof pos !== 'number') {
            pos = 240;
        }
        var $resizer = $('#pma_navigation_resizer');
        var resizerWidth = $resizer.width();
        var $collapser = $('#pma_navigation_collapser');
        var windowWidth = $(window).width();
        $('#pma_navigation').width(pos);
        $('body').css('margin-' + this.left, pos + 'px');
        // Issue #15127 : Adding fixed positioning to menubar
        // Issue #15570 : Panels on homescreen go underneath of floating menubar
        $('#floating_menubar')
            .css('margin-' + this.left, $('#pma_navigation').width() + $('#pma_navigation_resizer').width())
            .css(this.left, 0)
            .css({
                'position': 'fixed',
                'top': 0,
                'width': '100%',
                'z-index': 99
            })
            .append($('#server-breadcrumb'))
            .append($('#topmenucontainer'));
        // Allow the DOM to render, then adjust the padding on the body
        setTimeout(function () {
            $('body').css(
                'padding-top',
                $('#floating_menubar').outerHeight(true)
            );
        }, 2);
        $('#pma_console')
            .css('margin-' + this.left, (pos + resizerWidth) + 'px');
        $resizer.css(this.left, pos + 'px');
        if (pos === 0) {
            $collapser
                .css(this.left, pos + resizerWidth)
                .html(this.getSymbol(pos))
                .prop('title', Messages.strShowPanel);
        } else if (windowWidth > 768) {
            $collapser
                .css(this.left, pos)
                .html(this.getSymbol(pos))
                .prop('title', Messages.strHidePanel);
            $('#pma_navigation_resizer').css({ 'width': '3px' });
        } else {
            $collapser
                .css(this.left, windowWidth - 22)
                .html(this.getSymbol(100))
                .prop('title', Messages.strHidePanel);
            $('#pma_navigation').width(windowWidth);
            $('body').css('margin-' + this.left, '0px');
            $('#pma_navigation_resizer').css({ 'width': '0px' });
        }
        setTimeout(function () {
            $(window).trigger('resize');
        }, 4);
    };
    /**
     * Returns the horizontal position of the mouse,
     * relative to the outer side of the navigation panel
     *
     * @param {MouseEvent} event
     *
     * @return {number} Navigation width in pixels
     */
    this.getPos = function (event) {
        var pos = event.pageX;
        var windowWidth = $(window).width();
        var windowScroll = $(window).scrollLeft();
        pos = pos - windowScroll;
        if (this.left !== 'left') {
            pos = windowWidth - event.pageX;
        }
        if (pos < 0) {
            pos = 0;
        } else if (pos + 100 >= windowWidth) {
            pos = windowWidth - 100;
        } else {
            this.panelWidth = 0;
        }
        return pos;
    };
    /**
     * Returns the HTML code for the arrow symbol used in the collapser
     *
     * @param {number} width The width of the panel
     *
     * @return {string}
     */
    this.getSymbol = function (width) {
        if (this.left === 'left') {
            if (width === 0) {
                return '&rarr;';
            } else {
                return '&larr;';
            }
        } else {
            if (width === 0) {
                return '&larr;';
            } else {
                return '&rarr;';
            }
        }
    };
    /**
     * Event handler for initiating a resize of the panel
     *
     * @param {object} event Event data (contains a reference to Navigation.ResizeHandler)
     *
     * @return {void}
     */
    this.mousedown = function (event) {
        event.preventDefault();
        $(document)
            .on('mousemove', { 'resize_handler': event.data.resize_handler }, event.data.resize_handler.mousemove)
            .on('mouseup', { 'resize_handler': event.data.resize_handler }, event.data.resize_handler.mouseup);
        $('body').css('cursor', 'col-resize');
    };
    /**
     * Event handler for terminating a resize of the panel
     *
     * @param {object} event Event data (contains a reference to Navigation.ResizeHandler)
     *
     * @return {void}
     */
    this.mouseup = function (event) {
        $('body').css('cursor', '');
        Functions.configSet('NavigationWidth', event.data.resize_handler.getPos(event));
        $('#topmenu').menuResizer('resize');
        $(document)
            .off('mousemove')
            .off('mouseup');
    };
    /**
     * Event handler for updating the panel during a resize operation
     *
     * @param {object} event Event data (contains a reference to Navigation.ResizeHandler)
     *
     * @return {void}
     */
    this.mousemove = function (event) {
        event.preventDefault();
        if (event.data && event.data.resize_handler) {
            var pos = event.data.resize_handler.getPos(event);
            event.data.resize_handler.setWidth(pos);
        }
    };
    /**
     * Event handler for collapsing the panel
     *
     * @param {object} event Event data (contains a reference to Navigation.ResizeHandler)
     *
     * @return {void}
     */
    this.collapse = function (event) {
        event.preventDefault();
        var panelWidth = event.data.resize_handler.panelWidth;
        var width = $('#pma_navigation').width();
        if (width === 0 && panelWidth === 0) {
            panelWidth = 240;
        }
        Functions.configSet('NavigationWidth', panelWidth);
        event.data.resize_handler.setWidth(panelWidth);
        event.data.resize_handler.panelWidth = width;
    };
    /**
     * Event handler for resizing the navigation tree height on window resize
     *
     * @return {void}
     */
    this.treeResize = function () {
        var $nav = $('#pma_navigation');
        var $navTree = $('#pma_navigation_tree');
        var $navHeader = $('#pma_navigation_header');
        var $navTreeContent = $('#pma_navigation_tree_content');
        var height = ($nav.height() - $navHeader.height());

        height = height > 50 ? height : 800; // keep min. height
        $navTree.height(height);
        if ($navTreeContent.length > 0) {
            $navTreeContent.height(height - $navTreeContent.position().top);
        } else {
            // TODO: in fast filter search response there is no #pma_navigation_tree_content, needs to be added in php
            $navTree.css({
                'overflow-y': 'auto'
            });
        }
        // Set content bottom space because of console
        $('body').css('margin-bottom', $('#pma_console').height() + 'px');
    };
    /**
     * Init handlers for the tree resizers
     *
     * @return {void}
     */
    this.treeInit = function () {
        const isLoadedOnMobile = $(window).width() < 768;
        // Hide the pma_navigation initially when loaded on mobile
        if (isLoadedOnMobile) {
            this.setWidth(0);
        }
        // Register the events for the resizer and the collapser
        $(document).on('mousedown', '#pma_navigation_resizer', { 'resize_handler': this }, this.mousedown);
        $(document).on('click', '#pma_navigation_collapser', { 'resize_handler': this }, this.collapse);

        // Add the correct arrow symbol to the collapser
        $('#pma_navigation_collapser').html(this.getSymbol($('#pma_navigation').width()));
        // Fix navigation tree height
        $(window).on('resize', this.treeResize);
        // need to call this now and then, browser might decide
        // to show/hide horizontal scrollbars depending on page content width
        setInterval(this.treeResize, 2000);
        this.treeResize();
        const callbackSuccessGetConfigValue = (data) => {
            this.setWidth(data);
            $('#topmenu').menuResizer('resize');
        };
        // Skip mobile
        if (isLoadedOnMobile === false) {
            // Make an init using the default found value
            const initialResizeValue = $('#pma_navigation').data('config-navigation-width');
            callbackSuccessGetConfigValue(initialResizeValue);
        }
        Functions.configGet('NavigationWidth', false, callbackSuccessGetConfigValue);
    };
    this.treeInit();
};

/**
 * @var {object} FastFilter Handles the functionality that allows filtering
 *                          of the items in a branch of the navigation tree
 */
Navigation.FastFilter = {
    /**
     * Construct for the asynchronous fast filter functionality
     *
     * @param {object} $this        A jQuery object pointing to the list container
     *                              which is the nearest parent of the fast filter
     * @param {string} searchClause The query string for the filter
     *
     * @return {void}
     */
    Filter: function ($this, searchClause) {
        /**
         * @var {object} $this A jQuery object pointing to the list container
         *                     which is the nearest parent of the fast filter
         */
        this.$this = $this;
        /**
         * @var {boolean} searchClause The query string for the filter
         */
        this.searchClause = searchClause;
        /**
         * @var {object} $clone A clone of the original contents
         *                      of the navigation branch before
         *                      the fast filter was applied
         */
        this.$clone = $this.clone();
        /**
         * @var {object} xhr A reference to the ajax request that is currently running
         * @type {JQuery.jqXHR<any> | null}
         */
        this.xhr = null;
        /**
         * @var {number} timeout Used to delay the request for asynchronous search
         */
        this.timeout = null;

        var $filterInput = $this.find('li.fast_filter input.searchClause');
        if ($filterInput.length !== 0 &&
            $filterInput.val() !== '' &&
            $filterInput.val() !== $filterInput[0].defaultValue
        ) {
            this.request();
        }
    },
    /**
     * Gets the query string from the database fast filter form
     *
     * @return {string}
     */
    getSearchClause: function () {
        var retval = '';
        var $input = $('#pma_navigation_tree')
            .find('li.fast_filter.db_fast_filter input.searchClause');
        if ($input.length && $input.val() !== $input[0].defaultValue) {
            retval = $input.val();
        }
        return retval;
    },
    /**
     * Gets the query string from a second level item's fast filter form
     * The retrieval is done by traversing the navigation tree backwards
     *
     * @param $this
     *
     * @return {string}
     */
    getSearchClause2: function ($this) {
        var $filterContainer = $this.closest('div.list_container');
        var $filterInput = $([]);
        if ($filterContainer
            .find('li.fast_filter:not(.db_fast_filter) input.searchClause')
            .length !== 0) {
            $filterInput = $filterContainer
                .find('li.fast_filter:not(.db_fast_filter) input.searchClause');
        }
        var searchClause2 = '';
        if ($filterInput.length !== 0 &&
            $filterInput.first().val() !== $filterInput[0].defaultValue
        ) {
            searchClause2 = $filterInput.val();
        }
        return searchClause2;
    },
    /**
     * @var hash events A list of functions that are bound to DOM events
     *                  at the top of this file
     */
    events: {
        focus: function () {
            var $obj = $(this).closest('div.list_container');
            if (! $obj.data('fastFilter')) {
                $obj.data(
                    'fastFilter',
                    new Navigation.FastFilter.Filter($obj, $(this).val())
                );
            }
            if ($(this).val() === this.defaultValue) {
                $(this).val('');
            } else {
                $(this).trigger('select');
            }
        },
        blur: function () {
            if ($(this).val() === '') {
                $(this).val(this.defaultValue);
            }
            var $obj = $(this).closest('div.list_container');
            if ($(this).val() === this.defaultValue && $obj.data('fastFilter')) {
                $obj.data('fastFilter').restore();
            }
        },
        keyup: function (event) {
            var $obj = $(this).closest('div.list_container');
            var str = '';
            if ($(this).val() !== this.defaultValue && $(this).val() !== '') {
                $obj.find('div.pageselector').hide();
                str = $(this).val();
            }

            /**
             * FIXME at the server level a value match is done while on
             * the client side it is a regex match. These two should be aligned
             */

            // regex used for filtering.
            var regex;
            try {
                regex = new RegExp(str, 'i');
            } catch (err) {
                return;
            }

            // this is the div that houses the items to be filtered by this filter.
            var outerContainer;
            if ($(this).closest('li.fast_filter').is('.db_fast_filter')) {
                outerContainer = $('#pma_navigation_tree_content');
            } else {
                outerContainer = $obj;
            }

            // filters items that are directly under the div as well as grouped in
            // groups. Does not filter child items (i.e. a database search does
            // not filter tables)
            var itemFilter = function ($curr) {
                $curr.children('ul').children('li.navGroup').each(function () {
                    $(this).children('div.list_container').each(function () {
                        itemFilter($(this)); // recursive
                    });
                });
                $curr.children('ul').children('li').children('a').not('.container').each(function () {
                    if (regex.test($(this).text())) {
                        $(this).parent().show().removeClass('hidden');
                    } else {
                        $(this).parent().hide().addClass('hidden');
                    }
                });
            };
            itemFilter(outerContainer);

            // hides containers that does not have any visible children
            var containerFilter = function ($curr) {
                $curr.children('ul').children('li.navGroup').each(function () {
                    var $group = $(this);
                    $group.children('div.list_container').each(function () {
                        containerFilter($(this)); // recursive
                    });
                    $group.show().removeClass('hidden');
                    if ($group.children('div.list_container').children('ul')
                        .children('li').not('.hidden').length === 0) {
                        $group.hide().addClass('hidden');
                    }
                });
            };
            containerFilter(outerContainer);

            if ($(this).val() !== this.defaultValue && $(this).val() !== '') {
                if (! $obj.data('fastFilter')) {
                    $obj.data(
                        'fastFilter',
                        new Navigation.FastFilter.Filter($obj, $(this).val())
                    );
                } else {
                    if (event.keyCode === 13) {
                        $obj.data('fastFilter').update($(this).val());
                    }
                }
            } else if ($obj.data('fastFilter')) {
                $obj.data('fastFilter').restore(true);
            }
            // update filter state
            var filterName;
            if ($(this).attr('name') === 'searchClause2') {
                filterName = $(this).siblings('input[name=aPath]').val();
            } else {
                filterName = 'dbFilter';
            }
            Navigation.filterStateUpdate(filterName, $(this).val());
        },
        clear: function (event) {
            event.stopPropagation();
            // Clear the input and apply the fast filter with empty input
            var filter = $(this).closest('div.list_container').data('fastFilter');
            if (filter) {
                filter.restore();
            }
            var value = $(this).prev()[0].defaultValue;
            $(this).prev().val(value).trigger('keyup');
        }
    }
};
/**
 * Handles a change in the search clause
 *
 * @param {string} searchClause The query string for the filter
 *
 * @return {void}
 */
Navigation.FastFilter.Filter.prototype.update = function (searchClause) {
    if (this.searchClause !== searchClause) {
        this.searchClause = searchClause;
        this.request();
    }
};
/**
 * After a delay of 250mS, initiates a request to retrieve search results
 * Multiple calls to this function will always abort the previous request
 *
 * @return {void}
 */
Navigation.FastFilter.Filter.prototype.request = function () {
    var self = this;
    if (self.$this.find('li.fast_filter').find('img.throbber').length === 0) {
        self.$this.find('li.fast_filter').append(
            $('<div class="throbber"></div>').append(
                $('#pma_navigation_content')
                    .find('img.throbber')
                    .clone()
                    .css({ visibility: 'visible', display: 'block' })
            )
        );
    }
    if (self.xhr) {
        self.xhr.abort();
    }
    var params = self.$this.find('> ul > li > form.fast_filter').first().serialize();

    if (self.$this.find('> ul > li > form.fast_filter').first().find('input[name=searchClause]').length === 0) {
        var $input = $('#pma_navigation_tree').find('li.fast_filter.db_fast_filter input.searchClause');
        if ($input.length && $input.val() !== $input[0].defaultValue) {
            params += CommonParams.get('arg_separator') + 'searchClause=' + encodeURIComponent($input.val());
        }
    }
    self.xhr = $.ajax({
        url: 'index.php?route=/navigation&ajax_request=1&server=' + CommonParams.get('server'),
        type: 'post',
        dataType: 'json',
        data: params,
        complete: function (jqXHR, status) {
            if (status !== 'abort') {
                var data = JSON.parse(jqXHR.responseText);
                self.$this.find('li.fast_filter').find('div.throbber').remove();
                if (data && data.results) {
                    self.swap.apply(self, [data.message]);
                }
            }
        }
    });
};
/**
 * Replaces the contents of the navigation branch with the search results
 *
 * @param {string} list The search results
 *
 * @return {void}
 */
Navigation.FastFilter.Filter.prototype.swap = function (list) {
    this.$this
        .html($(list).html())
        .children()
        .show()
        .end()
        .find('li.fast_filter input.searchClause')
        .val(this.searchClause);
    this.$this.data('fastFilter', this);
};
/**
 * Restores the navigation to the original state after the fast filter is cleared
 *
 * @param {boolean} focus Whether to also focus the input box of the fast filter
 *
 * @return {void}
 */
Navigation.FastFilter.Filter.prototype.restore = function (focus) {
    if (this.$this.children('ul').first().hasClass('search_results')) {
        this.$this.html(this.$clone.html()).children().show();
        this.$this.data('fastFilter', this);
        if (focus) {
            this.$this.find('li.fast_filter input.searchClause').trigger('focus');
        }
    }
    this.searchClause = '';
    this.$this.find('div.pageselector').show();
    this.$this.find('div.throbber').remove();
};

/**
 * Show full name when cursor hover and name not shown completely
 *
 * @param {object} $containerELem Container element
 *
 * @return {void}
 */
Navigation.showFullName = function ($containerELem) {
    $containerELem.find('.hover_show_full').on('mouseenter', function () {
        /** mouseenter */
        var $this = $(this);
        var thisOffset = $this.offset();
        if ($this.text() === '') {
            return;
        }
        var $parent = $this.parent();
        if (($parent.offset().left + $parent.outerWidth())
           < (thisOffset.left + $this.outerWidth())) {
            var $fullNameLayer = $('#full_name_layer');
            if ($fullNameLayer.length === 0) {
                $('body').append('<div id="full_name_layer" class="hide"></div>');
                $('#full_name_layer').on('mouseleave', function () {
                    /** mouseleave */
                    $(this).addClass('hide')
                        .removeClass('hovering');
                }).on('mouseenter', function () {
                    /** mouseenter */
                    $(this).addClass('hovering');
                });
                $fullNameLayer = $('#full_name_layer');
            }
            $fullNameLayer.removeClass('hide');
            $fullNameLayer.css({ left: thisOffset.left, top: thisOffset.top });
            $fullNameLayer.html($this.clone());
            setTimeout(function () {
                if (! $fullNameLayer.hasClass('hovering')) {
                    $fullNameLayer.trigger('mouseleave');
                }
            }, 200);
        }
    });
};<|MERGE_RESOLUTION|>--- conflicted
+++ resolved
@@ -444,29 +444,6 @@
         }
     );
 
-<<<<<<< HEAD
-    /** New index */
-    $(document).on('click', '#pma_navigation_tree li.new_index a.ajax', function (event) {
-        event.preventDefault();
-        var url = $(this).attr('href').substring(
-            $(this).attr('href').indexOf('?') + 1
-        ) + CommonParams.get('arg_separator') + 'ajax_request=true';
-        var title = Messages.strAddIndex;
-        Functions.indexEditorDialog(url, title);
-    });
-
-    /** Edit index */
-    $(document).on('click', 'li.index a.ajax', function (event) {
-        event.preventDefault();
-        var url = $(this).attr('href').substring(
-            $(this).attr('href').indexOf('?') + 1
-        ) + CommonParams.get('arg_separator') + 'ajax_request=true';
-        var title = Messages.strEditIndex;
-        Functions.indexEditorDialog(url, title);
-    });
-
-=======
->>>>>>> b6ba5391
     /** New view */
     $(document).on('click', 'li.new_view a.ajax', function (event) {
         event.preventDefault();
