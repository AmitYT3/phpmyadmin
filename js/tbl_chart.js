--- conflicted
+++ resolved
@@ -1,8 +1,5 @@
 /* vim: set expandtab sw=4 ts=4 sts=4: */
-<<<<<<< HEAD
-=======
-
->>>>>>> 7664d049
+
 var chart_xaxis_idx = -1;
 var chart_series;
 var chart_data;
@@ -36,20 +33,6 @@
     var nonJqplotSettings = {
         chart: {
             type: 'line',
-<<<<<<< HEAD
-            width: $('#resizer').width() - 20,
-            height: $('#resizer').height() - 20
-        },
-        xAxis: {
-            title: { text: $('input[name="xaxis_label"]').val() }
-        },
-        yAxis: {
-            title: { text: $('input[name="yaxis_label"]').val() }
-        },
-        title: {
-            text: $('input[name="chartTitle"]').val(),
-            margin:20
-=======
             width: $('div#resizer').width() - 20,
             height: $('div#resizer').height() - 20
         }
@@ -69,7 +52,6 @@
         title: {
             text: $('input[name="chartTitle"]').attr('value')
             //margin:20
->>>>>>> 7664d049
         },
         legend: {
             show: true,
@@ -80,19 +62,11 @@
 
 
     $('input[name="chartType"]').click(function() {
-<<<<<<< HEAD
-        currentSettings.chart.type = $(this).val();
+        nonJqplotSettings.chart.type = $(this).val();
 
         drawChart();
 
         if ($(this).val() == 'bar' || $(this).val() == 'column') {
-=======
-        nonJqplotSettings.chart.type = $(this).attr('value');
-
-        drawChart();
-
-        if ($(this).attr('value') == 'bar' || $(this).attr('value') == 'column')
->>>>>>> 7664d049
             $('span.barStacked').show();
         } else {
             $('span.barStacked').hide();
@@ -100,17 +74,10 @@
     });
 
     $('input[name="barStacked"]').click(function() {
-<<<<<<< HEAD
-        if (this.checked) {
-            $.extend(true, currentSettings, { plotOptions: { series: { stacking:'normal' } } });
-        } else {
-            $.extend(true, currentSettings, { plotOptions: { series: { stacking:null } } });
-=======
         if(this.checked) {
             $.extend(true,currentSettings,{ stackSeries: true });
         } else {
             $.extend(true,currentSettings,{ stackSeries: false });
->>>>>>> 7664d049
         }
         drawChart();
     });
@@ -119,21 +86,12 @@
         temp_chart_title = $(this).val();
     });
     $('input[name="chartTitle"]').keyup(function() {
-<<<<<<< HEAD
         var title = $(this).val();
         if (title.length == 0) {
             title = ' ';
         }
-        currentSettings.title.text = title;
-        currentChart.setTitle({ text: title });
-=======
-        var title = $(this).attr('value');
-        if (title.length == 0) {
-            title = ' ';
-        }
         currentSettings.title = $('input[name="chartTitle"]').val();
         drawChart();
->>>>>>> 7664d049
     });
     $('input[name="chartTitle"]').blur(function() {
         if ($(this).val() != temp_chart_title) {
@@ -170,46 +128,23 @@
 
     /* Sucks, we cannot just set axis labels, we have to redraw the chart completely */
     $('input[name="xaxis_label"]').keyup(function() {
-<<<<<<< HEAD
-        currentSettings.xAxis.title.text = $(this).val();
-        drawChart(true);
+        currentSettings.axes.xaxis.label = $(this).val();
+        drawChart();
     });
     $('input[name="yaxis_label"]').keyup(function() {
-        currentSettings.yAxis.title.text = $(this).val();
-        drawChart(true);
-=======
-        currentSettings.axes.xaxis.label = $(this).attr('value');
-        drawChart();
-    });
-    $('input[name="yaxis_label"]').keyup(function() {
-        currentSettings.axes.yaxis.label = $(this).attr('value');
-        drawChart();
->>>>>>> 7664d049
+        currentSettings.axes.yaxis.label = $(this).val();
+        drawChart();
     });
 
     function drawChart() {
         nonJqplotSettings.chart.width = $('div#resizer').width() - 20;
         nonJqplotSettings.chart.height = $('div#resizer').height() - 20;
 
-<<<<<<< HEAD
-        if (currentChart != null) {
-            currentChart.destroy();
-        }
-
-        if (noAnimation) {
-            currentSettings.plotOptions.series.animation = false;
-        }
-        currentChart = PMA_queryChart(chart_data, currentSettings);
-        if (noAnimation) {
-            currentSettings.plotOptions.series.animation = true;
-        }
-=======
         // todo: a better way using .replot() ?
         if (currentChart != null) {
             currentChart.destroy();
         }
         currentChart = PMA_queryChart(chart_data, currentSettings, nonJqplotSettings);
->>>>>>> 7664d049
     }
 
     drawChart();
@@ -226,7 +161,6 @@
     return false;
 }
 
-<<<<<<< HEAD
 function isColumnNumeric(columnName)
 {
     var first = true; 
@@ -239,13 +173,8 @@
     });
     return isNumeric;
 }
-=======
+
 function PMA_queryChart(data, passedSettings, passedNonJqplotSettings)
-{
-    if ($('#querychart').length == 0) return;
->>>>>>> 7664d049
-
-function PMA_queryChart(data, passedSettings)
 {
     if ($('#querychart').length == 0) {
         return;
@@ -263,33 +192,6 @@
         columnNames.push(index);
     });
 
-<<<<<<< HEAD
-    var j = 0;
-    for (var i = 0; i < columnNames.length; i++) {
-        if (! isColumnNumeric(columnNames[i]) || $.inArray(columnNames[i], chart_series) == -1) {
-            continue;
-        }
-        series[j] = new Object();
-        series[j].data = new Array();
-        series[j].name = columnNames[i];
-
-        $.each(data, function(key, value) {
-            var floatVal;
-            if (value[columnNames[i]] != null) {
-                floatVal = parseFloat(value[columnNames[i]]);
-            } else {
-                floatVal = null;
-            }
-            series[j].data.push({
-                name: value[columnNames[chart_xaxis_idx]],
-                y: floatVal
-            });
-            if (j == 0 && ! xaxis.categories[value[columnNames[chart_xaxis_idx]]]) {
-                xaxis.categories.push(value[columnNames[chart_xaxis_idx]]);
-            }
-        });
-        j++;
-=======
     switch(passedNonJqplotSettings.chart.type) {
         case 'column':
         case 'spline':
@@ -313,7 +215,7 @@
                     }
                 }
             }
-            if(columnNames.length == 2)
+            if (columnNames.length == 2)
                 yaxis.title = { text: columnNames[0] };
             break;
 
@@ -332,44 +234,10 @@
                 });
                 break;
             }
->>>>>>> 7664d049
     }
 
     var settings = {
         title: {
-<<<<<<< HEAD
-            text: '',
-            margin: 0
-        },
-        series: series,
-        xAxis: xaxis,
-        yAxis: yaxis,
-        plotOptions: {
-            pie: {
-                allowPointSelect: true,
-                cursor: 'pointer',
-                dataLabels: {
-                    enabled: true,
-                    distance: 35,
-                    formatter: function() {
-                        return '<b>'+ this.point.name +'</b><br/>'+ Highcharts.numberFormat(this.percentage, 2) + ' %';
-                    }
-                }
-            }
-        },
-        tooltip: {
-            formatter: function() {
-                if (this.point.name) {
-                    return '<b>' + this.series.name + '</b><br/>' + this.point.name+'<br/>' + this.y;
-                }
-                return '<b>' + this.series.name+'</b><br/>'+this.y;
-            }
-        }
-    };
-
-    // Overwrite/Merge default settings with passedsettings
-    $.extend(true, settings, passedSettings);
-=======
             text: '' 
             //margin:20
         }
@@ -431,7 +299,6 @@
             }
         }
     }
->>>>>>> 7664d049
 
     return $.jqplot('querychart', series, settings);
 }