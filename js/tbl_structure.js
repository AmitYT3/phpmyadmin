/* vim: set expandtab sw=4 ts=4 sts=4: */
/**
 * @fileoverview    functions used on the table structure page
 * @name            Table Structure
 *
 * @requires    jQuery
 * @requires    jQueryUI
 * @required    js/functions.js
 */

/**
 * AJAX scripts for tbl_structure.php
 *
 * Actions ajaxified here:
 * Drop Column
 * Add Primary Key
 * Drop Primary Key/Index
 *
 */
$(document).ready(function() {

    /**
     * Attach Event Handler for 'Drop Column'
     *
     * @uses    $.PMA_confirm()
     * @uses    PMA_ajaxShowMessage()
     * (see $GLOBALS['cfg']['AjaxEnable'])
     */
    $(".drop_column_anchor").live('click', function(event) {
        event.preventDefault();

        /**
         * @var curr_table_name String containing the name of the current table
         */
        var curr_table_name = window.parent.table;
        /**
         * @var curr_row    Object reference to the currently selected row (i.e. field in the table)
         */
        var curr_row = $(this).parents('tr');
        /**
         * @var curr_column_name    String containing name of the field referred to by {@link curr_row}
         */
        var curr_column_name = $(curr_row).children('th').children('label').text();
        /**
         * @var question    String containing the question to be asked for confirmation
         */
        var question = PMA_messages['strDoYouReally'] + ' :\n ALTER TABLE `' + curr_table_name + '` DROP `' + curr_column_name + '`';

        $(this).PMA_confirm(question, $(this).attr('href'), function(url) {

            PMA_ajaxShowMessage(PMA_messages['strDroppingColumn']);

            $.get(url, {'is_js_confirmed' : 1, 'ajax_request' : true}, function(data) {
                if(data.success == true) {
                    PMA_ajaxShowMessage(data.message);
                    $(curr_row).hide("medium").remove();
                }
                else {
                    PMA_ajaxShowMessage(PMA_messages['strErrorProcessingRequest'] + " : " + data.error);
                }
            }) // end $.get()
        }); // end $.PMA_confirm()
    }) ; //end of Drop Column Anchor action

    /**
     * Ajax Event handler for 'Add Primary Key'
     *
     * @uses    $.PMA_confirm()
     * @uses    PMA_ajaxShowMessage()
     * (see $GLOBALS['cfg']['AjaxEnable'])
     */
    $(".action_primary a").live('click', function(event) {
        event.preventDefault();

        /**
         * @var curr_table_name String containing the name of the current table
         */
        var curr_table_name = window.parent.table;
        /**
         * @var curr_column_name    String containing name of the field referred to by {@link curr_row}
         */
        var curr_column_name = $(this).parents('tr').children('th').children('label').text();
        /**
         * @var question    String containing the question to be asked for confirmation
         */
        var question = PMA_messages['strDoYouReally'] + ' :\n ALTER TABLE `' + curr_table_name + '` ADD PRIMARY KEY(`' + curr_column_name + '`)';

        $(this).PMA_confirm(question, $(this).attr('href'), function(url) {

            PMA_ajaxShowMessage(PMA_messages['strAddingPrimaryKey']);

            $.get(url, {'is_js_confirmed' : 1, 'ajax_request' : true}, function(data) {
                if(data.success == true) {
                    PMA_ajaxShowMessage(data.message);
                    $(this).remove();
                    if (typeof data.reload != 'undefined') {
                        window.parent.frame_content.location.reload();
                    }
                }
                else {
                    PMA_ajaxShowMessage(PMA_messages['strErrorProcessingRequest'] + " : " + data.error);
                }
            }) // end $.get()
        }) // end $.PMA_confirm()
    })//end Add Primary Key

    /**
     * Ajax Event handler for 'Drop Primary Key/Index'
     *
     * @uses    $.PMA_confirm()
     * @uses    PMA_ajaxShowMessage()
     * (see $GLOBALS['cfg']['AjaxEnable'])
     */
    $('.drop_primary_key_index_anchor').live('click', function(event) {
        event.preventDefault();

        $anchor = $(this);

        /**
         * @var $curr_row    Object containing reference to the current field's row
         */
        var $curr_row = $anchor.parents('tr');
        /** @var    Number of columns in the key */
        var rows = $anchor.parents('td').attr('rowspan') || 1;
        /** @var    Rows that should be hidden */
        var $rows_to_hide = $curr_row;
        for (var i = 1, $last_row = $curr_row.next(); i < rows; i++, $last_row = $last_row.next()) {
            $rows_to_hide = $rows_to_hide.add($last_row);
        }

        var question = $curr_row.children('td').children('.drop_primary_key_index_msg').val();

        $anchor.PMA_confirm(question, $anchor.attr('href'), function(url) {

            PMA_ajaxShowMessage(PMA_messages['strDroppingPrimaryKeyIndex']);

            $.get(url, {'is_js_confirmed': 1, 'ajax_request': true}, function(data) {
                if(data.success == true) {
                    PMA_ajaxShowMessage(data.message);
                    $rows_to_hide.hide("medium").remove();
                }
                else {
                    PMA_ajaxShowMessage(PMA_messages['strErrorProcessingRequest'] + " : " + data.error);
                }
            }) // end $.get()
        }) // end $.PMA_confirm()
    }) //end Drop Primary Key/Index

    /**
     *Ajax event handler for muti column change
    **/
    $("#fieldsForm.ajax .mult_submit[value=change]").live('click', function(event){
        event.preventDefault();

        /*Check whether atleast one row is selected for change*/
        if ($("#tablestructure tbody tr").hasClass("marked")) {
            /*Define the action and $url variabls for the post method*/
            var $form = $("#fieldsForm");
            var action = $form.attr('action');
            var url = $form.serialize()+"&ajax_request=true&submit_mult=change";
            /*Calling for the changeColumns fucntion*/
            changeColumns(action,url);
        } else {
            PMA_ajaxShowMessage(PMA_messages['strNoRowSelected']);
        }
    });

    /**
     *Ajax event handler for single column change
    **/
    $("#fieldsForm.ajax #tablestructure tbody tr td.edit a").live('click', function(event){
        event.preventDefault();
        /*Define the action and $url variabls for the post method*/
        var action = "tbl_alter.php";
        var url = $(this).attr('href');
        if (url.substring(0, 13) == "tbl_alter.php") {
            url = url.substring(14, url.length);
        }
        url = url + "&ajax_request=true";
        /*Calling for the changeColumns fucntion*/
        changeColumns(action,url);
     });

    /**
     *Ajax event handler for index edit
    **/
    $("#table_index tbody tr td.edit_index.ajax").live('click', function(event){
        event.preventDefault();
        var url = $(this).find("a").attr("href");
        if (url.substring(0, 16) == "tbl_indexes.php?") {
            url = url.substring(16, url.length );
        }
        url = url + "&ajax_request=true";

        /*Remove the hidden dialogs if there are*/
        if ($('#edit_index_dialog').length != 0) {
            $('#edit_index_dialog').remove();
        }
        var $div = $('<div id="edit_index_dialog"></div>');

        /**
         *  @var    button_options  Object that stores the options passed to jQueryUI
         *                          dialog
         */
        var button_options = {};
        // in the following function we need to use $(this)
        button_options[PMA_messages['strCancel']] = function() {$(this).dialog('close').remove();}

        var button_options_error = {};
        button_options_error[PMA_messages['strOK']] = function() {$(this).dialog('close').remove();}
        var $msgbox = PMA_ajaxShowMessage();

        $.get( "tbl_indexes.php" , url ,  function(data) {
            //in the case of an error, show the error message returned.
            if (data.success != undefined && data.success == false) {
                $div
                .append(data.error)
                .dialog({
                    title: PMA_messages['strEdit'],
                    height: 230,
                    width: 900,
                    open: PMA_verifyTypeOfAllColumns,
                    modal: true,
                    buttons : button_options_error
                })// end dialog options
            } else {
                $div
                .append(data)
                .dialog({
                    title: PMA_messages['strEdit'],
                    height: 600,
                    width: 900,
                    open: PMA_verifyTypeOfAllColumns,
                    modal: true,
                    buttons : button_options
                })
                //Remove the top menu container from the dialog
                .find("#topmenucontainer").hide()
                ; // end dialog options
                checkIndexType();
                checkIndexName("index_frm");
            }
            PMA_ajaxRemoveMessage($msgbox);
        }) // end $.get()
    });

    /**
     *Ajax action for submiting the index form
    **/
    $("#index_frm.ajax input[name=do_save_data]").live('click', function(event) {
        event.preventDefault();
        /**
         *  @var    the_form    object referring to the export form
         */
        var $form = $("#index_frm");

        PMA_prepareForAjaxRequest($form);
        //User wants to submit the form
        $.post($form.attr('action'), $form.serialize()+"&do_save_data=Save", function(data) {
            if ($("#sqlqueryresults").length != 0) {
                $("#sqlqueryresults").remove();
            }
            if (data.success == true) {
                PMA_ajaxShowMessage(data.message);
                $("<div id='sqlqueryresults'></div>").insertAfter("#topmenucontainer");
                $("#sqlqueryresults").html(data.sql_query);
                $("#result_query .notice").remove();
                $("#result_query").prepend((data.message));

                /*Reload the field form*/
                $("#table_index").remove();
                var $temp_div = $("<div id='temp_div'><div>").append(data.index_table);
                $temp_div.find("#table_index").insertAfter("#index_header");
                if ($("#edit_index_dialog").length > 0) {
                    $("#edit_index_dialog").dialog("close").remove();
                }

            } else {
                if(data.error != undefined) {
                    var $temp_div = $("<div id='temp_div'><div>").append(data.error);
                    if ($temp_div.find(".error code").length != 0) {
                        var $error = $temp_div.find(".error code").addClass("error");
                    } else {
                        var $error = $temp_div;
                    }
                }
                PMA_ajaxShowMessage($error);
            }

        }) // end $.post()
    }) // end insert table button "do_save_data"

    /**
     *Ajax action for submiting the index form for add more columns
    **/
    $("#index_frm.ajax input[name=add_fields]").live('click', function(event) {
        event.preventDefault();
        /**
         *  @var    the_form    object referring to the export form
         */
        var $form = $("#index_frm");

        PMA_prepareForAjaxRequest($form);
        //User wants to submit the form
        $.post($form.attr('action'), $form.serialize()+"&add_fields=Go", function(data) {
            $("#index_columns").remove();
            var $temp_div = $("<div id='temp_div'><div>").append(data);
            $temp_div.find("#index_columns").appendTo("#index_edit_fields");
        }) // end $.post()
    }) // end insert table button "Go"

    /**Add the show/hide index table option if the index is available*/
    if ($("#index_div.ajax").find("#table_index").length != 0) {
        /**
         *Prepare a div containing a link for toggle the index table
         */
        $('<div id="toggletableindexdiv"><a id="toggletableindexlink"></a></div>')
        .insertAfter('#index_div')
        /** don't show it until we have index table on-screen */
        .show();

        /** Changing the displayed text according to the hide/show criteria in table index*/

        $('#toggletableindexlink')
        .html(PMA_messages['strHideIndexes'])
        .bind('click', function() {
             var $link = $(this);
             $('#index_div').slideToggle();
             if ($link.text() == PMA_messages['strHideIndexes']) {
                 $link.text(PMA_messages['strShowIndexes']);
             } else {
                 $link.text(PMA_messages['strHideIndexes']);
             }
             /** avoid default click action */
             return false;
        });
    } //end show/hide table index

    /**
     *Ajax event handler for Add column(s)
    **/
    $("#addColumns.ajax input[value=Go]").live('click', function(event){
        event.preventDefault();
<<<<<<< HEAD
        
=======

>>>>>>> a5394bdc
        /*Remove the hidden dialogs if there are*/
        if ($('#add_columns').length != 0) {
            $('#add_columns').remove();
        }
        var $div = $('<div id="add_columns"></div>');

        var $form = $("#addColumns");
<<<<<<< HEAD
        
=======

>>>>>>> a5394bdc
        /**
         *  @var    button_options  Object that stores the options passed to jQueryUI
         *                          dialog
         */
        var button_options = {};
        // in the following function we need to use $(this)
        button_options[PMA_messages['strCancel']] = function() {$(this).dialog('close').remove();}

        var button_options_error = {};
        button_options_error[PMA_messages['strOK']] = function() {$(this).dialog('close').remove();}
        var $msgbox = PMA_ajaxShowMessage();

        $.get( $form.attr('action') , $form.serialize()+"&ajax_request=true" ,  function(data) {
            //in the case of an error, show the error message returned.
            if (data.success != undefined && data.success == false) {
                $div
                .append(data.error)
                .dialog({
                    title: PMA_messages['strAddColumns'],
                    height: 230,
                    width: 900,
                    open: PMA_verifyTypeOfAllColumns,
                    modal: true,
                    buttons : button_options_error
                })// end dialog options
            } else {
                $div
                .append(data)
                .dialog({
                    title: PMA_messages['strAddColumns'],
                    height: 600,
                    width: 900,
                    open: PMA_verifyTypeOfAllColumns,
                    modal: true,
                    buttons : button_options
                })
                //Remove the top menu container from the dialog
                .find("#topmenucontainer").hide()
                ; // end dialog options
<<<<<<< HEAD
                
=======

>>>>>>> a5394bdc
                $div = $("#add_columns");
                /*changed the z-index of the enum editor to allow the edit*/
                $("#enum_editor").css("z-index", "1100");
                PMA_convertFootnotesToTooltips($div);
            }
            PMA_ajaxRemoveMessage($msgbox);
        }) // end $.get()
    });

<<<<<<< HEAD
    
=======

>>>>>>> a5394bdc

}) // end $(document).ready()

/**
 * Loads the append_fields_form to the Change dialog allowing users
 * to change the columns
 * @param   string    action  Variable which parses the name of the
 *                             destination file
 * @param   string    $url    Variable which parses the data for the
 *                             post action
 */
<<<<<<< HEAD
function changeColumns(action,url) {
=======
function changeColumns(action,url)
{
>>>>>>> a5394bdc
    /*Remove the hidden dialogs if there are*/
    if ($('#change_column_dialog').length != 0) {
        $('#change_column_dialog').remove();
    }
    var $div = $('<div id="change_column_dialog"></div>');

    /**
     *  @var    button_options  Object that stores the options passed to jQueryUI
     *                          dialog
     */
    var button_options = {};
    // in the following function we need to use $(this)
    button_options[PMA_messages['strCancel']] = function() {$(this).dialog('close').remove();}

    var button_options_error = {};
    button_options_error[PMA_messages['strOK']] = function() {$(this).dialog('close').remove();}
    var $msgbox = PMA_ajaxShowMessage();

    $.get( action , url ,  function(data) {
        //in the case of an error, show the error message returned.
        if (data.success != undefined && data.success == false) {
            $div
            .append(data.error)
            .dialog({
                title: PMA_messages['strChangeTbl'],
                height: 230,
                width: 900,
                modal: true,
                open: PMA_verifyTypeOfAllColumns,
                buttons : button_options_error
            })// end dialog options
        } else {
            $div
            .append(data)
            .dialog({
                title: PMA_messages['strChangeTbl'],
                height: 600,
                width: 900,
                modal: true,
                open: PMA_verifyTypeOfAllColumns,
                buttons : button_options
            })
            //Remove the top menu container from the dialog
            .find("#topmenucontainer").hide()
            ; // end dialog options
            $("#append_fields_form input[name=do_save_data]").addClass("ajax");
            /*changed the z-index of the enum editor to allow the edit*/
            $("#enum_editor").css("z-index", "1100");
            $div = $("#change_column_dialog");
            PMA_convertFootnotesToTooltips($div);
        }
        PMA_ajaxRemoveMessage($msgbox);
    }) // end $.get()
}
<|MERGE_RESOLUTION|>--- conflicted
+++ resolved
@@ -341,11 +341,7 @@
     **/
     $("#addColumns.ajax input[value=Go]").live('click', function(event){
         event.preventDefault();
-<<<<<<< HEAD
-        
-=======
-
->>>>>>> a5394bdc
+
         /*Remove the hidden dialogs if there are*/
         if ($('#add_columns').length != 0) {
             $('#add_columns').remove();
@@ -353,11 +349,7 @@
         var $div = $('<div id="add_columns"></div>');
 
         var $form = $("#addColumns");
-<<<<<<< HEAD
-        
-=======
-
->>>>>>> a5394bdc
+
         /**
          *  @var    button_options  Object that stores the options passed to jQueryUI
          *                          dialog
@@ -397,11 +389,7 @@
                 //Remove the top menu container from the dialog
                 .find("#topmenucontainer").hide()
                 ; // end dialog options
-<<<<<<< HEAD
-                
-=======
-
->>>>>>> a5394bdc
+
                 $div = $("#add_columns");
                 /*changed the z-index of the enum editor to allow the edit*/
                 $("#enum_editor").css("z-index", "1100");
@@ -411,11 +399,7 @@
         }) // end $.get()
     });
 
-<<<<<<< HEAD
-    
-=======
-
->>>>>>> a5394bdc
+
 
 }) // end $(document).ready()
 
@@ -427,12 +411,8 @@
  * @param   string    $url    Variable which parses the data for the
  *                             post action
  */
-<<<<<<< HEAD
-function changeColumns(action,url) {
-=======
 function changeColumns(action,url)
 {
->>>>>>> a5394bdc
     /*Remove the hidden dialogs if there are*/
     if ($('#change_column_dialog').length != 0) {
         $('#change_column_dialog').remove();
