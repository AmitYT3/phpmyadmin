/* vim: set expandtab sw=4 ts=4 sts=4: */
/**
 * Functions used in configuration forms and on user preferences pages
 */

// default values for fields
var defaultValues = {};

// language strings
var PMA_messages = {};

/**
 * Returns field type
 *
 * @param {Element} field
 */
<<<<<<< HEAD
function getFieldType(field) {
=======
function getFieldType(field)
{
>>>>>>> a5394bdc
    field = $(field);
    var tagName = field.prop('tagName');
    if (tagName == 'INPUT') {
        return field.attr('type');
    } else if (tagName == 'SELECT') {
        return 'select';
    } else if (tagName == 'TEXTAREA') {
        return 'text';
    }
    return '';
}

/**
 * Sets field value
 *
 * value must be of type:
 * o undefined (omitted) - restore default value (form default, not PMA default)
 * o String - if field_type is 'text'
 * o boolean - if field_type is 'checkbox'
 * o Array of values - if field_type is 'select'
 *
 * @param {Element} field
 * @param {String}  field_type  see {@link #getFieldType}
 * @param {String|Boolean}  [value]
 */
<<<<<<< HEAD
function setFieldValue(field, field_type, value) {
=======
function setFieldValue(field, field_type, value)
{
>>>>>>> a5394bdc
    field = $(field);
    switch (field_type) {
        case 'text':
            field.attr('value', (value != undefined ? value : field.attr('defaultValue')));
            break;
        case 'checkbox':
            field.attr('checked', (value != undefined ? value : field.attr('defaultChecked')));
            break;
        case 'select':
            var options = field.prop('options');
            var i, imax = options.length;
            if (value == undefined) {
                for (i = 0; i < imax; i++) {
                    options[i].selected = options[i].defaultSelected;
                }
            } else {
                for (i = 0; i < imax; i++) {
                    options[i].selected = (value.indexOf(options[i].value) != -1);
                }
            }
            break;
    }
    markField(field);
}

/**
 * Gets field value
 *
 * Will return one of:
 * o String - if type is 'text'
 * o boolean - if type is 'checkbox'
 * o Array of values - if type is 'select'
 *
 * @param {Element} field
 * @param {String}  field_type returned by {@link #getFieldType}
 * @type Boolean|String|String[]
 */
<<<<<<< HEAD
function getFieldValue(field, field_type) {
=======
function getFieldValue(field, field_type)
{
>>>>>>> a5394bdc
    field = $(field);
    switch (field_type) {
        case 'text':
            return field.prop('value');
        case 'checkbox':
            return field.prop('checked');
        case 'select':
            var options = field.prop('options');
            var i, imax = options.length, items = [];
            for (i = 0; i < imax; i++) {
                if (options[i].selected) {
                    items.push(options[i].value);
                }
            }
            return items;
    }
    return null;
}

/**
 * Returns values for all fields in fieldsets
 */
function getAllValues()
{
    var elements = $('fieldset input, fieldset select, fieldset textarea');
    var values = {};
    var type, value;
    for (var i = 0; i < elements.length; i++) {
        type = getFieldType(elements[i]);
        value = getFieldValue(elements[i], type);
        if (typeof value != 'undefined') {
            // we only have single selects, fatten array
            if (type == 'select') {
                value = value[0];
            }
            values[elements[i].name] = value;
        }
    }
    return values;
}

/**
 * Checks whether field has its default value
 *
 * @param {Element} field
 * @param {String}  type
 * @return boolean
 */
function checkFieldDefault(field, type)
{
    field = $(field);
    var field_id = field.attr('id');
    if (typeof defaultValues[field_id] == 'undefined') {
        return true;
    }
    var isDefault = true;
    var currentValue = getFieldValue(field, type);
    if (type != 'select') {
        isDefault = currentValue == defaultValues[field_id];
    } else {
        // compare arrays, will work for our representation of select values
        if (currentValue.length != defaultValues[field_id].length) {
            isDefault = false;
        }
        else {
            for (var i = 0; i < currentValue.length; i++) {
                if (currentValue[i] != defaultValues[field_id][i]) {
                    isDefault = false;
                    break;
                }
            }
        }
    }
    return isDefault;
}

/**
 * Returns element's id prefix
 * @param {Element} element
 */
function getIdPrefix(element)
{
    return $(element).attr('id').replace(/[^-]+$/, '');
}

// ------------------------------------------------------------------
// Form validation and field operations
//

// form validator assignments
var validate = {};

// form validator list
var validators = {
    // regexp: numeric value
    _regexp_numeric: /^[0-9]+$/,
    // regexp: extract parts from PCRE expression
    _regexp_pcre_extract: /(.)(.*)\1(.*)?/,
    /**
     * Validates positive number
     *
     * @param {boolean} isKeyUp
     */
    validate_positive_number: function (isKeyUp) {
        if (isKeyUp && this.value == '') {
            return true;
        }
        var result = this.value != '0' && validators._regexp_numeric.test(this.value);
        return result ? true : PMA_messages['error_nan_p'];
    },
    /**
     * Validates non-negative number
     *
     * @param {boolean} isKeyUp
     */
    validate_non_negative_number: function (isKeyUp) {
        if (isKeyUp && this.value == '') {
            return true;
        }
        var result = validators._regexp_numeric.test(this.value);
        return result ? true : PMA_messages['error_nan_nneg'];
    },
    /**
     * Validates port number
     *
     * @param {boolean} isKeyUp
     */
    validate_port_number: function(isKeyUp) {
        if (this.value == '') {
            return true;
        }
        var result = validators._regexp_numeric.test(this.value) && this.value != '0';
        return result && this.value <= 65535 ? true : PMA_messages['error_incorrect_port'];
    },
    /**
     * Validates value according to given regular expression
     *
     * @param {boolean} isKeyUp
     * @param {string}  regexp
     */
    validate_by_regex: function(isKeyUp, regexp) {
        if (isKeyUp && this.value == '') {
            return true;
        }
        // convert PCRE regexp
        var parts = regexp.match(validators._regexp_pcre_extract);
        var valid = this.value.match(new RegExp(parts[2], parts[3])) != null;
        return valid ? true : PMA_messages['error_invalid_value'];
    },
    /**
     * Validates upper bound for numeric inputs
     *
     * @param {boolean} isKeyUp
     * @param {int} max_value
     */
    validate_upper_bound: function(isKeyUp, max_value) {
        var val = parseInt(this.value);
        if (isNaN(val)) {
            return true;
        }
        return val <= max_value ? true : PMA_messages['error_value_lte'].replace('%s', max_value);
    },
    // field validators
    _field: {
    },
    // fieldset validators
    _fieldset: {
    }
};

/**
 * Registers validator for given field
 *
 * @param {String}  id       field id
 * @param {String}  type     validator (key in validators object)
 * @param {boolean} onKeyUp  whether fire on key up
 * @param {Array}   params   validation function parameters
 */
function validateField(id, type, onKeyUp, params)
{
    if (typeof validators[type] == 'undefined') {
        return;
    }
    if (typeof validate[id] == 'undefined') {
        validate[id] = [];
    }
    validate[id].push([type, params, onKeyUp]);
}

/**
 * Returns valdiation functions associated with form field
 *
 * @param  {String}  field_id     form field id
 * @param  {boolean} onKeyUpOnly  see validateField
 * @type Array
 * @return array of [function, paramseters to be passed to function]
 */
function getFieldValidators(field_id, onKeyUpOnly)
{
    // look for field bound validator
    var name = field_id.match(/[^-]+$/)[0];
    if (typeof validators._field[name] != 'undefined') {
        return [[validators._field[name], null]];
    }

    // look for registered validators
    var functions = [];
    if (typeof validate[field_id] != 'undefined') {
        // validate[field_id]: array of [type, params, onKeyUp]
        for (var i = 0, imax = validate[field_id].length; i < imax; i++) {
            if (onKeyUpOnly && !validate[field_id][i][2]) {
                continue;
            }
            functions.push([validators[validate[field_id][i][0]], validate[field_id][i][1]]);
        }
    }

    return functions;
}

/**
 * Displays errors for given form fields
 *
 * WARNING: created DOM elements must be identical with the ones made by
 * display_input() in FormDisplay.tpl.php!
 *
 * @param {Object} error_list list of errors in the form {field id: error array}
 */
function displayErrors(error_list)
{
    for (var field_id in error_list) {
        var errors = error_list[field_id];
        var field = $('#'+field_id);
        var isFieldset = field.attr('tagName') == 'FIELDSET';
        var errorCnt = isFieldset
            ? field.find('dl.errors')
            : field.siblings('.inline_errors');

        // remove empty errors (used to clear error list)
        errors = $.grep(errors, function(item) {
            return item != '';
        });

        // CSS error class
        if (!isFieldset) {
            // checkboxes uses parent <span> for marking
            var fieldMarker = (field.attr('type') == 'checkbox') ? field.parent() : field;
            fieldMarker[errors.length ? 'addClass' : 'removeClass']('field-error');
        }

        if (errors.length) {
            // if error container doesn't exist, create it
            if (errorCnt.length == 0) {
                if (isFieldset) {
                    errorCnt = $('<dl class="errors" />');
                    field.find('table').before(errorCnt);
                } else {
                    errorCnt = $('<dl class="inline_errors" />');
                    field.closest('td').append(errorCnt);
                }
            }

            var html = '';
            for (var i = 0, imax = errors.length; i < imax; i++) {
                html += '<dd>' + errors[i] + '</dd>';
            }
            errorCnt.html(html);
        } else if (errorCnt !== null) {
            // remove useless error container
            errorCnt.remove();
        }
    }
}

/**
 * Validates fieldset and puts errors in 'errors' object
 *
 * @param {Element} fieldset
 * @param {boolean} isKeyUp
 * @param {Object}  errors
 */
<<<<<<< HEAD
function validate_fieldset(fieldset, isKeyUp, errors) {
=======
function validate_fieldset(fieldset, isKeyUp, errors)
{
>>>>>>> a5394bdc
    fieldset = $(fieldset);
    if (fieldset.length && typeof validators._fieldset[fieldset.attr('id')] != 'undefined') {
        var fieldset_errors = validators._fieldset[fieldset.attr('id')].apply(fieldset[0], [isKeyUp]);
        for (var field_id in fieldset_errors) {
            if (typeof errors[field_id] == 'undefined') {
                errors[field_id] = [];
            }
            if (typeof fieldset_errors[field_id] == 'string') {
                fieldset_errors[field_id] = [fieldset_errors[field_id]];
            }
            $.merge(errors[field_id], fieldset_errors[field_id]);
        }
    }
}

/**
 * Validates form field and puts errors in 'errors' object
 *
 * @param {Element} field
 * @param {boolean} isKeyUp
 * @param {Object}  errors
 */
<<<<<<< HEAD
function validate_field(field, isKeyUp, errors) {
=======
function validate_field(field, isKeyUp, errors)
{
>>>>>>> a5394bdc
    field = $(field);
    var field_id = field.attr('id');
    errors[field_id] = [];
    var functions = getFieldValidators(field_id, isKeyUp);
    for (var i = 0; i < functions.length; i++) {
        var args = functions[i][1] != null
            ? functions[i][1].slice(0)
            : [];
        args.unshift(isKeyUp);
        var result = functions[i][0].apply(field[0], args);
        if (result !== true) {
            if (typeof result == 'string') {
                result = [result];
            }
            $.merge(errors[field_id], result);
        }
    }
}

/**
 * Validates form field and parent fieldset
 *
 * @param {Element} field
 * @param {boolean} isKeyUp
 */
<<<<<<< HEAD
function validate_field_and_fieldset(field, isKeyUp) {
=======
function validate_field_and_fieldset(field, isKeyUp)
{
>>>>>>> a5394bdc
    field = $(field);
    var errors = {};
    validate_field(field, isKeyUp, errors);
    validate_fieldset(field.closest('fieldset'), isKeyUp, errors);
    displayErrors(errors);
}

/**
 * Marks field depending on its value (system default or custom)
 *
 * @param {Element} field
 */
<<<<<<< HEAD
function markField(field) {
=======
function markField(field)
{
>>>>>>> a5394bdc
    field = $(field);
    var type = getFieldType(field);
    var isDefault = checkFieldDefault(field, type);

    // checkboxes uses parent <span> for marking
    var fieldMarker = (type == 'checkbox') ? field.parent() : field;
    setRestoreDefaultBtn(field, !isDefault);
    fieldMarker[isDefault ? 'removeClass' : 'addClass']('custom');
}

/**
 * Enables or disables the "restore default value" button
 *
 * @param {Element} field
 * @param {boolean} display
 */
function setRestoreDefaultBtn(field, display)
{
    var el = $(field).closest('td').find('.restore-default img');
    el[display ? 'show' : 'hide']();
}

$(function() {
    // register validators and mark custom values
    var elements = $('input[id], select[id], textarea[id]');
    $('input[id], select[id], textarea[id]').each(function(){
        markField(this);
        var el = $(this);
        el.bind('change', function() {
            validate_field_and_fieldset(this, false);
            markField(this);
        });
        var tagName = el.attr('tagName');
        // text fields can be validated after each change
        if (tagName == 'INPUT' && el.attr('type') == 'text') {
            el.keyup(function() {
                validate_field_and_fieldset(el, true);
                markField(el);
            });
        }
        // disable textarea spellcheck
        if (tagName == 'TEXTAREA') {
           el.attr('spellcheck', false);
        }
    });

    // check whether we've refreshed a page and browser remembered modified
    // form values
    var check_page_refresh = $('#check_page_refresh');
    if (check_page_refresh.length == 0 || check_page_refresh.val() == '1') {
        // run all field validators
        var errors = {};
        for (var i = 0; i < elements.length; i++) {
            validate_field(elements[i], false, errors);
        }
        // run all fieldset validators
        $('fieldset').each(function(){
            validate_fieldset(this, false, errors);
        });

        displayErrors(errors);
    } else if (check_page_refresh) {
        check_page_refresh.val('1');
    }
});

//
// END: Form validation and field operations
// ------------------------------------------------------------------

// ------------------------------------------------------------------
// Tabbed forms
//

/**
 * Sets active tab
 *
 * @param {String} tab_id
 */
function setTab(tab_id)
{
    $('.tabs a').removeClass('active').filter('[href=' + tab_id + ']').addClass('active');
    $('.tabs_contents fieldset').hide().filter(tab_id).show();
    location.hash = 'tab_' + tab_id.substr(1);
    $('.config-form input[name=tab_hash]').val(location.hash);
}

$(function() {
    var tabs = $('.tabs');
    if (!tabs.length) {
        return;
    }
    // add tabs events and activate one tab (the first one or indicated by location hash)
    tabs.find('a')
        .click(function(e) {
            e.preventDefault();
            setTab($(this).attr('href'));
        })
        .filter(':first')
        .addClass('active');
    $('.tabs_contents fieldset').hide().filter(':first').show();

    // tab links handling, check each 200ms
    // (works with history in FF, further browser support here would be an overkill)
    var prev_hash;
    var tab_check_fnc = function() {
        if (location.hash != prev_hash) {
            prev_hash = location.hash;
            if (location.hash.match(/^#tab_.+/) && $('#' + location.hash.substr(5)).length) {
                setTab('#' + location.hash.substr(5));
            }
        }
    };
    tab_check_fnc();
    setInterval(tab_check_fnc, 200);
});

//
// END: Tabbed forms
// ------------------------------------------------------------------

// ------------------------------------------------------------------
// Form reset buttons
//

$(function() {
    $('input[type=button][name=submit_reset]').click(function() {
        var fields = $(this).closest('fieldset').find('input, select, textarea');
        for (var i = 0, imax = fields.length; i < imax; i++) {
            setFieldValue(fields[i], getFieldType(fields[i]));
        }
    });
});

//
// END: Form reset buttons
// ------------------------------------------------------------------

// ------------------------------------------------------------------
// "Restore default" and "set value" buttons
//

/**
 * Restores field's default value
 *
 * @param {String} field_id
 */
function restoreField(field_id)
{
    var field = $('#'+field_id);
    if (field.length == 0 || defaultValues[field_id] == undefined) {
        return;
    }
    setFieldValue(field, getFieldType(field), defaultValues[field_id]);
}

$(function() {
    $('.tabs_contents')
        .delegate('.restore-default, .set-value', 'mouseenter', function(){$(this).css('opacity', 1)})
        .delegate('.restore-default, .set-value', 'mouseleave', function(){$(this).css('opacity', 0.25)})
        .delegate('.restore-default, .set-value', 'click', function(e) {
            e.preventDefault();
            var href = $(this).attr('href');
            var field_sel;
            if ($(this).hasClass('restore-default')) {
                field_sel = href;
                restoreField(field_sel.substr(1));
            } else {
                field_sel = href.match(/^[^=]+/)[0];
                var value = href.match(/=(.+)$/)[1];
                setFieldValue($(field_sel), 'text', value);
            }
            $(field_sel).trigger('change');
        })
        .find('.restore-default, .set-value')
        // inline-block for IE so opacity inheritance works
        .css({display: 'inline-block', opacity: 0.25});
});

//
// END: "Restore default" and "set value" buttons
// ------------------------------------------------------------------

// ------------------------------------------------------------------
// User preferences import/export
//

$(function() {
    offerPrefsAutoimport();
    var radios = $('#import_local_storage, #export_local_storage');
    if (!radios.length) {
        return;
    }

    // enable JavaScript dependent fields
    radios
        .attr('disabled', false)
        .add('#export_text_file, #import_text_file')
        .click(function(){
            var enable_id = $(this).attr('id');
            var disable_id = enable_id.match(/local_storage$/)
                ? enable_id.replace(/local_storage$/, 'text_file')
                : enable_id.replace(/text_file$/, 'local_storage');
            $('#opts_'+disable_id).addClass('disabled').find('input').attr('disabled', true);
            $('#opts_'+enable_id).removeClass('disabled').find('input').attr('disabled', false);
        });

    // detect localStorage state
    var ls_supported = window.localStorage || false;
    var ls_exists = ls_supported ? (window.localStorage['config'] || false) : false;
    $('.localStorage-'+(ls_supported ? 'un' : '')+'supported').hide();
    $('.localStorage-'+(ls_exists ? 'empty' : 'exists')).hide();
    if (ls_exists) {
        updatePrefsDate();
    }
    $('form.prefs-form').change(function(){
        var form = $(this);
        var disabled = false;
        if (!ls_supported) {
            disabled = form.find('input[type=radio][value$=local_storage]').attr('checked');
        } else if (!ls_exists && form.attr('name') == 'prefs_import'
                && $('#import_local_storage')[0].checked) {
            disabled = true;
        }
        form.find('input[type=submit]').attr('disabled', disabled);
    }).submit(function(e) {
        var form = $(this);
        if (form.attr('name') == 'prefs_export' && $('#export_local_storage')[0].checked) {
            e.preventDefault();
            // use AJAX to read JSON settings and save them
            savePrefsToLocalStorage(form);
        } else if (form.attr('name') == 'prefs_import' && $('#import_local_storage')[0].checked) {
            // set 'json' input and submit form
            form.find('input[name=json]').val(window.localStorage['config']);
        }
    });

    $('.click-hide-message').live('click', function(){
        var div = $(this);
        div.hide().parent('.group').css('height', '');
        div.next('form').show();
    });
});

/**
 * Saves user preferences to localStorage
 *
 * @param {Element} form
 */
function savePrefsToLocalStorage(form)
{
    form = $(form);
    var submit = form.find('input[type=submit]');
    submit.attr('disabled', true);
    $.ajax({
        url: 'prefs_manage.php',
        cache: false,
        type: 'POST',
        data: {
            token: form.find('input[name=token]').val(),
            submit_get_json: true
        },
        success: function(response) {
            window.localStorage['config'] = response.prefs;
            window.localStorage['config_mtime'] = response.mtime;
            window.localStorage['config_mtime_local'] = (new Date()).toUTCString();
            updatePrefsDate();
            $('.localStorage-empty').hide();
            $('.localStorage-exists').show();
            var group = form.parent('.group');
            group.css('height', group.height() + 'px');
            form.hide('fast');
            form.prev('.click-hide-message').show('fast');
        },
        complete: function() {
            submit.attr('disabled', false);
        }
    });
}

/**
 * Updates preferences timestamp in Import form
 */
function updatePrefsDate()
{
    var d = new Date(window.localStorage['config_mtime_local']);
    var msg = PMA_messages['strSavedOn'].replace('@DATE@', formatDate(d));
    $('#opts_import_local_storage .localStorage-exists').html(msg);
}

/**
 * Returns date formatted as YYYY-MM-DD HH:II
 *
 * @param {Date} d
 */
function formatDate(d)
{
    return d.getFullYear() + '-'
        + (d.getMonth() < 10 ? '0'+d.getMonth() : d.getMonth())
        + '-' + (d.getDate() < 10 ? '0'+d.getDate() : d.getDate())
        + ' ' + (d.getHours() < 10 ? '0'+d.getHours() : d.getHours())
        + ':' + (d.getMinutes() < 10 ? '0'+d.getMinutes() : d.getMinutes());
}

/**
 * Prepares message which informs that localStorage preferences are available and can be imported
 */
function offerPrefsAutoimport()
{
    var has_config = (window.localStorage || false) && (window.localStorage['config'] || false);
    var cnt = $('#prefs_autoload');
    if (!cnt.length || !has_config) {
        return;
    }
    cnt.find('a').click(function(e) {
        e.preventDefault();
        var a = $(this);
        if (a.attr('href') == '#no') {
            cnt.remove();
            $.post('main.php', {
                token: cnt.find('input[name=token]').val(),
                prefs_autoload: 'hide'});
            return;
        }
        cnt.find('input[name=json]').val(window.localStorage['config']);
        cnt.find('form').submit();
    });
    cnt.show();
}

//
// END: User preferences import/export
// ------------------------------------------------------------------<|MERGE_RESOLUTION|>--- conflicted
+++ resolved
@@ -14,12 +14,8 @@
  *
  * @param {Element} field
  */
-<<<<<<< HEAD
-function getFieldType(field) {
-=======
 function getFieldType(field)
 {
->>>>>>> a5394bdc
     field = $(field);
     var tagName = field.prop('tagName');
     if (tagName == 'INPUT') {
@@ -45,12 +41,8 @@
  * @param {String}  field_type  see {@link #getFieldType}
  * @param {String|Boolean}  [value]
  */
-<<<<<<< HEAD
-function setFieldValue(field, field_type, value) {
-=======
 function setFieldValue(field, field_type, value)
 {
->>>>>>> a5394bdc
     field = $(field);
     switch (field_type) {
         case 'text':
@@ -88,12 +80,8 @@
  * @param {String}  field_type returned by {@link #getFieldType}
  * @type Boolean|String|String[]
  */
-<<<<<<< HEAD
-function getFieldValue(field, field_type) {
-=======
 function getFieldValue(field, field_type)
 {
->>>>>>> a5394bdc
     field = $(field);
     switch (field_type) {
         case 'text':
@@ -375,12 +363,8 @@
  * @param {boolean} isKeyUp
  * @param {Object}  errors
  */
-<<<<<<< HEAD
-function validate_fieldset(fieldset, isKeyUp, errors) {
-=======
 function validate_fieldset(fieldset, isKeyUp, errors)
 {
->>>>>>> a5394bdc
     fieldset = $(fieldset);
     if (fieldset.length && typeof validators._fieldset[fieldset.attr('id')] != 'undefined') {
         var fieldset_errors = validators._fieldset[fieldset.attr('id')].apply(fieldset[0], [isKeyUp]);
@@ -403,12 +387,8 @@
  * @param {boolean} isKeyUp
  * @param {Object}  errors
  */
-<<<<<<< HEAD
-function validate_field(field, isKeyUp, errors) {
-=======
 function validate_field(field, isKeyUp, errors)
 {
->>>>>>> a5394bdc
     field = $(field);
     var field_id = field.attr('id');
     errors[field_id] = [];
@@ -434,12 +414,8 @@
  * @param {Element} field
  * @param {boolean} isKeyUp
  */
-<<<<<<< HEAD
-function validate_field_and_fieldset(field, isKeyUp) {
-=======
 function validate_field_and_fieldset(field, isKeyUp)
 {
->>>>>>> a5394bdc
     field = $(field);
     var errors = {};
     validate_field(field, isKeyUp, errors);
@@ -452,12 +428,8 @@
  *
  * @param {Element} field
  */
-<<<<<<< HEAD
-function markField(field) {
-=======
 function markField(field)
 {
->>>>>>> a5394bdc
     field = $(field);
     var type = getFieldType(field);
     var isDefault = checkFieldDefault(field, type);
