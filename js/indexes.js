--- conflicted
+++ resolved
@@ -556,14 +556,9 @@
 
     $(document).on('click', '#save_index_frm', function (event) {
         event.preventDefault();
-<<<<<<< HEAD
         var $form = $('#index_frm');
-        var submitData = $form.serialize() + '&do_save_data=1&ajax_request=true&ajax_page_request=true';
-=======
-        var $form = $("#index_frm");
         var argsep = PMA_commonParams.get('arg_separator');
         var submitData = $form.serialize() + argsep + 'do_save_data=1' + argsep + 'ajax_request=true' + argsep + 'ajax_page_request=true';
->>>>>>> c9153ed2
         var $msgbox = PMA_ajaxShowMessage(PMA_messages.strProcessingRequest);
         AJAX.source = $form;
         $.post($form.attr('action'), submitData, AJAX.responseHandler);
@@ -674,11 +669,7 @@
             }
             title = PMA_messages.strEditIndex;
         }
-<<<<<<< HEAD
-        url += '&ajax_request=true';
-=======
-        url += PMA_commonParams.get('arg_separator') + "ajax_request=true";
->>>>>>> c9153ed2
+        url += PMA_commonParams.get('arg_separator') + 'ajax_request=true';
         indexEditorDialog(url, title, function () {
             // refresh the page using ajax
             PMA_commonActions.refreshMain(false, function () {
