--- conflicted
+++ resolved
@@ -1164,13 +1164,8 @@
         var windowWidth = $(window).width();
         $('#pma_navigation').width(pos);
         $('body').css('margin-' + this.left, pos + 'px');
-<<<<<<< HEAD
-        $('#floating_menubar, #pma_console')
+        $('#pma_console')
             .css('margin-' + this.left, (pos + resizerWidth) + 'px');
-=======
-        $('#pma_console')
-            .css('margin-' + this.left, (pos + resizer_width) + 'px');
->>>>>>> 61ea8b79
         $resizer.css(this.left, pos + 'px');
         if (pos === 0) {
             $collapser
