/* vim: set expandtab sw=4 ts=4 sts=4: */
/**
 * This object handles ajax requests for pages. It also
 * handles the reloading of the main menu and scripts.
 */
var AJAX = {
    /**
     * @var bool active Whether we are busy
     */
    active: false,
    /**
     * @var object source The object whose event initialized the request
     */
    source: null,
    /**
     * @var object xhr A reference to the ajax request that is currently running
     */
    xhr: null,
    /**
     * @var object lockedTargets, list of locked targets
     */
    lockedTargets: {},
    /**
     * @var function Callback to execute after a successful request
     *               Used by PMA_commonFunctions from common.js
     */
    _callback: function () {},
    /**
     * @var bool _debug Makes noise in your Firebug console
     */
    _debug: false,
    /**
     * @var object $msgbox A reference to a jQuery object that links to a message
     *                     box that is generated by PMA_ajaxShowMessage()
     */
    $msgbox: null,
    /**
     * Given the filename of a script, returns a hash to be
     * used to refer to all the events registered for the file
     *
     * @param key string key The filename for which to get the event name
     *
     * @return int
     */
    hash: function (key) {
        /* http://burtleburtle.net/bob/hash/doobs.html#one */
        key += '';
        var len = key.length;
        var hash = 0;
        var i = 0;
        for (; i < len; ++i) {
            hash += key.charCodeAt(i);
            hash += (hash << 10);
            hash ^= (hash >> 6);
        }
        hash += (hash << 3);
        hash ^= (hash >> 11);
        hash += (hash << 15);
        return Math.abs(hash);
    },
    /**
     * Registers an onload event for a file
     *
     * @param file string   file The filename for which to register the event
     * @param func function func The function to execute when the page is ready
     *
     * @return self For chaining
     */
    registerOnload: function (file, func) {
        var eventName = 'onload_' + AJAX.hash(file);
        $(document).on(eventName, func);
        if (this._debug) {
            console.log(
                // no need to translate
                'Registered event ' + eventName + ' for file ' + file
            );
        }
        return this;
    },
    /**
     * Registers a teardown event for a file. This is useful to execute functions
     * that unbind events for page elements that are about to be removed.
     *
     * @param string   file The filename for which to register the event
     * @param function func The function to execute when
     *                      the page is about to be torn down
     *
     * @return self For chaining
     */
    registerTeardown: function (file, func) {
        var eventName = 'teardown_' + AJAX.hash(file);
        $(document).on(eventName, func);
        if (this._debug) {
            console.log(
                // no need to translate
                'Registered event ' + eventName + ' for file ' + file
            );
        }
        return this;
    },
    /**
     * Called when a page has finished loading, once for every
     * file that registered to the onload event of that file.
     *
     * @param string file The filename for which to fire the event
     *
     * @return void
     */
    fireOnload: function (file) {
        var eventName = 'onload_' + AJAX.hash(file);
        $(document).trigger(eventName);
        if (this._debug) {
            console.log(
                // no need to translate
                'Fired event ' + eventName + ' for file ' + file
            );
        }
    },
    /**
     * Called just before a page is torn down, once for every
     * file that registered to the teardown event of that file.
     *
     * @param string file The filename for which to fire the event
     *
     * @return void
     */
    fireTeardown: function (file) {
        var eventName = 'teardown_' + AJAX.hash(file);
        $(document).triggerHandler(eventName);
        if (this._debug) {
            console.log(
                // no need to translate
                'Fired event ' + eventName + ' for file ' + file
            );
        }
    },
    /**
     * function to handle lock page mechanism
     *
     * @param event the event object
     *
     * @return void
     */
    lockPageHandler: function (event) {
<<<<<<< HEAD
        // Don't lock on enter.
        if (0 === event.charCode) {
            return;
        }

        var lockId = $(this).data('lock-id');
        if (typeof lockId === 'undefined') {
            return;
        }
        /*
         * @todo Fix Code mirror does not give correct full value (query)
         * in textarea, it returns only the change in content.
         */
        var newHash = null;
        if (event.data.value === 1) {
            newHash = AJAX.hash($(this).val());
        } else {
            newHash = AJAX.hash($(this).is(':checked'));
        }
        var oldHash = $(this).data('val-hash');
=======
        var newHash = null;
        var oldHash = null;
        var lockId;
        // CodeMirror lock
        if (event.data.value === 3) {
            newHash = event.data.content;
            oldHash = true;
            lockId = 'cm';
        } else {
            // Don't lock on enter.
            if (0 === event.charCode) {
                return;
            }

            lockId = $(this).data('lock-id');
            if (typeof lockId === 'undefined') {
                return;
            }
            /*
             * @todo Fix Code mirror does not give correct full value (query)
             * in textarea, it returns only the change in content.
             */
            if (event.data.value === 1) {
                newHash = AJAX.hash($(this).val());
            } else {
                newHash = AJAX.hash($(this).is(':checked'));
            }
            oldHash = $(this).data('val-hash');
        }
>>>>>>> 784fbcd3
        // Set lock if old value !== new value
        // otherwise release lock
        if (oldHash !== newHash) {
            AJAX.lockedTargets[lockId] = true;
        } else {
            delete AJAX.lockedTargets[lockId];
        }
        // Show lock icon if locked targets is not empty.
        // otherwise remove lock icon
        if (!jQuery.isEmptyObject(AJAX.lockedTargets)) {
            $('#lock_page_icon').html(PMA_getImage('s_lock', PMA_messages.strLockToolTip).toString());
        } else {
            $('#lock_page_icon').html('');
        }
    },
    /**
     * resets the lock
     *
     * @return void
     */
    resetLock: function () {
        AJAX.lockedTargets = {};
        $('#lock_page_icon').html('');
    },
    handleMenu: {
        replace: function (content) {
            $('#floating_menubar').html(content)
                // Remove duplicate wrapper
                // TODO: don't send it in the response
                .children().first().remove();
            $('#topmenu').menuResizer(PMA_mainMenuResizerCallback);
        }
    },
    /**
     * Event handler for clicks on links and form submissions
     *
     * @param object e Event data
     *
     * @return void
     */
    requestHandler: function (event) {
        // In some cases we don't want to handle the request here and either
        // leave the browser deal with it natively (e.g: file download)
        // or leave an existing ajax event handler present elsewhere deal with it
        var href = $(this).attr('href');
        if (typeof event !== 'undefined' && (event.shiftKey || event.ctrlKey)) {
            return true;
        } else if ($(this).attr('target')) {
            return true;
        } else if ($(this).hasClass('ajax') || $(this).hasClass('disableAjax')) {
            // reset the lockedTargets object, as specified AJAX operation has finished
            AJAX.resetLock();
            return true;
        } else if (href && href.match(/^#/)) {
            return true;
        } else if (href && href.match(/^mailto/)) {
            return true;
        } else if ($(this).hasClass('ui-datepicker-next') ||
            $(this).hasClass('ui-datepicker-prev')
        ) {
            return true;
        }

        if (typeof event !== 'undefined') {
            event.preventDefault();
            event.stopImmediatePropagation();
        }

        // triggers a confirm dialog if:
        // the user has performed some operations on loaded page
        // the user clicks on some link, (won't trigger for buttons)
        // the click event is not triggered by script
        if (typeof event !== 'undefined' && event.type === 'click' &&
            event.isTrigger !== true &&
            !jQuery.isEmptyObject(AJAX.lockedTargets) &&
            confirm(PMA_messages.strConfirmNavigation) === false
        ) {
            return false;
        }
        AJAX.resetLock();
        var isLink = !! href || false;
        var previousLinkAborted = false;

        if (AJAX.active === true) {
            // Cancel the old request if abortable, when the user requests
            // something else. Otherwise silently bail out, as there is already
            // a request well in progress.
            if (AJAX.xhr) {
                // In case of a link request, attempt aborting
                AJAX.xhr.abort();
                if (AJAX.xhr.status === 0 && AJAX.xhr.statusText === 'abort') {
                    // If aborted
                    AJAX.$msgbox = PMA_ajaxShowMessage(PMA_messages.strAbortedRequest);
                    AJAX.active = false;
                    AJAX.xhr = null;
                    previousLinkAborted = true;
                } else {
                    // If can't abort
                    return false;
                }
            } else {
                // In case submitting a form, don't attempt aborting
                return false;
            }
        }

        AJAX.source = $(this);

        $('html, body').animate({ scrollTop: 0 }, 'fast');

        var url = isLink ? href : $(this).attr('action');
        var params = 'ajax_request=true&ajax_page_request=true';
        if (! isLink) {
            params += '&' + $(this).serialize();
        } else if (AJAX.source.attr('data-post')) {
            params += '&' + AJAX.source.attr('data-post');
            isLink = false;
        }
        if (! (history && history.pushState)) {
            // Add a list of menu hashes that we have in the cache to the request
            params += PMA_MicroHistory.menus.getRequestParam();
        }

        if (AJAX._debug) {
            console.log('Loading: ' + url); // no need to translate
        }

        if (isLink) {
            AJAX.active = true;
            AJAX.$msgbox = PMA_ajaxShowMessage();
            // Save reference for the new link request
            AJAX.xhr = $.get(url, params, AJAX.responseHandler);
            if (history && history.pushState) {
                var state = {
                    url : href
                };
                if (previousLinkAborted) {
                    // hack: there is already an aborted entry on stack
                    // so just modify the aborted one
                    history.replaceState(state, null, href);
                } else {
                    history.pushState(state, null, href);
                }
            }
        } else {
            /**
             * Manually fire the onsubmit event for the form, if any.
             * The event was saved in the jQuery data object by an onload
             * handler defined below. Workaround for bug #3583316
             */
            var onsubmit = $(this).data('onsubmit');
            // Submit the request if there is no onsubmit handler
            // or if it returns a value that evaluates to true
            if (typeof onsubmit !== 'function' || onsubmit.apply(this, [event])) {
                AJAX.active = true;
                AJAX.$msgbox = PMA_ajaxShowMessage();
                var method = $(this).attr('method');
                if (typeof method !== 'undefined' && method.toLowerCase() === 'post') {
                    $.post(url, params, AJAX.responseHandler);
                } else {
                    $.get(url, params, AJAX.responseHandler);
                }
            }
        }
    },
    /**
     * Called after the request that was initiated by this.requestHandler()
     * has completed successfully or with a caught error. For completely
     * failed requests or requests with uncaught errors, see the .ajaxError
     * handler at the bottom of this file.
     *
     * To refer to self use 'AJAX', instead of 'this' as this function
     * is called in the jQuery context.
     *
     * @param object e Event data
     *
     * @return void
     */
    responseHandler: function (data) {
        if (typeof data === 'undefined' || data === null) {
            return;
        }
        if (typeof data.success !== 'undefined' && data.success) {
            $('html, body').animate({ scrollTop: 0 }, 'fast');
            PMA_ajaxRemoveMessage(AJAX.$msgbox);

            if (data._redirect) {
                PMA_ajaxShowMessage(data._redirect, false);
                AJAX.active = false;
                AJAX.xhr = null;
                return;
            }

            AJAX.scriptHandler.reset(function () {
                if (data._reloadNavigation) {
                    PMA_reloadNavigation();
                }
                if (data._title) {
                    $('title').replaceWith(data._title);
                }
                if (data._menu) {
                    if (history && history.pushState) {
                        var state = {
                            url : data._selflink,
                            menu : data._menu
                        };
                        history.replaceState(state, null);
                        AJAX.handleMenu.replace(data._menu);
                    } else {
                        PMA_MicroHistory.menus.replace(data._menu);
                        PMA_MicroHistory.menus.add(data._menuHash, data._menu);
                    }
                } else if (data._menuHash) {
                    if (! (history && history.pushState)) {
                        PMA_MicroHistory.menus.replace(PMA_MicroHistory.menus.get(data._menuHash));
                    }
                }
                if (data._disableNaviSettings) {
                    PMA_disableNaviSettings();
                } else {
                    PMA_ensureNaviSettings(data._selflink);
                }

                // Remove all containers that may have
                // been added outside of #page_content
                $('body').children()
                    .not('#pma_navigation')
                    .not('#floating_menubar')
                    .not('#page_nav_icons')
                    .not('#page_content')
                    .not('#selflink')
                    .not('#pma_header')
                    .not('#pma_footer')
                    .not('#pma_demo')
                    .not('#pma_console_container')
                    .not('#prefs_autoload')
                    .remove();
                // Replace #page_content with new content
                if (data.message && data.message.length > 0) {
                    $('#page_content').replaceWith(
                        '<div id=\'page_content\'>' + data.message + '</div>'
                    );
                    PMA_highlightSQL($('#page_content'));
                    checkNumberOfFields();
                }

                if (data._selflink) {
                    var source = data._selflink.split('?')[0];
                    // Check for faulty links
                    $selflink_replace = {
                        'import.php': 'tbl_sql.php',
                        'tbl_chart.php': 'sql.php',
                        'tbl_gis_visualization.php': 'sql.php'
                    };
                    if ($selflink_replace[source]) {
                        var replacement = $selflink_replace[source];
                        data._selflink = data._selflink.replace(source, replacement);
                    }
                    $('#selflink').find('> a').attr('href', data._selflink);
                }
                if (data._params) {
                    PMA_commonParams.setAll(data._params);
                }
                if (data._scripts) {
                    AJAX.scriptHandler.load(data._scripts);
                }
                if (data._selflink && data._scripts && data._menuHash && data._params) {
                    if (! (history && history.pushState)) {
                        PMA_MicroHistory.add(
                            data._selflink,
                            data._scripts,
                            data._menuHash,
                            data._params,
                            AJAX.source.attr('rel')
                        );
                    }
                }
                if (data._displayMessage) {
                    $('#page_content').prepend(data._displayMessage);
                    PMA_highlightSQL($('#page_content'));
                }

                $('#pma_errors').remove();

                var msg = '';
                if (data._errSubmitMsg) {
                    msg = data._errSubmitMsg;
                }
                if (data._errors) {
                    $('<div/>', { id : 'pma_errors', class : 'clearfloat' })
                        .insertAfter('#selflink')
                        .append(data._errors);
                    // bind for php error reporting forms (bottom)
                    $('#pma_ignore_errors_bottom').on('click', function (e) {
                        e.preventDefault();
                        PMA_ignorePhpErrors();
                    });
                    $('#pma_ignore_all_errors_bottom').on('click', function (e) {
                        e.preventDefault();
                        PMA_ignorePhpErrors(false);
                    });
                    // In case of 'sendErrorReport'='always'
                    // submit the hidden error reporting form.
                    if (data._sendErrorAlways === '1' &&
                        data._stopErrorReportLoop !== '1'
                    ) {
                        $('#pma_report_errors_form').submit();
                        PMA_ajaxShowMessage(PMA_messages.phpErrorsBeingSubmitted, false);
                        $('html, body').animate({ scrollTop:$(document).height() }, 'slow');
                    } else if (data._promptPhpErrors) {
                        // otherwise just prompt user if it is set so.
                        msg = msg + PMA_messages.phpErrorsFound;
                        // scroll to bottom where all the errors are displayed.
                        $('html, body').animate({ scrollTop:$(document).height() }, 'slow');
                    }
                }
                PMA_ajaxShowMessage(msg, false);
                // bind for php error reporting forms (popup)
                $('#pma_ignore_errors_popup').on('click', function () {
                    PMA_ignorePhpErrors();
                });
                $('#pma_ignore_all_errors_popup').on('click', function () {
                    PMA_ignorePhpErrors(false);
                });

                if (typeof AJAX._callback === 'function') {
                    AJAX._callback.call();
                }
                AJAX._callback = function () {};
            });
        } else {
            PMA_ajaxShowMessage(data.error, false);
            AJAX.active = false;
            AJAX.xhr = null;
            PMA_handleRedirectAndReload(data);
            if (data.fieldWithError) {
                $(':input.error').removeClass('error');
                $('#' + data.fieldWithError).addClass('error');
            }
        }
    },
    /**
     * This object is in charge of downloading scripts,
     * keeping track of what's downloaded and firing
     * the onload event for them when the page is ready.
     */
    scriptHandler: {
        /**
         * @var array _scripts The list of files already downloaded
         */
        _scripts: [],
        /**
         * @var string _scriptsVersion version of phpMyAdmin from which the
         *                             scripts have been loaded
         */
        _scriptsVersion: null,
        /**
         * @var array _scriptsToBeLoaded The list of files that
         *                               need to be downloaded
         */
        _scriptsToBeLoaded: [],
        /**
         * @var array _scriptsToBeFired The list of files for which
         *                              to fire the onload event
         */
        _scriptsToBeFired: [],
        /**
         * Records that a file has been downloaded
         *
         * @param string file The filename
         * @param string fire Whether this file will be registering
         *                    onload/teardown events
         *
         * @return self For chaining
         */
        add: function (file, fire) {
            this._scripts.push(file);
            if (fire) {
                // Record whether to fire any events for the file
                // This is necessary to correctly tear down the initial page
                this._scriptsToBeFired.push(file);
            }
            return this;
        },
        /**
         * Download a list of js files in one request
         *
         * @param array files An array of filenames and flags
         *
         * @return void
         */
        load: function (files, callback) {
            var self = this;
            // Clear loaded scripts if they are from another version of phpMyAdmin.
            // Depends on common params being set before loading scripts in responseHandler
            if (self._scriptsVersion === null) {
                self._scriptsVersion = PMA_commonParams.get('PMA_VERSION');
            } else if (self._scriptsVersion !== PMA_commonParams.get('PMA_VERSION')) {
                self._scripts = [];
                self._scriptsVersion = PMA_commonParams.get('PMA_VERSION');
            }
            self._scriptsToBeLoaded = [];
            self._scriptsToBeFired = [];
            for (var i in files) {
                self._scriptsToBeLoaded.push(files[i].name);
                if (files[i].fire) {
                    self._scriptsToBeFired.push(files[i].name);
                }
            }
            // Generate a request string
            var request = [];
            var needRequest = false;
            for (var index in self._scriptsToBeLoaded) {
                var script = self._scriptsToBeLoaded[index];
                // Only for scripts that we don't already have
                if ($.inArray(script, self._scripts) === -1) {
                    needRequest = true;
                    this.add(script);
                    request.push('scripts%5B%5D=' + script);
                    if (request.length >= 10) {
                        // Download scripts in chunks
                        this.appendScript(request);
                        request = [];
                        needRequest = false;
                    }
                }
            }
            request.push('call_done=1');
            request.push('v=' + encodeURIComponent(PMA_commonParams.get('PMA_VERSION')));
            // Download the composite js file, if necessary
            if (needRequest) {
                this.appendScript(request);
            } else {
                self.done(callback);
            }
        },
        /**
         * Called whenever all files are loaded
         *
         * @return void
         */
        done: function (callback) {
            if ($.isFunction(callback)) {
                callback();
            }
            if (typeof ErrorReport !== 'undefined') {
                ErrorReport.wrap_global_functions();
            }
            for (var i in this._scriptsToBeFired) {
                AJAX.fireOnload(this._scriptsToBeFired[i]);
            }
            AJAX.active = false;
        },
        /**
         * Appends a script element to the head to load the scripts
         *
         * @return void
         */
        appendScript: function (request) {
            var head = document.head || document.getElementsByTagName('head')[0];
            var script = document.createElement('script');

            request.push('call_done=1');
            request.push('v=' + encodeURIComponent(PMA_commonParams.get('PMA_VERSION')));
            script.type = 'text/javascript';
            script.src = 'js/get_scripts.js.php?' + request.join('&');
            script.async = false;
            head.appendChild(script);
        },
        /**
         * Fires all the teardown event handlers for the current page
         * and rebinds all forms and links to the request handler
         *
         * @param function callback The callback to call after resetting
         *
         * @return void
         */
        reset: function (callback) {
            for (var i in this._scriptsToBeFired) {
                AJAX.fireTeardown(this._scriptsToBeFired[i]);
            }
            this._scriptsToBeFired = [];
            /**
             * Re-attach a generic event handler to clicks
             * on pages and submissions of forms
             */
            $(document).off('click', 'a').on('click', 'a', AJAX.requestHandler);
            $(document).off('submit', 'form').on('submit', 'form', AJAX.requestHandler);
            if (! (history && history.pushState)) {
                PMA_MicroHistory.update();
            }
            callback();
        }
    }
};

/**
 * Here we register a function that will remove the onsubmit event from all
 * forms that will be handled by the generic page loader. We then save this
 * event handler in the "jQuery data", so that we can fire it up later in
 * AJAX.requestHandler().
 *
 * See bug #3583316
 */
AJAX.registerOnload('functions.js', function () {
    // Registering the onload event for functions.js
    // ensures that it will be fired for all pages
    $('form').not('.ajax').not('.disableAjax').each(function () {
        if ($(this).attr('onsubmit')) {
            $(this).data('onsubmit', this.onsubmit).attr('onsubmit', '');
        }
    });

    var $page_content = $('#page_content');
    /**
     * Workaround for passing submit button name,value on ajax form submit
     * by appending hidden element with submit button name and value.
     */
    $page_content.on('click', 'form input[type=submit]', function () {
        var buttonName = $(this).attr('name');
        if (typeof buttonName === 'undefined') {
            return;
        }
        $(this).closest('form').append($('<input/>', {
            'type' : 'hidden',
            'name' : buttonName,
            'value': $(this).val()
        }));
    });

    /**
     * Attach event listener to events when user modify visible
     * Input,Textarea and select fields to make changes in forms
     */
    $page_content.on(
        'keyup change',
        'form.lock-page textarea, ' +
        'form.lock-page input[type="text"], ' +
        'form.lock-page input[type="number"], ' +
        'form.lock-page select',
        { value:1 },
        AJAX.lockPageHandler
    );
    $page_content.on(
        'change',
        'form.lock-page input[type="checkbox"], ' +
        'form.lock-page input[type="radio"]',
        { value:2 },
        AJAX.lockPageHandler
    );
    /**
     * Reset lock when lock-page form reset event is fired
     * Note: reset does not bubble in all browser so attach to
     * form directly.
     */
    $('form.lock-page').on('reset', function (event) {
        AJAX.resetLock();
    });
});

/**
 * Page load event handler
 */
$(function () {
    var menuContent = $('<div></div>')
        .append($('#serverinfo').clone())
        .append($('#topmenucontainer').clone())
        .html();
    if (history && history.pushState) {
        // set initial state reload
        var initState = ('state' in window.history && window.history.state !== null);
        var initURL = $('#selflink').find('> a').attr('href') || location.href;
        var state = {
            url : initURL,
            menu : menuContent
        };
        history.replaceState(state, null);

        $(window).on('popstate', function (event) {
            var initPop = (! initState && location.href === initURL);
            initState = true;
            // check if popstate fired on first page itself
            if (initPop) {
                return;
            }
            var state = event.originalEvent.state;
            if (state && state.menu) {
                AJAX.$msgbox = PMA_ajaxShowMessage();
                var params = 'ajax_request=true&ajax_page_request=true';
                var url = state.url || location.href;
                $.get(url, params, AJAX.responseHandler);
                // TODO: Check if sometimes menu is not retrieved from server,
                // Not sure but it seems menu was missing only for printview which
                // been removed lately, so if it's right some dead menu checks/fallbacks
                // may need to be removed from this file and Header.php
                // AJAX.handleMenu.replace(event.originalEvent.state.menu);
            }
        });
    } else {
        // Fallback to microhistory mechanism
        AJAX.scriptHandler
            .load([{ 'name' : 'microhistory.js', 'fire' : 1 }], function () {
                // The cache primer is set by the footer class
                if (PMA_MicroHistory.primer.url) {
                    PMA_MicroHistory.menus.add(
                        PMA_MicroHistory.primer.menuHash,
                        menuContent
                    );
                }
                $(function () {
                    // Queue up this event twice to make sure that we get a copy
                    // of the page after all other onload events have been fired
                    if (PMA_MicroHistory.primer.url) {
                        PMA_MicroHistory.add(
                            PMA_MicroHistory.primer.url,
                            PMA_MicroHistory.primer.scripts,
                            PMA_MicroHistory.primer.menuHash
                        );
                    }
                });
            });
    }
});

/**
 * Attach a generic event handler to clicks
 * on pages and submissions of forms
 */
$(document).on('click', 'a', AJAX.requestHandler);
$(document).on('submit', 'form', AJAX.requestHandler);

/**
 * Gracefully handle fatal server errors
 * (e.g: 500 - Internal server error)
 */
$(document).ajaxError(function (event, request, settings) {
    if (AJAX._debug) {
        console.log('AJAX error: status=' + request.status + ', text=' + request.statusText);
    }
    // Don't handle aborted requests
    if (request.status !== 0 || request.statusText !== 'abort') {
        var details = '';
        var state = request.state();

        if (request.status !== 0) {
            details += '<div>' + escapeHtml(PMA_sprintf(PMA_messages.strErrorCode, request.status)) + '</div>';
        }
        details += '<div>' + escapeHtml(PMA_sprintf(PMA_messages.strErrorText, request.statusText + ' (' + state + ')')) + '</div>';
        if (state === 'rejected' || state === 'timeout') {
            details += '<div>' + escapeHtml(PMA_messages.strErrorConnection) + '</div>';
        }
        PMA_ajaxShowMessage(
            '<div class="error">' +
            PMA_messages.strErrorProcessingRequest +
            details +
            '</div>',
            false
        );
        AJAX.active = false;
        AJAX.xhr = null;
    }
});<|MERGE_RESOLUTION|>--- conflicted
+++ resolved
@@ -142,28 +142,6 @@
      * @return void
      */
     lockPageHandler: function (event) {
-<<<<<<< HEAD
-        // Don't lock on enter.
-        if (0 === event.charCode) {
-            return;
-        }
-
-        var lockId = $(this).data('lock-id');
-        if (typeof lockId === 'undefined') {
-            return;
-        }
-        /*
-         * @todo Fix Code mirror does not give correct full value (query)
-         * in textarea, it returns only the change in content.
-         */
-        var newHash = null;
-        if (event.data.value === 1) {
-            newHash = AJAX.hash($(this).val());
-        } else {
-            newHash = AJAX.hash($(this).is(':checked'));
-        }
-        var oldHash = $(this).data('val-hash');
-=======
         var newHash = null;
         var oldHash = null;
         var lockId;
@@ -193,7 +171,6 @@
             }
             oldHash = $(this).data('val-hash');
         }
->>>>>>> 784fbcd3
         // Set lock if old value !== new value
         // otherwise release lock
         if (oldHash !== newHash) {
