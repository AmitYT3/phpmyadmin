--- conflicted
+++ resolved
@@ -1037,12 +1037,6 @@
                     var datepicker_div = $('#ui-datepicker-div');
                     datepicker_div.css({'top': 0, 'left': 0, 'position': 'relative'});
                     $(g.cEdit).append(datepicker_div);
-<<<<<<< HEAD
-
-                    var edit_area_top = $('#ui-datepicker-div').height()+32;
-                    $(g.cEdit).find('.edit_area').css({'top' : edit_area_top+'px', 'position': 'absolute'});
-=======
->>>>>>> 17d9d82c
 
                     if (is_null){
                         $(g.cEdit).find('.edit_area').hide();
