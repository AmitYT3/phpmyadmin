/* vim: set expandtab sw=4 ts=4 sts=4: */
/**
 * @package PhpMyAdmin-Designer
 */

/**
 * init
 */


var _change = 0; // variable to track any change in designer layout.
var _staying = 0; //  variable to check if the user stayed after seeing the confirmation prompt.
var show_relation_lines = true;
var always_show_text = false;

AJAX.registerTeardown('pmd/move.js', function () {
    if ($.FullScreen.supported) {
        $(document).unbind($.FullScreen.prefix + 'fullscreenchange');
    }
});

AJAX.registerOnload('pmd/move.js', function () {
    $('#page_content').css({'margin-left': '3px'});
    if ($.FullScreen.supported) {
        $(document).fullScreenChange(function () {
            if (! $.FullScreen.isFullScreen()) {
                $('#page_content').removeClass('content_fullscreen')
                    .css({'width': 'auto', 'height': 'auto'});
                var $img = $('#toggleFullscreen img');
                $img.attr('src', $img.data('enter'));
                var $span = $img.siblings('span');
                $span.text($span.data('enter'));
            }
        });
    } else {
        $('#toggleFullscreen').hide();
    }
});

// Below is the function to bind onbeforeunload events with the content_frame as well as the top window.

/*
FIXME: we can't register the beforeonload event because it will persist between pageloads

AJAX.registerOnload('pmd/move.js', function (){
    $(window).bind('beforeunload', function () {        // onbeforeunload for the frame window.
        if (_change == 1 && _staying === 0) {
            return PMA_messages.strLeavingDesigner;
        } else if (_change == 1 && _staying == 1) {
            _staying = 0;
        }
    });
    $(window).unload(function () {
        _change = 0;
    });
    window.top.onbeforeunload = function () {     // onbeforeunload for the browser main window.
        if (_change == 1 && _staying === 0) {
            _staying = 1;                                                   //  Helps if the user stays on the page  as there
            setTimeout('make_zero();', 100);                    //   is no other way of knowing whether the user stayed or not.
            return PMA_messages.strLeavingDesigner;
        }
    };
});*/

function make_zero() {   // Function called if the user stays after seeing the confirmation prompt.
    _staying = 0;
}

function MarkSaved()
{
    _change = 0;
    $('#saved_state').text('');
}

function MarkUnsaved()
{
    _change = 1;
    $('#saved_state').text('*');
}

var dx, dy, dy2;
var cur_click = null;
// update in Main()
var sm_x = 2, sm_y = 2;
var sm_s           = 0;
var sm_add         = 10;
var s_left         = 0;
var s_right        = 0;
var ON_relation    = 0;
var ON_grid        = 0;
var ON_display_field = 0;
// relation_style: 0 - angular 1 - direct
var ON_angular_direct = 1;
var click_field    = 0;
var link_relation  = "";
var id_hint;
var canvas_width   = 0;
var canvas_height  = 0;
var osn_tab_width  = 0;
var osn_tab_height = 0;
var height_field   = 7;
var Glob_X, Glob_Y;
var timeoutID;
var layer_menu_cur_click = 0;
var step = 10;
var old_class;
var from_array = [];
var downer;
var menu_moved = false;
var grid_size = 10;

//------------------------------------------------------------------------------
//------------------------------------------------------------------------------
//------------------------------------------------------------------------------


//window.captureEvents(Event.MOUSEDOWN | Event.MOUSEUP);
//---CROSS
document.onmousedown = MouseDown;
document.onmouseup   = MouseUp;
document.onmousemove = MouseMove;

var isIE = document.all && !window.opera;
var isNN = !document.all && document.getElementById;
var isN4 = document.layers;

if (isIE) {
    window.onscroll = General_scroll;
    document.onselectstart = function () {
        return false;
    };
}

//document.onmouseup = function (){General_scroll_end();}
function MouseDown(e)
{
    Glob_X = dx = isIE ? e.clientX + document.body.scrollLeft : e.pageX;
    Glob_Y = dy = isIE ? e.clientY + document.body.scrollTop : e.pageY;
    if (cur_click !== null) {
        document.getElementById("canvas").style.display = 'none';
        cur_click.style.zIndex = 2;
    }
}

function MouseMove(e)
{
    if (e.preventDefault) {
        e.preventDefault();
    }

    var new_dx = isIE ? e.clientX + document.body.scrollLeft : e.pageX;
    var new_dy = isIE ? e.clientY + document.body.scrollTop : e.pageY;

    var delta_x = Glob_X - new_dx;
    var delta_y = Glob_Y - new_dy;

    Glob_X = new_dx;
    Glob_Y = new_dy;

    if (cur_click !== null) {
        MarkUnsaved();

        var $cur_click = $(cur_click);

        var cur_x = parseFloat($cur_click.attr('data-left') || $cur_click.css('left'));
        var cur_y = parseFloat($cur_click.attr('data-top') || $cur_click.css('top'));

        var new_x = cur_x - delta_x;
        var new_y = cur_y - delta_y;

        dx = new_dx;
        dy = new_dy;

        $cur_click.attr('data-left', new_x);
        $cur_click.attr('data-top', new_y);

        if (ON_grid) {
            new_x = parseInt(new_x / grid_size) * grid_size;
            new_y = parseInt(new_y / grid_size) * grid_size;
        };

        $cur_click.css('left', new_x + 'px');
        $cur_click.css('top', new_y + 'px');
    }

    else if (layer_menu_cur_click) {

        dx = new_dx;
        dy = new_dy;
        if (menu_moved) {
            delta_x = -delta_x;
        }
        var new_width = $('#layer_menu').width() + delta_x;
        if (new_width < 150) {
            new_width = 150;
        }
        else {
            dx = e.pageX;
        }
        $('#layer_menu').width(new_width);
    }

    if (ON_relation || ON_display_field) {
        document.getElementById('pmd_hint').style.left = (Glob_X + 20) + 'px';
        document.getElementById('pmd_hint').style.top  = (Glob_Y + 20) + 'px';
    }
}

function MouseUp(e)
{
    if (cur_click !== null) {
        document.getElementById("canvas").style.display = 'inline-block';
        Re_load();
        cur_click.style.zIndex = 1;
        cur_click = null;
    }
    layer_menu_cur_click = 0;
    //window.releaseEvents(Event.MOUSEMOVE);
}
//------------------------------------------------------------------------------
//------------------------------------------------------------------------------
//------------------------------------------------------------------------------


//function ToInt(s)
//{
//    return s.substring(0,s.length-2)*1; //re = /(\d+)\w*/; newstr = str.replace(re, "$1");
//}

function Canvas_pos()
{
    canvas_width  = document.getElementById('canvas').width  = osn_tab_width  - 3;
    canvas_height = document.getElementById('canvas').height = osn_tab_height - 3;

    if (isIE) {
        document.getElementById('canvas').style.width  = ((osn_tab_width  - 3) ? (osn_tab_width  - 3) : 0) + 'px';
        document.getElementById('canvas').style.height = ((osn_tab_height - 3) ? (osn_tab_height - 3) : 0) + 'px';
    }
}

function Osn_tab_pos()
{
    osn_tab_width  = parseInt(document.getElementById('osn_tab').style.width, 10);
    osn_tab_height = parseInt(document.getElementById('osn_tab').style.height, 10);
}


function Main()
{
    //alert( document.getElementById('osn_tab').offsetTop);
    //---CROSS

    document.getElementById("layer_menu").style.top = -1000 + 'px'; //fast scroll
    // sm_x += document.getElementById('osn_tab').offsetLeft;
    // sm_y += document.getElementById('osn_tab').offsetTop;
    Osn_tab_pos();
    Canvas_pos();
    Small_tab_refresh();
    Re_load();
    id_hint = document.getElementById('pmd_hint');
    if (isIE) {
        General_scroll();
    }
}


//-------------------------------- new -----------------------------------------
function Rezize_osn_tab()
{
    var max_X = 0;
    var max_Y = 0;
    for (var key in j_tabs) {
        var k_x = parseInt(document.getElementById(key).style.left, 10) + document.getElementById(key).offsetWidth;
        var k_y = parseInt(document.getElementById(key).style.top, 10) + document.getElementById(key).offsetHeight;
        max_X = max_X < k_x ? k_x : max_X;
        max_Y = max_Y < k_y ? k_y : max_Y;
    }

    osn_tab_width  = max_X + 50;
    osn_tab_height = max_Y + 50;
    Canvas_pos();
    document.getElementById('osn_tab').style.width = osn_tab_width + 'px';
    document.getElementById('osn_tab').style.height = osn_tab_height + 'px';
}
//------------------------------------------------------------------------------

/**
 * refreshes display, must be called after state changes
 */
function Re_load()
{
    Rezize_osn_tab();
    var n;
    var x1;
    var x2;
    var a = [];
    var K;
    var key;
    var key2;
    var key3;
    Clear();
    for (K in contr) {
        for (key in contr[K]) {
            // contr name
            for (key2 in contr[K][key]) {
                // table name
                for (key3 in contr[K][key][key2]) {
                    // field name
                    if (!document.getElementById("check_vis_" + key2).checked ||
                        !document.getElementById("check_vis_" + contr[K][key][key2][key3][0]).checked) {
                        // if hide
                        continue;
                    }
                    var x1_left  = document.getElementById(key2).offsetLeft + 1;
                    var x1_right = x1_left + document.getElementById(key2).offsetWidth;
                    var x2_left  = document.getElementById(contr[K][key][key2][key3][0]).offsetLeft;
                    var x2_right = x2_left + document.getElementById(contr[K][key][key2][key3][0]).offsetWidth;
                    a[0] = Math.abs(x1_left - x2_left);
                    a[1] = Math.abs(x1_left - x2_right);
                    a[2] = Math.abs(x1_right - x2_left);
                    a[3] = Math.abs(x1_right - x2_right);
                    n = s_left = s_right = 0;
                    for (var i = 1; i < 4; i++) {
                        if (a[n] > a[i]) {
                            n = i;
                        }
                    }
                    if (n == 1) {
                        x1 = x1_left - sm_s;
                        x2 = x2_right + sm_s;
                        if (x1 < x2) {
                            n = 0;
                        }
                    }
                    if (n == 2) {
                        x1 = x1_right + sm_s;
                        x2 = x2_left - sm_s;
                        if (x1 > x2) {
                            n = 0;
                        }
                    }
                    if (n == 3) {
                        x1 = x1_right + sm_s;
                        x2 = x2_right + sm_s;
                        s_right = 1;
                    }
                    if (n === 0) {
                        x1 = x1_left - sm_s;
                        x2 = x2_left - sm_s;
                        s_left = 1;
                    }
                    //alert(key2 + "." + key3);

                    var row_offset_top = 0;
                    //alert('id_tbody_' + key2);
                    //alert(document.getElementById('id_hide_tbody_' + key2));
                    var tab_hide_button = document.getElementById('id_hide_tbody_' + key2);

                    //alert(tab_hide_button.innerHTML);
                    if (tab_hide_button.innerHTML == 'v') {
                        row_offset_top = document.getElementById(key2 + "." + key3).offsetTop;
                    }

                    var y1 = document.getElementById(key2).offsetTop +
                        row_offset_top +
                        height_field;


                    row_offset_top = 0;
                    tab_hide_button = document.getElementById('id_hide_tbody_' + contr[K][key][key2][key3][0]);
                    if (tab_hide_button.innerHTML == 'v') {
                        row_offset_top = document.getElementById(contr[K][key][key2][key3][0]
                            + '.' + contr[K][key][key2][key3][1]).offsetTop;
                    }

                    var y2 =
                        document.getElementById(contr[K][key][key2][key3][0]).offsetTop +
                        row_offset_top +
                        height_field;

                    var osn_tab = document.getElementById('osn_tab');

                    Line0(
                        x1 + osn_tab.offsetLeft,
                        y1 - osn_tab.offsetTop,
                        x2 + osn_tab.offsetLeft,
                        y2 - osn_tab.offsetTop,
                        getColorByTarget(contr[K][key][key2][key3][0] + '.' + contr[K][key][key2][key3][1])
                    );
                }
            }
        }
    }
}

/**
 * draws a line from x1:y1 to x2:y2 with color
 */
function Line(x1, y1, x2, y2, color_line)
{
    var canvas = document.getElementById("canvas");
    var ctx    = canvas.getContext("2d");
    ctx.strokeStyle = color_line;
    ctx.lineWidth = 1;
    ctx.beginPath();
    ctx.moveTo(x1, y1);
    ctx.lineTo(x2, y2);
    ctx.stroke();
}

/**
 * draws a relation/constraint line, whether angular or not
 */
function Line0(x1, y1, x2, y2, color_line)
{
    if (! show_relation_lines) {
        return;
    }
    Circle(x1, y1, 3, 3, color_line);
    Rect(x2 - 1, y2 - 2, 4, 4, color_line);

    if (ON_angular_direct) {
        Line2(x1, y1, x2, y2, color_line);
    } else {
        Line3(x1, y1, x2, y2, color_line);
    }
}

/**
 * draws a angular relation/constraint line
 */
function Line2(x1, y1, x2, y2, color_line)
{
    var x1_ = x1;
    var x2_ = x2;

    if (s_right) {
        x1_ += sm_add;
        x2_ += sm_add;
    } else if (s_left) {
        x1_ -= sm_add;
        x2_ -= sm_add;
    } else if (x1 < x2) {
        x1_ += sm_add;
        x2_ -= sm_add;
    } else {
        x1_ -= sm_add;
        x2_ += sm_add;
    }

    Line(x1, y1, x1_, y1, color_line);
    Line(x2, y2, x2_, y2, color_line);
    Line(x1_, y1, x2_, y2, color_line);
}

/**
 * draws a relation/constraint line
 */
function Line3(x1, y1, x2, y2, color_line)
{
    var x1_ = x1;
    var x2_ = x2;

    if (s_right) {
        if (x1 < x2) {
            x1_ += x2 - x1 + sm_add;
            x2_ += sm_add;
        } else {
            x2_ += x1 - x2 + sm_add;
            x1_ += sm_add;
        }

        Line(x1, y1, x1_, y1, color_line);
        Line(x2, y2, x2_, y2, color_line);
        Line(x1_, y1, x2_, y2, color_line);
        return;
    }
    if (s_left) {
        if (x1 < x2) {
            x2_ -= x2 - x1 + sm_add;
            x1_ -= sm_add;
        } else {
            x1_ -= x1 - x2 + sm_add;
            x2_ -= sm_add;
        }

        Line(x1, y1, x1_, y1, color_line);
        Line(x2, y2, x2_, y2, color_line);
        Line(x1_, y1, x2_, y2, color_line);
        return;
    }

    var x_s = (x1 + x2) / 2;
    Line(x1, y1, x_s, y1, color_line);
    Line(x_s, y2, x2, y2, color_line);
    Line(x_s, y1, x_s, y2, color_line);
}

function Circle(x, y, r, w, color)
{
    var ctx = document.getElementById('canvas').getContext('2d');
    ctx.beginPath();
    ctx.moveTo(x, y);
    ctx.lineWidth = w;
    ctx.strokeStyle = color;
    ctx.arc(x, y, r, 0, 2 * Math.PI, true);
    ctx.stroke();
}

function Clear()
{
    var canvas = document.getElementById("canvas");
    var ctx    = canvas.getContext("2d");
    ctx.clearRect(0, 0, canvas_width, canvas_height);
}

function Rect(x1, y1, w, h, color)
{
    var ctx = document.getElementById('canvas').getContext('2d');
    ctx.fillStyle = color;
    ctx.fillRect(x1, y1, w, h);
}
//--------------------------- FULLSCREEN -------------------------------------
function Toggle_fullscreen()
{
    var $img = $('#toggleFullscreen img');
    var $span = $img.siblings('span');
    if (! $.FullScreen.isFullScreen()) {
        $img.attr('src', $img.data('exit'))
        $span.text($span.data('exit'));
        $('#page_content')
            .addClass('content_fullscreen')
            .css({'width': screen.width - 5, 'height': screen.height - 5})
            .requestFullScreen();
    }
    if ($.FullScreen.isFullScreen()) {
        $.FullScreen.cancelFullScreen();
    }
}
// ------------------------------ NEW ------------------------------------------

function New()
{
    Prompt_to_save_current_page(function() {
        Load_page(-1);
    });
}

//------------------------------ SAVE ------------------------------------------
function Save(url) // (del?) no for pdf
{
    for (var key in j_tabs) {
        document.getElementById('t_x_' + key + '_').value = parseInt(document.getElementById(key).style.left, 10);
        document.getElementById('t_y_' + key + '_').value = parseInt(document.getElementById(key).style.top, 10);
        document.getElementById('t_v_' + key + '_').value = document.getElementById('id_tbody_' + key).style.display == 'none' ? 0 : 1;
        document.getElementById('t_h_' + key + '_').value = document.getElementById('check_vis_' + key).checked ? 1 : 0;
    }
    document.form1.action = url;
    $(document.form1).submit();
}

function Get_url_pos(forceString)
{
    if (pmd_tables_enabled || forceString) {
        var poststr = '';
        for (var key in j_tabs) {
            poststr += '&t_x[' + key + ']=' + parseInt(document.getElementById(key).style.left, 10);
            poststr += '&t_y[' + key + ']=' + parseInt(document.getElementById(key).style.top, 10);
            poststr += '&t_v[' + key + ']=' + (document.getElementById('id_tbody_' + key).style.display == 'none' ? 0 : 1);
            poststr += '&t_h[' + key + ']=' + (document.getElementById('check_vis_' + key).checked ? 1 : 0);
        }
        return poststr;
    } else {
        var coords = [];
        for (var key in j_tabs) {
            if (document.getElementById('check_vis_' + key).checked) {
                var x = parseInt(document.getElementById(key).style.left, 10);
                var y = parseInt(document.getElementById(key).style.top, 10);
                var tbCoords = new TableCoordinate(db, key.split(".")[1], -1, x, y);
                coords.push(tbCoords);
            }
        }
        return coords;
    }
}

function Save2(callback)
{
    if (pmd_tables_enabled) {
        var poststr = '&operation=savePage&save_page=same&ajax_request=true';
        poststr += '&server=' + server + '&db=' + db + '&token=' + token + '&selected_page=' + selected_page;
        poststr += Get_url_pos();

        var $msgbox = PMA_ajaxShowMessage(PMA_messages.strProcessingRequest);
        $.post('db_designer.php', poststr, function (data) {
            if (data.success === false) {
                PMA_ajaxShowMessage(data.error, false);
            } else {
                PMA_ajaxRemoveMessage($msgbox);
                PMA_ajaxShowMessage(PMA_messages.strModificationSaved);
                MarkSaved();
                if (typeof callback !== 'undefined') {
                    callback();
                }
            }
        });
    } else {
        var name = $("#page_name").html().trim();
        Save_to_selected_page(db, selected_page, name, Get_url_pos(), function (page) {
            MarkSaved();
            if (typeof callback !== 'undefined') {
                callback();
            }
        });
    }
}

function Save3(callback)
{
    if (parseInt(selected_page) !== -1) {
        Save2(callback);
    } else {
        var button_options = {};
        button_options[PMA_messages.strGo] = function () {
            var $form = $("#save_page");
            var name = $form.find('input[name="selected_value"]').val().trim();
            if (name === '') {
                PMA_ajaxShowMessage(PMA_messages.strEnterValidPageName, false);
                return;
            }
            $(this).dialog('close');

            if (pmd_tables_enabled) {
                var $msgbox = PMA_ajaxShowMessage(PMA_messages.strProcessingRequest);
                PMA_prepareForAjaxRequest($form);
                $.post($form.attr('action'), $form.serialize() + Get_url_pos(), function (data) {
                    if (data.success === false) {
                        PMA_ajaxShowMessage(data.error, false);
                    } else {
                        PMA_ajaxRemoveMessage($msgbox);
                        MarkSaved();
                        if (data.id) {
                            selected_page = data.id;
                        }
                        $('#page_name').text(name);
                        if (typeof callback !== 'undefined') {
                            callback();
                        }
                    }
                });
            } else {
                Save_to_new_page(db, name, Get_url_pos(), function (page) {
                    MarkSaved();
                    if (page.pg_nr) {
                        selected_page = page.pg_nr;
                    }
                    $('#page_name').text(page.page_descr);
                    if (typeof callback !== 'undefined') {
                        callback();
                    }
                });
            }
        };
        button_options[PMA_messages.strCancel] = function () {
            $(this).dialog('close');
        };

        var $form = $('<form action="db_designer.php" method="post" name="save_page" id="save_page" class="ajax"></form>')
            .append('<input type="hidden" name="db" value="' + db + '" />')
            .append('<input type="hidden" name="token" value="' + token + '" />')
            .append('<input type="hidden" name="operation" value="savePage" />')
            .append('<input type="hidden" name="save_page" value="new" />')
            .append('<label for="selected_value">' + PMA_messages.strPageName +
                '</label>:<input type="text" name="selected_value" />');
        $('<div id="page_save_dialog"></div>')
            .append($form)
            .dialog({
                appendTo: '#page_content',
                title: PMA_messages.strSavePage,
                width: 300,
                modal: true,
                buttons: button_options,
                close: function () {
                    $(this).remove();
                }
            });
    }
}

//------------------------------ EDIT PAGES ------------------------------------------
function Edit_pages()
{
    Prompt_to_save_current_page(function() {

        var button_options = {};
        button_options[PMA_messages.strGo] = function () {
            var $form = $("#edit_delete_pages");
            var selected = $form.find('select[name="selected_page"]').val();
            if (selected === "0") {
                PMA_ajaxShowMessage(PMA_messages.strSelectPage, 2000);
                return;
            }
            $(this).dialog('close');
            Load_page(selected);
        };
        button_options[PMA_messages.strCancel] = function () {
            $(this).dialog('close');
        };

        var $msgbox = PMA_ajaxShowMessage();
        var params = 'ajax_request=true&dialog=edit&token=' + token + '&db=' + db;
        $.get("db_designer.php", params, function (data) {
            if (data.success === false) {
                PMA_ajaxShowMessage(data.error, false);
            } else {
                PMA_ajaxRemoveMessage($msgbox);

                if (! pmd_tables_enabled) {
                    Create_page_list(function (options) {
                        $("#page_edit_dialog #selected_page").append(options);
                    });
                }
                $('<div id="page_edit_dialog"></div>')
                    .append(data.message)
                    .dialog({
                        appendTo: '#page_content',
                        title: PMA_messages.strOpenPage,
                        width: 350,
                        modal: true,
                        buttons: button_options,
                        close: function () {
                            $(this).remove();
                        }
                    });
            }
        }); // end $.get()
    });
}

// -----------------------------  DELETE PAGES ---------------------------------------
function Delete_pages()
{
    var button_options = {};
    button_options[PMA_messages.strGo] = function () {
        var $form = $("#edit_delete_pages");
        var selected = $form.find('select[name="selected_page"]').val();
        if (selected === '0') {
            PMA_ajaxShowMessage(PMA_messages.strSelectPage, 2000);
            return;
        }

        var $msgbox = PMA_ajaxShowMessage(PMA_messages.strProcessingRequest);
        var deleting_current_page = selected == selected_page;
        PMA_prepareForAjaxRequest($form);

        if (pmd_tables_enabled) {
            $.post($form.attr('action'), $form.serialize(), function (data) {
                if (data.success === false) {
                    PMA_ajaxShowMessage(data.error, false);
                } else {
                    PMA_ajaxRemoveMessage($msgbox);
                    if (deleting_current_page) {
                        Load_page(null);
                    } else {
                        PMA_ajaxShowMessage(PMA_messages.strSuccessfulPageDelete);
                    }
                }
            }); // end $.post()
        } else {
            Delete_page(selected, function (success) {
                if (! success) {
                    PMA_ajaxShowMessage("Error", false);
                } else {
                    PMA_ajaxRemoveMessage($msgbox);
                    if (deleting_current_page) {
                        Load_page(null);
                    } else {
                        PMA_ajaxShowMessage(PMA_messages.strSuccessfulPageDelete);
                    }
                }
            });
        }

        $(this).dialog('close');
    };
    button_options[PMA_messages.strCancel] = function () {
        $(this).dialog('close');
    };

    var $msgbox = PMA_ajaxShowMessage();
    var params = 'ajax_request=true&dialog=delete&token=' + token + '&db=' + db;
    $.get("db_designer.php", params, function (data) {
        if (data.success === false) {
            PMA_ajaxShowMessage(data.error, false);
        } else {
            PMA_ajaxRemoveMessage($msgbox);

            if (! pmd_tables_enabled) {
                Create_page_list(function (options) {
                    $("#page_delete_dialog #selected_page").append(options);
                });
            }

            $('<div id="page_delete_dialog"></div>')
                .append(data.message)
                .dialog({
                    appendTo: '#page_content',
                    title: PMA_messages.strDeletePage,
                    width: 350,
                    modal: true,
                    buttons: button_options,
                    close: function () {
                        $(this).remove();
                    }
                });
        }
    }); // end $.get()
}

//------------------------------ SAVE AS PAGES ---------------------------------------
function Save_as()
{
    var button_options = {};
    button_options[PMA_messages.strGo] = function () {
        var $form           = $("#save_as_pages");
        var selected_value  = $form.find('input[name="selected_value"]').val().trim();
        var $selected_page  = $form.find('select[name="selected_page"]');
        var choice          = $form.find('input[name="save_page"]:checked').val();
        var name            = '';

        if (choice === 'same') {
            if ($selected_page.val() === '0') {
                PMA_ajaxShowMessage(PMA_messages.strSelectPage, 2000);
                return;
            }
            name = $selected_page.find('option:selected').text();
        } else if (choice === 'new') {
            if (selected_value === '') {
                PMA_ajaxShowMessage(PMA_messages.strEnterValidPageName, 2000);
                return;
            }
            name = selected_value;
        }

        var $msgbox = PMA_ajaxShowMessage(PMA_messages.strProcessingRequest);
        if (pmd_tables_enabled) {
            PMA_prepareForAjaxRequest($form);
            $.post($form.attr('action'), $form.serialize() + Get_url_pos(), function (data) {
                if (data.success === false) {
                    PMA_ajaxShowMessage(data.error, false);
                } else {
                    PMA_ajaxRemoveMessage($msgbox);
                    MarkSaved();
                    if (data.id) {
                        selected_page = data.id;
                    }
                    $('#page_name').text(name);
                }
            }); // end $.post()
        } else {
            if (choice === 'same') {
                var selected_page_id = $selected_page.find('option:selected').val();
                Save_to_selected_page(db, selected_page_id, name, Get_url_pos(), function (page) {
                    PMA_ajaxRemoveMessage($msgbox);
                    MarkSaved();
                    if (page.pg_nr) {
                        selected_page = page.pg_nr;
                    }
                    $('#page_name').text(page.page_descr);
                });
            } else if (choice === 'new') {
                Save_to_new_page(db, name, Get_url_pos(), function (page) {
                    PMA_ajaxRemoveMessage($msgbox);
                    MarkSaved();
                    if (page.pg_nr) {
                        selected_page = page.pg_nr;
                    }
                    $('#page_name').text(page.page_descr);
                });
            }
        }

        $(this).dialog('close');
    };
    button_options[PMA_messages.strCancel] = function () {
        $(this).dialog('close');
    };

    var $msgbox = PMA_ajaxShowMessage();
    var params = 'ajax_request=true&dialog=save_as&token=' + token + '&db=' + db;
    $.get("db_designer.php", params, function (data) {
        if (data.success === false) {
            PMA_ajaxShowMessage(data.error, false);
        } else {
            PMA_ajaxRemoveMessage($msgbox);

            if (! pmd_tables_enabled) {
                Create_page_list(function (options) {
                    $("#page_save_as_dialog #selected_page").append(options);
                });
            }

            $('<div id="page_save_as_dialog"></div>')
                .append(data.message)
                .dialog({
<<<<<<< HEAD
                    title: PMA_messages.strSavePageAs,
=======
                    appendTo: '#page_content',
                    title: "Save table coordinates",
>>>>>>> 5cd5f55e
                    width: 450,
                    modal: true,
                    buttons: button_options,
                    close: function () {
                        $(this).remove();
                    }
                });
            // select current page by default
            if (selected_page !== '-1') {
                $('select[name="selected_page"]').val(selected_page);
            }
        }
    }); // end $.get()
}

function Prompt_to_save_current_page(callback)
{
    if (_change == 1 || selected_page == '-1') {
        var button_options = {};
        button_options[PMA_messages.strYes] = function () {
            $(this).dialog('close');
            Save3(callback);
        };
        button_options[PMA_messages.strNo] = function () {
            $(this).dialog('close');
            callback();
        };
        button_options[PMA_messages.strCancel] = function () {
            $(this).dialog('close');
        };
        $('<div id="prompt_save_dialog"></div>')
            .append('<div>' + PMA_messages.strLeavingPage + '</div>')
            .dialog({
                appendTo: '#page_content',
                title: PMA_messages.strSavePage,
                width: 300,
                modal: true,
                buttons: button_options,
                close: function () {
                    $(this).remove();
                }
            });
    } else {
        callback();
    }
}

//------------------------------ EXPORT PAGES ---------------------------------------
function Export_pages()
{
    var button_options = {};
    button_options[PMA_messages.strGo] = function () {
        $("#id_export_pages").submit();
        $(this).dialog('close');
    };
    button_options[PMA_messages.strCancel] = function () {
        $(this).dialog('close');
    };
    var $msgbox = PMA_ajaxShowMessage();
    var params = 'ajax_request=true&dialog=export&token=' + token + '&db=' + db + '&selected_page=' + selected_page;
    $.get("db_designer.php", params, function (data) {
        if (data.success === false) {
            PMA_ajaxShowMessage(data.error, false);
        } else {
            PMA_ajaxRemoveMessage($msgbox);

            var $form = $(data.message);
            $form.attr('action', $form.attr('action') + '?' + (Get_url_pos(true).substring(1)));
            if (!pmd_tables_enabled) {
                $form.append('<input type="hidden" name="offline_export" value="true" />');
            }
            var $formatDropDown = $form.find('#plugins');
            $formatDropDown.change(function() {
                var format = $formatDropDown.val();
                $form.find('.format_specific_options').hide();
                $form.find('#' + format + '_options').show();
            }).trigger('change');

            $('<div id="page_export_dialog"></div>')
                .append($form)
                .dialog({
                    appendTo: '#page_content',
                    title: PMA_messages.strExportRelationalSchema,
                    width: 550,
                    modal: true,
                    buttons: button_options,
                    close: function () {
                        $(this).remove();
                    }
                });
        }
    }); // end $.get()
}// end export pages

function Load_page(page) {
    if (pmd_tables_enabled) {
        var param_page = '';
        if (page !== null) {
            param_page = '&page=' + page;
        }
        $('<a href="db_designer.php?db=' + db + '&token=' + token + param_page + '"></a>')
            .appendTo($('#page_content'))
            .click();
    } else {
        if (page === null) {
            Show_tables_in_landing_page();
        } else if (page > -1) {
            Load_HTML_for_page(page);
        } else if (page === -1) {
            Show_new_page_tables(true);
        }
    }
    MarkSaved();
}

function Grid()
{
    if (!ON_grid) {
        ON_grid = 1;
        document.getElementById('grid_button').className = 'M_butt_Selected_down';
    } else {
        document.getElementById('grid_button').className = 'M_butt';
        ON_grid = 0;
    }
}

function Angular_direct()
{
    if (ON_angular_direct) {
        ON_angular_direct = 0;
        document.getElementById('angular_direct_button').className = 'M_butt_Selected_down';
    } else {
        ON_angular_direct = 1;
        document.getElementById('angular_direct_button').className = 'M_butt';
    }
    Re_load();
}
//++++++++++++++++++++++++++++++ RELATION ++++++++++++++++++++++++++++++++++++++
function Start_relation()
{
    if (ON_display_field) {
        return;
    }

    if (!ON_relation) {
        document.getElementById('foreign_relation').style.display = '';
        ON_relation = 1;
        document.getElementById('pmd_hint').innerHTML = PMA_messages.strSelectReferencedKey;
        document.getElementById('pmd_hint').style.display = 'block';
        document.getElementById('rel_button').className = 'M_butt_Selected_down';
    } else {
        document.getElementById('pmd_hint').innerHTML = "";
        document.getElementById('pmd_hint').style.display = 'none';
        document.getElementById('rel_button').className = 'M_butt';
        click_field = 0;
        ON_relation = 0;
    }
}

function Click_field(T, f, PK) // table field
{
    PK = parseInt(PK);
    if (ON_relation) {
        if (!click_field) {
            //.style.display=='none'        .style.display = 'none'
            if (!PK) {
                alert(PMA_messages.strPleaseSelectPrimaryOrUniqueKey);
                return;// 0;
            }//PK
            if (j_tabs[db + '.' + T] != '1') {
                document.getElementById('foreign_relation').style.display = 'none';
            }
            click_field = 1;
            link_relation = "T1=" + T + "&F1=" + f;
            document.getElementById('pmd_hint').innerHTML = PMA_messages.strSelectForeignKey;
        } else {
            Start_relation(); // hidden hint...
            if (j_tabs[db + '.' + T] != '1' || !PK) {
                document.getElementById('foreign_relation').style.display = 'none';
            }
            var left = Glob_X - (document.getElementById('layer_new_relation').offsetWidth>>1);
            document.getElementById('layer_new_relation').style.left = left + 'px';
            var top = Glob_Y - document.getElementById('layer_new_relation').offsetHeight;
            document.getElementById('layer_new_relation').style.top  = top + 'px';
            document.getElementById('layer_new_relation').style.display = 'block';
            link_relation += '&T2=' + T + '&F2=' + f;
        }
    }

    if (ON_display_field) {
        // if is display field
        if (display_field[T] == f) {
            //alert(T);
            //s = '';for(k in display_field)s += k + ' = ' + display_field[k] + ',';alert(s);
            old_class = 'tab_field';
            //display_field.splice(T, 1);
            delete display_field[T];
            //s = '';for(k in display_field)s += k + ' = ' + display_field[k] + ', ';alert(s);
            //n = 0;for(k in display_field)n++;alert(n);
        } else {
            old_class = 'tab_field_3';
            if (display_field[T]) {
                document.getElementById('id_tr_' + T + '.' + display_field[T]).className = 'tab_field';
                //display_field.splice(T, 1);
                delete display_field[T];
            }
            display_field[T] = f;
        }
        ON_display_field = 0;
        document.getElementById('pmd_hint').innerHTML = "";
        document.getElementById('pmd_hint').style.display = 'none';
        document.getElementById('display_field_button').className = 'M_butt';

        var $msgbox = PMA_ajaxShowMessage(PMA_messages.strProcessingRequest);
        $.post('db_designer.php',
            {operation: 'setDisplayField', ajax_request: true, server: server, token: token, db: db, table: T, field: f},
            function (data) {
            if (data.success === false) {
                PMA_ajaxShowMessage(data.error, false);
            } else {
                PMA_ajaxRemoveMessage($msgbox);
                PMA_ajaxShowMessage(PMA_messages.strModificationSaved);
            }
        });
    }
}

function New_relation()
{
    document.getElementById('layer_new_relation').style.display = 'none';
    link_relation += '&server=' + server + '&db=' + db + '&token=' + token;
    link_relation += '&on_delete=' + document.getElementById('on_delete').value + '&on_update=' + document.getElementById('on_update').value;
    link_relation += '&operation=addNewRelation&ajax_request=true';

    var $msgbox = PMA_ajaxShowMessage(PMA_messages.strProcessingRequest);
    $.post('db_designer.php', link_relation, function (data) {
        if (data.success === false) {
            PMA_ajaxShowMessage(data.error, false);
        } else {
            PMA_ajaxRemoveMessage($msgbox);
            // Load_page(selected_page);
            $("#designer_tab").click();
        }
    }); // end $.post()
}

//-------------------------- create tables -------------------------------------

function Start_table_new()
{
    PMA_commonParams.set('table', '');
    PMA_commonActions.refreshMain('tbl_create.php');
}

function Start_tab_upd(table)
{
    PMA_commonParams.set('table', table);
    PMA_commonActions.refreshMain('tbl_structure.php');
}
//--------------------------- hide tables --------------------------------------

function Small_tab_all(id_this) // max/min all tables
{
    var icon = id_this.childNodes[0];
    var key;
    if (icon.alt == "v") {
        for (key in j_tabs) {
            if (document.getElementById('id_hide_tbody_' + key).innerHTML == "v") {
                Small_tab(key, 0);
            }
        }
        icon.alt = ">";
        icon.src = icon.dataset.right;
    } else {
        for (key in j_tabs) {
            if (document.getElementById('id_hide_tbody_' + key).innerHTML != "v") {
                Small_tab(key, 0);
            }
        }
        icon.alt = "v";
        icon.src = icon.dataset.down;
    }
    Re_load();
}

function Small_tab_invert() // invert max/min all tables
{
    for (var key in j_tabs) {
        Small_tab(key, 0);
    }
    Re_load();
}

function Relation_lines_invert()
{
    show_relation_lines = ! show_relation_lines;
    Re_load();
}

function Small_tab_refresh()
{
    for (var key in j_tabs) {
        if (document.getElementById('id_hide_tbody_' + key).innerHTML != "v") {
            Small_tab(key, 0);
            Small_tab(key, 0);
        }
    }
}

function Small_tab(t, re_load)
{
    var id      = document.getElementById('id_tbody_' + t);
    var id_this = document.getElementById('id_hide_tbody_' + t);
    var id_t    = document.getElementById(t);
    if (id_this.innerHTML == "v") {
        //---CROSS
        id.style.display = 'none';
        id_this.innerHTML = '>';
    } else {
        id.style.display = '';
        id_this.innerHTML = 'v';
    }
    if (re_load) {
        Re_load();
    }
}
//------------------------------------------------------------------------------
function Select_tab(t)
{
    var id_zag = document.getElementById('id_zag_' + t);
    if (id_zag.className != 'tab_zag_3') {
        document.getElementById('id_zag_' + t).className = 'tab_zag_2';
    } else {
        document.getElementById('id_zag_' + t).className = 'tab_zag';
    }
    //----------
    var id_t = document.getElementById(t);
    window.scrollTo(parseInt(id_t.style.left, 10) - 300, parseInt(id_t.style.top, 10) - 300);
    setTimeout(
        function () {
            document.getElementById('id_zag_' + t).className = 'tab_zag';
        },
        800
    );
}
//------------------------------------------------------------------------------

function Canvas_click(id, event)
{
    var n = 0;
    var relation_name = 0;
    var selected = 0;
    var a = [];
    var Key0, Key1, Key2, Key3, Key, x1, x2;
    var K, key, key2, key3;
    var Local_X = isIE ? event.clientX + document.body.scrollLeft : event.pageX;
    var Local_Y = isIE ? event.clientY + document.body.scrollTop : event.pageY;
    Local_X -= $('#osn_tab').offset().left;
    Local_Y -= $('#osn_tab').offset().top;
    Clear();
    for (K in contr) {
        for (key in contr[K]) {
            for (key2 in contr[K][key]) {
                for (key3 in contr[K][key][key2]) {
                    if (! document.getElementById("check_vis_" + key2).checked ||
                        ! document.getElementById("check_vis_" + contr[K][key][key2][key3][0]).checked) {
                        continue; // if hide
                    }
                    var x1_left  = document.getElementById(key2).offsetLeft + 1;//document.getElementById(key2+"."+key3).offsetLeft;
                    var x1_right = x1_left + document.getElementById(key2).offsetWidth;
                    var x2_left  = document.getElementById(contr[K][key][key2][key3][0]).offsetLeft;//+document.getElementById(contr[K][key2][key3][0]+"."+contr[K][key2][key3][1]).offsetLeft
                    var x2_right = x2_left + document.getElementById(contr[K][key][key2][key3][0]).offsetWidth;
                    a[0] = Math.abs(x1_left - x2_left);
                    a[1] = Math.abs(x1_left - x2_right);
                    a[2] = Math.abs(x1_right - x2_left);
                    a[3] = Math.abs(x1_right - x2_right);
                    n = s_left = s_right = 0;
                    for (var i = 1; i < 4; i++) {
                        if (a[n] > a[i]) {
                            n = i;
                        }
                    }
                    if (n == 1) {
                        x1 = x1_left - sm_s;
                        x2 = x2_right + sm_s;
                        if (x1 < x2) {
                            n = 0;
                        }
                    }
                    if (n == 2) {
                        x1 = x1_right + sm_s;
                        x2 = x2_left - sm_s;
                        if (x1 > x2) {
                            n = 0;
                        }
                    }
                    if (n == 3) {
                        x1 = x1_right + sm_s;
                        x2 = x2_right + sm_s;
                        s_right = 1;
                    }
                    if (n === 0) {
                        x1 = x1_left - sm_s;
                        x2 = x2_left - sm_s;
                        s_left    = 1;
                    }

                    var y1 = document.getElementById(key2).offsetTop + document.getElementById(key2 + "." + key3).offsetTop + height_field;
                    var y2 = document.getElementById(contr[K][key][key2][key3][0]).offsetTop +
                                     document.getElementById(contr[K][key][key2][key3][0] + "." + contr[K][key][key2][key3][1]).offsetTop + height_field;

                    if (!selected && Local_X > x1 - 10 && Local_X < x1 + 10 && Local_Y > y1 - 7 && Local_Y < y1 + 7) {
                        Line0(
                            x1 + osn_tab.offsetLeft,
                            y1 - osn_tab.offsetTop,
                            x2 + osn_tab.offsetLeft,
                            y2 - osn_tab.offsetTop,
                            "rgba(255,0,0,1)");

                        selected = 1; // Rect(x1-sm_x,y1-sm_y,10,10,"rgba(0,255,0,1)");
                        relation_name = key; //
                        Key0 = contr[K][key][key2][key3][0];
                        Key1 = contr[K][key][key2][key3][1];
                        Key2 = key2;
                        Key3 = key3;
                        Key = K;
                    } else {
                        Line0(
                            x1 + osn_tab.offsetLeft,
                            y1 - osn_tab.offsetTop,
                            x2 + osn_tab.offsetLeft,
                            y2 - osn_tab.offsetTop,
                            getColorByTarget(contr[K][key][key2][key3][0] + '.' + contr[K][key][key2][key3][1])
                        );
                    }
                }
            }
        }
    }
    if (selected) {
        // select relations
        //alert(Key0+' - '+Key1+' - '+Key2+' - '+Key3);
        var left = Glob_X - (document.getElementById('layer_upd_relation').offsetWidth>>1);
        document.getElementById('layer_upd_relation').style.left = left + 'px';
        var top = Glob_Y - document.getElementById('layer_upd_relation').offsetHeight - 10;
        document.getElementById('layer_upd_relation').style.top = top + 'px';
        document.getElementById('layer_upd_relation').style.display = 'block';
        link_relation = 'T1=' + Key0 + '&F1=' + Key1 + '&T2=' + Key2 + '&F2=' + Key3 + '&K=' + Key;
    }
}

function Upd_relation()
{
    document.getElementById('layer_upd_relation').style.display = 'none';
    link_relation += '&server=' + server + '&db=' + db + '&token=' + token;
    link_relation += '&operation=removeRelation&ajax_request=true';

    var $msgbox = PMA_ajaxShowMessage(PMA_messages.strProcessingRequest);
    $.post('db_designer.php', link_relation, function (data) {
        if (data.success === false) {
            PMA_ajaxShowMessage(data.error, false);
        } else {
            PMA_ajaxRemoveMessage($msgbox);
            // Load_page(selected_page);
            $("#designer_tab").click();
        }
    }); // end $.post()
}

function VisibleTab(id, t_n)
{
    if (id.checked) {
        document.getElementById(t_n).style.display = 'block';
    } else {
        document.getElementById(t_n).style.display = 'none';
    }
    Re_load();
}

function Hide_tab_all(id_this) // max/min all tables
{
    if (id_this.alt == 'v') {
        id_this.alt = '>';
        id_this.src = id_this.dataset.right;
    } else {
        id_this.alt = 'v';
        id_this.src = id_this.dataset.down;
    }
    var E = document.form1;
    for (var i = 0; i < E.elements.length; i++) {
        if (E.elements[i].type == "checkbox" && E.elements[i].id.substring(0, 10) == 'check_vis_') {
            if (id_this.alt == 'v') {
                E.elements[i].checked = true;
                document.getElementById(E.elements[i].value).style.display = '';
            } else {
                E.elements[i].checked = false;
                document.getElementById(E.elements[i].value).style.display = 'none';
            }
        }
    }
    Re_load();
}

function in_array_k(x, m)
{
    var b = 0;
    for (var u in m) {
        if (x == u) {
            b = 1;
            break;
        }
    }
    return b;
}

function No_have_constr(id_this)
{
    var a = [];
    var K, key, key2, key3;
    for (K in contr) {
        for (key in contr[K]) {
            // contr name
            for (key2 in contr[K][key]) {
                // table name
                for (key3 in contr[K][key][key2]) {
                    // field name
                    a[key2] = a[contr[K][key][key2][key3][0]] = 1; // exist constr
                }
            }
        }
    }

    if (id_this.alt == 'v') {
        id_this.alt = '>';
        id_this.src = id_this.dataset.right;;
    } else {
        id_this.alt = 'v';
        id_this.src = id_this.dataset.down;
    }
    var E = document.form1;
    for (var i = 0; i < E.elements.length; i++) {
        if (E.elements[i].type == "checkbox" && E.elements[i].id.substring(0, 10) == 'check_vis_') {
            if (!in_array_k(E.elements[i].value, a)) {
                if (id_this.alt == 'v') {
                    E.elements[i].checked = true;
                    document.getElementById(E.elements[i].value).style.display = '';
                } else {
                    E.elements[i].checked = false;
                    document.getElementById(E.elements[i].value).style.display = 'none';
                }
            }
        }
    }
}

function General_scroll()
{
    /*
    if (!document.getElementById('show_relation_olways').checked) {
        document.getElementById("canvas").style.display = 'none';
        clearTimeout(timeoutID);
        timeoutID = setTimeout(General_scroll_end, 500);
    }
    */
    //if (timeoutID)
    clearTimeout(timeoutID);
    timeoutID = setTimeout(
        function () {
            document.getElementById('top_menu').style.left = document.body.scrollLeft + 'px';
            document.getElementById('top_menu').style.top  = document.body.scrollTop + 'px';
        },
        200
    );
}

/*
function General_scroll_end()
{
    document.getElementById('layer_menu').style.left = document.body.scrollLeft;
    document.getElementById('layer_menu').style.top  = document.body.scrollTop + document.getElementById('top_menu').offsetHeight;
    if (isIE) {
        document.getElementById('layer_menu').style.left = document.body.scrollLeft;
        document.getElementById('layer_menu').style.top  = document.body.scrollTop + document.getElementById('top_menu').offsetHeight;
    }
    document.getElementById("canvas").style.display = 'block';
}
*/

function Show_left_menu(id_this) // max/min all tables
{
    var icon = id_this.childNodes[0];
    $('#key_Show_left_menu').toggleClass('M_butt_Selected_down');
    if (icon.alt == "v") {
        document.getElementById("layer_menu").style.top = '0px';
        document.getElementById("layer_menu").style.display = 'block';
        icon.alt = ">";
        icon.src = icon.dataset.up;
        if (isIE) {
            General_scroll();
        }
    } else {
        document.getElementById("layer_menu").style.top = -1000 + 'px'; //fast scroll
        document.getElementById("layer_menu").style.display = 'none';
        icon.alt = "v";
        icon.src = icon.dataset.down;
    }
}
//------------------------------------------------------------------------------
function Side_menu_right(id_this)
{
    $('#side_menu').toggleClass('right');
    $('#layer_menu').toggleClass('left');
    var icon = $(id_this.childNodes[0]);
    var current = icon.attr('src');
    icon.attr('src', icon.attr('data-right')).attr('data-right', current);

    icon = $(document.getElementById('layer_menu_sizer').childNodes[0])
        .toggleClass('floatleft')
        .toggleClass('floatright')
        .children();
    current = icon.attr('src');
    icon.attr('src', icon.attr('data-right'));
    icon.attr('data-right', current);
    menu_moved = !menu_moved;
}
//------------------------------------------------------------------------------
function Show_text () {
    $('#side_menu .hidable').show();
}
function Hide_text () {
    if (!always_show_text) {
        $('#side_menu .hidable').hide();
    }
}
function Pin_text () {
    always_show_text = !always_show_text;
    $('#pin_Text').toggleClass('M_butt_Selected_down');
}
//------------------------------------------------------------------------------
function Start_display_field()
{
    if (ON_relation) {
        return;
    }
    if (!ON_display_field) {
        ON_display_field = 1;
        document.getElementById('pmd_hint').innerHTML = PMA_messages.strChangeDisplay;
        document.getElementById('pmd_hint').style.display = 'block';
        document.getElementById('display_field_button').className = 'M_butt_Selected_down';//'#FFEE99';gray #AAAAAA

        if (isIE) { // correct for IE
            document.getElementById('display_field_button').className = 'M_butt_Selected_down_IE';
        }
    } else {
        document.getElementById('pmd_hint').innerHTML = "";
        document.getElementById('pmd_hint').style.display = 'none';
        document.getElementById('display_field_button').className = 'M_butt';
        ON_display_field = 0;
    }
}
//------------------------------------------------------------------------------
var TargetColors = [];
function getColorByTarget(target)
{
    var color = '';  //"rgba(0,100,150,1)";

    for (var a in TargetColors) {
        if (TargetColors[a][0] == target) {
            color = TargetColors[a][1];
            break;
        }
    }

    if (color.length === 0) {
        var i = TargetColors.length + 1;
        var d = i % 6;
        var j = (i - d) / 6;
        j = j % 4;
        j++;
        var color_case = new Array(
            new Array(1, 0, 0),
            new Array(0, 1, 0),
            new Array(0, 0, 1),
            new Array(1, 1, 0),
            new Array(1, 0, 1),
            new Array(0, 1, 1)
        );
        var a = color_case[d][0];
        var b = color_case[d][1];
        var c = color_case[d][2];
        var e = (1 - (j - 1) / 6);

        var r = Math.round(a * 200 * e);
        var g = Math.round(b * 200 * e);
        b = Math.round(c * 200 * e);
        color = "rgba(" + r + "," + g + "," + b + ",1)";

        TargetColors.push(new Array(target, color));
    }

    return color;
}

function Click_option(id_this, column_name, table_name)
{
    var left = Glob_X - (document.getElementById(id_this).offsetWidth>>1);
    document.getElementById(id_this).style.left = left + 'px';
    // var top = Glob_Y - document.getElementById(id_this).offsetHeight - 10;
    document.getElementById(id_this).style.top  = (screen.height / 4) + 'px';
    document.getElementById(id_this).style.display = 'block';
    document.getElementById('option_col_name').innerHTML = '<strong>' + PMA_sprintf(PMA_messages.strAddOption, column_name) + '</strong>';
    col_name = column_name;
    tab_name = table_name;
}

function Close_option()
{
    document.getElementById('pmd_optionse').style.display = 'none';
}

function Select_all(id_this, owner)
{
    var parent = document.form1;
    downer = owner;
    var i;
    var k;
    var tab = [];
    for (i = 0; i < parent.elements.length; i++) {
        if (parent.elements[i].type == "checkbox" && parent.elements[i].id.substring(0, (9 + id_this.length)) == 'select_' + id_this + '._') {
            if (document.getElementById('select_all_' + id_this).checked === true) {
                parent.elements[i].checked = true;
                parent.elements[i].disabled = true;
                var temp = '`' + id_this.substring(owner.length + 1) + '`.*';
            } else {
                parent.elements[i].checked = false;
                parent.elements[i].disabled = false;
            }
        }
    }
    if (document.getElementById('select_all_' + id_this).checked === true) {
        select_field.push('`' + id_this.substring(owner.length + 1) + '`.*');
        tab = id_this.split(".");
        from_array.push(tab[1]);
    } else {
        for (i = 0; i < select_field.length; i++) {
            if (select_field[i] == ('`' + id_this.substring(owner.length + 1) + '`.*')) {
                select_field.splice(i, 1);
            }
        }
        for (k = 0; k < from_array.length; k++) {
            if (from_array[k] == id_this) {
                from_array.splice(k, 1);
                break;
            }
        }
    }
    Re_load();
}

function Table_onover(id_this, val, buil)
{
    buil = parseInt(buil);
    if (!val) {
        document.getElementById("id_zag_" + id_this).className = "tab_zag_2";
        if (buil) {
            document.getElementById("id_zag_" + id_this + "_2").className = "tab_zag_2";
        }
    } else {
        document.getElementById("id_zag_" + id_this).className = "tab_zag";
        if (buil) {
            document.getElementById("id_zag_" + id_this + "_2").className = "tab_zag";
        }
    }
}

/* This function stores selected column information in select_field[]
 * In case column is checked it add else it deletes
 *
 */
function store_column(id_this, owner, col)
{
    var i;
    var k;
    if (document.getElementById('select_' + owner + '.' + id_this + '._' + col).checked === true) {
        select_field.push('`' + id_this + '`.`' + col + '`');
        from_array.push(id_this);
    } else {
        for (i = 0; i < select_field.length; i++) {
            if (select_field[i] == ('`' + id_this + '`.`' + col + '`')) {
                select_field.splice(i, 1);
                break;
            }
        }
        for (k = 0; k < from_array.length; k++) {
            if (from_array[k] == id_this) {
                from_array.splice(k, 1);
                break;
            }
        }
    }
}

/**
 * This function builds object and adds them to history_array
 * first it does a few checks on each object, then makes an object(where,rename,groupby,aggregate,orderby)
 * then a new history object is made and finally all these history objects are added to history_array[]
 *
**/

function add_object()
{
    var p, where_obj;
    var rel = document.getElementById('rel_opt');
    var sum = 0;
    var init = history_array.length;
    if (rel.value != '--') {
        if (document.getElementById('Query').value === "") {
            document.getElementById('pmd_hint').innerHTML = "value/subQuery is empty";
            document.getElementById('pmd_hint').style.display = 'block';
            return;
        }
        p = document.getElementById('Query');
        where_obj = new where(rel.value, p.value);//make where object
        history_array.push(new history(col_name, where_obj, tab_name, h_tabs[downer + '.' + tab_name], "Where"));
        sum = sum + 1;
        rel.value = '--';
        p.value = "";
    }
    if (document.getElementById('new_name').value !== "") {
        var rename_obj = new rename(document.getElementById('new_name').value);//make Rename object
        history_array.push(new history(col_name, rename_obj, tab_name, h_tabs[downer + '.' + tab_name], "Rename"));
        sum = sum + 1;
        document.getElementById('new_name').value = "";
    }
    if (document.getElementById('operator').value != '---') {
        var aggregate_obj = new aggregate(document.getElementById('operator').value);
        history_array.push(new history(col_name, aggregate_obj, tab_name, h_tabs[downer + '.' + tab_name], "Aggregate"));
        sum = sum + 1;
        document.getElementById('operator').value = '---';
        //make aggregate operator
    }
    if (document.getElementById('groupby').checked === true) {
        history_array.push(new history(col_name, 'GroupBy', tab_name, h_tabs[downer + '.' + tab_name], "GroupBy"));
        sum = sum + 1;
        document.getElementById('groupby').checked = false;
        //make groupby
    }
    if (document.getElementById('h_rel_opt').value != '--') {
        if (document.getElementById('having').value === "") {
            document.getElementById('pmd_hint').innerHTML = "value/subQuery is empty";
            document.getElementById('pmd_hint').style.display = 'block';
            return;
        }
        p = document.getElementById('having');
        where_obj = new having(
            document.getElementById('h_rel_opt').value,
            p.value,
            document.getElementById('h_operator').value
        );//make where object
        history_array.push(new history(col_name, where_obj, tab_name, h_tabs[downer + '.' + tab_name], "Having"));
        sum = sum + 1;
        document.getElementById('h_rel_opt').value = '--';
        document.getElementById('h_operator').value = '---';
        p.value = ""; //make having
    }
    if (document.getElementById('orderby').checked === true) {
        history_array.push(new history(col_name, 'OrderBy', tab_name, h_tabs[downer + '.' + tab_name], "OrderBy"));
        sum = sum + 1;
        document.getElementById('orderby').checked = false;
        //make orderby
    }
    PMA_ajaxShowMessage(PMA_sprintf(PMA_messages.strObjectsCreated, sum));
    //output sum new objects created
    var existingDiv = document.getElementById('ab');
    existingDiv.innerHTML = display(init, history_array.length);
    Close_option();
    panel(0);
}

AJAX.registerTeardown('pmd/move.js', function () {
    $('#side_menu').off('mouseenter mouseleave');
    $("#key_Show_left_menu").unbind('click');
    $("#toggleFullscreen").unbind('click');
    $("#newPage").unbind('click');
    $("#editPage").unbind('click');
    $("#savePos").unbind('click');
    $("#SaveAs").unbind('click');
    $("#delPages").unbind('click');
    $("#StartTableNew").unbind('click');
    $("#rel_button").unbind('click');
    $("#StartTableNew").unbind('click');
    $("#display_field_button").unbind('click');
    $("#reloadPage").unbind('click');
    $("#angular_direct_button").unbind('click');
    $("#grid_button").unbind('click');
    $("#key_SB_all").unbind('click');
    $("#SmallTabInvert").unbind('click');
    $("#relLineInvert").unbind('click');
    $("#exportPages").unbind('click');
    $("#query_builder").unbind('click');
    $("#key_Left_Right").unbind('click');
    $("#pin_Text").unbind('click');
    $("#canvas").unbind('click');
    $("#key_HS_all").unbind('click');
    $("#key_HS").unbind('click');
    $('.scroll_tab_struct').unbind('click');
    $('.scroll_tab_checkbox').unbind('click');
    $('#id_scroll_tab tr').off('click', '.pmd_Tabs2,.pmd_Tabs');
    $('.pmd_tab').off('click', '.select_all_1');
    $('.pmd_tab').off('click', '.small_tab,.small_tab2');
    $('.pmd_tab').off('click', '.small_tab_pref_1');
    $('.tab_zag_noquery').unbind('mouseover');
    $('.tab_zag_noquery').unbind('mouseout');
    $('.tab_zag_query').unbind('mouseover');
    $('.tab_zag_query').unbind('mouseout');
    $('.pmd_tab').off('click','.tab_field_2,.tab_field_3,.tab_field');
    $('.pmd_tab').off('click', '.select_all_store_col');
    $('.pmd_tab').off('click', '.small_tab_pref_click_opt');
    $("#del_button").unbind('click');
    $("#cancel_button").unbind('click');
    $("#ok_add_object").unbind('click');
    $("#cancel_close_option").unbind('click');
    $("#ok_new_rel_panel").unbind('click');
    $("#cancel_new_rel_panel").unbind('click');
});

AJAX.registerOnload('pmd/move.js', function () {
    $("#key_Show_left_menu").click(function() {
        Show_left_menu(this);
        return false;
    });
    $("#toggleFullscreen").click(function() {
        Toggle_fullscreen();
        return false;
    });
    $("#newPage").click(function() {
        New();
        return false;
    });
    $("#editPage").click(function() {
        Edit_pages();
        return false;
    });
    $("#savePos").click(function() {
        Save3();
        return false;
    });
    $("#SaveAs").click(function() {
        Save_as();
        return false;
    });
    $("#delPages").click(function() {
        Delete_pages();
        return false;
    });
    $("#StartTableNew").click(function() {
        Start_table_new();
        return false;
    });
    $("#rel_button").click(function() {
        Start_relation();
        return false;
    });
    $("#display_field_button").click(function() {
        Start_display_field();
        return false;
    });
    $("#reloadPage").click(function() {
        $("#designer_tab").click();
    });
    $("#angular_direct_button").click(function() {
        Angular_direct();
        return false;
    });
    $("#grid_button").click(function() {
        Grid();
        return false;
    });
    $("#key_SB_all").click(function() {
        Small_tab_all(this);
        return false;
    });
    $("#SmallTabInvert").click(function() {
        Small_tab_invert();
        return false;
    });
    $("#relLineInvert").click(function() {
        Relation_lines_invert();
        return false;
    });
    $("#exportPages").click(function() {
        Export_pages();
        return false;
    });
    $("#query_builder").click(function() {
        build_query('SQL Query on Database', 0);
    });
    $("#key_Left_Right").click(function() {
        Side_menu_right(this);
        return false;
    });
    $('#side_menu').hover(function () {
        Show_text();
        return false;
    }, function () {
        Hide_text();
        return false;
    });
    $("#pin_Text").click(function() {
        Pin_text(this);
        return false;
    });
    $("#canvas").click(function(event) {
        Canvas_click(this, event);
    });
    $("#key_HS_all").click(function() {
        Hide_tab_all(this);
        return false;
    });
    $("#key_HS").click(function() {
        No_have_constr(this);
        return false;
    });
    $('.scroll_tab_struct').click(function() {
        Start_tab_upd($(this).attr('table_name'));
    });
    $('.scroll_tab_checkbox').click(function() {
        VisibleTab(this,$(this).val());
    });
    $('#id_scroll_tab tr').on('click', '.pmd_Tabs2,.pmd_Tabs', function() {
        Select_tab($(this).attr('pmd_url_table_name'));
    });
    $('.pmd_tab').on('click', '.select_all_1', function() {
        Select_all($(this).attr('pmd_url_table_name'), $(this).attr('pmd_out_owner'));
    });
    $('.pmd_tab').on('click', '.small_tab,.small_tab2', function() {
        Small_tab($(this).attr('table_name'), 1);
    });
    $('.pmd_tab').on('click', '.small_tab_pref_1', function() {
        Start_tab_upd($(this).attr('table_name_small'));
    });
    $('.tab_zag_noquery').mouseover(function() {
        Table_onover($(this).attr('table_name'),0, $(this).attr('query_set'));
    });
    $('.tab_zag_noquery').mouseout(function() {
        Table_onover($(this).attr('table_name'),1, $(this).attr('query_set'));
    });
    $('.tab_zag_query').mouseover(function() {
        Table_onover($(this).attr('table_name'),0, 1);
    });
    $('.tab_zag_query').mouseout(function() {
        Table_onover($(this).attr('table_name'),1, 1);
    });
    $('.pmd_tab').on('click','.tab_field_2,.tab_field_3,.tab_field', function() {
        var params = ($(this).attr('click_field_param')).split(",");
        Click_field(params[0], params[1], params[2]);
    });
    $('.pmd_tab').on('click', '.select_all_store_col', function() {
        var params = ($(this).attr('store_column_param')).split(",");
        store_column(params[0], params[1], params[2]);
    });
    $('.pmd_tab').on('click', '.small_tab_pref_click_opt', function() {
        var params = ($(this).attr('Click_option_param')).split(",");
        Click_option(params[0], params[1], params[2]);
    });
    $("input#del_button").click(function() {
        Upd_relation();
    });
    $("input#cancel_button").click(function() {
        document.getElementById('layer_upd_relation').style.display = 'none';
        Re_load();
    });
    $("input#ok_add_object").click(function() {
        add_object();
    });
    $("input#cancel_close_option").click(function() {
        Close_option();
    });
    $("input#ok_new_rel_panel").click(function() {
        New_relation();
    });
    $("input#cancel_new_rel_panel").click(function() {
        document.getElementById('layer_new_relation').style.display = 'none';
    });

});<|MERGE_RESOLUTION|>--- conflicted
+++ resolved
@@ -903,12 +903,8 @@
             $('<div id="page_save_as_dialog"></div>')
                 .append(data.message)
                 .dialog({
-<<<<<<< HEAD
+                    appendTo: '#page_content',
                     title: PMA_messages.strSavePageAs,
-=======
-                    appendTo: '#page_content',
-                    title: "Save table coordinates",
->>>>>>> 5cd5f55e
                     width: 450,
                     modal: true,
                     buttons: button_options,
