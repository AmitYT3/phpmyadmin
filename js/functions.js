/* vim: set expandtab sw=4 ts=4 sts=4: */
/**
 * general function, usually for data manipulation pages
 *
 */

/**
 * @var sql_box_locked lock for the sqlbox textarea in the querybox
 */
var sql_box_locked = false;

/**
 * @var array holds elements which content should only selected once
 */
var only_once_elements = [];

/**
 * @var   int   ajax_message_count   Number of AJAX messages shown since page load
 */
var ajax_message_count = 0;

/**
 * @var codemirror_editor object containing CodeMirror editor of the query editor in SQL tab
 */
var codemirror_editor = false;

/**
 * @var codemirror_editor object containing CodeMirror editor of the inline query editor
 */
var codemirror_inline_editor = false;

/**
 * @var sql_autocomplete_in_progress bool shows if Table/Column name autocomplete AJAX is in progress
 */
var sql_autocomplete_in_progress = false;

/**
 * @var sql_autocomplete object containing list of columns in each table
 */
var sql_autocomplete = false;

/**
 * @var sql_autocomplete_default_table string containing default table to autocomplete columns
 */
var sql_autocomplete_default_table = '';

/**
 * @var chart_activeTimeouts object active timeouts that refresh the charts. When disabling a realtime chart, this can be used to stop the continuous ajax requests
 */
var chart_activeTimeouts = {};

/**
 * @var central_column_list array to hold the columns in central list per db.
 */
var central_column_list = [];

/**
 * @var primary_indexes array to hold 'Primary' index columns.
 */
var primary_indexes = [];

/**
 * @var unique_indexes array to hold 'Unique' index columns.
 */
var unique_indexes = [];

/**
 * @var indexes array to hold 'Index' columns.
 */
var indexes = [];

/**
 * @var fulltext_indexes array to hold 'Fulltext' columns.
 */
var fulltext_indexes = [];

/**
 * @var spatial_indexes array to hold 'Spatial' columns.
 */
var spatial_indexes = [];

/**
 * Make sure that ajax requests will not be cached
 * by appending a random variable to their parameters
 */
$.ajaxPrefilter(function (options, originalOptions, jqXHR) {
    var nocache = new Date().getTime() + "" + Math.floor(Math.random() * 1000000);
    if (typeof options.data == "string") {
        options.data += "&_nocache=" + nocache;
    } else if (typeof options.data == "object") {
        options.data = $.extend(originalOptions.data, {'_nocache' : nocache});
    }
});

/**
 * Creates an SQL editor which supports auto completing etc.
 *
 * @param $textarea jQuery object wrapping the textarea to be made the editor
 * @param options   optional options for CodeMirror
 * @param resize    optional resizing ('vertical', 'horizontal', 'both')
 */
function PMA_getSQLEditor($textarea, options, resize) {
    if ($textarea.length > 0 && typeof CodeMirror !== 'undefined') {

        // merge options for CodeMirror
        var defaults = {
            lineNumbers: true,
            matchBrackets: true,
            extraKeys: {"Ctrl-Space": "autocomplete"},
            hintOptions: {"completeSingle": false, "completeOnSingleClick": true},
            indentUnit: 4,
            mode: "text/x-mysql",
            lineWrapping: true
        };

        if (CodeMirror.sqlLint) {
            $.extend(defaults, {
                gutters: ["CodeMirror-lint-markers"],
                lint: {
                    "getAnnotations": CodeMirror.sqlLint,
                    "async": true,
                }
            });
        }

        $.extend(true, defaults, options);

        // create CodeMirror editor
        var codemirrorEditor = CodeMirror.fromTextArea($textarea[0], defaults);
        // allow resizing
        if (! resize) {
            resize = 'vertical';
        }
        var handles = '';
        if (resize == 'vertical') {
            handles = 'n, s';
        }
        if (resize == 'both') {
            handles = 'all';
        }
        if (resize == 'horizontal') {
            handles = 'e, w';
        }
        $(codemirrorEditor.getWrapperElement())
            .css('resize', resize)
            .resizable({
                handles: handles,
                resize: function() {
                    codemirrorEditor.setSize($(this).width(), $(this).height());
                }
            });
        // enable autocomplete
        codemirrorEditor.on("inputRead", codemirrorAutocompleteOnInputRead);

        return codemirrorEditor;
    }
    return null;
}

/**
 * Clear text selection
 */
function PMA_clearSelection() {
    if (document.selection && document.selection.empty) {
        document.selection.empty();
    } else if (window.getSelection) {
        var sel = window.getSelection();
        if (sel.empty) {
            sel.empty();
        }
        if (sel.removeAllRanges) {
            sel.removeAllRanges();
        }
    }
}

/**
 * Create a jQuery UI tooltip
 *
 * @param $elements     jQuery object representing the elements
 * @param item          the item
 *                      (see http://api.jqueryui.com/tooltip/#option-items)
 * @param myContent     content of the tooltip
 * @param additionalOptions to override the default options
 *
 */
function PMA_tooltip($elements, item, myContent, additionalOptions)
{
    if ($('#no_hint').length > 0) {
        return;
    }

    var defaultOptions = {
        content: myContent,
        items:  item,
        tooltipClass: "tooltip",
        track: true,
        show: false,
        hide: false
    };

    $elements.tooltip($.extend(true, defaultOptions, additionalOptions));
}

/**
 * HTML escaping
 */

function escapeHtml(unsafe) {
    if (typeof(unsafe) != 'undefined') {
        return unsafe
            .replace(/&/g, "&amp;")
            .replace(/</g, "&lt;")
            .replace(/>/g, "&gt;")
            .replace(/"/g, "&quot;")
            .replace(/'/g, "&#039;");
    } else {
        return false;
    }
}

function PMA_sprintf() {
    return sprintf.apply(this, arguments);
}

/**
 * Hides/shows the default value input field, depending on the default type
 * Ticks the NULL checkbox if NULL is chosen as default value.
 */
function PMA_hideShowDefaultValue($default_type)
{
    if ($default_type.val() == 'USER_DEFINED') {
        $default_type.siblings('.default_value').show().focus();
    } else {
        $default_type.siblings('.default_value').hide();
        if ($default_type.val() == 'NULL') {
            var $null_checkbox = $default_type.closest('tr').find('.allow_null');
            $null_checkbox.prop('checked', true);
        }
    }
}

/**
 * Hides/shows the input field for column expression based on whether
 * VIRTUAL/PERSISTENT is selected
 *
 * @param $virtuality virtuality dropdown
 */
function PMA_hideShowExpression($virtuality)
{
    if ($virtuality.val() == '') {
        $virtuality.siblings('.expression').hide();
    } else {
        $virtuality.siblings('.expression').show();
    }
}

/**
 * Show notices for ENUM columns; add/hide the default value
 *
 */
function PMA_verifyColumnsProperties()
{
    $("select.column_type").each(function () {
        PMA_showNoticeForEnum($(this));
    });
    $("select.default_type").each(function () {
        PMA_hideShowDefaultValue($(this));
    });
    $('select.virtuality').each(function () {
        PMA_hideShowExpression($(this));
    });
}

/**
 * Add a hidden field to the form to indicate that this will be an
 * Ajax request (only if this hidden field does not exist)
 *
 * @param $form object   the form
 */
function PMA_prepareForAjaxRequest($form)
{
    if (! $form.find('input:hidden').is('#ajax_request_hidden')) {
        $form.append('<input type="hidden" id="ajax_request_hidden" name="ajax_request" value="true" />');
    }
}

/**
 * Generate a new password and copy it to the password input areas
 *
 * @param passwd_form object   the form that holds the password fields
 *
 * @return boolean  always true
 */
function suggestPassword(passwd_form)
{
    // restrict the password to just letters and numbers to avoid problems:
    // "editors and viewers regard the password as multiple words and
    // things like double click no longer work"
    var pwchars = "abcdefhjmnpqrstuvwxyz23456789ABCDEFGHJKLMNPQRSTUVWYXZ";
    var passwordlength = 16;    // do we want that to be dynamic?  no, keep it simple :)
    var passwd = passwd_form.generated_pw;
    passwd.value = '';

    for (var i = 0; i < passwordlength; i++) {
        passwd.value += pwchars.charAt(Math.floor(Math.random() * pwchars.length));
    }
    passwd_form.text_pma_pw.value = passwd.value;
    passwd_form.text_pma_pw2.value = passwd.value;
    return true;
}

/**
 * Version string to integer conversion.
 */
function parseVersionString(str)
{
    if (typeof(str) != 'string') { return false; }
    var add = 0;
    // Parse possible alpha/beta/rc/
    var state = str.split('-');
    if (state.length >= 2) {
        if (state[1].substr(0, 2) == 'rc') {
            add = - 20 - parseInt(state[1].substr(2), 10);
        } else if (state[1].substr(0, 4) == 'beta') {
            add =  - 40 - parseInt(state[1].substr(4), 10);
        } else if (state[1].substr(0, 5) == 'alpha') {
            add =  - 60 - parseInt(state[1].substr(5), 10);
        } else if (state[1].substr(0, 3) == 'dev') {
            /* We don't handle dev, it's git snapshot */
            add = 0;
        }
    }
    // Parse version
    var x = str.split('.');
    // Use 0 for non existing parts
    var maj = parseInt(x[0], 10) || 0;
    var min = parseInt(x[1], 10) || 0;
    var pat = parseInt(x[2], 10) || 0;
    var hotfix = parseInt(x[3], 10) || 0;
    return  maj * 100000000 + min * 1000000 + pat * 10000 + hotfix * 100 + add;
}

/**
 * Indicates current available version on main page.
 */
function PMA_current_version(data)
{
    if (data && data.version && data.date) {
        var current = parseVersionString($('span.version').text());
        var latest = parseVersionString(data.version);
        var version_information_message = '<span class="latest">' +
            PMA_messages.strLatestAvailable +
            ' ' + escapeHtml(data.version) +
            '</span>';
        if (latest > current) {
            var message = PMA_sprintf(
                PMA_messages.strNewerVersion,
                escapeHtml(data.version),
                escapeHtml(data.date)
            );
            var htmlClass = 'notice';
            if (Math.floor(latest / 10000) === Math.floor(current / 10000)) {
                /* Security update */
                htmlClass = 'error';
            }
            $('#newer_version_notice').remove();
            $('#maincontainer').after('<div id="newer_version_notice" class="' + htmlClass + '">' + message + '</div>');
        }
        if (latest === current) {
            version_information_message = ' (' + PMA_messages.strUpToDate + ')';
        }
        $('#li_pma_version span.latest').remove();
        $('#li_pma_version').append(version_information_message);
    }
}

/**
 * Loads Git revision data from ajax for index.php
 */
function PMA_display_git_revision()
{
    $('#is_git_revision').remove();
    $('#li_pma_version_git').remove();
    $.get(
        "index.php",
        {
            "server": PMA_commonParams.get('server'),
            "token": PMA_commonParams.get('token'),
            "git_revision": true,
            "ajax_request": true,
            "no_debug": true
        },
        function (data) {
            if (typeof data !== 'undefined' && data.success === true) {
                $(data.message).insertAfter('#li_pma_version');
            }
        }
    );
}

/**
 * for libraries/display_change_password.lib.php
 *     libraries/user_password.php
 *
 */

function displayPasswordGenerateButton()
{
    $('#tr_element_before_generate_password').parent().append('<tr class="vmiddle"><td>' + PMA_messages.strGeneratePassword + '</td><td><input type="button" class="button" id="button_generate_password" value="' + PMA_messages.strGenerate + '" onclick="suggestPassword(this.form)" /><input type="text" name="generated_pw" id="generated_pw" /></td></tr>');
    $('#div_element_before_generate_password').parent().append('<div class="item"><label for="button_generate_password">' + PMA_messages.strGeneratePassword + ':</label><span class="options"><input type="button" class="button" id="button_generate_password" value="' + PMA_messages.strGenerate + '" onclick="suggestPassword(this.form)" /></span><input type="text" name="generated_pw" id="generated_pw" /></div>');
}

/*
 * Adds a date/time picker to an element
 *
 * @param object  $this_element   a jQuery object pointing to the element
 */
function PMA_addDatepicker($this_element, type, options)
{
    var showTimepicker = true;
    if (type=="date") {
        showTimepicker = false;
    }

    var defaultOptions = {
        showOn: 'button',
        buttonImage: themeCalendarImage, // defined in js/messages.php
        buttonImageOnly: true,
        stepMinutes: 1,
        stepHours: 1,
        showSecond: true,
        showMillisec: true,
        showMicrosec: true,
        showTimepicker: showTimepicker,
        showButtonPanel: false,
        dateFormat: 'yy-mm-dd', // yy means year with four digits
        timeFormat: 'HH:mm:ss.lc',
        constrainInput: false,
        altFieldTimeOnly: false,
        showAnim: '',
        beforeShow: function (input, inst) {
            // Remember that we came from the datepicker; this is used
            // in tbl_change.js by verificationsAfterFieldChange()
            $this_element.data('comes_from', 'datepicker');
            if ($(input).closest('.cEdit').length > 0) {
                setTimeout(function () {
                    inst.dpDiv.css({
                        top: 0,
                        left: 0,
                        position: 'relative'
                    });
                }, 0);
            }
            // Fix wrong timepicker z-index, doesn't work without timeout
            setTimeout(function () {
                $('#ui-timepicker-div').css('z-index', $('#ui-datepicker-div').css('z-index'));
            }, 0);
        },
        onSelect: function() {
            $this_element.data('datepicker').inline = true;
        },
        onClose: function (dateText, dp_inst) {
            // The value is no more from the date picker
            $this_element.data('comes_from', '');
        }
    };
    if (type == "datetime" || type == "timestamp") {
        $this_element.datetimepicker($.extend(defaultOptions, options));
    }
    else if (type == "date") {
        $this_element.datetimepicker($.extend(defaultOptions, options));
    }
    else if (type == "time") {
        $this_element.timepicker($.extend(defaultOptions, options));
    }
}

/**
 * selects the content of a given object, f.e. a textarea
 *
 * @param element     object  element of which the content will be selected
 * @param lock        var     variable which holds the lock for this element
 *                              or true, if no lock exists
 * @param only_once   boolean if true this is only done once
 *                              f.e. only on first focus
 */
function selectContent(element, lock, only_once)
{
    if (only_once && only_once_elements[element.name]) {
        return;
    }

    only_once_elements[element.name] = true;

    if (lock) {
        return;
    }

    element.select();
}

/**
 * Displays a confirmation box before submitting a "DROP/DELETE/ALTER" query.
 * This function is called while clicking links
 *
 * @param theLink     object the link
 * @param theSqlQuery object the sql query to submit
 *
 * @return boolean  whether to run the query or not
 */
function confirmLink(theLink, theSqlQuery)
{
    // Confirmation is not required in the configuration file
    // or browser is Opera (crappy js implementation)
    if (PMA_messages.strDoYouReally === '' || typeof(window.opera) != 'undefined') {
        return true;
    }

    var is_confirmed = confirm(PMA_sprintf(PMA_messages.strDoYouReally, theSqlQuery));
    if (is_confirmed) {
        if ($(theLink).hasClass('formLinkSubmit')) {
            var name = 'is_js_confirmed';
            if ($(theLink).attr('href').indexOf('usesubform') != -1) {
                name = 'subform[' + $(theLink).attr('href').substr('#').match(/usesubform\[(\d+)\]/i)[1] + '][is_js_confirmed]';
            }

            $(theLink).parents('form').append('<input type="hidden" name="' + name + '" value="1" />');
        } else if (typeof(theLink.href) != 'undefined') {
            theLink.href += '&is_js_confirmed=1';
        } else if (typeof(theLink.form) != 'undefined') {
            theLink.form.action += '?is_js_confirmed=1';
        }
    }

    return is_confirmed;
} // end of the 'confirmLink()' function

/**
 * Displays an error message if a "DROP DATABASE" statement is submitted
 * while it isn't allowed, else confirms a "DROP/DELETE/ALTER" query before
 * submitting it if required.
 * This function is called by the 'checkSqlQuery()' js function.
 *
 * @param theForm1 object   the form
 * @param sqlQuery1 object  the sql query textarea
 *
 * @return boolean  whether to run the query or not
 *
 * @see     checkSqlQuery()
 */
function confirmQuery(theForm1, sqlQuery1)
{
    // Confirmation is not required in the configuration file
    if (PMA_messages.strDoYouReally === '') {
        return true;
    }

    // "DROP DATABASE" statement isn't allowed
    if (PMA_messages.strNoDropDatabases !== '') {
        var drop_re = new RegExp('(^|;)\\s*DROP\\s+(IF EXISTS\\s+)?DATABASE\\s', 'i');
        if (drop_re.test(sqlQuery1.value)) {
            alert(PMA_messages.strNoDropDatabases);
            theForm1.reset();
            sqlQuery1.focus();
            return false;
        } // end if
    } // end if

    // Confirms a "DROP/DELETE/ALTER/TRUNCATE" statement
    //
    // TODO: find a way (if possible) to use the parser-analyser
    // for this kind of verification
    // For now, I just added a ^ to check for the statement at
    // beginning of expression

    var do_confirm_re_0 = new RegExp('^\\s*DROP\\s+(IF EXISTS\\s+)?(TABLE|DATABASE|PROCEDURE)\\s', 'i');
    var do_confirm_re_1 = new RegExp('^\\s*ALTER\\s+TABLE\\s+((`[^`]+`)|([A-Za-z0-9_$]+))\\s+DROP\\s', 'i');
    var do_confirm_re_2 = new RegExp('^\\s*DELETE\\s+FROM\\s', 'i');
    var do_confirm_re_3 = new RegExp('^\\s*TRUNCATE\\s', 'i');

    if (do_confirm_re_0.test(sqlQuery1.value) ||
        do_confirm_re_1.test(sqlQuery1.value) ||
        do_confirm_re_2.test(sqlQuery1.value) ||
        do_confirm_re_3.test(sqlQuery1.value)) {
        var message;
        if (sqlQuery1.value.length > 100) {
            message = sqlQuery1.value.substr(0, 100) + '\n    ...';
        } else {
            message = sqlQuery1.value;
        }
        var is_confirmed = confirm(PMA_sprintf(PMA_messages.strDoYouReally, message));
        // statement is confirmed -> update the
        // "is_js_confirmed" form field so the confirm test won't be
        // run on the server side and allows to submit the form
        if (is_confirmed) {
            theForm1.elements.is_js_confirmed.value = 1;
            return true;
        }
        // statement is rejected -> do not submit the form
        else {
            window.focus();
            sqlQuery1.focus();
            return false;
        } // end if (handle confirm box result)
    } // end if (display confirm box)

    return true;
} // end of the 'confirmQuery()' function

/**
 * Displays an error message if the user submitted the sql query form with no
 * sql query, else checks for "DROP/DELETE/ALTER" statements
 *
 * @param theForm object the form
 *
 * @return boolean  always false
 *
 * @see     confirmQuery()
 */
function checkSqlQuery(theForm)
{
    // get the textarea element containing the query
    var sqlQuery;
    if (codemirror_editor) {
        codemirror_editor.save();
        sqlQuery = codemirror_editor.getValue();
    } else {
        sqlQuery = theForm.elements.sql_query.value;
    }
    var isEmpty  = 1;
    var space_re = new RegExp('\\s+');
    if (typeof(theForm.elements.sql_file) != 'undefined' &&
            theForm.elements.sql_file.value.replace(space_re, '') !== '') {
        return true;
    }
    if (typeof(theForm.elements.sql_localfile) != 'undefined' &&
            theForm.elements.sql_localfile.value.replace(space_re, '') !== '') {
        return true;
    }
    if (isEmpty && typeof(theForm.elements.id_bookmark) != 'undefined' &&
            (theForm.elements.id_bookmark.value !== null || theForm.elements.id_bookmark.value !== '') &&
            theForm.elements.id_bookmark.selectedIndex !== 0) {
        return true;
    }
    // Checks for "DROP/DELETE/ALTER" statements
    if (sqlQuery.replace(space_re, '') !== '') {
        return confirmQuery(theForm, sqlQuery);
    }
    theForm.reset();
    isEmpty = 1;

    if (isEmpty) {
        alert(PMA_messages.strFormEmpty);
        codemirror_editor.focus();
        return false;
    }

    return true;
} // end of the 'checkSqlQuery()' function

/**
 * Check if a form's element is empty.
 * An element containing only spaces is also considered empty
 *
 * @param object   the form
 * @param string   the name of the form field to put the focus on
 *
 * @return boolean  whether the form field is empty or not
 */
function emptyCheckTheField(theForm, theFieldName)
{
    var theField = theForm.elements[theFieldName];
    var space_re = new RegExp('\\s+');
    return theField.value.replace(space_re, '') === '';
} // end of the 'emptyCheckTheField()' function

/**
 * Ensures a value submitted in a form is numeric and is in a range
 *
 * @param object   the form
 * @param string   the name of the form field to check
 * @param integer  the minimum authorized value
 * @param integer  the maximum authorized value
 *
 * @return boolean  whether a valid number has been submitted or not
 */
function checkFormElementInRange(theForm, theFieldName, message, min, max)
{
    var theField         = theForm.elements[theFieldName];
    var val              = parseInt(theField.value, 10);

    if (typeof(min) == 'undefined') {
        min = 0;
    }
    if (typeof(max) == 'undefined') {
        max = Number.MAX_VALUE;
    }

    // It's not a number
    if (isNaN(val)) {
        theField.select();
        alert(PMA_messages.strEnterValidNumber);
        theField.focus();
        return false;
    }
    // It's a number but it is not between min and max
    else if (val < min || val > max) {
        theField.select();
        alert(PMA_sprintf(message, val));
        theField.focus();
        return false;
    }
    // It's a valid number
    else {
        theField.value = val;
    }
    return true;

} // end of the 'checkFormElementInRange()' function


function checkTableEditForm(theForm, fieldsCnt)
{
    // TODO: avoid sending a message if user just wants to add a line
    // on the form but has not completed at least one field name

    var atLeastOneField = 0;
    var i, elm, elm2, elm3, val, id;

    for (i = 0; i < fieldsCnt; i++) {
        id = "#field_" + i + "_2";
        elm = $(id);
        val = elm.val();
        if (val == 'VARCHAR' || val == 'CHAR' || val == 'BIT' || val == 'VARBINARY' || val == 'BINARY') {
            elm2 = $("#field_" + i + "_3");
            val = parseInt(elm2.val(), 10);
            elm3 = $("#field_" + i + "_1");
            if (isNaN(val) && elm3.val() !== "") {
                elm2.select();
                alert(PMA_messages.strEnterValidLength);
                elm2.focus();
                return false;
            }
        }

        if (atLeastOneField === 0) {
            id = "field_" + i + "_1";
            if (!emptyCheckTheField(theForm, id)) {
                atLeastOneField = 1;
            }
        }
    }
    if (atLeastOneField === 0) {
        var theField = theForm.elements.field_0_1;
        alert(PMA_messages.strFormEmpty);
        theField.focus();
        return false;
    }

    // at least this section is under jQuery
    if ($("input.textfield[name='table']").val() === "") {
        alert(PMA_messages.strFormEmpty);
        $("input.textfield[name='table']").focus();
        return false;
    }

    return true;
} // enf of the 'checkTableEditForm()' function

/**
 * True if last click is to check a row.
 */
var last_click_checked = false;

/**
 * Zero-based index of last clicked row.
 * Used to handle the shift + click event in the code above.
 */
var last_clicked_row = -1;

/**
 * Zero-based index of last shift clicked row.
 */
var last_shift_clicked_row = -1;

var _idleSecondsCounter = 0;
var IncInterval;
var updateTimeout;
AJAX.registerTeardown('functions.js', function () {
    clearTimeout(updateTimeout);
    clearInterval(IncInterval);
    $(document).off('mousemove');
});

AJAX.registerOnload('functions.js', function () {
    document.onclick = function() {
        _idleSecondsCounter = 0;
    };
    $(document).on('mousemove',function() {
        _idleSecondsCounter = 0;
    });
    document.onkeypress = function() {
        _idleSecondsCounter = 0;
    };

    function SetIdleTime() {
        _idleSecondsCounter++;
    }
    function UpdateIdleTime() {
        var href = 'index.php';
        var params = {
                'ajax_request' : true,
                'token' : PMA_commonParams.get('token'),
                'server' : PMA_commonParams.get('server'),
                'db' : PMA_commonParams.get('db'),
                'access_time':_idleSecondsCounter
            };
        $.ajax({
                type: 'POST',
                url: href,
                data: params,
                success: function (data) {
                    if (data.success) {
                        if (PMA_commonParams.get('LoginCookieValidity')-_idleSecondsCounter > 5) {
                            var interval = (PMA_commonParams.get('LoginCookieValidity') - _idleSecondsCounter - 5) * 1000;
                            if (interval > Math.pow(2, 31) - 1) { // max value for setInterval() function
                                interval = Math.pow(2, 31) - 1;
                            }
                            updateTimeout = window.setTimeout(UpdateIdleTime, interval);
                        } else {
                            updateTimeout = window.setTimeout(UpdateIdleTime, 2000);
                        }
                    } else { //timeout occurred
                        window.location.reload(true);
                        clearInterval(IncInterval);
                    }
                }
            });
    }
    if (PMA_commonParams.get('logged_in') && PMA_commonParams.get('auth_type') == 'cookie') {
        IncInterval = window.setInterval(SetIdleTime, 1000);
        var interval = (PMA_commonParams.get('LoginCookieValidity') - 5) * 1000;
        if (interval > Math.pow(2, 31) - 1) { // max value for setInterval() function
            interval = Math.pow(2, 31) - 1;
        }
        updateTimeout = window.setTimeout(UpdateIdleTime, interval);
    }
});
/**
 * Unbind all event handlers before tearing down a page
 */
AJAX.registerTeardown('functions.js', function () {
    $(document).off('click', 'input:checkbox.checkall');
});
AJAX.registerOnload('functions.js', function () {
    /**
     * Row marking in horizontal mode (use "on" so that it works also for
     * next pages reached via AJAX); a tr may have the class noclick to remove
     * this behavior.
     */

    $(document).on('click', 'input:checkbox.checkall', function (e) {
<<<<<<< HEAD
        var $tr = $(this).closest('tr');
        var $table = $(this).closest('table');
=======
        $this = $(this);
        var $tr = $this.closest('tr');
>>>>>>> f5566095

        // make the table unselectable (to prevent default highlighting when shift+click)
        //$tr.parents('table').noSelect();

        if (!e.shiftKey || last_clicked_row == -1) {
            // usual click

            // XXX: FF fires two click events for <label> (label and checkbox), so we need to handle this differently
<<<<<<< HEAD
            var $checkbox = $tr.find(':checkbox');
            if ($checkbox.length) {
                // checkbox in a row, add or remove class depending on checkbox state
                var checked = $checkbox.prop('checked');
                if (!$(e.target).is(':checkbox, label')) {
                    checked = !checked;
                    $checkbox.prop('checked', checked).trigger('change');
                }
                $tr.toggleClass('marked', checked);
                last_click_checked = checked;
=======
            var $checkbox = $tr.find(':checkbox.checkall');
            var checked = $this.prop('checked');
            $checkbox.prop('checked', checked).trigger('change');
            if (checked) {
                $tr.addClass('marked');
>>>>>>> f5566095
            } else {
                $tr.removeClass('marked');
            }
            last_click_checked = checked;

            // remember the last clicked row
            last_clicked_row = last_click_checked ? $table.find('tr.odd:not(.noclick), tr.even:not(.noclick)').index($tr) : -1;
            last_shift_clicked_row = -1;
        } else {
            // handle the shift click
            PMA_clearSelection();
            var start, end;

            // clear last shift click result
            if (last_shift_clicked_row >= 0) {
                if (last_shift_clicked_row >= last_clicked_row) {
                    start = last_clicked_row;
                    end = last_shift_clicked_row;
                } else {
                    start = last_shift_clicked_row;
                    end = last_clicked_row;
                }
                $tr.parent().find('tr.odd:not(.noclick), tr.even:not(.noclick)')
                    .slice(start, end + 1)
                    .removeClass('marked')
                    .find(':checkbox')
                    .prop('checked', false)
                    .trigger('change');
            }

            // handle new shift click
            var curr_row = $table.find('tr.odd:not(.noclick), tr.even:not(.noclick)').index($tr);
            if (curr_row >= last_clicked_row) {
                start = last_clicked_row;
                end = curr_row;
            } else {
                start = curr_row;
                end = last_clicked_row;
            }
            $tr.parent().find('tr.odd:not(.noclick), tr.even:not(.noclick)')
                .slice(start, end + 1)
                .addClass('marked')
                .find(':checkbox')
                .prop('checked', true)
                .trigger('change');

            // remember the last shift clicked row
            last_shift_clicked_row = curr_row;
        }
    });

    addDateTimePicker();

    /**
     * Add attribute to text boxes for iOS devices (based on bugID: 3508912)
     */
    if (navigator.userAgent.match(/(iphone|ipod|ipad)/i)) {
        $('input[type=text]').attr('autocapitalize', 'off').attr('autocorrect', 'off');
    }
});

/**
 * Row highlighting in horizontal mode (use "on"
 * so that it works also for pages reached via AJAX)
 */
/*AJAX.registerOnload('functions.js', function () {
    $(document).on('hover', 'tr.odd, tr.even',function (event) {
        var $tr = $(this);
        $tr.toggleClass('hover',event.type=='mouseover');
        $tr.children().toggleClass('hover',event.type=='mouseover');
    });
})*/

/**
 * This array is used to remember mark status of rows in browse mode
 */
var marked_row = [];

/**
 * marks all rows and selects its first checkbox inside the given element
 * the given element is usually a table or a div containing the table or tables
 *
 * @param container    DOM element
 */
function markAllRows(container_id)
{

    $("#" + container_id).find("input:checkbox:enabled").prop('checked', true)
    .trigger("change")
    .parents("tr").addClass("marked");
    return true;
}

/**
 * marks all rows and selects its first checkbox inside the given element
 * the given element is usually a table or a div containing the table or tables
 *
 * @param container    DOM element
 */
function unMarkAllRows(container_id)
{

    $("#" + container_id).find("input:checkbox:enabled").prop('checked', false)
    .trigger("change")
    .parents("tr").removeClass("marked");
    return true;
}

/**
 * Checks/unchecks all checkbox in given container (f.e. a form, fieldset or div)
 *
 * @param string   container_id  the container id
 * @param boolean  state         new value for checkbox (true or false)
 * @return boolean  always true
 */
function setCheckboxes(container_id, state)
{

    $("#" + container_id).find("input:checkbox").prop('checked', state);
    return true;
} // end of the 'setCheckboxes()' function

/**
  * Checks/unchecks all options of a <select> element
  *
  * @param string   the form name
  * @param string   the element name
  * @param boolean  whether to check or to uncheck options
  *
  * @return boolean  always true
  */
function setSelectOptions(the_form, the_select, do_check)
{
    $("form[name='" + the_form + "'] select[name='" + the_select + "']").find("option").prop('selected', do_check);
    return true;
} // end of the 'setSelectOptions()' function

/**
 * Sets current value for query box.
 */
function setQuery(query)
{
    if (codemirror_editor) {
        codemirror_editor.setValue(query);
        codemirror_editor.focus();
    } else {
        document.sqlform.sql_query.value = query;
        document.sqlform.sql_query.focus();
    }
}

/**
 * Handles 'Simulate query' button on SQL query box.
 *
 * @return void
 */
function PMA_handleSimulateQueryButton()
{
    var update_re = new RegExp('^\\s*UPDATE\\s+((`[^`]+`)|([A-Za-z0-9_$]+))\\s+SET\\s', 'i');
    var delete_re = new RegExp('^\\s*DELETE\\s+FROM\\s', 'i');
    var query = '';

    if (codemirror_editor) {
        query = codemirror_editor.getValue();
    } else {
        query = $('#sqlquery').val();
    }

    if (update_re.test(query) || delete_re.test(query)) {
        if (! $('#simulate_dml').length) {
            $('#button_submit_query')
            .before('<input type="button" id="simulate_dml"' +
                'tabindex="199" value="' +
                PMA_messages.strSimulateDML +
                '" />');
        }
    } else {
        if ($('#simulate_dml').length) {
            $('#simulate_dml').remove();
        }
    }
}

/**
  * Create quick sql statements.
  *
  */
function insertQuery(queryType)
{
    if (queryType == "clear") {
        setQuery('');
        return;
    } else if (queryType == "format") {
        if (codemirror_editor) {
            $('#querymessage').html(PMA_messages.strFormatting +
                '&nbsp;<img class="ajaxIcon" src="' +
                pmaThemeImage + 'ajax_clock_small.gif" alt="">');
            var href = 'db_sql_format.php';
            var params = {
                'ajax_request': true,
                'token': PMA_commonParams.get('token'),
                'sql': codemirror_editor.getValue()
            };
            $.ajax({
                type: 'POST',
                url: href,
                data: params,
                success: function (data) {
                    if (data.success) {
                        codemirror_editor.setValue(data.sql);
                    }
                    $('#querymessage').html('');
                }
            });
        }
        return;
    } else if (queryType == "saved") {
        if ($.cookie('auto_saved_sql')) {
            setQuery($.cookie('auto_saved_sql'));
        } else {
            PMA_ajaxShowMessage(PMA_messages.strNoAutoSavedQuery);
        }
        return;
    }

    var query = "";
    var myListBox = document.sqlform.dummy;
    var table = document.sqlform.table.value;

    if (myListBox.options.length > 0) {
        sql_box_locked = true;
        var columnsList = "";
        var valDis = "";
        var editDis = "";
        var NbSelect = 0;
        for (var i = 0; i < myListBox.options.length; i++) {
            NbSelect++;
            if (NbSelect > 1) {
                columnsList += ", ";
                valDis += ",";
                editDis += ",";
            }
            columnsList += myListBox.options[i].value;
            valDis += "[value-" + NbSelect + "]";
            editDis += myListBox.options[i].value + "=[value-" + NbSelect + "]";
        }
        if (queryType == "selectall") {
            query = "SELECT * FROM `" + table + "` WHERE 1";
        } else if (queryType == "select") {
            query = "SELECT " + columnsList + " FROM `" + table + "` WHERE 1";
        } else if (queryType == "insert") {
            query = "INSERT INTO `" + table + "`(" + columnsList + ") VALUES (" + valDis + ")";
        } else if (queryType == "update") {
            query = "UPDATE `" + table + "` SET " + editDis + " WHERE 1";
        } else if (queryType == "delete") {
            query = "DELETE FROM `" + table + "` WHERE 1";
        }
        setQuery(query);
        sql_box_locked = false;
    }
}


/**
  * Inserts multiple fields.
  *
  */
function insertValueQuery()
{
    var myQuery = document.sqlform.sql_query;
    var myListBox = document.sqlform.dummy;

    if (myListBox.options.length > 0) {
        sql_box_locked = true;
        var columnsList = "";
        var NbSelect = 0;
        for (var i = 0; i < myListBox.options.length; i++) {
            if (myListBox.options[i].selected) {
                NbSelect++;
                if (NbSelect > 1) {
                    columnsList += ", ";
                }
                columnsList += myListBox.options[i].value;
            }
        }

        /* CodeMirror support */
        if (codemirror_editor) {
            codemirror_editor.replaceSelection(columnsList);
        //IE support
        } else if (document.selection) {
            myQuery.focus();
            var sel = document.selection.createRange();
            sel.text = columnsList;
            document.sqlform.insert.focus();
        }
        //MOZILLA/NETSCAPE support
        else if (document.sqlform.sql_query.selectionStart || document.sqlform.sql_query.selectionStart == "0") {
            var startPos = document.sqlform.sql_query.selectionStart;
            var endPos = document.sqlform.sql_query.selectionEnd;
            var SqlString = document.sqlform.sql_query.value;

            myQuery.value = SqlString.substring(0, startPos) + columnsList + SqlString.substring(endPos, SqlString.length);
        } else {
            myQuery.value += columnsList;
        }
        sql_box_locked = false;
    }
}

/**
 * Updates the input fields for the parameters based on the query
 */
function updateQueryParameters() {

    if ($('#parameterized').is(':checked')) {
        var query = codemirror_editor ? codemirror_editor.getValue() : $('#sqlquery').val();

        var allParameters = query.match(/:[a-zA-Z0-9_]+/g);
         var parameters = [];
         // get unique parameters
         if (allParameters) {
             $.each(allParameters, function(i, parameter){
                 if ($.inArray(parameter, parameters) === -1) {
                     parameters.push(parameter);
                 }
             });
         }

         var $temp = $('<div />');
         $temp.append($('#parametersDiv').children());
         $('#parametersDiv').empty();

         $.each(parameters, function (i, parameter) {
             var paramName = parameter.substring(1);
             var $param = $temp.find('#paramSpan_' + paramName );
             if (! $param.length) {
                 $param = $('<span class="parameter" id="paramSpan_' + paramName + '" />');
                 $('<label for="param_' + paramName + '" />').text(parameter).appendTo($param);
                 $('<input type="text" name="parameters[' + parameter + ']" id="param_' + paramName + '" />').appendTo($param);
             }
             $('#parametersDiv').append($param);
         });
    } else {
        $('#parametersDiv').empty();
    }
}

/**
 * Add a date/time picker to each element that needs it
 * (only when jquery-ui-timepicker-addon.js is loaded)
 */
function addDateTimePicker() {
    if ($.timepicker !== undefined) {
        $('input.timefield, input.datefield, input.datetimefield').each(function () {

            var decimals = $(this).parent().attr('data-decimals');
            var type = $(this).parent().attr('data-type');

            var showMillisec = false;
            var showMicrosec = false;
            var timeFormat = 'HH:mm:ss';
            // check for decimal places of seconds
            if (decimals > 0 && type.indexOf('time') != -1){
                if (decimals > 3) {
                    showMillisec = true;
                    showMicrosec = true;
                    timeFormat = 'HH:mm:ss.lc';
                } else {
                    showMillisec = true;
                    timeFormat = 'HH:mm:ss.l';
                }
            }
            PMA_addDatepicker($(this), type, {
                showMillisec: showMillisec,
                showMicrosec: showMicrosec,
                timeFormat: timeFormat
            });
        });
    }
}

/**
  * Refresh/resize the WYSIWYG scratchboard
  */
function refreshLayout()
{
    var $elm = $('#pdflayout');
    var orientation = $('#orientation_opt').val();
    var paper = 'A4';
    if ($('#paper_opt').length == 1) {
        paper = $('#paper_opt').val();
    }
    var posa = 'y';
    var posb = 'x';
    if (orientation == 'P') {
        posa = 'x';
        posb = 'y';
    }
    $elm.css('width', pdfPaperSize(paper, posa) + 'px');
    $elm.css('height', pdfPaperSize(paper, posb) + 'px');
}

/**
 * Initializes positions of elements.
 */
function TableDragInit() {
    $('.pdflayout_table').each(function () {
        var $this = $(this);
        var number = $this.data('number');
        var x = $('#c_table_' + number + '_x').val();
        var y = $('#c_table_' + number + '_y').val();
        $this.css('left', x + 'px');
        $this.css('top', y + 'px');
        /* Make elements draggable */
        $this.draggable({
            containment: "parent",
            drag: function (evt, ui) {
                var number = $this.data('number');
                $('#c_table_' + number + '_x').val(parseInt(ui.position.left, 10));
                $('#c_table_' + number + '_y').val(parseInt(ui.position.top, 10));
            }
        });
    });
}

/**
 * Resets drag and drop positions.
 */
function resetDrag() {
    $('.pdflayout_table').each(function () {
        var $this = $(this);
        var x = $this.data('x');
        var y = $this.data('y');
        $this.css('left', x + 'px');
        $this.css('top', y + 'px');
    });
}

/**
 * User schema handlers.
 */
$(function () {
    /* Move in scratchboard on manual change */
    $(document).on('change', '.position-change', function () {
        var $this = $(this);
        var $elm = $('#table_' + $this.data('number'));
        $elm.css($this.data('axis'), $this.val() + 'px');
    });
    /* Refresh on paper size/orientation change */
    $(document).on('change', '.paper-change', function () {
        var $elm = $('#pdflayout');
        if ($elm.css('visibility') == 'visible') {
            refreshLayout();
            TableDragInit();
        }
    });
    /* Show/hide the WYSIWYG scratchboard */
    $(document).on('click', '#toggle-dragdrop', function () {
        var $elm = $('#pdflayout');
        if ($elm.css('visibility') == 'hidden') {
            refreshLayout();
            TableDragInit();
            $elm.css('visibility', 'visible');
            $elm.css('display', 'block');
            $('#showwysiwyg').val('1');
        } else {
            $elm.css('visibility', 'hidden');
            $elm.css('display', 'none');
            $('#showwysiwyg').val('0');
        }
    });
    /* Reset scratchboard */
    $(document).on('click', '#reset-dragdrop', function () {
        resetDrag();
    });
});

/**
 * Returns paper sizes for a given format
 */
function pdfPaperSize(format, axis)
{
    switch (format.toUpperCase()) {
    case '4A0':
        if (axis == 'x') {
            return 4767.87;
        } else {
            return 6740.79;
        }
        break;
    case '2A0':
        if (axis == 'x') {
            return 3370.39;
        } else {
            return 4767.87;
        }
        break;
    case 'A0':
        if (axis == 'x') {
            return 2383.94;
        } else {
            return 3370.39;
        }
        break;
    case 'A1':
        if (axis == 'x') {
            return 1683.78;
        } else {
            return 2383.94;
        }
        break;
    case 'A2':
        if (axis == 'x') {
            return 1190.55;
        } else {
            return 1683.78;
        }
        break;
    case 'A3':
        if (axis == 'x') {
            return 841.89;
        } else {
            return 1190.55;
        }
        break;
    case 'A4':
        if (axis == 'x') {
            return 595.28;
        } else {
            return 841.89;
        }
        break;
    case 'A5':
        if (axis == 'x') {
            return 419.53;
        } else {
            return 595.28;
        }
        break;
    case 'A6':
        if (axis == 'x') {
            return 297.64;
        } else {
            return 419.53;
        }
        break;
    case 'A7':
        if (axis == 'x') {
            return 209.76;
        } else {
            return 297.64;
        }
        break;
    case 'A8':
        if (axis == 'x') {
            return 147.40;
        } else {
            return 209.76;
        }
        break;
    case 'A9':
        if (axis == 'x') {
            return 104.88;
        } else {
            return 147.40;
        }
        break;
    case 'A10':
        if (axis == 'x') {
            return 73.70;
        } else {
            return 104.88;
        }
        break;
    case 'B0':
        if (axis == 'x') {
            return 2834.65;
        } else {
            return 4008.19;
        }
        break;
    case 'B1':
        if (axis == 'x') {
            return 2004.09;
        } else {
            return 2834.65;
        }
        break;
    case 'B2':
        if (axis == 'x') {
            return 1417.32;
        } else {
            return 2004.09;
        }
        break;
    case 'B3':
        if (axis == 'x') {
            return 1000.63;
        } else {
            return 1417.32;
        }
        break;
    case 'B4':
        if (axis == 'x') {
            return 708.66;
        } else {
            return 1000.63;
        }
        break;
    case 'B5':
        if (axis == 'x') {
            return 498.90;
        } else {
            return 708.66;
        }
        break;
    case 'B6':
        if (axis == 'x') {
            return 354.33;
        } else {
            return 498.90;
        }
        break;
    case 'B7':
        if (axis == 'x') {
            return 249.45;
        } else {
            return 354.33;
        }
        break;
    case 'B8':
        if (axis == 'x') {
            return 175.75;
        } else {
            return 249.45;
        }
        break;
    case 'B9':
        if (axis == 'x') {
            return 124.72;
        } else {
            return 175.75;
        }
        break;
    case 'B10':
        if (axis == 'x') {
            return 87.87;
        } else {
            return 124.72;
        }
        break;
    case 'C0':
        if (axis == 'x') {
            return 2599.37;
        } else {
            return 3676.54;
        }
        break;
    case 'C1':
        if (axis == 'x') {
            return 1836.85;
        } else {
            return 2599.37;
        }
        break;
    case 'C2':
        if (axis == 'x') {
            return 1298.27;
        } else {
            return 1836.85;
        }
        break;
    case 'C3':
        if (axis == 'x') {
            return 918.43;
        } else {
            return 1298.27;
        }
        break;
    case 'C4':
        if (axis == 'x') {
            return 649.13;
        } else {
            return 918.43;
        }
        break;
    case 'C5':
        if (axis == 'x') {
            return 459.21;
        } else {
            return 649.13;
        }
        break;
    case 'C6':
        if (axis == 'x') {
            return 323.15;
        } else {
            return 459.21;
        }
        break;
    case 'C7':
        if (axis == 'x') {
            return 229.61;
        } else {
            return 323.15;
        }
        break;
    case 'C8':
        if (axis == 'x') {
            return 161.57;
        } else {
            return 229.61;
        }
        break;
    case 'C9':
        if (axis == 'x') {
            return 113.39;
        } else {
            return 161.57;
        }
        break;
    case 'C10':
        if (axis == 'x') {
            return 79.37;
        } else {
            return 113.39;
        }
        break;
    case 'RA0':
        if (axis == 'x') {
            return 2437.80;
        } else {
            return 3458.27;
        }
        break;
    case 'RA1':
        if (axis == 'x') {
            return 1729.13;
        } else {
            return 2437.80;
        }
        break;
    case 'RA2':
        if (axis == 'x') {
            return 1218.90;
        } else {
            return 1729.13;
        }
        break;
    case 'RA3':
        if (axis == 'x') {
            return 864.57;
        } else {
            return 1218.90;
        }
        break;
    case 'RA4':
        if (axis == 'x') {
            return 609.45;
        } else {
            return 864.57;
        }
        break;
    case 'SRA0':
        if (axis == 'x') {
            return 2551.18;
        } else {
            return 3628.35;
        }
        break;
    case 'SRA1':
        if (axis == 'x') {
            return 1814.17;
        } else {
            return 2551.18;
        }
        break;
    case 'SRA2':
        if (axis == 'x') {
            return 1275.59;
        } else {
            return 1814.17;
        }
        break;
    case 'SRA3':
        if (axis == 'x') {
            return 907.09;
        } else {
            return 1275.59;
        }
        break;
    case 'SRA4':
        if (axis == 'x') {
            return 637.80;
        } else {
            return 907.09;
        }
        break;
    case 'LETTER':
        if (axis == 'x') {
            return 612.00;
        } else {
            return 792.00;
        }
        break;
    case 'LEGAL':
        if (axis == 'x') {
            return 612.00;
        } else {
            return 1008.00;
        }
        break;
    case 'EXECUTIVE':
        if (axis == 'x') {
            return 521.86;
        } else {
            return 756.00;
        }
        break;
    case 'FOLIO':
        if (axis == 'x') {
            return 612.00;
        } else {
            return 936.00;
        }
        break;
    } // end switch

    return 0;
}

/**
 * Get checkbox for foreign key checks
 *
 * @return string
 */
function getForeignKeyCheckboxLoader() {
    var html = '';
    html    += '<div>';
    html    += '<div class="load-default-fk-check-value">';
    html    += PMA_getImage('ajax_clock_small.gif');
    html    += '</div>';
    html    += '</div>';
    return html;
}

function loadForeignKeyCheckbox() {
    // Load default foreign key check value
    var params = {
        'ajax_request': true,
        'token': PMA_commonParams.get('token'),
        'server': PMA_commonParams.get('server'),
        'get_default_fk_check_value': true
    };
    $.get('sql.php', params, function (data) {
        var html = '<input type="hidden" name="fk_checks" value="0" />' +
            '<input type="checkbox" name="fk_checks" id="fk_checks"' +
            (data.default_fk_check_value ? ' checked="checked"' : '') + ' />' +
            '<label for="fk_checks">' + PMA_messages.strForeignKeyCheck + '</label>';
        $('.load-default-fk-check-value').replaceWith(html);
    });
}

function getJSConfirmCommonParam(elem) {
    return {
        'is_js_confirmed' : 1,
        'ajax_request' : true,
        'fk_checks': $(elem).find('#fk_checks').is(':checked') ? 1 : 0
    };
}

/**
 * Unbind all event handlers before tearing down a page
 */
AJAX.registerTeardown('functions.js', function () {
    $(document).off('click', "a.inline_edit_sql");
    $(document).off('click', "input#sql_query_edit_save");
    $(document).off('click', "input#sql_query_edit_discard");
    $('input.sqlbutton').unbind('click');
    if (codemirror_editor) {
        codemirror_editor.off('blur');
    } else {
        $(document).off('blur', '#sqlquery');
    }
    $(document).off('change', '#parameterized');
    $('#sqlquery').unbind('keydown');
    $('#sql_query_edit').unbind('keydown');

    if (codemirror_inline_editor) {
        // Copy the sql query to the text area to preserve it.
        $('#sql_query_edit').text(codemirror_inline_editor.getValue());
        $(codemirror_inline_editor.getWrapperElement()).unbind('keydown');
        codemirror_inline_editor.toTextArea();
        codemirror_inline_editor = false;
    }
    if (codemirror_editor) {
        $(codemirror_editor.getWrapperElement()).unbind('keydown');
    }
});

/**
 * Jquery Coding for inline editing SQL_QUERY
 */
AJAX.registerOnload('functions.js', function () {
    // If we are coming back to the page by clicking forward button
    // of the browser, bind the code mirror to inline query editor.
    bindCodeMirrorToInlineEditor();
    $(document).on('click', "a.inline_edit_sql", function () {
        if ($('#sql_query_edit').length) {
            // An inline query editor is already open,
            // we don't want another copy of it
            return false;
        }

        var $form = $(this).prev('form');
        var sql_query  = $form.find("input[name='sql_query']").val().trim();
        var $inner_sql = $(this).parent().prev().find('code.sql');
        var old_text   = $inner_sql.html();

        var new_content = "<textarea name=\"sql_query_edit\" id=\"sql_query_edit\">" + sql_query + "</textarea>\n";
        new_content    += getForeignKeyCheckboxLoader();
        new_content    += "<input type=\"submit\" id=\"sql_query_edit_save\" class=\"button btnSave\" value=\"" + PMA_messages.strGo + "\"/>\n";
        new_content    += "<input type=\"button\" id=\"sql_query_edit_discard\" class=\"button btnDiscard\" value=\"" + PMA_messages.strCancel + "\"/>\n";
        var $editor_area = $('div#inline_editor');
        if ($editor_area.length === 0) {
            $editor_area = $('<div id="inline_editor_outer"></div>');
            $editor_area.insertBefore($inner_sql);
        }
        $editor_area.html(new_content);
        loadForeignKeyCheckbox();
        $inner_sql.hide();

        bindCodeMirrorToInlineEditor();
        return false;
    });

    $(document).on('click', "input#sql_query_edit_save", function () {
        $(".success").hide();
        //hide already existing success message
        var sql_query;
        if (codemirror_inline_editor) {
            codemirror_inline_editor.save();
            sql_query = codemirror_inline_editor.getValue();
        } else {
            sql_query = $(this).parent().find('#sql_query_edit').val();
        }
        var fk_check = $(this).parent().find('#fk_checks').is(':checked');

        var $form = $("a.inline_edit_sql").prev('form');
        var $fake_form = $('<form>', {action: 'import.php', method: 'post'})
                .append($form.find("input[name=server], input[name=db], input[name=table], input[name=token]").clone())
                .append($('<input/>', {type: 'hidden', name: 'show_query', value: 1}))
                .append($('<input/>', {type: 'hidden', name: 'is_js_confirmed', value: 0}))
                .append($('<input/>', {type: 'hidden', name: 'sql_query', value: sql_query}))
                .append($('<input/>', {type: 'hidden', name: 'fk_checks', value: fk_check ? 1 : 0}));
        if (! checkSqlQuery($fake_form[0])) {
            return false;
        }
        $fake_form.appendTo($('body')).submit();
    });

    $(document).on('click', "input#sql_query_edit_discard", function () {
        $('div#inline_editor_outer').siblings('code.sql').show();
        $('div#inline_editor_outer').remove();
    });

    $('input.sqlbutton').click(function (evt) {
        insertQuery(evt.target.id);
        PMA_handleSimulateQueryButton();
        return false;
    });

    $(document).on('change', '#parameterized', updateQueryParameters);

    if ($('#input_username')) {
        if ($('#input_username').val() === '') {
            $('#input_username').focus();
        } else {
            $('#input_password').focus();
        }
    }
});

/**
 * "inputRead" event handler for CodeMirror SQL query editors for autocompletion
 */
function codemirrorAutocompleteOnInputRead(instance) {
    if (!sql_autocomplete_in_progress
        && (!instance.options.hintOptions.tables || !sql_autocomplete)) {

        if (!sql_autocomplete) {
            // Reset after teardown
            instance.options.hintOptions.tables = false;
            instance.options.hintOptions.defaultTable = '';

            sql_autocomplete_in_progress = true;

            var href = 'db_sql_autocomplete.php';
            var params = {
                'ajax_request': true,
                'token': PMA_commonParams.get('token'),
                'server': PMA_commonParams.get('server'),
                'db': PMA_commonParams.get('db'),
                'no_debug': true
            };

            var columnHintRender = function(elem, self, data) {
                $('<div class="autocomplete-column-name">')
                    .text(data.columnName)
                    .appendTo(elem);
                $('<div class="autocomplete-column-hint">')
                    .text(data.columnHint)
                    .appendTo(elem);
            };

            $.ajax({
                type: 'POST',
                url: href,
                data: params,
                success: function (data) {
                    if (data.success) {
                        var tables = $.parseJSON(data.tables);
                        sql_autocomplete_default_table = PMA_commonParams.get('table');
                        sql_autocomplete = [];
                        for (var table in tables) {
                            if (tables.hasOwnProperty(table)) {
                                var columns = tables[table];
                                table = {
                                    text: table,
                                    columns: []
                                };
                                for (var column in columns) {
                                    if (columns.hasOwnProperty(column)) {
                                        var displayText = columns[column].Type;
                                        if (columns[column].Key == 'PRI') {
                                            displayText += ' | Primary';
                                        } else if (columns[column].Key == 'UNI') {
                                            displayText += ' | Unique';
                                        }
                                        table.columns.push({
                                            text: column,
                                            displayText: column + " | " +  displayText,
                                            columnName: column,
                                            columnHint: displayText,
                                            render: columnHintRender
                                        });
                                    }
                                }
                            }
                            sql_autocomplete.push(table);
                        }
                        instance.options.hintOptions.tables = sql_autocomplete;
                        instance.options.hintOptions.defaultTable = sql_autocomplete_default_table;
                    }
                },
                complete: function () {
                    sql_autocomplete_in_progress = false;
                }
            });
        }
        else {
            instance.options.hintOptions.tables = sql_autocomplete;
            instance.options.hintOptions.defaultTable = sql_autocomplete_default_table;
        }
    }
    if (instance.state.completionActive) {
        return;
    }
    var cur = instance.getCursor();
    var token = instance.getTokenAt(cur);
    var string = '';
    if (token.string.match(/^[.`\w@]\w*$/)) {
        string = token.string;
    }
    if (string.length > 0) {
        CodeMirror.commands.autocomplete(instance);
    }
}

/**
 * Remove autocomplete information before tearing down a page
 */
AJAX.registerTeardown('functions.js', function () {
    sql_autocomplete = false;
    sql_autocomplete_default_table = '';
});

/**
 * Binds the CodeMirror to the text area used to inline edit a query.
 */
function bindCodeMirrorToInlineEditor() {
    var $inline_editor = $('#sql_query_edit');
    if ($inline_editor.length > 0) {
        if (typeof CodeMirror !== 'undefined') {
            var height = $inline_editor.css('height');
            codemirror_inline_editor = PMA_getSQLEditor($inline_editor);
            codemirror_inline_editor.getWrapperElement().style.height = height;
            codemirror_inline_editor.refresh();
            codemirror_inline_editor.focus();
            $(codemirror_inline_editor.getWrapperElement())
                .bind('keydown', catchKeypressesFromSqlTextboxes);
        } else {
            $inline_editor
                .focus()
                .bind('keydown', catchKeypressesFromSqlTextboxes);
        }
    }
}

function catchKeypressesFromSqlTextboxes(event) {
    // ctrl-enter is 10 in chrome and ie, but 13 in ff
    if (event.ctrlKey && (event.keyCode == 13 || event.keyCode == 10)) {
        if ($('#sql_query_edit').length > 0) {
            $("#sql_query_edit_save").trigger('click');
        } else if ($('#sqlquery').length > 0) {
            $("#button_submit_query").trigger('click');
        }
    }
}

/**
 * Adds doc link to single highlighted SQL element
 */
function PMA_doc_add($elm, params)
{
    if (typeof mysql_doc_template == 'undefined') {
        return;
    }

    var url = PMA_sprintf(
        decodeURIComponent(mysql_doc_template),
        params[0]
    );
    if (params.length > 1) {
        url += '#' + params[1];
    }
    var content = $elm.text();
    $elm.text('');
    $elm.append('<a target="mysql_doc" class="cm-sql-doc" href="' + url + '">' + content + '</a>');
}

/**
 * Generates doc links for keywords inside highlighted SQL
 */
function PMA_doc_keyword(idx, elm)
{
    var $elm = $(elm);
    /* Skip already processed ones */
    if ($elm.find('a').length > 0) {
        return;
    }
    var keyword = $elm.text().toUpperCase();
    var $next = $elm.next('.cm-keyword');
    if ($next) {
        var next_keyword = $next.text().toUpperCase();
        var full = keyword + ' ' + next_keyword;

        var $next2 = $next.next('.cm-keyword');
        if ($next2) {
            var next2_keyword = $next2.text().toUpperCase();
            var full2 = full + ' ' + next2_keyword;
            if (full2 in mysql_doc_keyword) {
                PMA_doc_add($elm, mysql_doc_keyword[full2]);
                PMA_doc_add($next, mysql_doc_keyword[full2]);
                PMA_doc_add($next2, mysql_doc_keyword[full2]);
                return;
            }
        }
        if (full in mysql_doc_keyword) {
            PMA_doc_add($elm, mysql_doc_keyword[full]);
            PMA_doc_add($next, mysql_doc_keyword[full]);
            return;
        }
    }
    if (keyword in mysql_doc_keyword) {
        PMA_doc_add($elm, mysql_doc_keyword[keyword]);
    }
}

/**
 * Generates doc links for builtins inside highlighted SQL
 */
function PMA_doc_builtin(idx, elm)
{
    var $elm = $(elm);
    var builtin = $elm.text().toUpperCase();
    if (builtin in mysql_doc_builtin) {
        PMA_doc_add($elm, mysql_doc_builtin[builtin]);
    }
}

/**
 * Higlights SQL using CodeMirror.
 */
function PMA_highlightSQL($base)
{
    var $elm = $base.find('code.sql');
    $elm.each(function () {
        var $sql = $(this);
        var $pre = $sql.find('pre');
        /* We only care about visible elements to avoid double processing */
        if ($pre.is(":visible")) {
            var $highlight = $('<div class="sql-highlight cm-s-default"></div>');
            $sql.append($highlight);
            if (typeof CodeMirror != 'undefined') {
                CodeMirror.runMode($sql.text(), 'text/x-mysql', $highlight[0]);
                $pre.hide();
                $highlight.find('.cm-keyword').each(PMA_doc_keyword);
                $highlight.find('.cm-builtin').each(PMA_doc_builtin);
            }
        }
    });
}

/**
 * Updates an element containing code.
 *
 * @param jQuery Object $base base element which contains the raw and the
 *                            highlighted code.
 *
 * @param string htmlValue    code in HTML format, displayed if code cannot be
 *                            highlighted
 *
 * @param string rawValue     raw code, used as a parameter for highlighter
 *
 * @return bool               whether content was updated or not
 */
function PMA_updateCode($base, htmlValue, rawValue)
{
    var $code = $base.find('code');
    if ($code.length == 0) {
        return false;
    }

    // Determines the type of the content and appropriate CodeMirror mode.
    var type = '', mode = '';
    if  ($code.hasClass('json')) {
        type = 'json';
        mode = 'application/json';
    } else if ($code.hasClass('sql')) {
        type = 'sql';
        mode = 'text/x-mysql';
    } else if ($code.hasClass('xml')) {
        type = 'xml';
        mode = 'application/xml';
    } else {
        return false;
    }

    // Element used to display unhighlighted code.
    var $notHighlighted = $('<pre>' + htmlValue + '</pre>');

    // Tries to highlight code using CodeMirror.
    if (typeof CodeMirror != 'undefined') {
        var $highlighted = $('<div class="' + type + '-highlight cm-s-default"></div>');
        CodeMirror.runMode(rawValue, mode, $highlighted[0]);
        $notHighlighted.hide();
        $code.html('').append($notHighlighted, $highlighted[0]);
    } else {
        $code.html('').append($notHighlighted);
    }

    return true;
}

/**
 * Show a message on the top of the page for an Ajax request
 *
 * Sample usage:
 *
 * 1) var $msg = PMA_ajaxShowMessage();
 * This will show a message that reads "Loading...". Such a message will not
 * disappear automatically and cannot be dismissed by the user. To remove this
 * message either the PMA_ajaxRemoveMessage($msg) function must be called or
 * another message must be show with PMA_ajaxShowMessage() function.
 *
 * 2) var $msg = PMA_ajaxShowMessage(PMA_messages.strProcessingRequest);
 * This is a special case. The behaviour is same as above,
 * just with a different message
 *
 * 3) var $msg = PMA_ajaxShowMessage('The operation was successful');
 * This will show a message that will disappear automatically and it can also
 * be dismissed by the user.
 *
 * 4) var $msg = PMA_ajaxShowMessage('Some error', false);
 * This will show a message that will not disappear automatically, but it
 * can be dismissed by the user after he has finished reading it.
 *
 * @param string  message     string containing the message to be shown.
 *                              optional, defaults to 'Loading...'
 * @param mixed   timeout     number of milliseconds for the message to be visible
 *                              optional, defaults to 5000. If set to 'false', the
 *                              notification will never disappear
 * @return jQuery object       jQuery Element that holds the message div
 *                              this object can be passed to PMA_ajaxRemoveMessage()
 *                              to remove the notification
 */
function PMA_ajaxShowMessage(message, timeout)
{
    /**
     * @var self_closing Whether the notification will automatically disappear
     */
    var self_closing = true;
    /**
     * @var dismissable Whether the user will be able to remove
     *                  the notification by clicking on it
     */
    var dismissable = true;
    // Handle the case when a empty data.message is passed.
    // We don't want the empty message
    if (message === '') {
        return true;
    } else if (! message) {
        // If the message is undefined, show the default
        message = PMA_messages.strLoading;
        dismissable = false;
        self_closing = false;
    } else if (message == PMA_messages.strProcessingRequest) {
        // This is another case where the message should not disappear
        dismissable = false;
        self_closing = false;
    }
    // Figure out whether (or after how long) to remove the notification
    if (timeout === undefined) {
        timeout = 5000;
    } else if (timeout === false) {
        self_closing = false;
    }
    // Create a parent element for the AJAX messages, if necessary
    if ($('#loading_parent').length === 0) {
        $('<div id="loading_parent"></div>')
        .prependTo("#page_content");
    }
    // Update message count to create distinct message elements every time
    ajax_message_count++;
    // Remove all old messages, if any
    $("span.ajax_notification[id^=ajax_message_num]").remove();
    /**
     * @var    $retval    a jQuery object containing the reference
     *                    to the created AJAX message
     */
    var $retval = $(
            '<span class="ajax_notification" id="ajax_message_num_' +
            ajax_message_count +
            '"></span>'
    )
    .hide()
    .appendTo("#loading_parent")
    .html(message)
    .show();
    // If the notification is self-closing we should create a callback to remove it
    if (self_closing) {
        $retval
        .delay(timeout)
        .fadeOut('medium', function () {
            if ($(this).is(':data(tooltip)')) {
                $(this).tooltip('destroy');
            }
            // Remove the notification
            $(this).remove();
        });
    }
    // If the notification is dismissable we need to add the relevant class to it
    // and add a tooltip so that the users know that it can be removed
    if (dismissable) {
        $retval.addClass('dismissable').css('cursor', 'pointer');
        /**
         * Add a tooltip to the notification to let the user know that (s)he
         * can dismiss the ajax notification by clicking on it.
         */
        PMA_tooltip(
            $retval,
            'span',
            PMA_messages.strDismiss
        );
    }
    PMA_highlightSQL($retval);

    return $retval;
}

/**
 * Removes the message shown for an Ajax operation when it's completed
 *
 * @param jQuery object   jQuery Element that holds the notification
 *
 * @return nothing
 */
function PMA_ajaxRemoveMessage($this_msgbox)
{
    if ($this_msgbox !== undefined && $this_msgbox instanceof jQuery) {
        $this_msgbox
        .stop(true, true)
        .fadeOut('medium');
        if ($this_msgbox.is(':data(tooltip)')) {
            $this_msgbox.tooltip('destroy');
        } else {
            $this_msgbox.remove();
        }
    }
}

/**
 * Requests SQL for previewing before executing.
 *
 * @param jQuery Object $form Form containing query data
 *
 * @return void
 */
function PMA_previewSQL($form)
{
    var form_url = $form.attr('action');
    var form_data = $form.serialize() +
        '&do_save_data=1' +
        '&preview_sql=1' +
        '&ajax_request=1';
    var $msgbox = PMA_ajaxShowMessage();
    $.ajax({
        type: 'POST',
        url: form_url,
        data: form_data,
        success: function (response) {
            PMA_ajaxRemoveMessage($msgbox);
            if (response.success) {
                var $dialog_content = $('<div/>')
                    .append(response.sql_data);
                var button_options = {};
                button_options[PMA_messages.strClose] = function () {
                    $(this).dialog('close');
                };
                var $response_dialog = $dialog_content.dialog({
                    minWidth: 550,
                    maxHeight: 400,
                    modal: true,
                    buttons: button_options,
                    title: PMA_messages.strPreviewSQL,
                    close: function () {
                        $(this).remove();
                    },
                    open: function () {
                        // Pretty SQL printing.
                        PMA_highlightSQL($(this));
                    }
                });
            } else {
                PMA_ajaxShowMessage(response.message);
            }
        },
        error: function () {
            PMA_ajaxShowMessage(PMA_messages.strErrorProcessingRequest);
        }
    });
}

/**
 * check for reserved keyword column name
 *
 * @param jQuery Object $form Form
 *
 * @returns true|false
 */

function PMA_checkReservedWordColumns($form) {
    var is_confirmed = true;
    $.ajax({
        type: 'POST',
        url: "tbl_structure.php",
        data: $form.serialize() + '&reserved_word_check=1',
        success: function (data) {
            if (typeof data.success != 'undefined' && data.success === true) {
                is_confirmed = confirm(data.message);
            }
        },
        async:false
    });
    return is_confirmed;
}

// This event only need to be fired once after the initial page load
$(function () {
    /**
     * Allows the user to dismiss a notification
     * created with PMA_ajaxShowMessage()
     */
    $(document).on('click', 'span.ajax_notification.dismissable', function () {
        PMA_ajaxRemoveMessage($(this));
    });
    /**
     * The below two functions hide the "Dismiss notification" tooltip when a user
     * is hovering a link or button that is inside an ajax message
     */
    $(document).on('mouseover', 'span.ajax_notification a, span.ajax_notification button, span.ajax_notification input', function () {
        if ($(this).parents('span.ajax_notification').is(':data(tooltip)')) {
            $(this).parents('span.ajax_notification').tooltip('disable');
        }
    });
    $(document).on('mouseout', 'span.ajax_notification a, span.ajax_notification button, span.ajax_notification input', function () {
        if ($(this).parents('span.ajax_notification').is(':data(tooltip)')) {
            $(this).parents('span.ajax_notification').tooltip('enable');
        }
    });
});

/**
 * Hides/shows the "Open in ENUM/SET editor" message, depending on the data type of the column currently selected
 */
function PMA_showNoticeForEnum(selectElement)
{
    var enum_notice_id = selectElement.attr("id").split("_")[1];
    enum_notice_id += "_" + (parseInt(selectElement.attr("id").split("_")[2], 10) + 1);
    var selectedType = selectElement.val();
    if (selectedType == "ENUM" || selectedType == "SET") {
        $("p#enum_notice_" + enum_notice_id).show();
    } else {
        $("p#enum_notice_" + enum_notice_id).hide();
    }
}

/*
 * Creates a Profiling Chart with jqplot. Used in sql.js
 * and in server_status_monitor.js
 */
function PMA_createProfilingChartJqplot(target, data)
{
    return $.jqplot(target, [data],
        {
            seriesDefaults: {
                renderer: $.jqplot.PieRenderer,
                rendererOptions: {
                    showDataLabels:  true
                }
            },
            highlighter: {
                show: true,
                tooltipLocation: 'se',
                sizeAdjust: 0,
                tooltipAxes: 'pieref',
                useAxesFormatters: false,
                formatString: '%s, %.9Ps'
            },
            legend: {
                show: true,
                location: 'e',
                rendererOptions: {numberColumns: 2}
            },
            // from http://tango.freedesktop.org/Tango_Icon_Theme_Guidelines#Color_Palette
            seriesColors: [
                '#fce94f',
                '#fcaf3e',
                '#e9b96e',
                '#8ae234',
                '#729fcf',
                '#ad7fa8',
                '#ef2929',
                '#eeeeec',
                '#888a85',
                '#c4a000',
                '#ce5c00',
                '#8f5902',
                '#4e9a06',
                '#204a87',
                '#5c3566',
                '#a40000',
                '#babdb6',
                '#2e3436'
            ]
        }
    );
}

/**
 * Formats a profiling duration nicely (in us and ms time).
 * Used in server_status_monitor.js
 *
 * @param  integer    Number to be formatted, should be in the range of microsecond to second
 * @param  integer    Accuracy, how many numbers right to the comma should be
 * @return string     The formatted number
 */
function PMA_prettyProfilingNum(num, acc)
{
    if (!acc) {
        acc = 2;
    }
    acc = Math.pow(10, acc);
    if (num * 1000 < 0.1) {
        num = Math.round(acc * (num * 1000 * 1000)) / acc + 'µ';
    } else if (num < 0.1) {
        num = Math.round(acc * (num * 1000)) / acc + 'm';
    } else {
        num = Math.round(acc * num) / acc;
    }

    return num + 's';
}


/**
 * Formats a SQL Query nicely with newlines and indentation. Depends on Codemirror and MySQL Mode!
 *
 * @param string      Query to be formatted
 * @return string      The formatted query
 */
function PMA_SQLPrettyPrint(string)
{
    if (typeof CodeMirror == 'undefined') {
        return string;
    }

    var mode = CodeMirror.getMode({}, "text/x-mysql");
    var stream = new CodeMirror.StringStream(string);
    var state = mode.startState();
    var token, tokens = [];
    var output = '';
    var tabs = function (cnt) {
        var ret = '';
        for (var i = 0; i < 4 * cnt; i++) {
            ret += " ";
        }
        return ret;
    };

    // "root-level" statements
    var statements = {
        'select': ['select', 'from', 'on', 'where', 'having', 'limit', 'order by', 'group by'],
        'update': ['update', 'set', 'where'],
        'insert into': ['insert into', 'values']
    };
    // don't put spaces before these tokens
    var spaceExceptionsBefore = {';': true, ',': true, '.': true, '(': true};
    // don't put spaces after these tokens
    var spaceExceptionsAfter = {'.': true};

    // Populate tokens array
    var str = '';
    while (! stream.eol()) {
        stream.start = stream.pos;
        token = mode.token(stream, state);
        if (token !== null) {
            tokens.push([token, stream.current().toLowerCase()]);
        }
    }

    var currentStatement = tokens[0][1];

    if (! statements[currentStatement]) {
        return string;
    }
    // Holds all currently opened code blocks (statement, function or generic)
    var blockStack = [];
    // Holds the type of block from last iteration (the current is in blockStack[0])
    var previousBlock;
    // If a new code block is found, newBlock contains its type for one iteration and vice versa for endBlock
    var newBlock, endBlock;
    // How much to indent in the current line
    var indentLevel = 0;
    // Holds the "root-level" statements
    var statementPart, lastStatementPart = statements[currentStatement][0];

    blockStack.unshift('statement');

    // Iterate through every token and format accordingly
    for (var i = 0; i < tokens.length; i++) {
        previousBlock = blockStack[0];

        // New block => push to stack
        if (tokens[i][1] == '(') {
            if (i < tokens.length - 1 && tokens[i + 1][0] == 'statement-verb') {
                blockStack.unshift(newBlock = 'statement');
            } else if (i > 0 && tokens[i - 1][0] == 'builtin') {
                blockStack.unshift(newBlock = 'function');
            } else {
                blockStack.unshift(newBlock = 'generic');
            }
        } else {
            newBlock = null;
        }

        // Block end => pop from stack
        if (tokens[i][1] == ')') {
            endBlock = blockStack[0];
            blockStack.shift();
        } else {
            endBlock = null;
        }

        // A subquery is starting
        if (i > 0 && newBlock == 'statement') {
            indentLevel++;
            output += "\n" + tabs(indentLevel) + tokens[i][1] + ' ' + tokens[i + 1][1].toUpperCase() + "\n" + tabs(indentLevel + 1);
            currentStatement = tokens[i + 1][1];
            i++;
            continue;
        }

        // A subquery is ending
        if (endBlock == 'statement' && indentLevel > 0) {
            output += "\n" + tabs(indentLevel);
            indentLevel--;
        }

        // One less indentation for statement parts (from, where, order by, etc.) and a newline
        statementPart = statements[currentStatement].indexOf(tokens[i][1]);
        if (statementPart != -1) {
            if (i > 0) {
                output += "\n";
            }
            output += tabs(indentLevel) + tokens[i][1].toUpperCase();
            output += "\n" + tabs(indentLevel + 1);
            lastStatementPart = tokens[i][1];
        }
        // Normal indentation and spaces for everything else
        else {
            if (! spaceExceptionsBefore[tokens[i][1]] &&
               ! (i > 0 && spaceExceptionsAfter[tokens[i - 1][1]]) &&
               output.charAt(output.length - 1) != ' ') {
                output += " ";
            }
            if (tokens[i][0] == 'keyword') {
                output += tokens[i][1].toUpperCase();
            } else {
                output += tokens[i][1];
            }
        }

        // split columns in select and 'update set' clauses, but only inside statements blocks
        if ((lastStatementPart == 'select' || lastStatementPart == 'where'  || lastStatementPart == 'set') &&
            tokens[i][1] == ',' && blockStack[0] == 'statement') {

            output += "\n" + tabs(indentLevel + 1);
        }

        // split conditions in where clauses, but only inside statements blocks
        if (lastStatementPart == 'where' &&
            (tokens[i][1] == 'and' || tokens[i][1] == 'or' || tokens[i][1] == 'xor')) {

            if (blockStack[0] == 'statement') {
                output += "\n" + tabs(indentLevel + 1);
            }
            // Todo: Also split and or blocks in newlines & indentation++
            //if (blockStack[0] == 'generic')
             //   output += ...
        }
    }
    return output;
}

/**
 * jQuery function that uses jQueryUI's dialogs to confirm with user. Does not
 *  return a jQuery object yet and hence cannot be chained
 *
 * @param string      question
 * @param string      url           URL to be passed to the callbackFn to make
 *                                  an Ajax call to
 * @param function    callbackFn    callback to execute after user clicks on OK
 * @param function    openCallback  optional callback to run when dialog is shown
 */

jQuery.fn.PMA_confirm = function (question, url, callbackFn, openCallback) {
    var confirmState = PMA_commonParams.get('confirm');
    if (! confirmState) {
        // user does not want to confirm
        if ($.isFunction(callbackFn)) {
            callbackFn.call(this, url);
            return true;
        }
    }
    if (PMA_messages.strDoYouReally === '') {
        return true;
    }

    /**
     * @var    button_options  Object that stores the options passed to jQueryUI
     *                          dialog
     */
    var button_options = [
        {
            text: PMA_messages.strOK,
            'class': 'submitOK',
            click: function () {
                $(this).dialog("close");
                if ($.isFunction(callbackFn)) {
                    callbackFn.call(this, url);
                }
            }
        },
        {
            text: PMA_messages.strCancel,
            'class': 'submitCancel',
            click: function () {
                $(this).dialog("close");
            }
        }
    ];

    $('<div/>', {'id': 'confirm_dialog'})
    .prepend(question)
    .dialog({
        buttons: button_options,
        close: function () {
            $(this).remove();
        },
        open: openCallback,
        modal: true
    });
};

/**
 * jQuery function to sort a table's body after a new row has been appended to it.
 * Also fixes the even/odd classes of the table rows at the end.
 *
 * @param string      text_selector   string to select the sortKey's text
 *
 * @return jQuery Object for chaining purposes
 */
jQuery.fn.PMA_sort_table = function (text_selector) {
    return this.each(function () {

        /**
         * @var table_body  Object referring to the table's <tbody> element
         */
        var table_body = $(this);
        /**
         * @var rows    Object referring to the collection of rows in {@link table_body}
         */
        var rows = $(this).find('tr').get();

        //get the text of the field that we will sort by
        $.each(rows, function (index, row) {
            row.sortKey = $.trim($(row).find(text_selector).text().toLowerCase());
        });

        //get the sorted order
        rows.sort(function (a, b) {
            if (a.sortKey < b.sortKey) {
                return -1;
            }
            if (a.sortKey > b.sortKey) {
                return 1;
            }
            return 0;
        });

        //pull out each row from the table and then append it according to it's order
        $.each(rows, function (index, row) {
            $(table_body).append(row);
            row.sortKey = null;
        });

        //Re-check the classes of each row
        $(this).find('tr:odd')
        .removeClass('even').addClass('odd')
        .end()
        .find('tr:even')
        .removeClass('odd').addClass('even');
    });
};

/**
 * Unbind all event handlers before tearing down a page
 */
AJAX.registerTeardown('functions.js', function () {
    $(document).off('submit', "#create_table_form_minimal.ajax");
    $(document).off('submit', "form.create_table_form.ajax");
    $(document).off('click', "form.create_table_form.ajax input[name=submit_num_fields]");
    $(document).off('keyup', "form.create_table_form.ajax input");
});

/**
 * jQuery coding for 'Create Table'.  Used on db_operations.php,
 * db_structure.php and db_tracking.php (i.e., wherever
 * libraries/display_create_table.lib.php is used)
 *
 * Attach Ajax Event handlers for Create Table
 */
AJAX.registerOnload('functions.js', function () {
    /**
     * Attach event handler for submission of create table form (save)
     */
    $(document).on('submit', "form.create_table_form.ajax", function (event) {
        event.preventDefault();

        /**
         * @var    the_form    object referring to the create table form
         */
        var $form = $(this);

        /*
         * First validate the form; if there is a problem, avoid submitting it
         *
         * checkTableEditForm() needs a pure element and not a jQuery object,
         * this is why we pass $form[0] as a parameter (the jQuery object
         * is actually an array of DOM elements)
         */

        if (checkTableEditForm($form[0], $form.find('input[name=orig_num_fields]').val())) {
            PMA_prepareForAjaxRequest($form);
            if (PMA_checkReservedWordColumns($form)) {
                PMA_ajaxShowMessage(PMA_messages.strProcessingRequest);
                //User wants to submit the form
                $.post($form.attr('action'), $form.serialize() + "&do_save_data=1", function (data) {
                    if (typeof data !== 'undefined' && data.success === true) {
                        $('#properties_message')
                         .removeClass('error')
                         .html('');
                        PMA_ajaxShowMessage(data.message);
                        // Only if the create table dialog (distinct panel) exists
                        if ($("#create_table_dialog").length > 0) {
                            $("#create_table_dialog").dialog("close").remove();
                        }
                        $('#tableslistcontainer').before(data.formatted_sql);

                        /**
                         * @var tables_table    Object referring to the <tbody> element that holds the list of tables
                         */
                        var tables_table = $("#tablesForm").find("tbody").not("#tbl_summary_row");
                        // this is the first table created in this db
                        if (tables_table.length === 0) {
                            PMA_commonActions.refreshMain(
                                PMA_commonParams.get('opendb_url')
                            );
                        } else {
                            /**
                             * @var curr_last_row   Object referring to the last <tr> element in {@link tables_table}
                             */
                            var curr_last_row = $(tables_table).find('tr:last');
                            /**
                             * @var curr_last_row_index_string   String containing the index of {@link curr_last_row}
                             */
                            var curr_last_row_index_string = $(curr_last_row).find('input:checkbox').attr('id').match(/\d+/)[0];
                            /**
                             * @var curr_last_row_index Index of {@link curr_last_row}
                             */
                            var curr_last_row_index = parseFloat(curr_last_row_index_string);
                            /**
                             * @var new_last_row_index   Index of the new row to be appended to {@link tables_table}
                             */
                            var new_last_row_index = curr_last_row_index + 1;
                            /**
                             * @var new_last_row_id String containing the id of the row to be appended to {@link tables_table}
                             */
                            var new_last_row_id = 'checkbox_tbl_' + new_last_row_index;

                            data.new_table_string = data.new_table_string.replace(/checkbox_tbl_/, new_last_row_id);
                            //append to table
                            $(data.new_table_string)
                             .appendTo(tables_table);

                            //Sort the table
                            $(tables_table).PMA_sort_table('th');

                            // Adjust summary row
                            PMA_adjustTotals();
                        }

                        //Refresh navigation as a new table has been added
                        PMA_reloadNavigation();
                        // Redirect to table structure page on creation of new table
                        var params_12 = 'ajax_request=true&ajax_page_request=true';
                        if (! (history && history.pushState)) {
                            params_12 += PMA_Microhistory.menus.getRequestParam();
                        }
                        tblStruct_url = 'tbl_structure.php?server=' + data._params.server +
                            '&db='+ data._params.db + '&token=' + data._params.token +
                            '&goto=db_structure.php&table=' + data._params.table + '';
                        $.get(tblStruct_url, params_12, AJAX.responseHandler);
                    } else {
                        PMA_ajaxShowMessage(
                            '<div class="error">' + data.error + '</div>',
                            false
                        );
                    }
                }); // end $.post()
            }
        } // end if (checkTableEditForm() )
    }); // end create table form (save)

    /**
     * Attach event handler for create table form (add fields)
     */
    $(document).on('click', "form.create_table_form.ajax input[name=submit_num_fields]", function (event) {
        event.preventDefault();
        /**
         * @var    the_form    object referring to the create table form
         */
        var $form = $(this).closest('form');

        if (!checkFormElementInRange(this.form, 'added_fields', PMA_messages.strLeastColumnError, 1)) {
            return;
        }

        var $msgbox = PMA_ajaxShowMessage(PMA_messages.strProcessingRequest);
        PMA_prepareForAjaxRequest($form);

        //User wants to add more fields to the table
        $.post($form.attr('action'), $form.serialize() + "&submit_num_fields=1", function (data) {
            if (typeof data !== 'undefined' && data.success) {
                $("#page_content").html(data.message);
                PMA_highlightSQL($('#page_content'));
                PMA_verifyColumnsProperties();
                PMA_hideShowConnection($('.create_table_form select[name=tbl_storage_engine]'));
                PMA_ajaxRemoveMessage($msgbox);
            } else {
                PMA_ajaxShowMessage(data.error);
            }
        }); //end $.post()
    }); // end create table form (add fields)

    $(document).on('keydown', "form.create_table_form.ajax input[name=added_fields]", function (event) {
        if (event.keyCode == 13) {
            event.preventDefault();
            event.stopImmediatePropagation();
            $(this)
                .closest('form')
                .find('input[name=submit_num_fields]')
                .click();
        }
    });
    $("input[value=AUTO_INCREMENT]").change(function(){
        if (this.checked) {
            var col = /\d/.exec($(this).attr('name'));
            col = col[0];
            var index_val = $('select[name="field_key['+col+']"]').val();
            if (index_val === 'none_'+col) {
                $('select[name="field_key['+col+']"]').val('primary_'+col).change();
            }
        }
    });
    $('body')
    .off('click', 'input.preview_sql')
    .on('click', 'input.preview_sql', function () {
        var $form = $(this).closest('form');
        PMA_previewSQL($form);
    });
});


/**
 * Validates the password field in a form
 *
 * @see    PMA_messages.strPasswordEmpty
 * @see    PMA_messages.strPasswordNotSame
 * @param  object $the_form The form to be validated
 * @return bool
 */
function PMA_checkPassword($the_form)
{
    // Did the user select 'no password'?
    if ($the_form.find('#nopass_1').is(':checked')) {
        return true;
    } else {
        var $pred = $the_form.find('#select_pred_password');
        if ($pred.length && ($pred.val() == 'none' || $pred.val() == 'keep')) {
            return true;
        }
    }

    var $password = $the_form.find('input[name=pma_pw]');
    var $password_repeat = $the_form.find('input[name=pma_pw2]');
    var alert_msg = false;

    if ($password.val() === '') {
        alert_msg = PMA_messages.strPasswordEmpty;
    } else if ($password.val() != $password_repeat.val()) {
        alert_msg = PMA_messages.strPasswordNotSame;
    }

    if (alert_msg) {
        alert(alert_msg);
        $password.val('');
        $password_repeat.val('');
        $password.focus();
        return false;
    }
    return true;
}

/**
 * Unbind all event handlers before tearing down a page
 */
AJAX.registerTeardown('functions.js', function () {
    $(document).off('click', '#change_password_anchor.ajax');
});
/**
 * Attach Ajax event handlers for 'Change Password' on index.php
 */
AJAX.registerOnload('functions.js', function () {

    /**
     * Attach Ajax event handler on the change password anchor
     */
    $(document).on('click', '#change_password_anchor.ajax', function (event) {
        event.preventDefault();

        var $msgbox = PMA_ajaxShowMessage();

        /**
         * @var button_options  Object containing options to be passed to jQueryUI's dialog
         */
        var button_options = {};
        button_options[PMA_messages.strGo] = function () {

            event.preventDefault();

            /**
             * @var $the_form    Object referring to the change password form
             */
            var $the_form = $("#change_password_form");

            if (! PMA_checkPassword($the_form)) {
                return false;
            }

            /**
             * @var this_value  String containing the value of the submit button.
             * Need to append this for the change password form on Server Privileges
             * page to work
             */
            var this_value = $(this).val();

            var $msgbox = PMA_ajaxShowMessage(PMA_messages.strProcessingRequest);
            $the_form.append('<input type="hidden" name="ajax_request" value="true" />');

            $.post($the_form.attr('action'), $the_form.serialize() + '&change_pw=' + this_value, function (data) {
                if (typeof data !== 'undefined' && data.success === true) {
                    $("#page_content").prepend(data.message);
                    PMA_highlightSQL($('#page_content'));
                    $("#change_password_dialog").hide().remove();
                    $("#edit_user_dialog").dialog("close").remove();
                    PMA_ajaxRemoveMessage($msgbox);
                }
                else {
                    PMA_ajaxShowMessage(data.error, false);
                }
            }); // end $.post()
        };

        button_options[PMA_messages.strCancel] = function () {
            $(this).dialog('close');
        };
        $.get($(this).attr('href'), {'ajax_request': true}, function (data) {
            if (typeof data !== 'undefined' && data.success) {
                $('<div id="change_password_dialog"></div>')
                .dialog({
                    title: PMA_messages.strChangePassword,
                    width: 600,
                    close: function (ev, ui) {
                        $(this).remove();
                    },
                    buttons : button_options,
                    modal: true
                })
                .append(data.message);
                // for this dialog, we remove the fieldset wrapping due to double headings
                $("fieldset#fieldset_change_password")
                .find("legend").remove().end()
                .find("table.noclick").unwrap().addClass("some-margin")
                .find("input#text_pma_pw").focus();
                displayPasswordGenerateButton();
                $('#fieldset_change_password_footer').hide();
                PMA_ajaxRemoveMessage($msgbox);
                $('#change_password_form').bind('submit', function (e) {
                    e.preventDefault();
                    $(this)
                        .closest('.ui-dialog')
                        .find('.ui-dialog-buttonpane .ui-button')
                        .first()
                        .click();
                });
            } else {
                PMA_ajaxShowMessage(data.error, false);
            }
        }); // end $.get()
    }); // end handler for change password anchor
}); // end $() for Change Password

/**
 * Unbind all event handlers before tearing down a page
 */
AJAX.registerTeardown('functions.js', function () {
    $(document).off('change', "select.column_type");
    $(document).off('change', "select.default_type");
    $(document).off('change', "select.virtuality");
    $(document).off('change', 'input.allow_null');
    $(document).off('change', '.create_table_form select[name=tbl_storage_engine]');
});
/**
 * Toggle the hiding/showing of the "Open in ENUM/SET editor" message when
 * the page loads and when the selected data type changes
 */
AJAX.registerOnload('functions.js', function () {
    // is called here for normal page loads and also when opening
    // the Create table dialog
    PMA_verifyColumnsProperties();
    //
    // needs on() to work also in the Create Table dialog
    $(document).on('change', "select.column_type", function () {
        PMA_showNoticeForEnum($(this));
    });
    $(document).on('change', "select.default_type", function () {
        PMA_hideShowDefaultValue($(this));
    });
    $(document).on('change', "select.virtuality", function () {
        PMA_hideShowExpression($(this));
    });
    $(document).on('change', 'input.allow_null', function () {
        PMA_validateDefaultValue($(this));
    });
    $(document).on('change', '.create_table_form select[name=tbl_storage_engine]', function () {
        PMA_hideShowConnection($(this));
    });
});

/**
 * If the chosen storage engine is FEDERATED show connection field. Hide otherwise
 *
 * @param $engine_selector storage engine selector
 */
function PMA_hideShowConnection($engine_selector)
{
    var $connection = $('.create_table_form input[name=connection]');
    var index = $connection.parent('td').index() + 1;
    var $labelTh = $connection.parents('tr').prev('tr').children('th:nth-child(' + index + ')');
    if ($engine_selector.val() != 'FEDERATED') {
        $connection
            .prop('disabled', true)
            .parent('td').hide();
        $labelTh.hide();
    } else {
        $connection
            .prop('disabled', false)
            .parent('td').show();
        $labelTh.show();
    }
}

/**
 * If the column does not allow NULL values, makes sure that default is not NULL
 */
function PMA_validateDefaultValue($null_checkbox)
{
    if (! $null_checkbox.prop('checked')) {
        var $default = $null_checkbox.closest('tr').find('.default_type');
        if ($default.val() == 'NULL') {
            $default.val('NONE');
        }
    }
}

/**
 * function to populate the input fields on picking a column from central list
 *
 * @param string  input_id input id of the name field for the column to be populated
 * @param integer offset of the selected column in central list of columns
 */
function autoPopulate(input_id, offset)
{
    var db = PMA_commonParams.get('db');
    var table = PMA_commonParams.get('table');
    input_id = input_id.substring(0, input_id.length - 1);
    $('#' + input_id + '1').val(central_column_list[db + '_' + table][offset].col_name);
    var col_type = central_column_list[db + '_' + table][offset].col_type.toUpperCase();
    $('#' + input_id + '2').val(col_type);
    $('#' + input_id + '3').val(central_column_list[db + '_' + table][offset].col_length);
    if(col_type === 'ENUM' || col_type === 'SET') {
        $('#' + input_id + '3').next().show();
    } else {
        $('#' + input_id + '3').next().hide();
    }
    var col_default = central_column_list[db + '_' + table][offset].col_default.toUpperCase();
    if (col_default !== '' && col_default !== 'NULL' && col_default !== 'CURRENT_TIMESTAMP') {
        $('#' + input_id + '4').val("USER_DEFINED");
        $('#' + input_id + '4').next().next().show();
        $('#' + input_id + '4').next().next().val(central_column_list[db + '_' + table][offset].col_default);
    } else {
        $('#' + input_id + '4').val(central_column_list[db + '_' + table][offset].col_default);
        $('#' + input_id + '4').next().next().hide();
    }
    $('#' + input_id + '5').val(central_column_list[db + '_' + table][offset].col_collation);
    $('#' + input_id + '6').val(central_column_list[db + '_' + table][offset].col_attribute);
    if(central_column_list[db + '_' + table][offset].col_extra === 'on update CURRENT_TIMESTAMP') {
        $('#' + input_id + '6').val(central_column_list[db + '_' + table][offset].col_extra);
    }
    if(central_column_list[db + '_' + table][offset].col_extra.toUpperCase() === 'AUTO_INCREMENT') {
        $('#' + input_id + '9').prop("checked",true).change();
    } else {
        $('#' + input_id + '9').prop("checked",false);
    }
    if(central_column_list[db + '_' + table][offset].col_isNull !== '0') {
        $('#' + input_id + '7').prop("checked",true);
    } else {
        $('#' + input_id + '7').prop("checked",false);
    }
}

/**
 * Unbind all event handlers before tearing down a page
 */
AJAX.registerTeardown('functions.js', function () {
    $(document).off('click', "a.open_enum_editor");
    $(document).off('click', "input.add_value");
    $(document).off('click', "#enum_editor td.drop");
    $(document).off('click', 'a.central_columns_dialog');
});
/**
 * @var $enum_editor_dialog An object that points to the jQuery
 *                          dialog of the ENUM/SET editor
 */
var $enum_editor_dialog = null;
/**
 * Opens the ENUM/SET editor and controls its functions
 */
AJAX.registerOnload('functions.js', function () {
    $(document).on('click', "a.open_enum_editor", function () {
        // Get the name of the column that is being edited
        var colname = $(this).closest('tr').find('input:first').val();
        var title;
        var i;
        // And use it to make up a title for the page
        if (colname.length < 1) {
            title = PMA_messages.enum_newColumnVals;
        } else {
            title = PMA_messages.enum_columnVals.replace(
                /%s/,
                '"' + escapeHtml(decodeURIComponent(colname)) + '"'
            );
        }
        // Get the values as a string
        var inputstring = $(this)
            .closest('td')
            .find("input")
            .val();
        // Escape html entities
        inputstring = $('<div/>')
            .text(inputstring)
            .html();
        // Parse the values, escaping quotes and
        // slashes on the fly, into an array
        var values = [];
        var in_string = false;
        var curr, next, buffer = '';
        for (i = 0; i < inputstring.length; i++) {
            curr = inputstring.charAt(i);
            next = i == inputstring.length ? '' : inputstring.charAt(i + 1);
            if (! in_string && curr == "'") {
                in_string = true;
            } else if (in_string && curr == "\\" && next == "\\") {
                buffer += "&#92;";
                i++;
            } else if (in_string && next == "'" && (curr == "'" || curr == "\\")) {
                buffer += "&#39;";
                i++;
            } else if (in_string && curr == "'") {
                in_string = false;
                values.push(buffer);
                buffer = '';
            } else if (in_string) {
                buffer += curr;
            }
        }
        if (buffer.length > 0) {
            // The leftovers in the buffer are the last value (if any)
            values.push(buffer);
        }
        var fields = '';
        // If there are no values, maybe the user is about to make a
        // new list so we add a few for him/her to get started with.
        if (values.length === 0) {
            values.push('', '', '', '');
        }
        // Add the parsed values to the editor
        var drop_icon = PMA_getImage('b_drop.png');
        for (i = 0; i < values.length; i++) {
            fields += "<tr><td>" +
                   "<input type='text' value='" + values[i] + "'/>" +
                   "</td><td class='drop'>" +
                   drop_icon +
                   "</td></tr>";
        }
        /**
         * @var dialog HTML code for the ENUM/SET dialog
         */
        var dialog = "<div id='enum_editor'>" +
                   "<fieldset>" +
                    "<legend>" + title + "</legend>" +
                    "<p>" + PMA_getImage('s_notice.png') +
                    PMA_messages.enum_hint + "</p>" +
                    "<table class='values'>" + fields + "</table>" +
                    "</fieldset><fieldset class='tblFooters'>" +
                    "<table class='add'><tr><td>" +
                    "<div class='slider'></div>" +
                    "</td><td>" +
                    "<form><div><input type='submit' class='add_value' value='" +
                    PMA_sprintf(PMA_messages.enum_addValue, 1) +
                    "'/></div></form>" +
                    "</td></tr></table>" +
                    "<input type='hidden' value='" + // So we know which column's data is being edited
                    $(this).closest('td').find("input").attr("id") +
                    "' />" +
                    "</fieldset>" +
                    "</div>";
        /**
         * @var  Defines functions to be called when the buttons in
         * the buttonOptions jQuery dialog bar are pressed
         */
        var buttonOptions = {};
        buttonOptions[PMA_messages.strGo] = function () {
            // When the submit button is clicked,
            // put the data back into the original form
            var value_array = [];
            $(this).find(".values input").each(function (index, elm) {
                var val = elm.value.replace(/\\/g, '\\\\').replace(/'/g, "''");
                value_array.push("'" + val + "'");
            });
            // get the Length/Values text field where this value belongs
            var values_id = $(this).find("input[type='hidden']").val();
            $("input#" + values_id).val(value_array.join(","));
            $(this).dialog("close");
        };
        buttonOptions[PMA_messages.strClose] = function () {
            $(this).dialog("close");
        };
        // Show the dialog
        var width = parseInt(
            (parseInt($('html').css('font-size'), 10) / 13) * 340,
            10
        );
        if (! width) {
            width = 340;
        }
        $enum_editor_dialog = $(dialog).dialog({
            minWidth: width,
            maxHeight: 450,
            modal: true,
            title: PMA_messages.enum_editor,
            buttons: buttonOptions,
            open: function () {
                // Focus the "Go" button after opening the dialog
                $(this).closest('.ui-dialog').find('.ui-dialog-buttonpane button:first').focus();
            },
            close: function () {
                $(this).remove();
            }
        });
        // slider for choosing how many fields to add
        $enum_editor_dialog.find(".slider").slider({
            animate: true,
            range: "min",
            value: 1,
            min: 1,
            max: 9,
            slide: function (event, ui) {
                $(this).closest('table').find('input[type=submit]').val(
                    PMA_sprintf(PMA_messages.enum_addValue, ui.value)
                );
            }
        });
        // Focus the slider, otherwise it looks nearly transparent
        $('a.ui-slider-handle').addClass('ui-state-focus');
        return false;
    });

    $(document).on('click', 'a.central_columns_dialog', function (e) {
        var href = "db_central_columns.php";
        var db = PMA_commonParams.get('db');
        var table = PMA_commonParams.get('table');
        var maxRows = $(this).data('maxrows');
        var pick = $(this).data('pick');
        if (pick !== false) {
            pick = true;
        }
        var params = {
            'ajax_request' : true,
            'token' : PMA_commonParams.get('token'),
            'server' : PMA_commonParams.get('server'),
            'db' : PMA_commonParams.get('db'),
            'cur_table' : PMA_commonParams.get('table'),
            'getColumnList':true
        };
        var colid = $(this).closest('td').find("input").attr("id");
        var fields = '';
        if (! (db + '_' + table in central_column_list)) {
            central_column_list.push(db + '_' + table);
            $.ajax({
                type: 'POST',
                url: href,
                data: params,
                success: function (data) {
                    central_column_list[db + '_' + table] = $.parseJSON(data.message);
                },
                async:false
            });
        }
        var i = 0;
        var list_size = central_column_list[db + '_' + table].length;
        var min = (list_size <= maxRows) ? list_size : maxRows;
        for (i = 0; i < min; i++) {

            fields += '<tr><td><div><span style="font-weight:bold">' +
                escapeHtml(central_column_list[db + '_' + table][i].col_name) +
                '</span><br><span style="color:gray">' + central_column_list[db + '_' + table][i].col_type;

            if (central_column_list[db + '_' + table][i].col_attribute !== '') {
                fields += '(' + escapeHtml(central_column_list[db + '_' + table][i].col_attribute) + ') ';
            }
            if (central_column_list[db + '_' + table][i].col_length !== '') {
                fields += '(' + escapeHtml(central_column_list[db + '_' + table][i].col_length) +') ';
            }
            fields += escapeHtml(central_column_list[db + '_' + table][i].col_extra) + '</span>' +
                '</div></td>';
            if (pick) {
                fields += '<td><input class="pick" style="width:100%" type="submit" value="' +
                    PMA_messages.pickColumn + '" onclick="autoPopulate(\'' + colid + '\',' + i + ')"/></td>';
            }
            fields += '</tr>';
        }
        var result_pointer = i;
        var search_in = '<input type="text" class="filter_rows" placeholder="' + PMA_messages.searchList + '">';
        if (fields === '') {
            fields = PMA_sprintf(PMA_messages.strEmptyCentralList, "'" + db + "'");
            search_in = '';
        }
        var seeMore = '';
        if (list_size > maxRows) {
            seeMore = "<fieldset class='tblFooters' style='text-align:center;font-weight:bold'>" +
                "<a href='#' id='seeMore'>" + PMA_messages.seeMore + "</a></fieldset>";
        }
        var central_columns_dialog = "<div style='max-height:400px'>" +
            "<fieldset>" +
            search_in +
            "<table id='col_list' style='width:100%' class='values'>" + fields + "</table>" +
            "</fieldset>" +
            seeMore +
            "</div>";

        var width = parseInt(
            (parseInt($('html').css('font-size'), 10) / 13) * 500,
            10
        );
        if (! width) {
            width = 500;
        }
        var buttonOptions = {};
        var $central_columns_dialog = $(central_columns_dialog).dialog({
            minWidth: width,
            maxHeight: 450,
            modal: true,
            title: PMA_messages.pickColumnTitle,
            buttons: buttonOptions,
            open: function () {
                $('#col_list').on("click", ".pick", function (){
                    $central_columns_dialog.remove();
                });
                $(".filter_rows").on("keyup", function () {
                    $.uiTableFilter($("#col_list"), $(this).val());
                });
                $("#seeMore").click(function() {
                    fields = '';
                    min = (list_size <= maxRows + result_pointer) ? list_size : maxRows + result_pointer;
                    for (i = result_pointer; i < min; i++) {

                        fields += '<tr><td><div><span style="font-weight:bold">' +
                            central_column_list[db + '_' + table][i].col_name +
                            '</span><br><span style="color:gray">' +
                            central_column_list[db + '_' + table][i].col_type;

                        if (central_column_list[db + '_' + table][i].col_attribute !== '') {
                            fields += '(' + central_column_list[db + '_' + table][i].col_attribute + ') ';
                        }
                        if (central_column_list[db + '_' + table][i].col_length !== '') {
                            fields += '(' + central_column_list[db + '_' + table][i].col_length + ') ';
                        }
                        fields += central_column_list[db + '_' + table][i].col_extra + '</span>' +
                            '</div></td>';
                        if (pick) {
                            fields += '<td><input class="pick" style="width:100%" type="submit" value="' +
                                PMA_messages.pickColumn + '" onclick="autoPopulate(\'' + colid + '\',' + i + ')"/></td>';
                        }
                        fields += '</tr>';
                    }
                    $("#col_list").append(fields);
                    result_pointer = i;
                    if (result_pointer === list_size) {
                        $('.tblFooters').hide();
                    }
                    return false;
                });
                $(this).closest('.ui-dialog').find('.ui-dialog-buttonpane button:first').focus();
            },
            close: function () {
                $('#col_list').off("click", ".pick");
                $(".filter_rows").off("keyup");
                $(this).remove();
            }
        });
        return false;
    });

   // $(document).on('click', 'a.show_central_list',function(e) {

   // });
    // When "add a new value" is clicked, append an empty text field
    $(document).on('click', "input.add_value", function (e) {
        e.preventDefault();
        var num_new_rows = $enum_editor_dialog.find("div.slider").slider('value');
        while (num_new_rows--) {
            $enum_editor_dialog.find('.values')
                .append(
                    "<tr style='display: none;'><td>" +
                    "<input type='text' />" +
                    "</td><td class='drop'>" +
                    PMA_getImage('b_drop.png') +
                    "</td></tr>"
                )
                .find('tr:last')
                .show('fast');
        }
    });

    // Removes the specified row from the enum editor
    $(document).on('click', "#enum_editor td.drop", function () {
        $(this).closest('tr').hide('fast', function () {
            $(this).remove();
        });
    });
});

/**
 * Ensures indexes names are valid according to their type and, for a primary
 * key, lock index name to 'PRIMARY'
 * @param string   form_id  Variable which parses the form name as
 *                            the input
 * @return boolean  false    if there is no index form, true else
 */
function checkIndexName(form_id)
{
    if ($("#" + form_id).length === 0) {
        return false;
    }

    // Gets the elements pointers
    var $the_idx_name = $("#input_index_name");
    var $the_idx_choice = $("#select_index_choice");

    // Index is a primary key
    if ($the_idx_choice.find("option:selected").val() == 'PRIMARY') {
        $the_idx_name.val('PRIMARY');
        $the_idx_name.prop("disabled", true);
    }

    // Other cases
    else {
        if ($the_idx_name.val() == 'PRIMARY') {
            $the_idx_name.val("");
        }
        $the_idx_name.prop("disabled", false);
    }

    return true;
} // end of the 'checkIndexName()' function

AJAX.registerTeardown('functions.js', function () {
    $(document).off('click', '#index_frm input[type=submit]');
});
AJAX.registerOnload('functions.js', function () {
    /**
     * Handler for adding more columns to an index in the editor
     */
    $(document).on('click', '#index_frm input[type=submit]', function (event) {
        event.preventDefault();
        var rows_to_add = $(this)
            .closest('fieldset')
            .find('.slider')
            .slider('value');

        var tempEmptyVal = function () {
            $(this).val('');
        };

        var tempSetFocus = function () {
            if ($(this).find("option:selected").val() === '') {
                return true;
            }
            $(this).closest("tr").find("input").focus();
        };

        while (rows_to_add--) {
            var $newrow = $('#index_columns')
                .find('tbody > tr:first')
                .clone()
                .appendTo(
                    $('#index_columns').find('tbody')
                );
            $newrow.find(':input').each(tempEmptyVal);
            // focus index size input on column picked
            $newrow.find('select').change(tempSetFocus);
        }
    });
});

function indexEditorDialog(url, title, callback_success, callback_failure)
{
    /*Remove the hidden dialogs if there are*/
    if ($('#edit_index_dialog').length !== 0) {
        $('#edit_index_dialog').remove();
    }
    var $div = $('<div id="edit_index_dialog"></div>');

    /**
     * @var button_options Object that stores the options
     *                     passed to jQueryUI dialog
     */
    var button_options = {};
    button_options[PMA_messages.strGo] = function () {
        /**
         * @var    the_form    object referring to the export form
         */
        var $form = $("#index_frm");
        var $msgbox = PMA_ajaxShowMessage(PMA_messages.strProcessingRequest);
        PMA_prepareForAjaxRequest($form);
        //User wants to submit the form
        $.post($form.attr('action'), $form.serialize() + "&do_save_data=1", function (data) {
            if ($(".sqlqueryresults").length !== 0) {
                $(".sqlqueryresults").remove();
            }
            if (typeof data !== 'undefined' && data.success === true) {
                PMA_ajaxShowMessage(data.message);
                if ($('.result_query').length) {
                    $('.result_query').remove();
                }
                if (data.sql_query) {
                    $('<div class="result_query"></div>')
                        .html(data.sql_query)
                        .prependTo('#page_content');
                    PMA_highlightSQL($('#page_content'));
                }
                $(".result_query .notice").remove();
                $(".result_query").prepend(data.message);
                /*Reload the field form*/
                $("#table_index").remove();
                $("<div id='temp_div'><div>")
                    .append(data.index_table)
                    .find("#table_index")
                    .insertAfter("#index_header");
                if ($("#edit_index_dialog").length > 0) {
                    $("#edit_index_dialog").dialog("close");
                }
                $('div.no_indexes_defined').hide();
                if (callback_success) {
                    callback_success();
                }
                PMA_reloadNavigation();
            } else {
                var $temp_div = $("<div id='temp_div'><div>").append(data.error);
                var $error;
                if ($temp_div.find(".error code").length !== 0) {
                    $error = $temp_div.find(".error code").addClass("error");
                } else {
                    $error = $temp_div;
                }
                if (callback_failure) {
                    callback_failure();
                }
                PMA_ajaxShowMessage($error, false);
            }
        }); // end $.post()
    };
    button_options[PMA_messages.strPreviewSQL] = function () {
        // Function for Previewing SQL
        var $form = $('#index_frm');
        PMA_previewSQL($form);
    };
    button_options[PMA_messages.strCancel] = function () {
        $(this).dialog('close');
    };
    var $msgbox = PMA_ajaxShowMessage();
    $.get("tbl_indexes.php", url, function (data) {
        if (typeof data !== 'undefined' && data.success === false) {
            //in the case of an error, show the error message returned.
            PMA_ajaxShowMessage(data.error, false);
        } else {
            PMA_ajaxRemoveMessage($msgbox);
            // Show dialog if the request was successful
            $div
            .append(data.message)
            .dialog({
                title: title,
                width: 450,
                height: 350,
                open: PMA_verifyColumnsProperties,
                modal: true,
                buttons: button_options,
                close: function () {
                    $(this).remove();
                }
            });
            $div.find('.tblFooters').remove();
            showIndexEditDialog($div);
        }
    }); // end $.get()
}

function showIndexEditDialog($outer)
{
    checkIndexType();
    checkIndexName("index_frm");
    $('#index_columns td').each(function () {
        $(this).css("width", $(this).width() + 'px');
    });
    $('#index_columns tbody').sortable({
        axis: 'y',
        containment: $("#index_columns tbody"),
        tolerance: 'pointer'
    });
    PMA_showHints($outer);
    PMA_init_slider();
    // Add a slider for selecting how many columns to add to the index
    $outer.find('.slider').slider({
        animate: true,
        value: 1,
        min: 1,
        max: 16,
        slide: function (event, ui) {
            $(this).closest('fieldset').find('input[type=submit]').val(
                PMA_sprintf(PMA_messages.strAddToIndex, ui.value)
            );
        }
    });
    $('div.add_fields').removeClass('hide');
    // focus index size input on column picked
    $outer.find('table#index_columns select').change(function () {
        if ($(this).find("option:selected").val() === '') {
            return true;
        }
        $(this).closest("tr").find("input").focus();
    });
    // Focus the slider, otherwise it looks nearly transparent
    $('a.ui-slider-handle').addClass('ui-state-focus');
    // set focus on index name input, if empty
    var input = $outer.find('input#input_index_name');
    input.val() || input.focus();
}

/**
 * Function to display tooltips that were
 * generated on the PHP side by PMA_Util::showHint()
 *
 * @param object $div a div jquery object which specifies the
 *                    domain for searching for tooltips. If we
 *                    omit this parameter the function searches
 *                    in the whole body
 **/
function PMA_showHints($div)
{
    if ($div === undefined || ! $div instanceof jQuery || $div.length === 0) {
        $div = $("body");
    }
    $div.find('.pma_hint').each(function () {
        PMA_tooltip(
            $(this).children('img'),
            'img',
            $(this).children('span').html()
        );
    });
}

AJAX.registerOnload('functions.js', function () {
    PMA_showHints();
});

function PMA_mainMenuResizerCallback() {
    // 5 px margin for jumping menu in Chrome
    return $(document.body).width() - 5;
}
// This must be fired only once after the initial page load
$(function () {
    // Initialise the menu resize plugin
    $('#topmenu').menuResizer(PMA_mainMenuResizerCallback);
    // register resize event
    $(window).resize(function () {
        $('#topmenu').menuResizer('resize');
    });
});

/**
 * Get the row number from the classlist (for example, row_1)
 */
function PMA_getRowNumber(classlist)
{
    return parseInt(classlist.split(/\s+row_/)[1], 10);
}

/**
 * Changes status of slider
 */
function PMA_set_status_label($element)
{
    var text;
    if ($element.css('display') == 'none') {
        text = '+ ';
    } else {
        text = '- ';
    }
    $element.closest('.slide-wrapper').prev().find('span').text(text);
}

/**
 * var  toggleButton  This is a function that creates a toggle
 *                    sliding button given a jQuery reference
 *                    to the correct DOM element
 */
var toggleButton = function ($obj) {
    // In rtl mode the toggle switch is flipped horizontally
    // so we need to take that into account
    var right;
    if ($('span.text_direction', $obj).text() == 'ltr') {
        right = 'right';
    } else {
        right = 'left';
    }
    /**
     *  var  h  Height of the button, used to scale the
     *          background image and position the layers
     */
    var h = $obj.height();
    $('img', $obj).height(h);
    $('table', $obj).css('bottom', h - 1);
    /**
     *  var  on   Width of the "ON" part of the toggle switch
     *  var  off  Width of the "OFF" part of the toggle switch
     */
    var on  = $('td.toggleOn', $obj).width();
    var off = $('td.toggleOff', $obj).width();
    // Make the "ON" and "OFF" parts of the switch the same size
    // + 2 pixels to avoid overflowed
    $('td.toggleOn > div', $obj).width(Math.max(on, off) + 2);
    $('td.toggleOff > div', $obj).width(Math.max(on, off) + 2);
    /**
     *  var  w  Width of the central part of the switch
     */
    var w = parseInt(($('img', $obj).height() / 16) * 22, 10);
    // Resize the central part of the switch on the top
    // layer to match the background
    $('table td:nth-child(2) > div', $obj).width(w);
    /**
     *  var  imgw    Width of the background image
     *  var  tblw    Width of the foreground layer
     *  var  offset  By how many pixels to move the background
     *               image, so that it matches the top layer
     */
    var imgw = $('img', $obj).width();
    var tblw = $('table', $obj).width();
    var offset = parseInt(((imgw - tblw) / 2), 10);
    // Move the background to match the layout of the top layer
    $obj.find('img').css(right, offset);
    /**
     *  var  offw    Outer width of the "ON" part of the toggle switch
     *  var  btnw    Outer width of the central part of the switch
     */
    var offw = $('td.toggleOff', $obj).outerWidth();
    var btnw = $('table td:nth-child(2)', $obj).outerWidth();
    // Resize the main div so that exactly one side of
    // the switch plus the central part fit into it.
    $obj.width(offw + btnw + 2);
    /**
     *  var  move  How many pixels to move the
     *             switch by when toggling
     */
    var move = $('td.toggleOff', $obj).outerWidth();
    // If the switch is initialized to the
    // OFF state we need to move it now.
    if ($('div.container', $obj).hasClass('off')) {
        if (right == 'right') {
            $('div.container', $obj).animate({'left': '-=' + move + 'px'}, 0);
        } else {
            $('div.container', $obj).animate({'left': '+=' + move + 'px'}, 0);
        }
    }
    // Attach an 'onclick' event to the switch
    $('div.container', $obj).click(function () {
        if ($(this).hasClass('isActive')) {
            return false;
        } else {
            $(this).addClass('isActive');
        }
        var $msg = PMA_ajaxShowMessage();
        var $container = $(this);
        var callback = $('span.callback', this).text();
        var operator, url, removeClass, addClass;
        // Perform the actual toggle
        if ($(this).hasClass('on')) {
            if (right == 'right') {
                operator = '-=';
            } else {
                operator = '+=';
            }
            url = $(this).find('td.toggleOff > span').text();
            removeClass = 'on';
            addClass = 'off';
        } else {
            if (right == 'right') {
                operator = '+=';
            } else {
                operator = '-=';
            }
            url = $(this).find('td.toggleOn > span').text();
            removeClass = 'off';
            addClass = 'on';
        }
        $.post(url, {'ajax_request': true}, function (data) {
            if (typeof data !== 'undefined' && data.success === true) {
                PMA_ajaxRemoveMessage($msg);
                $container
                .removeClass(removeClass)
                .addClass(addClass)
                .animate({'left': operator + move + 'px'}, function () {
                    $container.removeClass('isActive');
                });
                eval(callback);
            } else {
                PMA_ajaxShowMessage(data.error, false);
                $container.removeClass('isActive');
            }
        });
    });
};

/**
 * Unbind all event handlers before tearing down a page
 */
AJAX.registerTeardown('functions.js', function () {
    $('div.container').unbind('click');
});
/**
 * Initialise all toggle buttons
 */
AJAX.registerOnload('functions.js', function () {
    $('div.toggleAjax').each(function () {
        var $button = $(this).show();
        $button.find('img').each(function () {
            if (this.complete) {
                toggleButton($button);
            } else {
                $(this).load(function () {
                    toggleButton($button);
                });
            }
        });
    });
});

/**
 * Unbind all event handlers before tearing down a page
 */
AJAX.registerTeardown('functions.js', function () {
    $(document).off('change', 'select.pageselector');
    $(document).off('click', 'a.formLinkSubmit');
    $('#update_recent_tables').unbind('ready');
    $('#sync_favorite_tables').unbind('ready');
});

AJAX.registerOnload('functions.js', function () {

    /**
     * Autosubmit page selector
     */
    $(document).on('change', 'select.pageselector', function (event) {
        event.stopPropagation();
        // Check where to load the new content
        if ($(this).closest("#pma_navigation").length === 0) {
            // For the main page we don't need to do anything,
            $(this).closest("form").submit();
        } else {
            // but for the navigation we need to manually replace the content
            PMA_navigationTreePagination($(this));
        }
    });

    /**
     * Load version information asynchronously.
     */
    if ($('li.jsversioncheck').length > 0) {
        $.getJSON('version_check.php', {}, PMA_current_version);
    }

    if ($('#is_git_revision').length > 0) {
        setTimeout(PMA_display_git_revision, 10);
    }

    /**
     * Slider effect.
     */
    PMA_init_slider();

    /**
     * Enables the text generated by PMA_Util::linkOrButton() to be clickable
     */
    $(document).on('click', 'a.formLinkSubmit', function (e) {
        if (! $(this).hasClass('requireConfirm')) {
            submitFormLink($(this));
            return false;
        }
    });

    if ($('#update_recent_tables').length) {
        $.get(
            $('#update_recent_tables').attr('href'),
            {no_debug: true},
            function (data) {
                if (typeof data !== 'undefined' && data.success === true) {
                    $('#pma_recent_list').html(data.list);
                }
            }
        );
    }

    // Sync favorite tables from localStorage to pmadb.
    if ($('#sync_favorite_tables').length) {
        $.ajax({
            url: $('#sync_favorite_tables').attr("href"),
            cache: false,
            type: 'POST',
            data: {
                favorite_tables: (isStorageSupported('localStorage') && typeof window.localStorage.favorite_tables !== 'undefined')
                    ? window.localStorage.favorite_tables
                    : '',
                no_debug: true
            },
            success: function (data) {
                // Update localStorage.
                if (isStorageSupported('localStorage')) {
                    window.localStorage.favorite_tables = data.favorite_tables;
                }
                $('#pma_favorite_list').html(data.list);
            }
        });
    }
}); // end of $()

/**
 * Submits the form placed in place of a link due to the excessive url length
 *
 * @param $link anchor
 * @returns {Boolean}
 */
function submitFormLink($link)
{
    if ($link.attr('href').indexOf('=') != -1) {
        var data = $link.attr('href').substr($link.attr('href').indexOf('#') + 1).split('=', 2);
        $link.parents('form').append('<input type="hidden" name="' + data[0] + '" value="' + data[1] + '"/>');
    }
    $link.parents('form').submit();
}

/**
 * Initializes slider effect.
 */
function PMA_init_slider()
{
    $('div.pma_auto_slider').each(function () {
        var $this = $(this);
        if ($this.data('slider_init_done')) {
            return;
        }
        var $wrapper = $('<div>', {'class': 'slide-wrapper'});
        $wrapper.toggle($this.is(':visible'));
        $('<a>', {href: '#' + this.id, "class": 'ajax'})
            .text(this.title)
            .prepend($('<span>'))
            .insertBefore($this)
            .click(function () {
                var $wrapper = $this.closest('.slide-wrapper');
                var visible = $this.is(':visible');
                if (!visible) {
                    $wrapper.show();
                }
                $this[visible ? 'hide' : 'show']('blind', function () {
                    $wrapper.toggle(!visible);
                    $wrapper.parent().toggleClass("print_ignore", visible);
                    PMA_set_status_label($this);
                });
                return false;
            });
        $this.wrap($wrapper);
        PMA_set_status_label($this);
        $this.data('slider_init_done', 1);
    });
}

/**
 * Initializes slider effect.
 */
AJAX.registerOnload('functions.js', function () {
    PMA_init_slider();
});

/**
 * Restores sliders to the state they were in before initialisation.
 */
AJAX.registerTeardown('functions.js', function () {
    $('div.pma_auto_slider').each(function () {
        var $this = $(this);
        $this.removeData();
        $this.parent().replaceWith($this);
        $this.parent().children('a').remove();
    });
});

/**
 * Creates a message inside an object with a sliding effect
 *
 * @param msg    A string containing the text to display
 * @param $obj   a jQuery object containing the reference
 *                 to the element where to put the message
 *                 This is optional, if no element is
 *                 provided, one will be created below the
 *                 navigation links at the top of the page
 *
 * @return bool   True on success, false on failure
 */
function PMA_slidingMessage(msg, $obj)
{
    if (msg === undefined || msg.length === 0) {
        // Don't show an empty message
        return false;
    }
    if ($obj === undefined || ! $obj instanceof jQuery || $obj.length === 0) {
        // If the second argument was not supplied,
        // we might have to create a new DOM node.
        if ($('#PMA_slidingMessage').length === 0) {
            $('#page_content').prepend(
                '<span id="PMA_slidingMessage" ' +
                'style="display: inline-block;"></span>'
            );
        }
        $obj = $('#PMA_slidingMessage');
    }
    if ($obj.has('div').length > 0) {
        // If there already is a message inside the
        // target object, we must get rid of it
        $obj
        .find('div')
        .first()
        .fadeOut(function () {
            $obj
            .children()
            .remove();
            $obj
            .append('<div>' + msg + '</div>');
            // highlight any sql before taking height;
            PMA_highlightSQL($obj);
            $obj.find('div')
                .first()
                .hide();
            $obj
            .animate({
                height: $obj.find('div').first().height()
            })
            .find('div')
            .first()
            .fadeIn();
        });
    } else {
        // Object does not already have a message
        // inside it, so we simply slide it down
        $obj.width('100%')
            .html('<div>' + msg + '</div>');
        // highlight any sql before taking height;
        PMA_highlightSQL($obj);
        var h = $obj
            .find('div')
            .first()
            .hide()
            .height();
        $obj
        .find('div')
        .first()
        .css('height', 0)
        .show()
        .animate({
                height: h
            }, function () {
            // Set the height of the parent
            // to the height of the child
                $obj
                .height(
                    $obj
                    .find('div')
                    .first()
                    .height()
                );
            });
    }
    return true;
} // end PMA_slidingMessage()

/**
 * Attach CodeMirror2 editor to SQL edit area.
 */
AJAX.registerOnload('functions.js', function () {
    var $elm = $('#sqlquery');
    if ($elm.length > 0) {
        if (typeof CodeMirror != 'undefined') {
            codemirror_editor = PMA_getSQLEditor($elm);
            codemirror_editor.focus();
            $(codemirror_editor.getWrapperElement())
                .bind('keydown', catchKeypressesFromSqlTextboxes);
            codemirror_editor.on("blur", updateQueryParameters);
        } else {
            // without codemirror
            $elm.focus()
                .bind('keydown', catchKeypressesFromSqlTextboxes)
                .bind('blur', updateQueryParameters);
        }
    }
    PMA_highlightSQL($('body'));
});
AJAX.registerTeardown('functions.js', function () {
    if (codemirror_editor) {
        $('#sqlquery').text(codemirror_editor.getValue());
        codemirror_editor.toTextArea();
        codemirror_editor = false;
    }
});
AJAX.registerOnload('functions.js', function () {
    // initializes all lock-page elements lock-id and
    // val-hash data property
    $('#page_content form.lock-page textarea, ' +
            '#page_content form.lock-page input[type="text"], '+
            '#page_content form.lock-page input[type="number"], '+
            '#page_content form.lock-page select').each(function (i) {
        $(this).data('lock-id', i);
        // val-hash is the hash of default value of the field
        // so that it can be compared with new value hash
        // to check whether field was modified or not.
        $(this).data('val-hash', AJAX.hash($(this).val()));
    });

    // initializes lock-page elements (input types checkbox and radio buttons)
    // lock-id and val-hash data property
    $('#page_content form.lock-page input[type="checkbox"], ' +
            '#page_content form.lock-page input[type="radio"]').each(function (i) {
        $(this).data('lock-id', i);
        $(this).data('val-hash', AJAX.hash($(this).is(":checked")));
    });
});
/**
 * jQuery plugin to cancel selection in HTML code.
 */
(function ($) {
    $.fn.noSelect = function (p) { //no select plugin by Paulo P.Marinas
        var prevent = (p === null) ? true : p;
        var is_msie = navigator.userAgent.indexOf('MSIE') > -1 || !!window.navigator.userAgent.match(/Trident.*rv\:11\./);
        var is_firefox = navigator.userAgent.indexOf('Firefox') > -1;
        var is_safari = navigator.userAgent.indexOf("Safari") > -1;
        var is_opera = navigator.userAgent.indexOf("Presto") > -1;
        if (prevent) {
            return this.each(function () {
                if (is_msie || is_safari) {
                    $(this).bind('selectstart', function () {
                        return false;
                    });
                } else if (is_firefox) {
                    $(this).css('MozUserSelect', 'none');
                    $('body').trigger('focus');
                } else if (is_opera) {
                    $(this).bind('mousedown', function () {
                        return false;
                    });
                } else {
                    $(this).attr('unselectable', 'on');
                }
            });
        } else {
            return this.each(function () {
                if (is_msie || is_safari) {
                    $(this).unbind('selectstart');
                } else if (is_firefox) {
                    $(this).css('MozUserSelect', 'inherit');
                } else if (is_opera) {
                    $(this).unbind('mousedown');
                } else {
                    $(this).removeAttr('unselectable');
                }
            });
        }
    }; //end noSelect
})(jQuery);

/**
 * jQuery plugin to correctly filter input fields by value, needed
 * because some nasty values may break selector syntax
 */
(function ($) {
    $.fn.filterByValue = function (value) {
        return this.filter(function () {
            return $(this).val() === value;
        });
    };
})(jQuery);

/**
 * Return value of a cell in a table.
 */
function PMA_getCellValue(td) {
    var $td = $(td);
    if ($td.is('.null')) {
        return '';
    } else if (! $td.is('.to_be_saved') && $td.data('original_data')) {
        return $td.data('original_data');
    } else {
        return $td.text();
    }
}

/**
 * Unbind all event handlers before tearing down a page
 */
AJAX.registerTeardown('functions.js', function () {
    $(document).off('click', 'a.themeselect');
    $(document).off('change', '.autosubmit');
    $('a.take_theme').unbind('click');
});

AJAX.registerOnload('functions.js', function () {
    /**
     * Theme selector.
     */
    $(document).on('click', 'a.themeselect', function (e) {
        window.open(
            e.target,
            'themes',
            'left=10,top=20,width=510,height=350,scrollbars=yes,status=yes,resizable=yes'
            );
        return false;
    });

    /**
     * Automatic form submission on change.
     */
    $(document).on('change', '.autosubmit', function (e) {
        $(this).closest('form').submit();
    });

    /**
     * Theme changer.
     */
    $('a.take_theme').click(function (e) {
        var what = this.name;
        if (window.opener && window.opener.document.forms.setTheme.elements.set_theme) {
            window.opener.document.forms.setTheme.elements.set_theme.value = what;
            window.opener.document.forms.setTheme.submit();
            window.close();
            return false;
        }
        return true;
    });
});

/**
 * Print button
 */
function printPage()
{
    // Do print the page
    if (typeof(window.print) != 'undefined') {
        window.print();
    }
}

/**
 * Unbind all event handlers before tearing down a page
 */
AJAX.registerTeardown('functions.js', function () {
    $('input#print').unbind('click');
    $(document).off('click', 'a.create_view.ajax');
    $(document).off('keydown', '#createViewDialog input, #createViewDialog select');
    $(document).off('change', '#fkc_checkbox');
});

AJAX.registerOnload('functions.js', function () {
    $('input#print').click(printPage);
    /**
     * Ajaxification for the "Create View" action
     */
    $(document).on('click', 'a.create_view.ajax', function (e) {
        e.preventDefault();
        PMA_createViewDialog($(this));
    });
    /**
     * Attach Ajax event handlers for input fields in the editor
     * and used to submit the Ajax request when the ENTER key is pressed.
     */
    if ($('#createViewDialog').length !== 0) {
        $(document).on('keydown', '#createViewDialog input, #createViewDialog select', function (e) {
            if (e.which === 13) { // 13 is the ENTER key
                e.preventDefault();

                // with preventing default, selection by <select> tag
                // was also prevented in IE
                $(this).blur();

                $(this).closest('.ui-dialog').find('.ui-button:first').click();
            }
        }); // end $(document).on()
    }

    syntaxHighlighter = PMA_getSQLEditor($('textarea[name="view[as]"]'));

});

function PMA_createViewDialog($this)
{
    var $msg = PMA_ajaxShowMessage();
    var syntaxHighlighter = null;
    $.get($this.attr('href') + '&ajax_request=1&ajax_dialog=1', function (data) {
        if (typeof data !== 'undefined' && data.success === true) {
            PMA_ajaxRemoveMessage($msg);
            var buttonOptions = {};
            buttonOptions[PMA_messages.strGo] = function () {
                if (typeof CodeMirror !== 'undefined') {
                    syntaxHighlighter.save();
                }
                $msg = PMA_ajaxShowMessage();
                $.get('view_create.php', $('#createViewDialog').find('form').serialize(), function (data) {
                    PMA_ajaxRemoveMessage($msg);
                    if (typeof data !== 'undefined' && data.success === true) {
                        $('#createViewDialog').dialog("close");
                        $('.result_query').html(data.message);
                        PMA_reloadNavigation();
                    } else {
                        PMA_ajaxShowMessage(data.error, false);
                    }
                });
            };
            buttonOptions[PMA_messages.strClose] = function () {
                $(this).dialog("close");
            };
            var $dialog = $('<div/>').attr('id', 'createViewDialog').append(data.message).dialog({
                width: 600,
                minWidth: 400,
                modal: true,
                buttons: buttonOptions,
                title: PMA_messages.strCreateView,
                close: function () {
                    $(this).remove();
                }
            });
            // Attach syntax highlighted editor
            syntaxHighlighter = PMA_getSQLEditor($dialog.find('textarea'));
            $('input:visible[type=text]', $dialog).first().focus();
        } else {
            PMA_ajaxShowMessage(data.error);
        }
    });
}

/**
 * Makes the breadcrumbs and the menu bar float at the top of the viewport
 */
$(function () {
    if ($("#floating_menubar").length && $('#PMA_disable_floating_menubar').length === 0) {
        var left = $('html').attr('dir') == 'ltr' ? 'left' : 'right';
        $("#floating_menubar")
            .css('margin-' + left, $('#pma_navigation').width() + $('#pma_navigation_resizer').width())
            .css(left, 0)
            .css({
                'position': 'fixed',
                'top': 0,
                'width': '100%',
                'z-index': 99
            })
            .append($('#serverinfo'))
            .append($('#topmenucontainer'));
        // Allow the DOM to render, then adjust the padding on the body
        setTimeout(function () {
            $('body').css(
                'padding-top',
                $('#floating_menubar').outerHeight(true)
            );
            $('#topmenu').menuResizer('resize');
        }, 4);
    }
});

/**
 * Scrolls the page to the top if clicking the serverinfo bar
 */
$(function () {
    $(document).delegate("#serverinfo, #goto_pagetop", "click", function (event) {
        event.preventDefault();
        $('html, body').animate({scrollTop: 0}, 'fast');
    });
});

var checkboxes_sel = "input.checkall:checkbox:enabled";
/**
 * Watches checkboxes in a form to set the checkall box accordingly
 */
var checkboxes_changed = function () {
    var $form = $(this.form);
    // total number of checkboxes in current form
    var total_boxes = $form.find(checkboxes_sel).length;
    // number of checkboxes checked in current form
    var checked_boxes = $form.find(checkboxes_sel + ":checked").length;
    var $checkall = $form.find("input.checkall_box");
    if (total_boxes == checked_boxes) {
        $checkall.prop({checked: true, indeterminate: false});
    }
    else if (checked_boxes > 0) {
        $checkall.prop({checked: true, indeterminate: true});
    }
    else {
        $checkall.prop({checked: false, indeterminate: false});
    }
};
$(document).on("change", checkboxes_sel, checkboxes_changed);

$(document).on("change", "input.checkall_box", function () {
    var is_checked = $(this).is(":checked");
    $(this.form).find(checkboxes_sel).prop("checked", is_checked)
    .parents("tr").toggleClass("marked", is_checked);
});

/**
 * Watches checkboxes in a sub form to set the sub checkall box accordingly
 */
var sub_checkboxes_changed = function () {
    var $form = $(this).parent().parent();
    // total number of checkboxes in current sub form
    var total_boxes = $form.find(checkboxes_sel).length;
    // number of checkboxes checked in current sub form
    var checked_boxes = $form.find(checkboxes_sel + ":checked").length;
    var $checkall = $form.find("input.sub_checkall_box");
    if (total_boxes == checked_boxes) {
        $checkall.prop({checked: true, indeterminate: false});
    }
    else if (checked_boxes > 0) {
        $checkall.prop({checked: true, indeterminate: true});
    }
    else {
        $checkall.prop({checked: false, indeterminate: false});
    }
};
$(document).on("change", checkboxes_sel + ", input.checkall_box:checkbox:enabled", sub_checkboxes_changed);

$(document).on("change", "input.sub_checkall_box", function () {
    var is_checked = $(this).is(":checked");
    var $form = $(this).parent().parent();
    $form.find(checkboxes_sel).prop("checked", is_checked)
    .parents("tr").toggleClass("marked", is_checked);
});

/**
 * Toggles row colors of a set of 'tr' elements starting from a given element
 *
 * @param $start Starting element
 */
function toggleRowColors($start)
{
    for (var $curr_row = $start; $curr_row.length > 0; $curr_row = $curr_row.next()) {
        if ($curr_row.hasClass('odd')) {
            $curr_row.removeClass('odd').addClass('even');
        } else if ($curr_row.hasClass('even')) {
            $curr_row.removeClass('even').addClass('odd');
        }
    }
}

/**
 * Formats a byte number to human-readable form
 *
 * @param bytes the bytes to format
 * @param optional subdecimals the number of digits after the point
 * @param optional pointchar the char to use as decimal point
 */
function formatBytes(bytes, subdecimals, pointchar) {
    if (!subdecimals) {
        subdecimals = 0;
    }
    if (!pointchar) {
        pointchar = '.';
    }
    var units = ['B', 'KiB', 'MiB', 'GiB'];
    for (var i = 0; bytes > 1024 && i < units.length; i++) {
        bytes /= 1024;
    }
    var factor = Math.pow(10, subdecimals);
    bytes = Math.round(bytes * factor) / factor;
    bytes = bytes.toString().split('.').join(pointchar);
    return bytes + ' ' + units[i];
}

AJAX.registerOnload('functions.js', function () {
    /**
     * Opens pma more themes link in themes browser, in new window instead of popup
     * This way, we don't break HTML validity
     */
    $("a._blank").prop("target", "_blank");
    /**
     * Reveal the login form to users with JS enabled
     * and focus the appropriate input field
     */
    var $loginform = $('#loginform');
    if ($loginform.length) {
        $loginform.find('.js-show').show();
        if ($('#input_username').val()) {
            $('#input_password').focus();
        } else {
            $('#input_username').focus();
        }
    }
});

/**
 * Dynamically adjust the width of the boxes
 * on the table and db operations pages
 */
(function () {
    function DynamicBoxes() {
        var $boxContainer = $('#boxContainer');
        if ($boxContainer.length) {
            var minWidth = $boxContainer.data('box-width');
            var viewport = $(window).width() - $('#pma_navigation').width();
            var slots = Math.floor(viewport / minWidth);
            $boxContainer.children()
            .each(function () {
                if (viewport < minWidth) {
                    $(this).width(minWidth);
                } else {
                    $(this).css('width', ((1 /  slots) * 100) + "%");
                }
            })
            .removeClass('clearfloat')
            .filter(':nth-child(' + slots + 'n+1)')
            .addClass('clearfloat');
        }
    }
    AJAX.registerOnload('functions.js', function () {
        DynamicBoxes();
    });
    $(function () {
        $(window).resize(DynamicBoxes);
    });
})();

/**
 * Formats timestamp for display
 */
function PMA_formatDateTime(date, seconds) {
    var result = $.datepicker.formatDate('yy-mm-dd', date);
    var timefmt = 'HH:mm';
    if (seconds) {
        timefmt = 'HH:mm:ss';
    }
    return result + ' ' + $.datepicker.formatTime(
        timefmt, {
            hour: date.getHours(),
            minute: date.getMinutes(),
            second: date.getSeconds()
        }
    );
}

/**
 * Check than forms have less fields than max allowed by PHP.
 */
function checkNumberOfFields() {
    if (typeof maxInputVars === 'undefined') {
        return false;
    }
    if (false === maxInputVars) {
        return false;
    }
    $('form').each(function() {
        var nbInputs = $(this).find(':input').length;
        if (nbInputs > maxInputVars) {
            var warning = PMA_sprintf(PMA_messages.strTooManyInputs, maxInputVars);
            PMA_ajaxShowMessage(warning);
            return false;
        }
        return true;
    });

    return true;
}

/**
 * Ignore the displayed php errors.
 * Simply removes the displayed errors.
 *
 * @param  clearPrevErrors whether to clear errors stored
 *             in $_SESSION['prev_errors'] at server
 *
 */
function PMA_ignorePhpErrors(clearPrevErrors){
    if (typeof(clearPrevErrors) === "undefined" ||
        clearPrevErrors === null
    ) {
        str = false;
    }
    // send AJAX request to error_report.php with send_error_report=0, exception_type=php & token.
    // It clears the prev_errors stored in session.
    if(clearPrevErrors){
        $('#pma_report_errors_form input[name="send_error_report"]').val(0); // change send_error_report to '0'
        $('#pma_report_errors_form').submit();
    }

    // remove displayed errors
    $('#pma_errors').fadeOut( "slow");
    $('#pma_errors').remove();
}

/**
 * checks whether browser supports web storage
 *
 * @param type the type of storage i.e. localStorage or sessionStorage
 *
 * @returns bool
 */
function isStorageSupported(type)
{
    try {
        window[type].setItem('PMATest', 'test');
        // Check whether key-value pair was set successfully
        if (window[type].getItem('PMATest') === 'test') {
            // Supported, remove test variable from storage
            window[type].removeItem('PMATest');
            return true;
        }
    } catch(error) {
        // Not supported
        PMA_ajaxShowMessage(PMA_messages.strNoLocalStorage, false);
    }
    return false;
}

/**
 * Unbind all event handlers before tearing down a page
 */
AJAX.registerTeardown('functions.js', function(){
    $(document).off('keydown', 'form input, form textarea, form select');
});

AJAX.registerOnload('functions.js', function () {
    /**
     * Handle 'Ctrl/Alt + Enter' form submits
     */
    $('form input, form textarea, form select').on('keydown', function(e){
        if((e.ctrlKey && e.which == 13) || (e.altKey && e.which == 13)) {
            $form = $(this).closest('form');
            if (! $form.find('input[type="submit"]') ||
                ! $form.find('input[type="submit"]').click()
            ) {
                $form.submit();
            }
        }
    });
});<|MERGE_RESOLUTION|>--- conflicted
+++ resolved
@@ -861,13 +861,9 @@
      */
 
     $(document).on('click', 'input:checkbox.checkall', function (e) {
-<<<<<<< HEAD
-        var $tr = $(this).closest('tr');
-        var $table = $(this).closest('table');
-=======
         $this = $(this);
         var $tr = $this.closest('tr');
->>>>>>> f5566095
+        var $table = $this.closest('table');
 
         // make the table unselectable (to prevent default highlighting when shift+click)
         //$tr.parents('table').noSelect();
@@ -876,24 +872,11 @@
             // usual click
 
             // XXX: FF fires two click events for <label> (label and checkbox), so we need to handle this differently
-<<<<<<< HEAD
-            var $checkbox = $tr.find(':checkbox');
-            if ($checkbox.length) {
-                // checkbox in a row, add or remove class depending on checkbox state
-                var checked = $checkbox.prop('checked');
-                if (!$(e.target).is(':checkbox, label')) {
-                    checked = !checked;
-                    $checkbox.prop('checked', checked).trigger('change');
-                }
-                $tr.toggleClass('marked', checked);
-                last_click_checked = checked;
-=======
             var $checkbox = $tr.find(':checkbox.checkall');
             var checked = $this.prop('checked');
             $checkbox.prop('checked', checked).trigger('change');
             if (checked) {
                 $tr.addClass('marked');
->>>>>>> f5566095
             } else {
                 $tr.removeClass('marked');
             }
