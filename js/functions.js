--- conflicted
+++ resolved
@@ -4945,16 +4945,11 @@
     $('form input, form textarea, form select').on('keydown', function (e) {
         if ((e.ctrlKey && e.which === 13) || (e.altKey && e.which === 13)) {
             $form = $(this).closest('form');
-<<<<<<< HEAD
-            if (! $form.find('input[type="submit"]') ||
-                ! $form.find('input[type="submit"]').trigger('click')
-=======
 
             // There could be multiple submit buttons on the same form,
             // we assume all of them behave identical and just click one.
             if (! $form.find('input[type="submit"]:first') ||
                 ! $form.find('input[type="submit"]:first').trigger('click')
->>>>>>> 1d48d9c1
             ) {
                 $form.submit();
             }
