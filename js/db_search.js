/* vim: set expandtab sw=4 ts=4 sts=4: */
/**
 * JavaScript functions used on Database Search page
 *
 * @requires    jQuery
 * @requires    js/functions.js
 *
 * @package PhpMyAdmin
 */

/**
 * AJAX script for the Database Search page.
 *
 * Actions ajaxified here:
 * Retrieve result of SQL query
 */

/**
 * Unbind all event handlers before tearing down a page
 */
AJAX.registerTeardown('db_search.js', function () {
    $('#buttonGo').unbind('click');
    $('#togglesearchresultlink').unbind('click');
    $("#togglequerybox").unbind('click');
    $('#togglesearchformlink').unbind('click');
    $("#db_search_form.ajax").die('submit');
});

/**
 * Loads the database search results
 *
 * @param result_path Url of the page to load
 * @param table_name  Name of table to browse
 *
 * @return nothing
 */
function loadResult(result_path, table_name, link)
{
    $(function () {
        /**   Hides the results shown by the delete criteria */
        var $msg = PMA_ajaxShowMessage(PMA_messages.strBrowsing, false);
        $('#sqlqueryform').hide();
        $('#togglequerybox').hide();
        /**  Load the browse results to the page */
        $("#table-info").show();
        $('#table-link').attr({"href" : 'sql.php?' + link }).text(table_name);
        var url = result_path + "#sqlqueryresults";
        $.get(url, {'ajax_request': true, 'is_js_confirmed': true}, function (data) {
            if (typeof data !== 'undefined' && data.success) {
                $('#browse-results').html(data.message);
                $('html, body')
                    .animate({
                        scrollTop: $("#browse-results").offset().top
                    }, 1000);
                PMA_ajaxRemoveMessage($msg);
                PMA_makegrid($('#table_results')[0], true, true, true, true);
                $('#browse-results').show();
            } else {
                PMA_ajaxShowMessage(data.error, false);
            }
        });
    });
}

/**
 *  Delete the selected search results
 *
 * @param result_path Url of the page to load
 * @param msg         Text for the confirmation dialog
 *
 * @return nothing
 */
function deleteResult(result_path, msg)
{
    $(function () {
        /**  Hides the results shown by the browse criteria */
        $("#table-info").hide();
        $('#sqlqueryform').hide();
        $('#togglequerybox').hide();
        /** Conformation message for deletion */
        if (confirm(msg)) {
            var $msg = PMA_ajaxShowMessage(PMA_messages.strDeleting, false);
            /** Load the deleted option to the page*/
            $('#sqlqueryform').html('');
            var url = result_path + "#result_query, #sqlqueryform";
            $.get(url, {'ajax_request': true, 'is_js_confirmed': true},
                function (data) {
<<<<<<< HEAD
                    if (data.success) {
                        $('#sqlqueryform').html(data.sql_query);
                        /** Refresh the search results after the deletion */
                        document.getElementById('buttonGo').click();
                        $('#togglequerybox').html(PMA_messages.strHideQueryBox);
                        /** Show the results of the deletion option */
                        $('#browse-results').hide();
                        $('#sqlqueryform').show();
                        $('#togglequerybox').show();
                        $('html, body')
                            .animate({
                                scrollTop: $("#browse-results").offset().top
                            }, 1000);
                        PMA_ajaxRemoveMessage($msg);
                    } else {
                        PMA_ajaxShowMessage(data.error, false);
                    }
                }
            );
=======
            if (typeof data !== 'undefined' && data.success) {
                $('#sqlqueryform').html(data.sql_query);
                /** Refresh the search results after the deletion */
                document.getElementById('buttonGo').click();
                $('#togglequerybox').html(PMA_messages.strHideQueryBox);
                /** Show the results of the deletion option */
                $('#browse-results').hide();
                $('#sqlqueryform').show();
                $('#togglequerybox').show();
                $('html, body')
                    .animate({
                        scrollTop: $("#browse-results").offset().top
                    }, 1000);
                PMA_ajaxRemoveMessage($msg);
            } else {
                PMA_ajaxShowMessage(data.error, false);
            }
         });
>>>>>>> a020eac1
        }
    });
}

AJAX.registerOnload('db_search.js', function () {
    /** Hide the table link in the initial search result */
    var icon = PMA_getImage('s_tbl.png', '', {'id': 'table-image'}).toString();
    $("#table-info").prepend(icon).hide();

    /** Hide the browse and deleted results in the new search criteria */
    $('#buttonGo').click(function () {
        $("#table-info").hide();
        $('#browse-results').hide();
        $('#sqlqueryform').hide();
        $('#togglequerybox').hide();
    });
    /**
     * Prepare a div containing a link for toggle the search results
     */
    $('#togglesearchresultsdiv')
    /** don't show it until we have results on-screen */
    .hide();

    /**
     * Changing the displayed text according to
     * the hide/show criteria in search result forms
     */
    $('#togglesearchresultlink')
    .html(PMA_messages.strHideSearchResults)
    .bind('click', function () {
        var $link = $(this);
        $('#searchresults').slideToggle();
        if ($link.text() == PMA_messages.strHideSearchResults) {
            $link.text(PMA_messages.strShowSearchResults);
        } else {
            $link.text(PMA_messages.strHideSearchResults);
        }
        /** avoid default click action */
        return false;
    });

    /**
     * Prepare a div containing a link for toggle the search form,
     * otherwise it's incorrectly displayed after a couple of clicks
     */
    $('#togglesearchformdiv')
    .hide(); // don't show it until we have results on-screen

    /**
     * Changing the displayed text according to
     * the hide/show criteria in search form
     */
    $("#togglequerybox")
    .hide()
    .bind('click', function () {
        var $link = $(this);
        $('#sqlqueryform').slideToggle("medium");
        if ($link.text() == PMA_messages.strHideQueryBox) {
            $link.text(PMA_messages.strShowQueryBox);
        } else {
            $link.text(PMA_messages.strHideQueryBox);
        }
        /** avoid default click action */
        return false;
    });

    /** don't show it until we have results on-screen */

    /**
     * Changing the displayed text according to
     * the hide/show criteria in search criteria form
     */
    $('#togglesearchformlink')
       .html(PMA_messages.strShowSearchCriteria)
       .bind('click', function () {
            var $link = $(this);
            $('#db_search_form').slideToggle();
            if ($link.text() == PMA_messages.strHideSearchCriteria) {
                $link.text(PMA_messages.strShowSearchCriteria);
            } else {
                $link.text(PMA_messages.strHideSearchCriteria);
            }
            /** avoid default click action */
            return false;
        });
    /**
     * Ajax Event handler for retrieving the result of an SQL Query
     */
    $("#db_search_form.ajax").live('submit', function (event) {
        event.preventDefault();

        var $msgbox = PMA_ajaxShowMessage(PMA_messages.strSearching, false);
        // jQuery object to reuse
        var $form = $(this);

        PMA_prepareForAjaxRequest($form);

        var url = $form.serialize() + "&submit_search=" + $("#buttonGo").val();
        $.post($form.attr('action'), url, function (data) {
            if (typeof data !== 'undefined' && data.success === true) {
                // found results
                $("#searchresults").html(data.message);

                $('#togglesearchresultlink')
                // always start with the Show message
                .text(PMA_messages.strHideSearchResults);
                $('#togglesearchresultsdiv')
                // now it's time to show the div containing the link
                .show();
                $('#searchresults').show();


                $('#db_search_form')
                    // workaround for Chrome problem (bug #3168569)
                    .slideToggle()
                    .hide();
                $('#togglesearchformlink')
                    // always start with the Show message
                    .text(PMA_messages.strShowSearchCriteria);
                $('#togglesearchformdiv')
                    // now it's time to show the div containing the link
                    .show();
            } else {
                // error message (zero rows)
                $("#sqlqueryresults").html(data.error);
            }

            PMA_ajaxRemoveMessage($msgbox);
        });
    });
}); // end $()<|MERGE_RESOLUTION|>--- conflicted
+++ resolved
@@ -85,8 +85,7 @@
             var url = result_path + "#result_query, #sqlqueryform";
             $.get(url, {'ajax_request': true, 'is_js_confirmed': true},
                 function (data) {
-<<<<<<< HEAD
-                    if (data.success) {
+                    if (typeof data !== 'undefined' && data.success) {
                         $('#sqlqueryform').html(data.sql_query);
                         /** Refresh the search results after the deletion */
                         document.getElementById('buttonGo').click();
@@ -105,26 +104,6 @@
                     }
                 }
             );
-=======
-            if (typeof data !== 'undefined' && data.success) {
-                $('#sqlqueryform').html(data.sql_query);
-                /** Refresh the search results after the deletion */
-                document.getElementById('buttonGo').click();
-                $('#togglequerybox').html(PMA_messages.strHideQueryBox);
-                /** Show the results of the deletion option */
-                $('#browse-results').hide();
-                $('#sqlqueryform').show();
-                $('#togglequerybox').show();
-                $('html, body')
-                    .animate({
-                        scrollTop: $("#browse-results").offset().top
-                    }, 1000);
-                PMA_ajaxRemoveMessage($msg);
-            } else {
-                PMA_ajaxShowMessage(data.error, false);
-            }
-         });
->>>>>>> a020eac1
         }
     });
 }
