<?php
/* vim: set expandtab sw=4 ts=4 sts=4: */
/**
 * Core script for import, this is just the glue around all other stuff
 *
 * @package PhpMyAdmin
 */
use PMA\libraries\plugins\ImportPlugin;
use PMA\libraries\PMA_String;

/**
 * Get the variables sent or posted to this script and a core script
 */
require_once 'libraries/common.inc.php';
require_once 'libraries/sql.lib.php';
require_once 'libraries/bookmark.lib.php';
//require_once 'libraries/display_import_functions.lib.php';

if (isset($_REQUEST['show_as_php'])) {
    $GLOBALS['show_as_php'] = $_REQUEST['show_as_php'];
}

// Import functions.
require_once 'libraries/import.lib.php';

// If there is a request to 'Simulate DML'.
if (isset($_REQUEST['simulate_dml'])) {
    PMA_handleSimulateDMLRequest();
    exit;
}

// If it's a refresh console bookmarks request
if (isset($_REQUEST['console_bookmark_refresh'])) {
    $response = PMA\libraries\Response::getInstance();
    $response->addJSON(
        'console_message_bookmark', PMA\libraries\Console::getBookmarkContent()
    );
    exit;
}
// If it's a console bookmark add request
if (isset($_REQUEST['console_bookmark_add'])) {
    $response = PMA\libraries\Response::getInstance();
    if (isset($_REQUEST['label']) && isset($_REQUEST['db'])
        && isset($_REQUEST['bookmark_query']) && isset($_REQUEST['shared'])
    ) {
        $cfgBookmark = PMA_Bookmark_getParams();
        $bookmarkFields = array(
            'bkm_database' => $_REQUEST['db'],
            'bkm_user'  => $cfgBookmark['user'],
            'bkm_sql_query' => urlencode($_REQUEST['bookmark_query']),
            'bkm_label' => $_REQUEST['label']
        );
        $isShared = ($_REQUEST['shared'] == 'true' ? true : false);
        if (PMA_Bookmark_save($bookmarkFields, $isShared)) {
            $response->addJSON('message', __('Succeeded'));
            $response->addJSON('data', $bookmarkFields);
            $response->addJSON('isShared', $isShared);
        } else {
            $response->addJSON('message', __('Failed'));
        }
        die();
    } else {
        $response->addJSON('message', __('Incomplete params'));
        die();
    }
}

/**
 * Sets globals from $_POST
 */
$post_params = array(
    'charset_of_file',
    'format',
    'import_type',
    'is_js_confirmed',
    'MAX_FILE_SIZE',
    'message_to_show',
    'noplugin',
    'skip_queries',
    'local_import_file'
);

// TODO: adapt full list of allowed parameters, as in export.php
foreach ($post_params as $one_post_param) {
    if (isset($_POST[$one_post_param])) {
        $GLOBALS[$one_post_param] = $_POST[$one_post_param];
    }
}

// reset import messages for ajax request
$_SESSION['Import_message']['message'] = null;
$_SESSION['Import_message']['go_back_url'] = null;
// default values
$GLOBALS['reload'] = false;

// Use to identify current cycle is executing
// a multiquery statement or stored routine
if (!isset($_SESSION['is_multi_query'])) {
    $_SESSION['is_multi_query'] = false;
}

$ajax_reload = array();
// Are we just executing plain query or sql file?
// (eg. non import, but query box/window run)
if (! empty($sql_query)) {

    // apply values for parameters
    if (! empty($_REQUEST['parameterized'])) {
        $parameters = $_REQUEST['parameters'];
        foreach ($parameters as $parameter => $replacement) {
            $quoted = preg_quote($parameter);
            // making sure that :param does not apply values to :param1
            $sql_query = preg_replace(
                '/' . $quoted . '([^a-zA-Z0-9_])/',
                PMA\libraries\Util::sqlAddSlashes($replacement) . '${1}',
                $sql_query
            );
            // for parameters the appear at the end of the string
            $sql_query = preg_replace(
                '/' . $quoted . '$/',
                PMA\libraries\Util::sqlAddSlashes($replacement),
                $sql_query
            );
        }
    }

    // run SQL query
    $import_text = $sql_query;
    $import_type = 'query';
    $format = 'sql';
    $_SESSION['sql_from_query_box'] = true;

    // If there is a request to ROLLBACK when finished.
    if (isset($_REQUEST['rollback_query'])) {
        PMA_handleRollbackRequest($import_text);
    }

    // refresh navigation and main panels
    if (preg_match('/^(DROP)\s+(VIEW|TABLE|DATABASE|SCHEMA)\s+/i', $sql_query)) {
        $GLOBALS['reload'] = true;
        $ajax_reload['reload'] = true;
    }

    // refresh navigation panel only
    if (preg_match(
        '/^(CREATE|ALTER)\s+(VIEW|TABLE|DATABASE|SCHEMA)\s+/i',
        $sql_query
    )) {
        $ajax_reload['reload'] = true;
    }

    // do a dynamic reload if table is RENAMED
    // (by sending the instruction to the AJAX response handler)
    if (preg_match(
        '/^RENAME\s+TABLE\s+(.*?)\s+TO\s+(.*?)($|;|\s)/i',
        $sql_query,
        $rename_table_names
    )) {
        $ajax_reload['reload'] = true;
        $ajax_reload['table_name'] = PMA\libraries\Util::unQuote($rename_table_names[2]);
    }

    $sql_query = '';
} elseif (! empty($sql_file)) {
    // run uploaded SQL file
    $import_file = $sql_file;
    $import_type = 'queryfile';
    $format = 'sql';
    unset($sql_file);
} elseif (! empty($_REQUEST['id_bookmark'])) {
    // run bookmark
    $import_type = 'query';
    $format = 'sql';
}

// If we didn't get any parameters, either user called this directly, or
// upload limit has been reached, let's assume the second possibility.
if ($_POST == array() && $_GET == array()) {
    $message = PMA\libraries\Message::error(
        __(
            'You probably tried to upload a file that is too large. Please refer ' .
            'to %sdocumentation%s for a workaround for this limit.'
        )
    );
    $message->addParam('[doc@faq1-16]');
    $message->addParam('[/doc]');

    // so we can obtain the message
    $_SESSION['Import_message']['message'] = $message->getDisplay();
    $_SESSION['Import_message']['go_back_url'] = $GLOBALS['goto'];

    $message->display();
    exit; // the footer is displayed automatically
}

// Add console message id to response output
if (isset($_POST['console_message_id'])) {
    $response = PMA\libraries\Response::getInstance();
    $response->addJSON('console_message_id', $_POST['console_message_id']);
}

/**
 * Sets globals from $_POST patterns, for import plugins
 * We only need to load the selected plugin
 */

if (! in_array(
    $format,
    array(
        'csv',
        'ldi',
        'mediawiki',
        'ods',
        'shp',
        'sql',
        'xml'
    )
)
) {
    // this should not happen for a normal user
    // but only during an attack
    PMA_fatalError('Incorrect format parameter');
}

$post_patterns = array(
    '/^force_file_/',
    '/^' . $format . '_/'
);

PMA_setPostAsGlobal($post_patterns);

// Check needed parameters
PMA\libraries\Util::checkParameters(array('import_type', 'format'));

// We don't want anything special in format
$format = PMA_securePath($format);
/** @var String $pmaString */
$pmaString = $GLOBALS['PMA_String'];

// Create error and goto url
if ($import_type == 'table') {
    $err_url = 'tbl_import.php' . PMA_URL_getCommon(
        array(
            'db' => $db, 'table' => $table
        )
    );
    $_SESSION['Import_message']['go_back_url'] = $err_url;
    $goto = 'tbl_import.php';
} elseif ($import_type == 'database') {
    $err_url = 'db_import.php' . PMA_URL_getCommon(array('db' => $db));
    $_SESSION['Import_message']['go_back_url'] = $err_url;
    $goto = 'db_import.php';
} elseif ($import_type == 'server') {
    $err_url = 'server_import.php' . PMA_URL_getCommon();
    $_SESSION['Import_message']['go_back_url'] = $err_url;
    $goto = 'server_import.php';
} else {
    if (empty($goto) || !preg_match('@^(server|db|tbl)(_[a-z]*)*\.php$@i', $goto)) {
        if (/*overload*/mb_strlen($table) && /*overload*/mb_strlen($db)) {
            $goto = 'tbl_structure.php';
        } elseif (/*overload*/mb_strlen($db)) {
            $goto = 'db_structure.php';
        } else {
            $goto = 'server_sql.php';
        }
    }
    if (/*overload*/mb_strlen($table) && /*overload*/mb_strlen($db)) {
        $common = PMA_URL_getCommon(array('db' => $db, 'table' => $table));
    } elseif (/*overload*/mb_strlen($db)) {
        $common = PMA_URL_getCommon(array('db' => $db));
    } else {
        $common = PMA_URL_getCommon();
    }
    $err_url  = $goto . $common
        . (preg_match('@^tbl_[a-z]*\.php$@', $goto)
            ? '&amp;table=' . htmlspecialchars($table)
            : '');
    $_SESSION['Import_message']['go_back_url'] = $err_url;
}
// Avoid setting selflink to 'import.php'
// problem similar to bug 4276
if (basename($_SERVER['SCRIPT_NAME']) === 'import.php') {
    $_SERVER['SCRIPT_NAME'] = $goto;
}


if (/*overload*/mb_strlen($db)) {
    $GLOBALS['dbi']->selectDb($db);
}

@set_time_limit($cfg['ExecTimeLimit']);
if (! empty($cfg['MemoryLimit'])) {
    @ini_set('memory_limit', $cfg['MemoryLimit']);
}

$timestamp = time();
if (isset($_REQUEST['allow_interrupt'])) {
    $maximum_time = ini_get('max_execution_time');
} else {
    $maximum_time = 0;
}

// set default values
$timeout_passed = false;
$error = false;
$read_multiply = 1;
$finished = false;
$offset = 0;
$max_sql_len = 0;
$file_to_unlink = '';
$sql_query = '';
$sql_query_disabled = false;
$go_sql = false;
$executed_queries = 0;
$run_query = true;
$charset_conversion = false;
$reset_charset = false;
$bookmark_created = false;

// Bookmark Support: get a query back from bookmark if required
if (! empty($_REQUEST['id_bookmark'])) {
    $id_bookmark = (int)$_REQUEST['id_bookmark'];
    include_once 'libraries/bookmark.lib.php';
    switch ($_REQUEST['action_bookmark']) {
    case 0: // bookmarked query that have to be run
        $import_text = PMA_Bookmark_get(
            $db,
            $id_bookmark,
            'id',
            isset($_REQUEST['action_bookmark_all'])
        );
        if (! empty($_REQUEST['bookmark_variable'])) {
            $import_text = PMA_Bookmark_applyVariables(
                $import_text
            );
        }

        // refresh navigation and main panels
        if (preg_match(
            '/^(DROP)\s+(VIEW|TABLE|DATABASE|SCHEMA)\s+/i',
            $import_text
        )) {
            $GLOBALS['reload'] = true;
            $ajax_reload['reload'] = true;
        }

        // refresh navigation panel only
        if (preg_match(
            '/^(CREATE|ALTER)\s+(VIEW|TABLE|DATABASE|SCHEMA)\s+/i',
            $import_text
        )
        ) {
            $ajax_reload['reload'] = true;
        }
        break;
    case 1: // bookmarked query that have to be displayed
        $import_text = PMA_Bookmark_get($db, $id_bookmark);
        if ($GLOBALS['is_ajax_request'] == true) {
<<<<<<< HEAD
            $message = PMA\libraries\Message::success(__('Showing bookmark'));
            $response = PMA\libraries\Response::getInstance();
            $response->isSuccess($message->isSuccess());
=======
            $message = PMA_Message::success(__('Showing bookmark'));
            $response = PMA_Response::getInstance();
            $response->setRequestStatus($message->isSuccess());
>>>>>>> 77c5b0a8
            $response->addJSON('message', $message);
            $response->addJSON('sql_query', $import_text);
            $response->addJSON('action_bookmark', $_REQUEST['action_bookmark']);
            exit;
        } else {
            $run_query = false;
        }
        break;
    case 2: // bookmarked query that have to be deleted
        $import_text = PMA_Bookmark_get($db, $id_bookmark);
        PMA_Bookmark_delete($id_bookmark);
        if ($GLOBALS['is_ajax_request'] == true) {
<<<<<<< HEAD
            $message = PMA\libraries\Message::success(__('The bookmark has been deleted.'));
            $response = PMA\libraries\Response::getInstance();
            $response->isSuccess($message->isSuccess());
=======
            $message = PMA_Message::success(__('The bookmark has been deleted.'));
            $response = PMA_Response::getInstance();
            $response->setRequestStatus($message->isSuccess());
>>>>>>> 77c5b0a8
            $response->addJSON('message', $message);
            $response->addJSON('action_bookmark', $_REQUEST['action_bookmark']);
            $response->addJSON('id_bookmark', $id_bookmark);
            exit;
        } else {
            $run_query = false;
            $error = true; // this is kind of hack to skip processing the query
        }
        break;
    }
} // end bookmarks reading

// Do no run query if we show PHP code
if (isset($GLOBALS['show_as_php'])) {
    $run_query = false;
    $go_sql = true;
}

// We can not read all at once, otherwise we can run out of memory
$memory_limit = trim(@ini_get('memory_limit'));
// 2 MB as default
if (empty($memory_limit)) {
    $memory_limit = 2 * 1024 * 1024;
}
// In case no memory limit we work on 10MB chunks
if ($memory_limit == -1) {
    $memory_limit = 10 * 1024 * 1024;
}

// Calculate value of the limit
$memoryUnit = /*overload*/mb_strtolower(substr($memory_limit, -1));
if ('m' == $memoryUnit) {
    $memory_limit = (int)substr($memory_limit, 0, -1) * 1024 * 1024;
} elseif ('k' == $memoryUnit) {
    $memory_limit = (int)substr($memory_limit, 0, -1) * 1024;
} elseif ('g' == $memoryUnit) {
    $memory_limit = (int)substr($memory_limit, 0, -1) * 1024 * 1024 * 1024;
} else {
    $memory_limit = (int)$memory_limit;
}

// Just to be sure, there might be lot of memory needed for uncompression
$read_limit = $memory_limit / 8;

// handle filenames
if (isset($_FILES['import_file'])) {
    $import_file = $_FILES['import_file']['tmp_name'];
}
if (! empty($local_import_file) && ! empty($cfg['UploadDir'])) {

    // sanitize $local_import_file as it comes from a POST
    $local_import_file = PMA_securePath($local_import_file);

    $import_file = PMA\libraries\Util::userDir($cfg['UploadDir'])
        . $local_import_file;

} elseif (empty($import_file) || ! is_uploaded_file($import_file)) {
    $import_file  = 'none';
}

// Do we have file to import?

if ($import_file != 'none' && ! $error) {
    // work around open_basedir and other limitations
    $open_basedir = @ini_get('open_basedir');

    // If we are on a server with open_basedir, we must move the file
    // before opening it.

    if (! empty($open_basedir)) {
        $tmp_subdir = ini_get('upload_tmp_dir');
        if (empty($tmp_subdir)) {
            $tmp_subdir = sys_get_temp_dir();
        }
        $tmp_subdir = rtrim($tmp_subdir, DIRECTORY_SEPARATOR);
        if (is_writable($tmp_subdir)) {
            $import_file_new = $tmp_subdir . DIRECTORY_SEPARATOR
                . basename($import_file) . uniqid();
            if (move_uploaded_file($import_file, $import_file_new)) {
                $import_file = $import_file_new;
                $file_to_unlink = $import_file_new;
            }

            $size = filesize($import_file);
        } else {

            // If the php.ini is misconfigured (eg. there is no /tmp access defined
            // with open_basedir), $tmp_subdir won't be writable and the user gets
            // a 'File could not be read!' error (at PMA_detectCompression), which
            // is not too meaningful. Show a meaningful error message to the user
            // instead.

            $message = PMA\libraries\Message::error(
                __(
                    'Uploaded file cannot be moved, because the server has ' .
                    'open_basedir enabled without access to the %s directory ' .
                    '(for temporary files).'
                )
            );
            $message->addParam($tmp_subdir);
            PMA_stopImport($message);
        }
    }

    /**
     *  Handle file compression
     * @todo duplicate code exists in File.php
     */
    $compression = PMA_detectCompression($import_file);
    if ($compression === false) {
        $message = PMA\libraries\Message::error(__('File could not be read!'));
        PMA_stopImport($message); //Contains an 'exit'
    }

    switch ($compression) {
    case 'application/bzip2':
        if ($cfg['BZipDump'] && @function_exists('bzopen')) {
            $import_handle = @bzopen($import_file, 'r');
        } else {
            $message = PMA\libraries\Message::error(
                __(
                    'You attempted to load file with unsupported compression ' .
                    '(%s). Either support for it is not implemented or disabled ' .
                    'by your configuration.'
                )
            );
            $message->addParam($compression);
            PMA_stopImport($message);
        }
        break;
    case 'application/gzip':
        if ($cfg['GZipDump'] && @function_exists('gzopen')) {
            $import_handle = @gzopen($import_file, 'r');
        } else {
            $message = PMA\libraries\Message::error(
                __(
                    'You attempted to load file with unsupported compression ' .
                    '(%s). Either support for it is not implemented or disabled ' .
                    'by your configuration.'
                )
            );
            $message->addParam($compression);
            PMA_stopImport($message);
        }
        break;
    case 'application/zip':
        if ($cfg['ZipDump'] && @function_exists('zip_open')) {
            /**
             * Load interface for zip extension.
             */
            include_once 'libraries/zip_extension.lib.php';
            $zipResult = PMA_getZipContents($import_file);
            if (! empty($zipResult['error'])) {
                $message = PMA\libraries\Message::rawError($zipResult['error']);
                PMA_stopImport($message);
            } else {
                $import_text = $zipResult['data'];
            }
        } else {
            $message = PMA\libraries\Message::error(
                __(
                    'You attempted to load file with unsupported compression ' .
                    '(%s). Either support for it is not implemented or disabled ' .
                    'by your configuration.'
                )
            );
            $message->addParam($compression);
            PMA_stopImport($message);
        }
        break;
    case 'none':
        $import_handle = @fopen($import_file, 'r');
        break;
    default:
        $message = PMA\libraries\Message::error(
            __(
                'You attempted to load file with unsupported compression (%s). ' .
                'Either support for it is not implemented or disabled by your ' .
                'configuration.'
            )
        );
        $message->addParam($compression);
        PMA_stopImport($message);
        break;
    }
    // use isset() because zip compression type does not use a handle
    if (! $error && isset($import_handle) && $import_handle === false) {
        $message = PMA\libraries\Message::error(__('File could not be read!'));
        PMA_stopImport($message);
    }
} elseif (! $error) {
    if (! isset($import_text) || empty($import_text)) {
        $message = PMA\libraries\Message::error(
            __(
                'No data was received to import. Either no file name was ' .
                'submitted, or the file size exceeded the maximum size permitted ' .
                'by your PHP configuration. See [doc@faq1-16]FAQ 1.16[/doc].'
            )
        );
        PMA_stopImport($message);
    }
}

// so we can obtain the message
//$_SESSION['Import_message'] = $message->getDisplay();

// Convert the file's charset if necessary
if ($GLOBALS['PMA_recoding_engine'] != PMA_CHARSET_NONE && isset($charset_of_file)) {
    if ($charset_of_file != 'utf-8') {
        $charset_conversion = true;
    }
} elseif (isset($charset_of_file) && $charset_of_file != 'utf-8') {
    $GLOBALS['dbi']->query('SET NAMES \'' . $charset_of_file . '\'');
    // We can not show query in this case, it is in different charset
    $sql_query_disabled = true;
    $reset_charset = true;
}

// Something to skip? (because timeout has passed)
if (! $error && isset($_POST['skip'])) {
    $original_skip = $skip = $_POST['skip'];
    while ($skip > 0) {
        PMA_importGetNextChunk($skip < $read_limit ? $skip : $read_limit);
        // Disable read progressivity, otherwise we eat all memory!
        $read_multiply = 1;
        $skip -= $read_limit;
    }
    unset($skip);
}

// This array contain the data like numberof valid sql queries in the statement
// and complete valid sql statement (which affected for rows)
$sql_data = array('valid_sql' => array(), 'valid_queries' => 0);

if (! $error) {
    // Check for file existence
    include_once "libraries/plugin_interface.lib.php";
    /* @var $import_plugin ImportPlugin */
    $import_plugin = PMA_getPlugin(
        "import",
        $format,
        'libraries/plugins/import/',
        $import_type
    );
    if ($import_plugin == null) {
        $message = PMA\libraries\Message::error(
            __('Could not load import plugins, please check your installation!')
        );
        PMA_stopImport($message);
    } else {
        // Do the real import
        try {
            $default_fk_check = PMA\libraries\Util::handleDisableFKCheckInit();
            $import_plugin->doImport($sql_data);
            PMA\libraries\Util::handleDisableFKCheckCleanup($default_fk_check);
        } catch (Exception $e) {
            PMA\libraries\Util::handleDisableFKCheckCleanup($default_fk_check);
            throw $e;
        }
    }
}

if (! empty($import_handle)) {
    fclose($import_handle);
}

// Cleanup temporary file
if ($file_to_unlink != '') {
    unlink($file_to_unlink);
}

// Reset charset back, if we did some changes
if ($reset_charset) {
    $GLOBALS['dbi']->query('SET CHARACTER SET utf8');
    $GLOBALS['dbi']->query(
        'SET SESSION collation_connection =\'' . $collation_connection . '\''
    );
}

// Show correct message
if (! empty($id_bookmark) && $_REQUEST['action_bookmark'] == 2) {
    $message = PMA\libraries\Message::success(__('The bookmark has been deleted.'));
    $display_query = $import_text;
    $error = false; // unset error marker, it was used just to skip processing
} elseif (! empty($id_bookmark) && $_REQUEST['action_bookmark'] == 1) {
    $message = PMA\libraries\Message::notice(__('Showing bookmark'));
} elseif ($bookmark_created) {
    $special_message = '[br]'  . sprintf(
        __('Bookmark %s has been created.'),
        htmlspecialchars($_POST['bkm_label'])
    );
} elseif ($finished && ! $error) {
    if ($import_type == 'query') {
        $message = PMA\libraries\Message::success();
    } else {
        $message = PMA\libraries\Message::success(
            '<em>'
            . __('Import has been successfully finished, %d queries executed.')
            . '</em>'
        );
        $message->addParam($executed_queries);

        if ($import_notice) {
            $message->addString($import_notice);
        }
        if (! empty($local_import_file)) {
            $message->addString('(' . htmlspecialchars($local_import_file) . ')');
        } else {
            $message->addString(
                '(' . htmlspecialchars($_FILES['import_file']['name']) . ')'
            );
        }
    }
}

// Did we hit timeout? Tell it user.
if ($timeout_passed) {
    $importUrl = $err_url .= '&timeout_passed=1&offset=' . urlencode(
        $GLOBALS['offset']
    );
    if (isset($local_import_file)) {
        $importUrl .= '&local_import_file=' . urlencode($local_import_file);
    }
    $message = PMA\libraries\Message::error(
        __(
            'Script timeout passed, if you want to finish import,'
            . ' please %sresubmit the same file%s and import will resume.'
        )
    );
    $message->addParam('<a href="' . $importUrl . '">', false);
    $message->addParam('</a>', false);

    if ($offset == 0 || (isset($original_skip) && $original_skip == $offset)) {
        $message->addString(
            __(
                'However on last run no data has been parsed,'
                . ' this usually means phpMyAdmin won\'t be able to'
                . ' finish this import unless you increase php time limits.'
            )
        );
    }
}

// if there is any message, copy it into $_SESSION as well,
// so we can obtain it by AJAX call
if (isset($message)) {
    $_SESSION['Import_message']['message'] = $message->getDisplay();
}
// Parse and analyze the query, for correct db and table name
// in case of a query typed in the query window
// (but if the query is too large, in case of an imported file, the parser
//  can choke on it so avoid parsing)
$sqlLength = /*overload*/mb_strlen($sql_query);
if ($sqlLength <= $GLOBALS['cfg']['MaxCharactersInDisplayedSQL']) {
    include_once 'libraries/parse_analyze.inc.php';
}

// There was an error?
if (isset($my_die)) {
    foreach ($my_die as $key => $die) {
        PMA\libraries\Util::mysqlDie(
            $die['error'], $die['sql'], false, $err_url, $error
        );
    }
}

if ($go_sql) {

    if (! empty($sql_data) && ($sql_data['valid_queries'] > 1)) {
        $_SESSION['is_multi_query'] = true;
        $sql_queries = $sql_data['valid_sql'];
    } else {
        $sql_queries = array($sql_query);
    }

    $html_output = '';
    foreach ($sql_queries as $sql_query) {
        // parse sql query
        include 'libraries/parse_analyze.inc.php';

        $html_output .= PMA_executeQueryAndGetQueryResponse(
            $analyzed_sql_results, // analyzed_sql_results
            false, // is_gotofile
            $db, // db
            $table, // table
            null, // find_real_end
            $sql_query, // sql_query_for_bookmark
            null, // extra_data
            null, // message_to_show
            null, // message
            null, // sql_data
            $goto, // goto
            $pmaThemeImage, // pmaThemeImage
            null, // disp_query
            null, // disp_message
            null, // query_type
            $sql_query, // sql_query
            null, // selectedTables
            null // complete_query
        );
    }

    $response = PMA\libraries\Response::getInstance();
    $response->addJSON('ajax_reload', $ajax_reload);
    $response->addHTML($html_output);
    exit();

} else if ($result) {
    // Save a Bookmark with more than one queries (if Bookmark label given).
    if (! empty($_POST['bkm_label']) && ! empty($import_text)) {
        $cfgBookmark = PMA_Bookmark_getParams();
        PMA_storeTheQueryAsBookmark(
            $db, $cfgBookmark['user'],
            $_REQUEST['sql_query'], $_POST['bkm_label'],
            isset($_POST['bkm_replace']) ? $_POST['bkm_replace'] : null
        );
    }

<<<<<<< HEAD
    $response = PMA\libraries\Response::getInstance();
    $response->isSuccess(true);
    $response->addJSON('message', PMA\libraries\Message::success($msg));
=======
    $response = PMA_Response::getInstance();
    $response->setRequestStatus(true);
    $response->addJSON('message', PMA_Message::success($msg));
>>>>>>> 77c5b0a8
    $response->addJSON(
        'sql_query',
        PMA\libraries\Util::getMessage($msg, $sql_query, 'success')
    );
} else if ($result == false) {
<<<<<<< HEAD
    $response = PMA\libraries\Response::getInstance();
    $response->isSuccess(false);
    $response->addJSON('message', PMA\libraries\Message::error($msg));
=======
    $response = PMA_Response::getInstance();
    $response->setRequestStatus(false);
    $response->addJSON('message', PMA_Message::error($msg));
>>>>>>> 77c5b0a8
} else {
    $active_page = $goto;
    include '' . $goto;
}

// If there is request for ROLLBACK in the end.
if (isset($_REQUEST['rollback_query'])) {
    $GLOBALS['dbi']->query('ROLLBACK');
}<|MERGE_RESOLUTION|>--- conflicted
+++ resolved
@@ -356,15 +356,9 @@
     case 1: // bookmarked query that have to be displayed
         $import_text = PMA_Bookmark_get($db, $id_bookmark);
         if ($GLOBALS['is_ajax_request'] == true) {
-<<<<<<< HEAD
             $message = PMA\libraries\Message::success(__('Showing bookmark'));
             $response = PMA\libraries\Response::getInstance();
-            $response->isSuccess($message->isSuccess());
-=======
-            $message = PMA_Message::success(__('Showing bookmark'));
-            $response = PMA_Response::getInstance();
             $response->setRequestStatus($message->isSuccess());
->>>>>>> 77c5b0a8
             $response->addJSON('message', $message);
             $response->addJSON('sql_query', $import_text);
             $response->addJSON('action_bookmark', $_REQUEST['action_bookmark']);
@@ -377,15 +371,9 @@
         $import_text = PMA_Bookmark_get($db, $id_bookmark);
         PMA_Bookmark_delete($id_bookmark);
         if ($GLOBALS['is_ajax_request'] == true) {
-<<<<<<< HEAD
             $message = PMA\libraries\Message::success(__('The bookmark has been deleted.'));
             $response = PMA\libraries\Response::getInstance();
-            $response->isSuccess($message->isSuccess());
-=======
-            $message = PMA_Message::success(__('The bookmark has been deleted.'));
-            $response = PMA_Response::getInstance();
             $response->setRequestStatus($message->isSuccess());
->>>>>>> 77c5b0a8
             $response->addJSON('message', $message);
             $response->addJSON('action_bookmark', $_REQUEST['action_bookmark']);
             $response->addJSON('id_bookmark', $id_bookmark);
@@ -804,29 +792,17 @@
         );
     }
 
-<<<<<<< HEAD
     $response = PMA\libraries\Response::getInstance();
-    $response->isSuccess(true);
+    $response->setRequestStatus(true);
     $response->addJSON('message', PMA\libraries\Message::success($msg));
-=======
-    $response = PMA_Response::getInstance();
-    $response->setRequestStatus(true);
-    $response->addJSON('message', PMA_Message::success($msg));
->>>>>>> 77c5b0a8
     $response->addJSON(
         'sql_query',
         PMA\libraries\Util::getMessage($msg, $sql_query, 'success')
     );
 } else if ($result == false) {
-<<<<<<< HEAD
     $response = PMA\libraries\Response::getInstance();
-    $response->isSuccess(false);
+    $response->setRequestStatus(false);
     $response->addJSON('message', PMA\libraries\Message::error($msg));
-=======
-    $response = PMA_Response::getInstance();
-    $response->setRequestStatus(false);
-    $response->addJSON('message', PMA_Message::error($msg));
->>>>>>> 77c5b0a8
 } else {
     $active_page = $goto;
     include '' . $goto;
