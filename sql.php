<?php
/* vim: set expandtab sw=4 ts=4 sts=4: */
/**
 * @todo    we must handle the case if sql.php is called directly with a query
 *          that returns 0 rows - to prevent cyclic redirects or includes
 * @package PhpMyAdmin
 */

/**
 * Gets some core libraries
 */
require_once 'libraries/common.inc.php';
require_once 'libraries/Table.class.php';
require_once 'libraries/check_user_privileges.lib.php';
require_once 'libraries/bookmark.lib.php';

$GLOBALS['js_include'][] = 'jquery/timepicker.js';
$GLOBALS['js_include'][] = 'tbl_change.js';
// the next one needed because sql.php may do a "goto" to tbl_structure.php
$GLOBALS['js_include'][] = 'tbl_structure.js';
$GLOBALS['js_include'][] = 'indexes.js';
$GLOBALS['js_include'][] = 'gis_data_editor.js';

/**
 * Sets globals from $_POST
 */
$post_params = array(
    'bkm_all_users',
    'fields',
    'store_bkm'
);
foreach ($post_params as $one_post_param) {
    if (isset($_POST[$one_post_param])) {
        $GLOBALS[$one_post_param] = $_POST[$one_post_param];
    }
}

/**
 * Sets globals from $_GET
 */
$get_params = array(
    'id_bookmark',
    'label',
    'sql_query'
);
foreach ($get_params as $one_get_param) {
    if (isset($_GET[$one_get_param])) {
        $GLOBALS[$one_get_param] = $_GET[$one_get_param];
    }
}


if (isset($_REQUEST['printview'])) {
    $GLOBALS['printview'] = $_REQUEST['printview'];
}

if (isset($_SESSION['profiling'])) {
    /* < IE 9 doesn't support canvas natively */
    if (PMA_USR_BROWSER_AGENT == 'IE' && PMA_USR_BROWSER_VER < 9) {
        $GLOBALS['js_include'][] = 'canvg/flashcanvas.js';
    }
    $GLOBALS['js_include'][] = 'jqplot/jquery.jqplot.js';
    $GLOBALS['js_include'][] = 'jqplot/plugins/jqplot.pieRenderer.js';
}

/**
 * Defines the url to return to in case of error in a sql statement
 */
// Security checkings
if (! empty($goto)) {
    $is_gotofile     = preg_replace('@^([^?]+).*$@s', '\\1', $goto);
    if (! @file_exists('' . $is_gotofile)) {
        unset($goto);
    } else {
        $is_gotofile = ($is_gotofile == $goto);
    }
} else {
    $goto = (! strlen($table)) ? $cfg['DefaultTabDatabase'] : $cfg['DefaultTabTable'];
    $is_gotofile  = true;
} // end if

if (! isset($err_url)) {
    $err_url = (! empty($back) ? $back : $goto)
             . '?' . PMA_generate_common_url($db)
             . ((strpos(' ' . $goto, 'db_') != 1 && strlen($table)) ? '&amp;table=' . urlencode($table) : '');
} // end if

// Coming from a bookmark dialog
if (isset($fields['query'])) {
    $sql_query = $fields['query'];
}

// This one is just to fill $db
if (isset($fields['dbase'])) {
    $db = $fields['dbase'];
}

/**
 * During grid edit, if we have a relational field, show the dropdown for it
 *
 * Logic taken from libraries/display_tbl_lib.php
 *
 * This doesn't seem to be the right place to do this, but I can't think of any
 * better place either.
 */
if (isset($_REQUEST['get_relational_values']) && $_REQUEST['get_relational_values'] == true) {
    include_once 'libraries/relation.lib.php';

    $column = $_REQUEST['column'];
    $foreigners = PMA_getForeigners($db, $table, $column);

    $display_field = PMA_getDisplayField($foreigners[$column]['foreign_db'], $foreigners[$column]['foreign_table']);

    $foreignData = PMA_getForeignData($foreigners, $column, false, '', '');

    if ($_SESSION['tmp_user_values']['relational_display'] == 'D'
        && isset($display_field)
        && strlen($display_field)
        && isset($_REQUEST['relation_key_or_display_column'])
        && $_REQUEST['relation_key_or_display_column']
    ) {
            $curr_value = $_REQUEST['relation_key_or_display_column'];
    } else {
        $curr_value = $_REQUEST['curr_value'];
    }
    if ($foreignData['disp_row'] == null) {
        //Handle the case when number of values is more than $cfg['ForeignKeyMaxLimit']
        $_url_params = array(
                'db' => $db,
                'table' => $table,
                'field' => $column
        );

        $dropdown = '<span class="curr_value">' . htmlspecialchars($_REQUEST['curr_value']) . '</span> <a href="browse_foreigners.php' . PMA_generate_common_url($_url_params) . '"'
                    . ' target="_blank" class="browse_foreign" '
                    .'>' . __('Browse foreign values') . '</a>';
    } else {
        $dropdown = PMA_foreignDropdown($foreignData['disp_row'], $foreignData['foreign_field'], $foreignData['foreign_display'], $curr_value, $cfg['ForeignKeyMaxLimit']);
        $dropdown = '<select>' . $dropdown . '</select>';
    }

    $extra_data['dropdown'] = $dropdown;
    PMA_ajaxResponse(null, true, $extra_data);
}

/**
 * Just like above, find possible values for enum fields during grid edit.
 *
 * Logic taken from libraries/display_tbl_lib.php
 */
if (isset($_REQUEST['get_enum_values']) && $_REQUEST['get_enum_values'] == true) {
    $field_info_query = PMA_DBI_get_columns_sql($db, $table, $_REQUEST['column']);

    $field_info_result = PMA_DBI_fetch_result($field_info_query, null, null, null, PMA_DBI_QUERY_STORE);

    $search = array('enum', '(', ')', "'");

    $values = explode(',', str_replace($search, '', $field_info_result[0]['Type']));

    $dropdown = '<option value="">&nbsp;</option>';
    foreach ($values as $value) {
        $dropdown .= '<option value="' . htmlspecialchars($value) . '"';
        if ($value == $_REQUEST['curr_value']) {
            $dropdown .= ' selected="selected"';
        }
        $dropdown .= '>' . $value . '</option>';
    }

    $dropdown = '<select>' . $dropdown . '</select>';

    $extra_data['dropdown'] = $dropdown;
    PMA_ajaxResponse(null, true, $extra_data);
}

/**
 * Find possible values for set fields during grid edit.
 */
if (isset($_REQUEST['get_set_values']) && $_REQUEST['get_set_values'] == true) {
    $field_info_query = PMA_DBI_get_columns_sql($db, $table, $_REQUEST['column']);

    $field_info_result = PMA_DBI_fetch_result($field_info_query, null, null, null, PMA_DBI_QUERY_STORE);

    $selected_values = explode(',', $_REQUEST['curr_value']);

    $search = array('set', '(', ')', "'");
    $values = explode(',', str_replace($search, '', $field_info_result[0]['Type']));

    $select = '';
    foreach ($values as $value) {
        $select .= '<option value="' . htmlspecialchars($value) . '"';
        if (in_array($value, $selected_values, true)) {
            $select .= ' selected="selected"';
        }
        $select .= '>' . $value . '</option>';
    }

    $select_size = (sizeof($values) > 10) ? 10 : sizeof($values);
    $select = '<select multiple="multiple" size="' . $select_size . '">' . $select . '</select>';

    $extra_data['select'] = $select;
    PMA_ajaxResponse(null, true, $extra_data);
}

/**
 * Check ajax request to set the column order
 */
if (isset($_REQUEST['set_col_prefs']) && $_REQUEST['set_col_prefs'] == true) {
    $pmatable = new PMA_Table($table, $db);
    $retval = false;

    // set column order
    if (isset($_REQUEST['col_order'])) {
        $col_order = explode(',', $_REQUEST['col_order']);
        $retval = $pmatable->setUiProp(
            PMA_Table::PROP_COLUMN_ORDER, $col_order,
            $_REQUEST['table_create_time']
            );
        if (gettype($retval) != 'boolean') {
            PMA_ajaxResponse($retval->getString(), false);
        }
    }

    // set column visibility
    if ($retval === true && isset($_REQUEST['col_visib'])) {
        $col_visib = explode(',', $_REQUEST['col_visib']);
        $retval = $pmatable->setUiProp(
            PMA_Table::PROP_COLUMN_VISIB, $col_visib,
            $_REQUEST['table_create_time']
            );
        if (gettype($retval) != 'boolean') {
            PMA_ajaxResponse($retval->getString(), false);
        }
    }

    PMA_ajaxResponse(null, ($retval == true));
}

// Default to browse if no query set and we have table
// (needed for browsing from DefaultTabTable)
if (empty($sql_query) && strlen($table) && strlen($db)) {
    include_once 'libraries/bookmark.lib.php';
    $book_sql_query = PMA_Bookmark_get(
        $db,
        '\'' . PMA_sqlAddSlashes($table) . '\'',
        'label',
        false,
        true
    );

    if (! empty($book_sql_query)) {
        $GLOBALS['using_bookmark_message'] = PMA_message::notice(
            __(
                'Using bookmark "%s" as default browse query.'
            )
            );
        $GLOBALS['using_bookmark_message']->addParam($table);
        $GLOBALS['using_bookmark_message']->addMessage(PMA_showDocu('faq6_22'));
        $sql_query = $book_sql_query;
    } else {
        $sql_query = 'SELECT * FROM ' . PMA_backquote($table);
    }
    unset($book_sql_query);

    // set $goto to what will be displayed if query returns 0 rows
    $goto = 'tbl_structure.php';
} else {
    // Now we can check the parameters
    PMA_checkParameters(array('sql_query'));
}

// instead of doing the test twice
$is_drop_database = preg_match(
    '/DROP[[:space:]]+(DATABASE|SCHEMA)[[:space:]]+/i',
    $sql_query
);

/**
 * Check rights in case of DROP DATABASE
 *
 * This test may be bypassed if $is_js_confirmed = 1 (already checked with js)
 * but since a malicious user may pass this variable by url/form, we don't take
 * into account this case.
 */
if (! defined('PMA_CHK_DROP')
    && ! $cfg['AllowUserDropDatabase']
    && $is_drop_database
    && ! $is_superuser
) {
    include_once 'libraries/header.inc.php';
    PMA_mysqlDie(__('"DROP DATABASE" statements are disabled.'), '', '', $err_url);
} // end if

require_once 'libraries/display_tbl.lib.php';
PMA_setConfigParamsForDisplayTable();

/**
 * Need to find the real end of rows?
 */
if (isset($find_real_end) && $find_real_end) {
    $unlim_num_rows = PMA_Table::countRecords($db, $table, $force_exact = true);
    $_SESSION['tmp_user_values']['pos'] = @((ceil(
        $unlim_num_rows / $_SESSION['tmp_user_values']['max_rows']
    ) - 1) * $_SESSION['tmp_user_values']['max_rows']);
}


/**
 * Bookmark add
 */
if (isset($store_bkm)) {
    PMA_Bookmark_save(
        $fields, (isset($bkm_all_users)
            && $bkm_all_users == 'true'
        ? true
        : false)
        );
    // go back to sql.php to redisplay query; do not use &amp; in this case:
    PMA_sendHeaderLocation(
        $cfg['PmaAbsoluteUri'] . $goto . '&label=' . $fields['label']
    );
} // end if

/**
 * Parse and analyze the query
 */
require_once 'libraries/parse_analyze.lib.php';

/**
 * Sets or modifies the $goto variable if required
 */
if ($goto == 'sql.php') {
    $is_gotofile = false;
    $goto = 'sql.php?'
          . PMA_generate_common_url($db, $table)
          . '&amp;sql_query=' . urlencode($sql_query);
} // end if


/**
 * Go back to further page if table should not be dropped
 */
if (isset($btnDrop) && $btnDrop == __('No')) {
    if (! empty($back)) {
        $goto = $back;
    }
    if ($is_gotofile) {
        if (strpos($goto, 'db_') === 0 && strlen($table)) {
            $table = '';
        }
        $active_page = $goto;
        include '' . PMA_securePath($goto);
    } else {
        PMA_sendHeaderLocation(
            $cfg['PmaAbsoluteUri'] . str_replace('&amp;', '&', $goto)
        );
    }
    exit();
} // end if


/**
 * Displays the confirm page if required
 *
 * This part of the script is bypassed if $is_js_confirmed = 1 (already checked
 * with js) because possible security issue is not so important here: at most,
 * the confirm message isn't displayed.
 *
 * Also bypassed if only showing php code.or validating a SQL query
 */
// if we are coming from a "Create PHP code" or a "Without PHP Code"
// dialog, we won't execute the query anyway, so don't confirm
if (! $cfg['Confirm']
    || isset($_REQUEST['is_js_confirmed'])
    || isset($btnDrop)
    || isset($GLOBALS['show_as_php'])
    || ! empty($GLOBALS['validatequery'])
) {
    $do_confirm = false;
} else {
    $do_confirm = isset($analyzed_sql[0]['queryflags']['need_confirm']);
}

if ($do_confirm) {
    $stripped_sql_query = $sql_query;
    include_once 'libraries/header.inc.php';
    if ($is_drop_database) {
        echo '<h1 class="error">' . __(
                'You are about to DESTROY a complete database!'
            ) . '</h1>';
    }
    echo '<form action="sql.php" method="post">' . "\n"
        .PMA_generate_common_hidden_inputs($db, $table);
    ?>
    <input type="hidden" name="sql_query" value="<?php echo htmlspecialchars($sql_query); ?>" />
    <input type="hidden" name="message_to_show" value="<?php echo isset($message_to_show) ? PMA_sanitize($message_to_show, true) : ''; ?>" />
    <input type="hidden" name="goto" value="<?php echo $goto; ?>" />
    <input type="hidden" name="back" value="<?php echo isset($back) ? PMA_sanitize($back, true) : ''; ?>" />
    <input type="hidden" name="reload" value="<?php echo isset($reload) ? PMA_sanitize($reload, true) : 0; ?>" />
    <input type="hidden" name="purge" value="<?php echo isset($purge) ? PMA_sanitize($purge, true) : ''; ?>" />
    <input type="hidden" name="dropped_column" value="<?php echo isset($dropped_column) ? PMA_sanitize($dropped_column, true) : ''; ?>" />
    <input type="hidden" name="show_query" value="<?php echo isset($show_query) ? PMA_sanitize($show_query, true) : ''; ?>" />
    <?php
    echo '<fieldset class="confirmation">' . "\n"
        .'    <legend>' . __('Do you really want to execute following query?') . '</legend>'
        .'    <code>' . htmlspecialchars($stripped_sql_query) . '</code>' . "\n"
        .'</fieldset>' . "\n"
        .'<fieldset class="tblFooters">' . "\n";
    ?>
    <input type="submit" name="btnDrop" value="<?php echo __('Yes'); ?>" id="buttonYes" />
    <input type="submit" name="btnDrop" value="<?php echo __('No'); ?>" id="buttonNo" />
    <?php
    echo '</fieldset>' . "\n"
       . '</form>' . "\n";

    /**
     * Displays the footer and exit
     */
    include 'libraries/footer.inc.php';
} // end if $do_confirm


// Defines some variables
// A table has to be created, renamed, dropped -> navi frame should be reloaded
/**
 * @todo use the parser/analyzer
 */

if (empty($reload)
    && preg_match('/^(CREATE|ALTER|DROP)\s+(VIEW|TABLE|DATABASE|SCHEMA)\s+/i', $sql_query)
) {
    $reload = 1;
}

// SK -- Patch: $is_group added for use in calculation of total number of
//              rows.
//              $is_count is changed for more correct "LIMIT" clause
//              appending in queries like
//                "SELECT COUNT(...) FROM ... GROUP BY ..."

/**
 * @todo detect all this with the parser, to avoid problems finding
 * those strings in comments or backquoted identifiers
 */

$is_explain = $is_count = $is_export = $is_delete = $is_insert = $is_affected = $is_show = $is_maint = $is_analyse = $is_group = $is_func = $is_replace = false;
if ($is_select) { // see line 141
    $is_group = preg_match('@(GROUP[[:space:]]+BY|HAVING|SELECT[[:space:]]+DISTINCT)[[:space:]]+@i', $sql_query);
    $is_func =  ! $is_group && (preg_match('@[[:space:]]+(SUM|AVG|STD|STDDEV|MIN|MAX|BIT_OR|BIT_AND)\s*\(@i', $sql_query));
    $is_count = ! $is_group && (preg_match('@^SELECT[[:space:]]+COUNT\((.*\.+)?.*\)@i', $sql_query));
    $is_export   = (preg_match('@[[:space:]]+INTO[[:space:]]+OUTFILE[[:space:]]+@i', $sql_query));
    $is_analyse  = (preg_match('@[[:space:]]+PROCEDURE[[:space:]]+ANALYSE@i', $sql_query));
} elseif (preg_match('@^EXPLAIN[[:space:]]+@i', $sql_query)) {
    $is_explain  = true;
} elseif (preg_match('@^DELETE[[:space:]]+@i', $sql_query)) {
    $is_delete   = true;
    $is_affected = true;
} elseif (preg_match('@^(INSERT|LOAD[[:space:]]+DATA|REPLACE)[[:space:]]+@i', $sql_query)) {
    $is_insert   = true;
    $is_affected = true;
    if (preg_match('@^(REPLACE)[[:space:]]+@i', $sql_query)) {
        $is_replace = true;
    }
} elseif (preg_match('@^UPDATE[[:space:]]+@i', $sql_query)) {
    $is_affected = true;
} elseif (preg_match('@^[[:space:]]*SHOW[[:space:]]+@i', $sql_query)) {
    $is_show     = true;
} elseif (preg_match('@^(CHECK|ANALYZE|REPAIR|OPTIMIZE)[[:space:]]+TABLE[[:space:]]+@i', $sql_query)) {
    $is_maint    = true;
}

// assign default full_sql_query
$full_sql_query = $sql_query;

// Handle remembered sorting order, only for single table query
if ($GLOBALS['cfg']['RememberSorting']
    && ! ($is_count || $is_export || $is_func || $is_analyse)
    && count($analyzed_sql[0]['select_expr']) == 0
    && isset($analyzed_sql[0]['queryflags']['select_from'])
    && count($analyzed_sql[0]['table_ref']) == 1
) {
    $pmatable = new PMA_Table($table, $db);
    if (empty($analyzed_sql[0]['order_by_clause'])) {
        $sorted_col = $pmatable->getUiProp(PMA_Table::PROP_SORTED_COLUMN);
        if ($sorted_col) {
            // retrieve the remembered sorting order for current table
            $sql_order_to_append = ' ORDER BY ' . $sorted_col . ' ';
            $full_sql_query = $analyzed_sql[0]['section_before_limit'] . $sql_order_to_append
                . $analyzed_sql[0]['limit_clause'] . ' ' . $analyzed_sql[0]['section_after_limit'];

            // update the $analyzed_sql
            $analyzed_sql[0]['section_before_limit'] .= $sql_order_to_append;
            $analyzed_sql[0]['order_by_clause'] = $sorted_col;
        }
    } else {
        // store the remembered table into session
        $pmatable->setUiProp(PMA_Table::PROP_SORTED_COLUMN, $analyzed_sql[0]['order_by_clause']);
    }
}

// Do append a "LIMIT" clause?
if (($_SESSION['tmp_user_values']['max_rows'] != 'all')
    && ! ($is_count || $is_export || $is_func || $is_analyse)
    && isset($analyzed_sql[0]['queryflags']['select_from'])
    && ! isset($analyzed_sql[0]['queryflags']['offset'])
    && empty($analyzed_sql[0]['limit_clause'])
) {
    $sql_limit_to_append = ' LIMIT ' . $_SESSION['tmp_user_values']['pos']
        . ', ' . $_SESSION['tmp_user_values']['max_rows'] . " ";

    $full_sql_query  = $analyzed_sql[0]['section_before_limit'] . "\n"
        . $sql_limit_to_append . $analyzed_sql[0]['section_after_limit'];
    /**
     * @todo pretty printing of this modified query
     */
    if (isset($display_query)) {
        // if the analysis of the original query revealed that we found
        // a section_after_limit, we now have to analyze $display_query
        // to display it correctly

        if (! empty($analyzed_sql[0]['section_after_limit'])
            && trim($analyzed_sql[0]['section_after_limit']) != ';'
        ) {
            $analyzed_display_query = PMA_SQP_analyze(PMA_SQP_parse($display_query));
            $display_query  = $analyzed_display_query[0]['section_before_limit']
                . "\n" . $sql_limit_to_append . $analyzed_display_query[0]['section_after_limit'];
        }
    }

}

if (strlen($db)) {
    PMA_DBI_select_db($db);
}

//  E x e c u t e    t h e    q u e r y

// Only if we didn't ask to see the php code (mikebeck)
if (isset($GLOBALS['show_as_php']) || ! empty($GLOBALS['validatequery'])) {
    unset($result);
    $num_rows = 0;
    $unlim_num_rows = 0;
} else {
    if (isset($_SESSION['profiling']) && PMA_profilingSupported()) {
        PMA_DBI_query('SET PROFILING=1;');
    }

    // Measure query time.
    $querytime_before = array_sum(explode(' ', microtime()));

    $result   = @PMA_DBI_try_query($full_sql_query, null, PMA_DBI_QUERY_STORE);

    // If a stored procedure was called, there may be more results that are
    // queued up and waiting to be flushed from the buffer. So let's do that.
    while (true) {
        if (! PMA_DBI_more_results()) {
            break;
        }
        PMA_DBI_next_result();
    }

    $querytime_after = array_sum(explode(' ', microtime()));

    $GLOBALS['querytime'] = $querytime_after - $querytime_before;

    // Displays an error message if required and stop parsing the script
    $error = PMA_DBI_getError();
    if ($error) {
        if ($is_gotofile) {
            if (strpos($goto, 'db_') === 0 && strlen($table)) {
                $table = '';
            }
            $active_page = $goto;
            $message = PMA_Message::rawError($error);

            if ($GLOBALS['is_ajax_request'] == true) {
                PMA_ajaxResponse($message, false);
            }

            /**
             * Go to target path.
             */
            include '' . PMA_securePath($goto);
        } else {
            $full_err_url = (preg_match('@^(db|tbl)_@', $err_url))
                          ? $err_url . '&amp;show_query=1&amp;sql_query=' . urlencode($sql_query)
                          : $err_url;
            PMA_mysqlDie($error, $full_sql_query, '', $full_err_url);
        }
        exit;
    }
    unset($error);

    // If there are no errors and bookmarklabel was given,
    // store the query as a bookmark
    if (! empty($bkm_label) && ! empty($import_text)) {
        include_once 'libraries/bookmark.lib.php';
        $bfields = array(
                     'dbase' => $db,
                     'user'  => $cfg['Bookmark']['user'],
                     'query' => urlencode($import_text),
                     'label' => $bkm_label
        );

        // Should we replace bookmark?
        if (isset($bkm_replace)) {
            $bookmarks = PMA_Bookmark_getList($db);
            foreach ($bookmarks as $key => $val) {
                if ($val == $bkm_label) {
                    PMA_Bookmark_delete($db, $key);
                }
            }
        }

        PMA_Bookmark_save($bfields, isset($bkm_all_users));

        $bookmark_created = true;
    } // end store bookmarks

    // Gets the number of rows affected/returned
    // (This must be done immediately after the query because
    // mysql_affected_rows() reports about the last query done)

    if (! $is_affected) {
        $num_rows = ($result) ? @PMA_DBI_num_rows($result) : 0;
    } elseif (! isset($num_rows)) {
        $num_rows = @PMA_DBI_affected_rows();
    }

    // Grabs the profiling results
    if (isset($_SESSION['profiling']) && PMA_profilingSupported()) {
        $profiling_results = PMA_DBI_fetch_result('SHOW PROFILE;');
    }

    // Checks if the current database has changed
    // This could happen if the user sends a query like "USE `database`;"
    /**
     * commented out auto-switching to active database - really required?
     * bug #1814718 win: table list disappears (mixed case db names)
     * https://sourceforge.net/support/tracker.php?aid=1814718
     * @todo RELEASE test and comit or rollback before release
    $current_db = PMA_DBI_fetch_value('SELECT DATABASE()');
    if ($db !== $current_db) {
        $db     = $current_db;
        $reload = 1;
    }
    unset($current_db);
     */

    // tmpfile remove after convert encoding appended by Y.Kawada
    if (function_exists('PMA_kanji_file_conv')
        && (isset($textfile) && file_exists($textfile))
    ) {
        unlink($textfile);
    }

    // Counts the total number of rows for the same 'SELECT' query without the
    // 'LIMIT' clause that may have been programatically added

    if (empty($sql_limit_to_append)) {
        $unlim_num_rows         = $num_rows;
        // if we did not append a limit, set this to get a correct
        // "Showing rows..." message
        //$_SESSION['tmp_user_values']['max_rows'] = 'all';
    } elseif ($is_select) {

        //    c o u n t    q u e r y

        // If we are "just browsing", there is only one table,
        // and no WHERE clause (or just 'WHERE 1 '),
        // we do a quick count (which uses MaxExactCount) because
        // SQL_CALC_FOUND_ROWS is not quick on large InnoDB tables

        // However, do not count again if we did it previously
        // due to $find_real_end == true

        if (! $is_group
            && ! isset($analyzed_sql[0]['queryflags']['union'])
            && ! isset($analyzed_sql[0]['queryflags']['distinct'])
            && ! isset($analyzed_sql[0]['table_ref'][1]['table_name'])
            && (empty($analyzed_sql[0]['where_clause']) || $analyzed_sql[0]['where_clause'] == '1 ')
            && ! isset($find_real_end)
        ) {

            // "j u s t   b r o w s i n g"
            $unlim_num_rows = PMA_Table::countRecords($db, $table);

        } else { // n o t   " j u s t   b r o w s i n g "

            // add select expression after the SQL_CALC_FOUND_ROWS

            // for UNION, just adding SQL_CALC_FOUND_ROWS
            // after the first SELECT works.

            // take the left part, could be:
            // SELECT
            // (SELECT
            $count_query = PMA_SQP_formatHtml($parsed_sql, 'query_only', 0, $analyzed_sql[0]['position_of_first_select'] + 1);
            $count_query .= ' SQL_CALC_FOUND_ROWS ';
            // add everything that was after the first SELECT
            $count_query .= PMA_SQP_formatHtml($parsed_sql, 'query_only', $analyzed_sql[0]['position_of_first_select'] + 1);
            // ensure there is no semicolon at the end of the
            // count query because we'll probably add
            // a LIMIT 1 clause after it
            $count_query = rtrim($count_query);
            $count_query = rtrim($count_query, ';');

            // if using SQL_CALC_FOUND_ROWS, add a LIMIT to avoid
            // long delays. Returned count will be complete anyway.
            // (but a LIMIT would disrupt results in an UNION)

            if (! isset($analyzed_sql[0]['queryflags']['union'])) {
                $count_query .= ' LIMIT 1';
            }

            // run the count query

            PMA_DBI_try_query($count_query);
            // if (mysql_error()) {
            // void.
            // I tried the case
            // (SELECT `User`, `Host`, `Db`, `Select_priv` FROM `db`)
            // UNION (SELECT `User`, `Host`, "%" AS "Db",
            // `Select_priv`
            // FROM `user`) ORDER BY `User`, `Host`, `Db`;
            // and although the generated count_query is wrong
            // the SELECT FOUND_ROWS() work! (maybe it gets the
            // count from the latest query that worked)
            //
            // another case where the count_query is wrong:
            // SELECT COUNT(*), f1 from t1 group by f1
            // and you click to sort on count(*)
            // }
            $unlim_num_rows = PMA_DBI_fetch_value('SELECT FOUND_ROWS()');
        } // end else "just browsing"

    } else { // not $is_select
         $unlim_num_rows         = 0;
    } // end rows total count

    // if a table or database gets dropped, check column comments.
    if (isset($purge) && $purge == '1') {
        /**
         * Cleanup relations.
         */
        include_once 'libraries/relation_cleanup.lib.php';

        if (strlen($table) && strlen($db)) {
            PMA_relationsCleanupTable($db, $table);
        } elseif (strlen($db)) {
            PMA_relationsCleanupDatabase($db);
        } else {
            // VOID. No DB/Table gets deleted.
        } // end if relation-stuff
    } // end if ($purge)

    // If a column gets dropped, do relation magic.
    if (isset($dropped_column) && strlen($db) && strlen($table) && ! empty($dropped_column)) {
        include_once 'libraries/relation_cleanup.lib.php';
        PMA_relationsCleanupColumn($db, $table, $dropped_column);
        // to refresh the list of indexes (Ajax mode)
        $extra_data['indexes_list'] = PMA_Index::getView($table, $db);
    } // end if column was dropped
} // end else "didn't ask to see php code"

// No rows returned -> move back to the calling page
if ((0 == $num_rows && 0 == $unlim_num_rows) || $is_affected) {
    if ($is_delete) {
        $message = PMA_Message::deleted_rows($num_rows);
    } elseif ($is_insert) {
        if ($is_replace) {
            /* For replace we get DELETED + INSERTED row count, so we have to call it affected */
            $message = PMA_Message::affected_rows($num_rows);
        } else {
            $message = PMA_Message::inserted_rows($num_rows);
        }
        $insert_id = PMA_DBI_insert_id();
        if ($insert_id != 0) {
            // insert_id is id of FIRST record inserted in one insert, so if we inserted multiple rows, we had to increment this
            $message->addMessage('[br]');
            // need to use a temporary because the Message class
            // currently supports adding parameters only to the first
            // message
            $_inserted = PMA_Message::notice(__('Inserted row id: %1$d'));
            $_inserted->addParam($insert_id + $num_rows - 1);
            $message->addMessage($_inserted);
        }
    } elseif ($is_affected) {
        $message = PMA_Message::affected_rows($num_rows);

        // Ok, here is an explanation for the !$is_select.
        // The form generated by sql_query_form.lib.php
        // and db_sql.php has many submit buttons
        // on the same form, and some confusion arises from the
        // fact that $message_to_show is sent for every case.
        // The $message_to_show containing a success message and sent with
        // the form should not have priority over errors
    } elseif (! empty($message_to_show) && ! $is_select) {
        $message = PMA_Message::rawSuccess(htmlspecialchars($message_to_show));
    } elseif (! empty($GLOBALS['show_as_php'])) {
        $message = PMA_Message::success(__('Showing as PHP code'));
    } elseif (isset($GLOBALS['show_as_php'])) {
        /* User disable showing as PHP, query is only displayed */
        $message = PMA_Message::notice(__('Showing SQL query'));
    } elseif (! empty($GLOBALS['validatequery'])) {
        $message = PMA_Message::notice(__('Validated SQL'));
    } else {
        $message = PMA_Message::success(__('MySQL returned an empty result set (i.e. zero rows).'));
    }

    if (isset($GLOBALS['querytime'])) {
        $_querytime = PMA_Message::notice('(' . __('Query took %01.4f sec') . ')');
        $_querytime->addParam($GLOBALS['querytime']);
        $message->addMessage($_querytime);
    }

    if ($GLOBALS['is_ajax_request'] == true) {
        if ($cfg['ShowSQL']) {
            $extra_data['sql_query'] = PMA_getMessage($message, $GLOBALS['sql_query'], 'success');
        }
        if (isset($GLOBALS['reload']) && $GLOBALS['reload'] == 1) {
            $extra_data['reload'] = 1;
            $extra_data['db'] = $GLOBALS['db'];
        }
        PMA_ajaxResponse($message, $message->isSuccess(), (isset($extra_data) ? $extra_data : ''));
    }

    if ($is_gotofile) {
        $goto = PMA_securePath($goto);
        // Checks for a valid target script
        $is_db = $is_table = false;
        if (isset($_REQUEST['purge']) && $_REQUEST['purge'] == '1') {
            $table = '';
            unset($url_params['table']);
        }
        include 'libraries/db_table_exists.lib.php';

        if (strpos($goto, 'tbl_') === 0 && ! $is_table) {
            if (strlen($table)) {
                $table = '';
            }
            $goto = 'db_sql.php';
        }
        if (strpos($goto, 'db_') === 0 && ! $is_db) {
            if (strlen($db)) {
                $db = '';
            }
            $goto = 'main.php';
        }
        // Loads to target script
        if ($goto != 'main.php') {
            include_once 'libraries/header.inc.php';
        }
        $active_page = $goto;
        include '' . $goto;
    } else {
        // avoid a redirect loop when last record was deleted
        if (0 == $num_rows && 'sql.php' == $cfg['DefaultTabTable']) {
            $goto = str_replace('sql.php', 'tbl_structure.php', $goto);
        }
        PMA_sendHeaderLocation($cfg['PmaAbsoluteUri'] . str_replace('&amp;', '&', $goto) . '&message=' . urlencode($message));
    } // end else
    exit();
// end no rows returned
} else {
    // At least one row is returned -> displays a table with results
    //If we are retrieving the full value of a truncated field or the original
    // value of a transformed field, show it here and exit
    if ($GLOBALS['grid_edit'] == true && $GLOBALS['cfg']['AjaxEnable']) {
        $row = PMA_DBI_fetch_row($result);
        $extra_data = array();
        $extra_data['value'] = $row[0];
        PMA_ajaxResponse(null, true, $extra_data);
    }

    if (isset($_REQUEST['ajax_request']) && isset($_REQUEST['table_maintenance'])) {
        $GLOBALS['js_include'][] = 'functions.js';
        $GLOBALS['js_include'][] = 'makegrid.js';
        $GLOBALS['js_include'][] = 'sql.js';

        // Gets the list of fields properties
        if (isset($result) && $result) {
            $fields_meta = PMA_DBI_get_fields_meta($result);
            $fields_cnt  = count($fields_meta);
        }

        if (empty($disp_mode)) {
            // see the "PMA_setDisplayMode()" function in
            // libraries/display_tbl.lib.php
            $disp_mode = 'urdr111101';
        }

        // hide edit and delete links for information_schema
        if (PMA_is_system_schema($db)) {
            $disp_mode = 'nnnn110111';
        }

        if (isset($message)) {
            $message = PMA_Message::success($message);
            echo PMA_getMessage($message, $GLOBALS['sql_query'], 'success');
        }
        echo PMA_getTable($result, $disp_mode, $analyzed_sql);
        exit();
    }

    // Displays the headers
    if (isset($show_query)) {
        unset($show_query);
    }
    if (isset($printview) && $printview == '1') {
        PMA_checkParameters(array('db', 'full_sql_query'));

        include_once 'libraries/header_printview.inc.php';

        $hostname = '';
        if ($cfg['Server']['verbose']) {
            $hostname = $cfg['Server']['verbose'];
        } else {
            $hostname = $cfg['Server']['host'];
            if (! empty($cfg['Server']['port'])) {
                $hostname .= $cfg['Server']['port'];
            }
        }

        $versions  = "phpMyAdmin&nbsp;" . PMA_VERSION;
        $versions .= "&nbsp;/&nbsp;";
        $versions .= "MySQL&nbsp;" . PMA_MYSQL_STR_VERSION;

        echo "<h1>" . __('SQL result') . "</h1>";
        echo "<p>";
        echo "<strong>" . __('Host') . ":</strong> $hostname<br />";
        echo "<strong>" . __('Database') . ":</strong> " . htmlspecialchars($db) . "<br />";
        echo "<strong>" . __('Generation Time') . ":</strong> " . PMA_localisedDate() . "<br />";
        echo "<strong>" . __('Generated by') . ":</strong> $versions<br />";
        echo "<strong>" . __('SQL query') . ":</strong> " . htmlspecialchars($full_sql_query) . ";";
        if (isset($num_rows)) {
            echo "<br />";
            echo "<strong>" . __('Rows') . ":</strong> $num_rows";
        }
        echo "</p>";
    } else {

        $GLOBALS['js_include'][] = 'functions.js';
        $GLOBALS['js_include'][] = 'makegrid.js';
        $GLOBALS['js_include'][] = 'sql.js';

        unset($message);

        if (! $GLOBALS['is_ajax_request'] || ! $GLOBALS['cfg']['AjaxEnable']) {
            if (strlen($table)) {
                include 'libraries/tbl_common.inc.php';
                $url_query .= '&amp;goto=tbl_sql.php&amp;back=tbl_sql.php';
                include 'libraries/tbl_info.inc.php';
            } elseif (strlen($db)) {
                include 'libraries/db_common.inc.php';
                include 'libraries/db_info.inc.php';
            } else {
                include 'libraries/server_common.inc.php';
            }
        } else {
            include_once 'libraries/header.inc.php';
            //we don't need to buffer the output in PMA_getMessage here.
            //set a global variable and check against it in the function
            $GLOBALS['buffer_message'] = false;
        }
    }

    if (strlen($db)) {
        $cfgRelation = PMA_getRelationsParam();
    }

    // Gets the list of fields properties
    if (isset($result) && $result) {
        $fields_meta = PMA_DBI_get_fields_meta($result);
        $fields_cnt  = count($fields_meta);
    }

    if (! $GLOBALS['is_ajax_request']) {
        //begin the sqlqueryresults div here. container div
        echo '<div id="sqlqueryresults"';
        if ($GLOBALS['cfg']['AjaxEnable']) {
            echo ' class="ajax"';
        }
        echo '>';
    }

    // Display previous update query (from tbl_replace)
    if (isset($disp_query) && $cfg['ShowSQL'] == true) {
        echo PMA_getMessage($disp_message, $disp_query, 'success');
    }

    if (isset($profiling_results)) {
        // pma_token/url_query needed for chart export
?>
<script type="text/javascript">
pma_token = '<?php echo $_SESSION[' PMA_token ']; ?>';
url_query = '<?php echo isset($url_query)?$url_query:PMA_generate_common_url($db);?>';
$(makeProfilingChart);
</script>
<?php
        echo '<fieldset><legend>' . __('Profiling') . '</legend>' . "\n";
        echo '<div style="float: left;">';
        echo '<table>' . "\n";
        echo ' <tr>' .  "\n";
        echo '  <th>' . __('Status') . PMA_showMySQLDocu('general-thread-states', 'general-thread-states') .  '</th>' . "\n";
        echo '  <th>' . __('Time') . '</th>' . "\n";
        echo ' </tr>' .  "\n";

        $chart_json = Array();
        foreach ($profiling_results as $one_result) {
            echo ' <tr>' .  "\n";
            echo '<td>' . ucwords($one_result['Status']) . '</td>' .  "\n";
            echo '<td class="right">' . (PMA_formatNumber($one_result['Duration'], 3, 1)) . 's</td>' .  "\n";
            if (isset($chart_json[ucwords($one_result['Status'])])) {
                $chart_json[ucwords($one_result['Status'])] += $one_result['Duration'];
            } else {
                $chart_json[ucwords($one_result['Status'])] = $one_result['Duration'];
            }
        }

        echo '</table>' . "\n";
        echo '</div>';
<<<<<<< HEAD
        //require_once 'libraries/chart.lib.php';
=======
>>>>>>> 376579c5
        echo '<div id="profilingchart" style="display:none;">';
        echo json_encode($chart_json);
        echo '</div>';
        echo '</fieldset>' . "\n";
    }

    // Displays the results in a table
    if (empty($disp_mode)) {
        // see the "PMA_setDisplayMode()" function in
        // libraries/display_tbl.lib.php
        $disp_mode = 'urdr111101';
    }

    // hide edit and delete links for information_schema
    if (PMA_is_system_schema($db)) {
        $disp_mode = 'nnnn110111';
    }

    if (isset($label)) {
        $message = PMA_message::success(__('Bookmark %s created'));
        $message->addParam($label);
        $message->display();
    }

    echo PMA_getTable($result, $disp_mode, $analyzed_sql);
    PMA_DBI_free_result($result);

    // BEGIN INDEX CHECK See if indexes should be checked.
    if (isset($query_type) && $query_type == 'check_tbl' && isset($selected) && is_array($selected)) {
        foreach ($selected as $idx => $tbl_name) {
            $check = PMA_Index::findDuplicates($tbl_name, $db);
            if (! empty($check)) {
                printf(__('Problems with indexes of table `%s`'), $tbl_name);
                echo $check;
            }
        }
    } // End INDEX CHECK

    // Bookmark support if required
    if ($disp_mode[7] == '1'
        && (! empty($cfg['Bookmark']) && empty($id_bookmark))
        && ! empty($sql_query)
    ) {
        echo "\n";

        $goto = 'sql.php?'
              . PMA_generate_common_url($db, $table)
              . '&amp;sql_query=' . urlencode($sql_query)
              . '&amp;id_bookmark=1';

        ?>
<form action="sql.php" method="post" onsubmit="return emptyFormElements(this, 'fields[label]');">
<?php echo PMA_generate_common_hidden_inputs(); ?>
<input type="hidden" name="goto" value="<?php echo $goto; ?>" />
<input type="hidden" name="fields[dbase]" value="<?php echo htmlspecialchars($db); ?>" />
<input type="hidden" name="fields[user]" value="<?php echo $cfg['Bookmark']['user']; ?>" />
<input type="hidden" name="fields[query]" value="<?php echo urlencode(isset($complete_query) ? $complete_query : $sql_query); ?>" />
<fieldset>
    <legend><?php
    echo PMA_getIcon('b_bookmark.png', __('Bookmark this SQL query'), true);
?>
    </legend>

    <div class="formelement">
        <label for="fields_label_"><?php echo __('Label'); ?>:</label>
        <input type="text" id="fields_label_" name="fields[label]" value="" />
    </div>

    <div class="formelement">
        <input type="checkbox" name="bkm_all_users" id="bkm_all_users" value="true" />
        <label for="bkm_all_users"><?php echo __('Let every user access this bookmark'); ?></label>
    </div>

    <div class="clearfloat"></div>
</fieldset>
<fieldset class="tblFooters">
    <input type="submit" name="store_bkm" value="<?php echo __('Bookmark this SQL query'); ?>" />
</fieldset>
</form>
        <?php
    } // end bookmark support

    // Do print the page if required
    if (isset($printview) && $printview == '1') {
        PMA_printButton();
    } // end print case

    if ($GLOBALS['is_ajax_request'] != true) {
        echo '</div>'; // end sqlqueryresults div
    }
} // end rows returned

/**
 * Displays the footer
 */
if (! isset($_REQUEST['table_maintenance'])) {
    include 'libraries/footer.inc.php';
}
?><|MERGE_RESOLUTION|>--- conflicted
+++ resolved
@@ -1019,10 +1019,7 @@
 
         echo '</table>' . "\n";
         echo '</div>';
-<<<<<<< HEAD
         //require_once 'libraries/chart.lib.php';
-=======
->>>>>>> 376579c5
         echo '<div id="profilingchart" style="display:none;">';
         echo json_encode($chart_json);
         echo '</div>';
