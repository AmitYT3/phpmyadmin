<?php
/* vim: set expandtab sw=4 ts=4 sts=4: */
/**
 * phpMyAdmin designer general code
 *
 * @package PhpMyAdmin-Designer
 */
declare(strict_types=1);

use PhpMyAdmin\Database\Designer;
use PhpMyAdmin\Database\Designer\Common;
use PhpMyAdmin\Response;

require_once 'libraries/common.inc.php';

$response = Response::getInstance();

$databaseDesigner = new Designer($GLOBALS['dbi']);
$designerCommon = new Common($GLOBALS['dbi']);

if (isset($_REQUEST['dialog'])) {
<<<<<<< HEAD
    if ($_REQUEST['dialog'] == 'edit') {
=======

    if ($_GET['dialog'] == 'edit') {
>>>>>>> 09c18849
        $html = $databaseDesigner->getHtmlForEditOrDeletePages($GLOBALS['db'], 'editPage');
    } elseif ($_GET['dialog'] == 'delete') {
        $html = $databaseDesigner->getHtmlForEditOrDeletePages($GLOBALS['db'], 'deletePage');
    } elseif ($_GET['dialog'] == 'save_as') {
        $html = $databaseDesigner->getHtmlForPageSaveAs($GLOBALS['db']);
    } elseif ($_GET['dialog'] == 'export') {
        $html = $databaseDesigner->getHtmlForSchemaExport(
<<<<<<< HEAD
            $GLOBALS['db'],
            $_REQUEST['selected_page']
=======
            $GLOBALS['db'], $_GET['selected_page']
>>>>>>> 09c18849
        );
    } elseif ($_POST['dialog'] == 'add_table') {
        $script_display_field = $designerCommon->getTablesInfo();
        $required = $GLOBALS['db'] . '.' . $GLOBALS['table'];
        $tab_column = $designerCommon->getColumnsInfo();
        $tables_all_keys = $designerCommon->getAllKeys();
        $tables_pk_or_unique_keys = $designerCommon->getPkOrUniqueKeys();

        $req_key = array_search($required, $GLOBALS['designer']['TABLE_NAME']);

        $GLOBALS['designer']['TABLE_NAME'] = [$GLOBALS['designer']['TABLE_NAME'][$req_key]];
        $GLOBALS['designer_url']['TABLE_NAME_SMALL'] = [$GLOBALS['designer_url']['TABLE_NAME_SMALL'][$req_key]];
        $GLOBALS['designer']['TABLE_NAME_SMALL'] = [$GLOBALS['designer']['TABLE_NAME_SMALL'][$req_key]];
        $GLOBALS['designer_out']['TABLE_NAME_SMALL'] = [$GLOBALS['designer_out']['TABLE_NAME_SMALL'][$req_key]];
        $GLOBALS['designer']['TABLE_TYPE'] = [$GLOBALS['designer_url']['TABLE_TYPE'][$req_key]];
        $GLOBALS['designer_out']['OWNER'] = [$GLOBALS['designer_out']['OWNER'][$req_key]];

        $html = $databaseDesigner->getDatabaseTables(
            [],
            -1,
            $tab_column,
            $tables_all_keys,
            $tables_pk_or_unique_keys
        );
    }

    if (! empty($html)) {
        $response->addHTML($html);
    }
    return;
}

<<<<<<< HEAD
if (isset($_REQUEST['operation'])) {
    if ($_REQUEST['operation'] == 'deletePage') {
        $success = $designerCommon->deletePage($_REQUEST['selected_page']);
=======
if (isset($_POST['operation'])) {

    if ($_POST['operation'] == 'deletePage') {
        $success = $designerCommon->deletePage($_POST['selected_page']);
>>>>>>> 09c18849
        $response->setRequestStatus($success);
    } elseif ($_POST['operation'] == 'savePage') {
        if ($_POST['save_page'] == 'same') {
            $page = $_POST['selected_page'];
        } else { // new
            $page = $designerCommon->createNewPage($_POST['selected_value'], $GLOBALS['db']);
            $response->addJSON('id', $page);
        }
        $success = $designerCommon->saveTablePositions($page);
        $response->setRequestStatus($success);
    } elseif ($_POST['operation'] == 'setDisplayField') {
        $designerCommon->saveDisplayField(
<<<<<<< HEAD
            $_REQUEST['db'],
            $_REQUEST['table'],
            $_REQUEST['field']
=======
            $_POST['db'], $_POST['table'], $_POST['field']
>>>>>>> 09c18849
        );
        $response->setRequestStatus(true);
    } elseif ($_POST['operation'] == 'addNewRelation') {
        list($success, $message) = $designerCommon->addNewRelation(
            $_POST['db'],
            $_POST['T1'],
            $_POST['F1'],
            $_POST['T2'],
            $_POST['F2'],
            $_POST['on_delete'],
            $_POST['on_update'],
            $_POST['DB1'],
            $_POST['DB2']
        );
        $response->setRequestStatus($success);
        $response->addJSON('message', $message);
    } elseif ($_POST['operation'] == 'removeRelation') {
        list($success, $message) = $designerCommon->removeRelation(
            $_POST['T1'],
            $_POST['F1'],
            $_POST['T2'],
            $_POST['F2']
        );
        $response->setRequestStatus($success);
        $response->addJSON('message', $message);
    } elseif ($_POST['operation'] == 'save_setting_value') {
        $success = $designerCommon->saveSetting($_POST['index'], $_POST['value']);
        $response->setRequestStatus($success);
    }

    return;
}

require 'libraries/db_common.inc.php';

$script_display_field = $designerCommon->getTablesInfo();
$tab_column = $designerCommon->getColumnsInfo();
$script_tables = $designerCommon->getScriptTabs();
$tables_pk_or_unique_keys = $designerCommon->getPkOrUniqueKeys();
$tables_all_keys = $designerCommon->getAllKeys();
$classes_side_menu = $databaseDesigner->returnClassNamesFromMenuButtons();

$display_page = -1;
$selected_page = null;

if (isset($_GET['query'])) {
    $display_page = $designerCommon->getDefaultPage($_GET['db']);
} else {
    if (! empty($_GET['page'])) {
        $display_page = $_GET['page'];
    } else {
        $display_page = $designerCommon->getLoadingPage($_GET['db']);
    }
}
if ($display_page != -1) {
    $selected_page = $designerCommon->getPageName($display_page);
}
$tab_pos = $designerCommon->getTablePositions($display_page);
$script_contr = $designerCommon->getScriptContr();

$params = ['lang' => $GLOBALS['lang']];
if (isset($_GET['db'])) {
    $params['db'] = $_GET['db'];
}

$response = Response::getInstance();
$response->getFooter()->setMinimal();
$header   = $response->getHeader();
$header->setBodyId('designer_body');

$scripts  = $header->getScripts();
$scripts->addFile('vendor/jquery/jquery.fullscreen.js');
$scripts->addFile('designer/database.js');
$scripts->addFile('designer/objects.js');
$scripts->addFile('designer/page.js');
$scripts->addFile('designer/history.js');
$scripts->addFile('designer/move.js');
$scripts->addFile('designer/init.js');

list(
    $tables,
    $num_tables,
    $total_num_tables,
    $sub_part,
    $is_show_stats,
    $db_is_system_schema,
    $tooltip_truename,
    $tooltip_aliasname,
    $pos
) = PhpMyAdmin\Util::getDbInfo($db, isset($sub_part) ? $sub_part : '');

// Embed some data into HTML, later it will be read
// by designer/init.js and converted to JS variables.
$response->addHTML(
<<<<<<< HEAD
    $databaseDesigner->getHtmlForMain(
        $db,
        $_GET['db'],
        $script_tables,
        $script_contr,
        $script_display_field,
        $display_page,
        isset($_REQUEST['query']),
=======
    $databaseDesigner->getHtmlForJsFields(
        $script_tables, $script_contr, $script_display_field, $display_page
    )
);
$response->addHTML(
    $databaseDesigner->getPageMenu(
        isset($_GET['query']),
>>>>>>> 09c18849
        $selected_page,
        $classes_side_menu,
        $tab_pos,
        $tab_column,
        $tables_all_keys,
        $tables_pk_or_unique_keys
    )
);
<<<<<<< HEAD
=======
$response->addHTML('</form>');
$response->addHTML('</div>'); // end canvas_outer

$response->addHTML('<div id="designer_hint"></div>');

$response->addHTML($databaseDesigner->getNewRelationPanel());
$response->addHTML($databaseDesigner->getDeleteRelationPanel());

if (isset($_GET['query'])) {
    $response->addHTML($databaseDesigner->getOptionsPanel());
    $response->addHTML($databaseDesigner->getRenameToPanel());
    $response->addHTML($databaseDesigner->getHavingQueryPanel());
    $response->addHTML($databaseDesigner->getAggregateQueryPanel());
    $response->addHTML($databaseDesigner->getWhereQueryPanel());
    $response->addHTML($databaseDesigner->getQueryDetails($_GET['db']));
}
>>>>>>> 09c18849

$response->addHTML('<div id="PMA_disable_floating_menubar"></div>');<|MERGE_RESOLUTION|>--- conflicted
+++ resolved
@@ -19,12 +19,7 @@
 $designerCommon = new Common($GLOBALS['dbi']);
 
 if (isset($_REQUEST['dialog'])) {
-<<<<<<< HEAD
-    if ($_REQUEST['dialog'] == 'edit') {
-=======
-
     if ($_GET['dialog'] == 'edit') {
->>>>>>> 09c18849
         $html = $databaseDesigner->getHtmlForEditOrDeletePages($GLOBALS['db'], 'editPage');
     } elseif ($_GET['dialog'] == 'delete') {
         $html = $databaseDesigner->getHtmlForEditOrDeletePages($GLOBALS['db'], 'deletePage');
@@ -32,12 +27,8 @@
         $html = $databaseDesigner->getHtmlForPageSaveAs($GLOBALS['db']);
     } elseif ($_GET['dialog'] == 'export') {
         $html = $databaseDesigner->getHtmlForSchemaExport(
-<<<<<<< HEAD
             $GLOBALS['db'],
-            $_REQUEST['selected_page']
-=======
-            $GLOBALS['db'], $_GET['selected_page']
->>>>>>> 09c18849
+            $_GET['selected_page']
         );
     } elseif ($_POST['dialog'] == 'add_table') {
         $script_display_field = $designerCommon->getTablesInfo();
@@ -70,16 +61,9 @@
     return;
 }
 
-<<<<<<< HEAD
-if (isset($_REQUEST['operation'])) {
-    if ($_REQUEST['operation'] == 'deletePage') {
-        $success = $designerCommon->deletePage($_REQUEST['selected_page']);
-=======
 if (isset($_POST['operation'])) {
-
     if ($_POST['operation'] == 'deletePage') {
         $success = $designerCommon->deletePage($_POST['selected_page']);
->>>>>>> 09c18849
         $response->setRequestStatus($success);
     } elseif ($_POST['operation'] == 'savePage') {
         if ($_POST['save_page'] == 'same') {
@@ -92,13 +76,9 @@
         $response->setRequestStatus($success);
     } elseif ($_POST['operation'] == 'setDisplayField') {
         $designerCommon->saveDisplayField(
-<<<<<<< HEAD
-            $_REQUEST['db'],
-            $_REQUEST['table'],
-            $_REQUEST['field']
-=======
-            $_POST['db'], $_POST['table'], $_POST['field']
->>>>>>> 09c18849
+            $_POST['db'],
+            $_POST['table'],
+            $_POST['field']
         );
         $response->setRequestStatus(true);
     } elseif ($_POST['operation'] == 'addNewRelation') {
@@ -193,7 +173,6 @@
 // Embed some data into HTML, later it will be read
 // by designer/init.js and converted to JS variables.
 $response->addHTML(
-<<<<<<< HEAD
     $databaseDesigner->getHtmlForMain(
         $db,
         $_GET['db'],
@@ -201,16 +180,7 @@
         $script_contr,
         $script_display_field,
         $display_page,
-        isset($_REQUEST['query']),
-=======
-    $databaseDesigner->getHtmlForJsFields(
-        $script_tables, $script_contr, $script_display_field, $display_page
-    )
-);
-$response->addHTML(
-    $databaseDesigner->getPageMenu(
         isset($_GET['query']),
->>>>>>> 09c18849
         $selected_page,
         $classes_side_menu,
         $tab_pos,
@@ -219,24 +189,5 @@
         $tables_pk_or_unique_keys
     )
 );
-<<<<<<< HEAD
-=======
-$response->addHTML('</form>');
-$response->addHTML('</div>'); // end canvas_outer
-
-$response->addHTML('<div id="designer_hint"></div>');
-
-$response->addHTML($databaseDesigner->getNewRelationPanel());
-$response->addHTML($databaseDesigner->getDeleteRelationPanel());
-
-if (isset($_GET['query'])) {
-    $response->addHTML($databaseDesigner->getOptionsPanel());
-    $response->addHTML($databaseDesigner->getRenameToPanel());
-    $response->addHTML($databaseDesigner->getHavingQueryPanel());
-    $response->addHTML($databaseDesigner->getAggregateQueryPanel());
-    $response->addHTML($databaseDesigner->getWhereQueryPanel());
-    $response->addHTML($databaseDesigner->getQueryDetails($_GET['db']));
-}
->>>>>>> 09c18849
 
 $response->addHTML('<div id="PMA_disable_floating_menubar"></div>');