<?php
/* vim: set expandtab sw=4 ts=4 sts=4: */
/**
 *
 * @package phpMyAdmin
 */

/**
 *
 */
require_once './libraries/common.inc.php';

require './libraries/tbl_common.php';

/**
 * Gets the variables sent or posted to this script, then displays headers
 */
$print_view = true;
if (! isset($selected_tbl)) {
    require_once './libraries/header.inc.php';
}

// Check parameters

if (! isset($the_tables) || ! is_array($the_tables)) {
    $the_tables = array();
}

/**
 * Gets the relations settings
 */
require_once './libraries/transformations.lib.php';
require_once './libraries/Index.class.php';

$cfgRelation = PMA_getRelationsParam();

/**
 * Defines the url to return to in case of error in a sql statement
 */
if (strlen($table)) {
    $err_url = 'tbl_sql.php?' . PMA_generate_common_url($db, $table);
} else {
    $err_url = 'db_sql.php?' . PMA_generate_common_url($db);
}


/**
 * Selects the database
 */
PMA_DBI_select_db($db);


/**
 * Multi-tables printview
 */
if (isset($selected_tbl) && is_array($selected_tbl)) {
    $the_tables   = $selected_tbl;
} elseif (strlen($table)) {
    $the_tables[] = $table;
}
$multi_tables     = (count($the_tables) > 1);

if ($multi_tables) {
    if (empty($GLOBALS['is_header_sent'])) {
        require_once './libraries/header.inc.php';
    }
    $tbl_list     = '';
    foreach ($the_tables as $key => $table) {
        $tbl_list .= (empty($tbl_list) ? '' : ', ')
                  . PMA_backquote($table);
    }
    echo '<strong>'.  __('Show tables') . ': ' . htmlspecialchars($tbl_list) . '</strong>' . "\n";
    echo '<hr />' . "\n";
} // end if

$tables_cnt = count($the_tables);
$counter    = 0;

foreach ($the_tables as $key => $table) {
    if ($counter + 1 >= $tables_cnt) {
        $breakstyle = '';
    } else {
        $breakstyle = ' style="page-break-after: always;"';
    }
    $counter++;
    echo '<div' . $breakstyle . '>' . "\n";
    echo '<h1>' . htmlspecialchars($table) . '</h1>' . "\n";

    /**
     * Gets table informations
     */
    $showtable    = PMA_Table::sGetStatusInfo($db, $table);
    $num_rows     = (isset($showtable['Rows']) ? $showtable['Rows'] : 0);
    $show_comment = (isset($showtable['Comment']) ? $showtable['Comment'] : '');

    $tbl_is_view = PMA_Table::isView($db, $table);

    /**
     * Gets fields properties
     */
    $columns = PMA_DBI_get_columns($db, $table);


// We need this to correctly learn if a TIMESTAMP is NOT NULL, since
// SHOW FULL FIELDS or INFORMATION_SCHEMA incorrectly says NULL
// and SHOW CREATE TABLE says NOT NULL (tested
// in MySQL 4.0.25 and 5.0.21, http://bugs.mysql.com/20910).

    $show_create_table = PMA_DBI_fetch_value(
        'SHOW CREATE TABLE ' . PMA_backquote($db) . '.' . PMA_backquote($table),
        0, 1);
    $analyzed_sql = PMA_SQP_analyze(PMA_SQP_parse($show_create_table));

    // Check if we can use Relations
    // Find which tables are related with the current one and write it in
    // an array
    $res_rel  = PMA_getForeigners($db, $table);
    $have_rel = (bool) count($res_rel);

    /**
     * Displays the comments of the table if MySQL >= 3.23
     */
    if (!empty($show_comment)) {
        echo __('Table comments') . ': ' . htmlspecialchars($show_comment) . '<br /><br />';
    }

    /**
     * Displays the table structure
     */
    ?>

<!-- TABLE INFORMATIONS -->
<table style="width: 100%;">
<thead>
<tr>
    <th><?php echo __('Column'); ?></th>
    <th><?php echo __('Type'); ?></th>
    <!--<th><?php echo __('Attributes'); ?></th>-->
    <th><?php echo __('Null'); ?></th>
    <th><?php echo __('Default'); ?></th>
    <!--<th><?php echo __('Extra'); ?></th>-->
    <?php
    if ($have_rel) {
        echo '<th>' . __('Links to') . '</th>' . "\n";
    }
    echo '    <th>' . __('Comments') . '</th>' . "\n";
    if ($cfgRelation['mimework']) {
        echo '    <th>MIME</th>' . "\n";
    }
    ?>
</tr>
</thead>
<tbody>
    <?php
    foreach ($columns as $row) {
        $extracted_fieldspec = PMA_extractFieldSpec($row['Type']);
        $type             = $extracted_fieldspec['print_type'];
        $attribute     = $extracted_fieldspec['attribute'];

<<<<<<< HEAD
            $binary       = stristr($row['Type'], 'binary');
            $unsigned     = stristr($row['Type'], 'unsigned');
            $zerofill     = stristr($row['Type'], 'zerofill');
        }
        $attribute     = '&nbsp;';
        if ($binary) {
            $attribute = 'BINARY';
        }
        if ($unsigned) {
            $attribute = 'UNSIGNED';
        }
        if ($zerofill) {
            $attribute = 'UNSIGNED ZEROFILL';
        }
=======
>>>>>>> a5394bdc
        if (! isset($row['Default'])) {
            if ($row['Null'] != ''  && $row['Null'] != 'NO') {
                $row['Default'] = '<i>NULL</i>';
            }
        } else {
            $row['Default'] = htmlspecialchars($row['Default']);
        }
        $field_name = htmlspecialchars($row['Field']);

        // here, we have a TIMESTAMP that SHOW FULL FIELDS reports as having the
        // NULL attribute, but SHOW CREATE TABLE says the contrary. Believe
        // the latter.
        /**
         * @todo merge this logic with the one in tbl_structure.php
         * or move it in a function similar to PMA_DBI_get_columns_full()
         * but based on SHOW CREATE TABLE because information_schema
         * cannot be trusted in this case (MySQL bug)
         */
        if (!empty($analyzed_sql[0]['create_table_fields'][$field_name]['type']) && $analyzed_sql[0]['create_table_fields'][$field_name]['type'] == 'TIMESTAMP' && $analyzed_sql[0]['create_table_fields'][$field_name]['timestamp_not_null']) {
            $row['Null'] = '';
        }
        ?>

<tr><td>
    <?php
    if (isset($pk_array[$row['Field']])) {
        echo '    <u>' . $field_name . '</u>' . "\n";
    } else {
        echo '    ' . $field_name . "\n";
    }
    ?>
    </td>
    <td><?php echo $type; ?><bdo dir="ltr"></bdo></td>
    <!--<td><?php echo $attribute; ?></td>-->
    <td><?php echo (($row['Null'] == '' || $row['Null'] == 'NO') ? __('No') : __('Yes')); ?>&nbsp;</td>
    <td><?php if (isset($row['Default'])) { echo $row['Default']; } ?>&nbsp;</td>
    <!--<td><?php echo $row['Extra']; ?>&nbsp;</td>-->
    <?php
    if ($have_rel) {
        echo '    <td>';
        if (isset($res_rel[$field_name])) {
            echo htmlspecialchars($res_rel[$field_name]['foreign_table'] . ' -> ' . $res_rel[$field_name]['foreign_field']);
        }
        echo '&nbsp;</td>' . "\n";
    }
    echo '    <td>';
    $comments = PMA_getComments($db, $table);
    if (isset($comments[$field_name])) {
        echo htmlspecialchars($comments[$field_name]);
    }
    echo '&nbsp;</td>' . "\n";
    if ($cfgRelation['mimework']) {
        $mime_map = PMA_getMIME($db, $table, true);

        echo '    <td>';
        if (isset($mime_map[$field_name])) {
            echo htmlspecialchars(str_replace('_', '/', $mime_map[$field_name]['mimetype']));
        }
        echo '&nbsp;</td>' . "\n";
    }
    ?>
</tr>
        <?php
    } // end foreach
    ?>
</tbody>
</table>
    <?php
    if (! $tbl_is_view && $db != 'information_schema') {
        /**
         * Displays indexes
         */
        echo PMA_Index::getView($table, $db, true);

        /**
         * Displays Space usage and row statistics
         *
         */
        if ($cfg['ShowStats']) {
            $nonisam     = false;
            if (isset($showtable['Type']) && !preg_match('@ISAM|HEAP@i', $showtable['Type'])) {
                $nonisam = true;
            }
            if ($nonisam == false) {
                // Gets some sizes

        $mergetable = PMA_Table::isMerge($db, $table);

                list($data_size, $data_unit)         = PMA_formatByteDown($showtable['Data_length']);
                if ($mergetable == false) {
                    list($index_size, $index_unit)   = PMA_formatByteDown($showtable['Index_length']);
                }
                if (isset($showtable['Data_free']) && $showtable['Data_free'] > 0) {
                    list($free_size, $free_unit)     = PMA_formatByteDown($showtable['Data_free']);
                    list($effect_size, $effect_unit) = PMA_formatByteDown($showtable['Data_length'] + $showtable['Index_length'] - $showtable['Data_free']);
                } else {
                    unset($free_size);
                    unset($free_unit);
                    list($effect_size, $effect_unit) = PMA_formatByteDown($showtable['Data_length'] + $showtable['Index_length']);
                }
                list($tot_size, $tot_unit)           = PMA_formatByteDown($showtable['Data_length'] + $showtable['Index_length']);
                if ($num_rows > 0) {
                    list($avg_size, $avg_unit)       = PMA_formatByteDown(($showtable['Data_length'] + $showtable['Index_length']) / $showtable['Rows'], 6, 1);
                }

                // Displays them
                ?>
    <br /><br />

    <table border="0" cellspacing="0" cellpadding="0" class="noborder">
    <tr>

        <!-- Space usage -->
        <td valign="top">
            <big><?php echo __('Space usage') . ':'; ?></big>
            <table width="100%">
            <tr>
                <th><?php echo __('Type'); ?></th>
                <th colspan="2" align="center"><?php echo __('Usage'); ?></th>
            </tr>
            <tr>
                <td style="padding-right: 10px"><?php echo __('Data'); ?></td>
                <td align="right"><?php echo $data_size; ?></td>
                <td><?php echo $data_unit; ?></td>
            </tr>
                <?php
                if (isset($index_size)) {
                    echo "\n";
                    ?>
            <tr>
                <td style="padding-right: 10px"><?php echo __('Index'); ?></td>
                <td align="right"><?php echo $index_size; ?></td>
                <td><?php echo $index_unit; ?></td>
            </tr>
                    <?php
                }
                if (isset($free_size)) {
                    echo "\n";
                    ?>
            <tr style="color: #bb0000">
                <td style="padding-right: 10px"><?php echo __('Overhead'); ?></td>
                <td align="right"><?php echo $free_size; ?></td>
                <td><?php echo $free_unit; ?></td>
            </tr>
            <tr>
                <td style="padding-right: 10px"><?php echo __('Effective'); ?></td>
                <td align="right"><?php echo $effect_size; ?></td>
                <td><?php echo $effect_unit; ?></td>
            </tr>
                    <?php
                }
                if (isset($tot_size) && $mergetable == false) {
                    echo "\n";
                    ?>
            <tr>
                <td style="padding-right: 10px"><?php echo __('Total'); ?></td>
                <td align="right"><?php echo $tot_size; ?></td>
                <td><?php echo $tot_unit; ?></td>
            </tr>
                    <?php
                }
                echo "\n";
                ?>
            </table>
        </td>

        <td width="20">&nbsp;</td>

        <!-- Rows Statistic -->
        <td valign="top">
            <big><?php echo __('Row Statistics') . ':'; ?></big>
            <table width="100%">
            <tr>
                <th><?php echo __('Statements'); ?></th>
                <th align="center"><?php echo __('Value'); ?></th>
            </tr>
                <?php
                if (isset($showtable['Row_format'])) {
                    ?>
            <tr>
                <td><?php echo ucfirst(__('Format')); ?></td>
                <td align="<?php echo $cell_align_left; ?>">
                    <?php
                    if ($showtable['Row_format'] == 'Fixed') {
                        echo __('static');
                    } elseif ($showtable['Row_format'] == 'Dynamic') {
                        echo __('dynamic');
                    } else {
                        echo $showtable['Row_format'];
                    }
                    ?>
                </td>
            </tr>
                    <?php
                }
                if (isset($showtable['Rows'])) {
                    ?>
            <tr>
                <td><?php echo ucfirst(__('Rows')); ?></td>
                <td align="right">
                    <?php echo PMA_formatNumber($showtable['Rows'], 0) . "\n"; ?>
                </td>
            </tr>
                    <?php
                }
                if (isset($showtable['Avg_row_length']) && $showtable['Avg_row_length'] > 0) {
                    ?>
            <tr>
                <td><?php echo ucfirst(__('Row length')); ?>&nbsp;&oslash;</td>
                <td>
                    <?php echo PMA_formatNumber($showtable['Avg_row_length'], 0) . "\n"; ?>
                </td>
            </tr>
                    <?php
                }
                if (isset($showtable['Data_length']) && $showtable['Rows'] > 0 && $mergetable == false) {
                    ?>
            <tr>
                <td><?php echo ucfirst(__(' Row size ')); ?>&nbsp;&oslash;</td>
                <td align="right">
                    <?php echo $avg_size . ' ' . $avg_unit . "\n"; ?>
                </td>
            </tr>
                    <?php
                }
                if (isset($showtable['Auto_increment'])) {
                    ?>
            <tr>
                <td><?php echo ucfirst(__('Next')); ?>&nbsp;Autoindex</td>
                <td align="right">
                    <?php echo PMA_formatNumber($showtable['Auto_increment'], 0) . "\n"; ?>
                </td>
            </tr>
                    <?php
                }
                if (isset($showtable['Create_time'])) {
                    ?>
            <tr>
                <td><?php echo __('Creation'); ?></td>
                <td align="right">
                    <?php echo PMA_localisedDate(strtotime($showtable['Create_time'])) . "\n"; ?>
                </td>
            </tr>
                    <?php
                }
                if (isset($showtable['Update_time'])) {
                    ?>
            <tr>
                <td><?php echo __('Last update'); ?></td>
                <td align="right">
                    <?php echo PMA_localisedDate(strtotime($showtable['Update_time'])) . "\n"; ?>
                </td>
            </tr>
                    <?php
                }
                if (isset($showtable['Check_time'])) {
                    ?>
            <tr>
                <td><?php echo __('Last check'); ?></td>
                <td align="right">
                    <?php echo PMA_localisedDate(strtotime($showtable['Check_time'])) . "\n"; ?>
                </td>
            </tr>
                    <?php
                }
                ?>

            </table>
        </td>
    </tr>
    </table>

                <?php
            } // end if ($nonisam == false)
        } // end if ($cfg['ShowStats'])
    }
    if ($multi_tables) {
        unset($num_rows, $show_comment);
        echo '<hr />' . "\n";
    } // end if
    echo '</div>' . "\n";

} // end while

/**
 * Displays the footer
 */
?>

<script type="text/javascript">
//<![CDATA[
function printPage()
{
    // Do print the page
    if (typeof(window.print) != 'undefined') {
        window.print();
    }
}
//]]>
</script>

<p class="print_ignore">
    <input type="button" id="print" value="<?php echo __('Print'); ?>"
        onclick="printPage()" /></p>

<?php
require './libraries/footer.inc.php';
?><|MERGE_RESOLUTION|>--- conflicted
+++ resolved
@@ -157,23 +157,6 @@
         $type             = $extracted_fieldspec['print_type'];
         $attribute     = $extracted_fieldspec['attribute'];
 
-<<<<<<< HEAD
-            $binary       = stristr($row['Type'], 'binary');
-            $unsigned     = stristr($row['Type'], 'unsigned');
-            $zerofill     = stristr($row['Type'], 'zerofill');
-        }
-        $attribute     = '&nbsp;';
-        if ($binary) {
-            $attribute = 'BINARY';
-        }
-        if ($unsigned) {
-            $attribute = 'UNSIGNED';
-        }
-        if ($zerofill) {
-            $attribute = 'UNSIGNED ZEROFILL';
-        }
-=======
->>>>>>> a5394bdc
         if (! isset($row['Default'])) {
             if ($row['Null'] != ''  && $row['Null'] != 'NO') {
                 $row['Default'] = '<i>NULL</i>';
