--- conflicted
+++ resolved
@@ -13,10 +13,7 @@
 $GLOBALS['js_include'][] = 'jquery/jquery-ui-1.8.custom.js';
 $GLOBALS['js_include'][] = 'db_structure.js';
 $GLOBALS['js_include'][] = 'tbl_change.js';
-<<<<<<< HEAD
-=======
 $GLOBALS['js_include'][] = 'jquery/timepicker.js';
->>>>>>> 7f5cbe9f
 
 /**
  * Prepares the tables list if the user where not redirected to this script
