--- conflicted
+++ resolved
@@ -354,13 +354,8 @@
     if ($server_slave_status) {
         ////////////////////////////////////////////////////////////////
 
-<<<<<<< HEAD
         if ((strlen(array_search($truename, $server_slave_Do_Table)) > 0)
             || (strlen(array_search($db, $server_slave_Do_DB)) > 0)
-=======
-        if ((strlen(array_search($truename, $server_slave_Do_Table)) > 0) 
-            || (strlen(array_search($db, $server_slave_Do_DB)) > 0) 
->>>>>>> 20d4c3a8
             || (count($server_slave_Do_DB) == 1 && count($server_slave_Ignore_DB) == 1)
         ) {
             $do = true;
