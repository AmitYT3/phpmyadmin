--- conflicted
+++ resolved
@@ -32,16 +32,9 @@
     Core::fatalError(__('Configuration already exists, setup is disabled!'));
 }
 
-<<<<<<< HEAD
-$page = isset($_GET['page']) && is_scalar($_GET['page']) ? (string) $_GET['page'] : '';
-$page = preg_replace('/[^a-z]/', '', $page);
-if ($page === '') {
-    $page = 'index';
-=======
 $page = 'index';
 if (isset($_GET['page']) && in_array($_GET['page'], ['form', 'config', 'servers'], true)) {
     $page = $_GET['page'];
->>>>>>> 813ffbf5
 }
 
 Core::noCacheHeader();
