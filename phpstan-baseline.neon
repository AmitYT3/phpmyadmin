parameters:
	ignoreErrors:
		-
			message: "#^Function get_login_credentials\\(\\) return type has no value type specified in iterable type array\\.$#"
			count: 1
			path: examples/signon-script.php

		-
			message: "#^Method PhpMyAdmin\\\\Advisory\\\\Advisor\\:\\:addRule\\(\\) has parameter \\$rule with no value type specified in iterable type array\\.$#"
			count: 1
			path: libraries/classes/Advisory/Advisor.php

		-
			message: "#^Method PhpMyAdmin\\\\Advisory\\\\Advisor\\:\\:getRunResult\\(\\) return type has no value type specified in iterable type array\\.$#"
			count: 1
			path: libraries/classes/Advisory/Advisor.php

		-
			message: "#^Method PhpMyAdmin\\\\Advisory\\\\Advisor\\:\\:replaceLinkURL\\(\\) has parameter \\$matches with no value type specified in iterable type array\\.$#"
			count: 1
			path: libraries/classes/Advisory/Advisor.php

		-
			message: "#^Method PhpMyAdmin\\\\Advisory\\\\Advisor\\:\\:replaceVariable\\(\\) has parameter \\$matches with no value type specified in iterable type array\\.$#"
			count: 1
			path: libraries/classes/Advisory/Advisor.php

		-
			message: "#^Method PhpMyAdmin\\\\Advisory\\\\Advisor\\:\\:run\\(\\) return type has no value type specified in iterable type array\\.$#"
			count: 1
			path: libraries/classes/Advisory/Advisor.php

		-
			message: "#^Parameter \\#2 \\$args of function vsprintf expects array, mixed given\\.$#"
			count: 1
			path: libraries/classes/Advisory/Advisor.php

		-
			message: "#^Property PhpMyAdmin\\\\Advisory\\\\Advisor\\:\\:\\$globals type has no value type specified in iterable type array\\.$#"
			count: 1
			path: libraries/classes/Advisory/Advisor.php

		-
			message: "#^Property PhpMyAdmin\\\\Advisory\\\\Advisor\\:\\:\\$runResult type has no value type specified in iterable type array\\.$#"
			count: 1
			path: libraries/classes/Advisory/Advisor.php

		-
			message: "#^Property PhpMyAdmin\\\\Advisory\\\\Advisor\\:\\:\\$variables type has no value type specified in iterable type array\\.$#"
			count: 1
			path: libraries/classes/Advisory/Advisor.php

		-
			message: "#^Method PhpMyAdmin\\\\Bookmark\\:\\:applyVariables\\(\\) has parameter \\$variables with no value type specified in iterable type array\\.$#"
			count: 1
			path: libraries/classes/Bookmark.php

		-
			message: "#^Method PhpMyAdmin\\\\Bookmark\\:\\:createBookmark\\(\\) has parameter \\$bkm_fields with no value type specified in iterable type array\\.$#"
			count: 1
			path: libraries/classes/Bookmark.php

		-
			message: "#^Method PhpMyAdmin\\\\Bookmark\\:\\:createFromRow\\(\\) has parameter \\$row with no value type specified in iterable type array\\.$#"
			count: 1
			path: libraries/classes/Bookmark.php

		-
			message: "#^Method PhpMyAdmin\\\\BrowseForeigners\\:\\:getDescriptionAndTitle\\(\\) return type has no value type specified in iterable type array\\.$#"
			count: 1
			path: libraries/classes/BrowseForeigners.php

		-
			message: "#^Method PhpMyAdmin\\\\BrowseForeigners\\:\\:getHtmlForGotoPage\\(\\) has parameter \\$foreignData with no value type specified in iterable type array\\.$#"
			count: 1
			path: libraries/classes/BrowseForeigners.php

		-
			message: "#^Method PhpMyAdmin\\\\BrowseForeigners\\:\\:getHtmlForOneKey\\(\\) has parameter \\$descriptions with no value type specified in iterable type array\\.$#"
			count: 1
			path: libraries/classes/BrowseForeigners.php

		-
			message: "#^Method PhpMyAdmin\\\\BrowseForeigners\\:\\:getHtmlForOneKey\\(\\) has parameter \\$keys with no value type specified in iterable type array\\.$#"
			count: 1
			path: libraries/classes/BrowseForeigners.php

		-
			message: "#^Method PhpMyAdmin\\\\BrowseForeigners\\:\\:getHtmlForOneKey\\(\\) return type has no value type specified in iterable type array\\.$#"
			count: 1
			path: libraries/classes/BrowseForeigners.php

		-
			message: "#^Method PhpMyAdmin\\\\BrowseForeigners\\:\\:getHtmlForRelationalFieldSelection\\(\\) has parameter \\$foreignData with no value type specified in iterable type array\\.$#"
			count: 1
			path: libraries/classes/BrowseForeigners.php

		-
			message: "#^Parameter \\#1 \\$state of static method PhpMyAdmin\\\\Charsets\\\\Charset\\:\\:fromServer\\(\\) expects array\\{Charset\\?\\: string, Description\\?\\: string, Default collation\\?\\: string, Maxlen\\?\\: string\\}, array\\<string, string\\|null\\> given\\.$#"
			count: 1
			path: libraries/classes/Charsets.php

		-
			message: "#^Parameter \\#1 \\$state of static method PhpMyAdmin\\\\Charsets\\\\Collation\\:\\:fromServer\\(\\) expects array\\<string\\>, array\\<string, string\\|null\\> given\\.$#"
			count: 1
			path: libraries/classes/Charsets.php

		-
			message: "#^Method PhpMyAdmin\\\\CheckUserPrivileges\\:\\:getItemsFromShowGrantsRow\\(\\) return type has no value type specified in iterable type array\\.$#"
			count: 1
			path: libraries/classes/CheckUserPrivileges.php

		-
			message: "#^Parameter \\#1 \\$row of method PhpMyAdmin\\\\CheckUserPrivileges\\:\\:getItemsFromShowGrantsRow\\(\\) expects string, string\\|null given\\.$#"
			count: 1
			path: libraries/classes/CheckUserPrivileges.php

		-
			message: "#^Method PhpMyAdmin\\\\Command\\\\TwigLintCommand\\:\\:display\\(\\) has parameter \\$filesInfo with no value type specified in iterable type array\\.$#"
			count: 1
			path: libraries/classes/Command/TwigLintCommand.php

		-
			message: "#^Method PhpMyAdmin\\\\Command\\\\TwigLintCommand\\:\\:findFiles\\(\\) return type has no value type specified in iterable type array\\.$#"
			count: 1
			path: libraries/classes/Command/TwigLintCommand.php

		-
			message: "#^Method PhpMyAdmin\\\\Command\\\\TwigLintCommand\\:\\:getContext\\(\\) return type has no value type specified in iterable type array\\.$#"
			count: 1
			path: libraries/classes/Command/TwigLintCommand.php

		-
			message: "#^Method PhpMyAdmin\\\\Command\\\\TwigLintCommand\\:\\:getFilesInfo\\(\\) return type has no value type specified in iterable type array\\.$#"
			count: 1
			path: libraries/classes/Command/TwigLintCommand.php

		-
			message: "#^Method PhpMyAdmin\\\\Command\\\\TwigLintCommand\\:\\:validate\\(\\) return type has no value type specified in iterable type array\\.$#"
			count: 1
			path: libraries/classes/Command/TwigLintCommand.php

		-
			message: "#^Parameter \\#1 \\$string of function strlen expects string, mixed given\\.$#"
			count: 1
			path: libraries/classes/Common.php

		-
			message: "#^Static property PhpMyAdmin\\\\SqlParser\\\\Lexer\\:\\:\\$DEFAULT_DELIMITER \\(string\\) does not accept mixed\\.$#"
			count: 1
			path: libraries/classes/Common.php

		-
			message: "#^Cannot cast mixed to string\\.$#"
			count: 1
			path: libraries/classes/Config.php

		-
			message: "#^Method PhpMyAdmin\\\\Config\\:\\:getConnectionParams\\(\\) has parameter \\$server with no value type specified in iterable type array\\.$#"
			count: 1
			path: libraries/classes/Config.php

		-
			message: "#^Method PhpMyAdmin\\\\Config\\:\\:getConnectionParams\\(\\) return type has no value type specified in iterable type array\\.$#"
			count: 1
			path: libraries/classes/Config.php

		-
			message: "#^Method PhpMyAdmin\\\\Config\\:\\:getUploadTempDir\\(\\) should return string\\|null but returns string\\|false\\.$#"
			count: 1
			path: libraries/classes/Config.php

		-
			message: "#^Parameter \\#1 \\$str of function rtrim expects string, mixed given\\.$#"
			count: 1
			path: libraries/classes/Config.php

		-
			message: "#^Parameter \\#1 \\$url of function parse_url expects string, mixed given\\.$#"
			count: 2
			path: libraries/classes/Config.php

		-
			message: "#^Parameter \\#3 \\$default of method PhpMyAdmin\\\\Config\\:\\:setCookie\\(\\) expects string\\|null, mixed given\\.$#"
			count: 1
			path: libraries/classes/Config.php

		-
			message: "#^Parameter \\#3 \\$subject of function str_replace expects array\\|string, string\\|false\\|null given\\.$#"
			count: 1
			path: libraries/classes/Config.php

		-
			message: "#^Property PhpMyAdmin\\\\Config\\:\\:\\$baseSettings type has no value type specified in iterable type array\\.$#"
			count: 1
			path: libraries/classes/Config.php

		-
			message: "#^Property PhpMyAdmin\\\\Config\\:\\:\\$default type has no value type specified in iterable type array\\.$#"
			count: 1
			path: libraries/classes/Config.php

		-
			message: "#^Property PhpMyAdmin\\\\Config\\:\\:\\$defaultServer type has no value type specified in iterable type array\\.$#"
			count: 1
			path: libraries/classes/Config.php

		-
			message: "#^Property PhpMyAdmin\\\\Config\\:\\:\\$settings type has no value type specified in iterable type array\\.$#"
			count: 1
			path: libraries/classes/Config.php

		-
			message: "#^Method PhpMyAdmin\\\\Config\\\\ConfigFile\\:\\:__construct\\(\\) has parameter \\$baseConfig with no value type specified in iterable type array\\.$#"
			count: 1
			path: libraries/classes/Config/ConfigFile.php

		-
			message: "#^Method PhpMyAdmin\\\\Config\\\\ConfigFile\\:\\:getCanonicalPath\\(\\) should return string but returns string\\|null\\.$#"
			count: 1
			path: libraries/classes/Config/ConfigFile.php

		-
			message: "#^Method PhpMyAdmin\\\\Config\\\\ConfigFile\\:\\:getConfig\\(\\) return type has no value type specified in iterable type array\\.$#"
			count: 1
			path: libraries/classes/Config/ConfigFile.php

		-
			message: "#^Method PhpMyAdmin\\\\Config\\\\ConfigFile\\:\\:getConfigArray\\(\\) return type has no value type specified in iterable type array\\.$#"
			count: 1
			path: libraries/classes/Config/ConfigFile.php

		-
			message: "#^Method PhpMyAdmin\\\\Config\\\\ConfigFile\\:\\:getFlatArray\\(\\) has parameter \\$array with no value type specified in iterable type array\\.$#"
			count: 1
			path: libraries/classes/Config/ConfigFile.php

		-
			message: "#^Method PhpMyAdmin\\\\Config\\\\ConfigFile\\:\\:getFlatArray\\(\\) return type has no value type specified in iterable type array\\.$#"
			count: 1
			path: libraries/classes/Config/ConfigFile.php

		-
			message: "#^Method PhpMyAdmin\\\\Config\\\\ConfigFile\\:\\:getFlatDefaultConfig\\(\\) return type has no value type specified in iterable type array\\.$#"
			count: 1
			path: libraries/classes/Config/ConfigFile.php

		-
			message: "#^Method PhpMyAdmin\\\\Config\\\\ConfigFile\\:\\:getPersistKeysMap\\(\\) return type has no value type specified in iterable type array\\.$#"
			count: 1
			path: libraries/classes/Config/ConfigFile.php

		-
			message: "#^Method PhpMyAdmin\\\\Config\\\\ConfigFile\\:\\:getServerName\\(\\) should return string but returns mixed\\.$#"
			count: 2
			path: libraries/classes/Config/ConfigFile.php

		-
			message: "#^Method PhpMyAdmin\\\\Config\\\\ConfigFile\\:\\:getServers\\(\\) return type has no value type specified in iterable type array\\.$#"
			count: 1
			path: libraries/classes/Config/ConfigFile.php

		-
			message: "#^Method PhpMyAdmin\\\\Config\\\\ConfigFile\\:\\:setAllowedKeys\\(\\) has parameter \\$keys with no value type specified in iterable type array\\.$#"
			count: 1
			path: libraries/classes/Config/ConfigFile.php

		-
			message: "#^Method PhpMyAdmin\\\\Config\\\\ConfigFile\\:\\:setCfgUpdateReadMapping\\(\\) has parameter \\$mapping with no value type specified in iterable type array\\.$#"
			count: 1
			path: libraries/classes/Config/ConfigFile.php

		-
			message: "#^Method PhpMyAdmin\\\\Config\\\\ConfigFile\\:\\:setConfigData\\(\\) has parameter \\$cfg with no value type specified in iterable type array\\.$#"
			count: 1
			path: libraries/classes/Config/ConfigFile.php

		-
			message: "#^Method PhpMyAdmin\\\\Config\\\\ConfigFile\\:\\:setPersistKeys\\(\\) has parameter \\$keys with no value type specified in iterable type array\\.$#"
			count: 1
			path: libraries/classes/Config/ConfigFile.php

		-
			message: "#^Method PhpMyAdmin\\\\Config\\\\ConfigFile\\:\\:updateWithGlobalConfig\\(\\) has parameter \\$cfg with no value type specified in iterable type array\\.$#"
			count: 1
			path: libraries/classes/Config/ConfigFile.php

		-
			message: "#^Parameter \\#2 \\$array of static method PhpMyAdmin\\\\Core\\:\\:arrayRead\\(\\) expects array, array\\|null given\\.$#"
			count: 1
			path: libraries/classes/Config/ConfigFile.php

		-
			message: "#^Property PhpMyAdmin\\\\Config\\\\ConfigFile\\:\\:\\$baseCfg type has no value type specified in iterable type array\\.$#"
			count: 1
			path: libraries/classes/Config/ConfigFile.php

		-
			message: "#^Property PhpMyAdmin\\\\Config\\\\ConfigFile\\:\\:\\$cfgDb type has no value type specified in iterable type array\\.$#"
			count: 1
			path: libraries/classes/Config/ConfigFile.php

		-
			message: "#^Property PhpMyAdmin\\\\Config\\\\ConfigFile\\:\\:\\$cfgUpdateReadMapping type has no value type specified in iterable type array\\.$#"
			count: 1
			path: libraries/classes/Config/ConfigFile.php

		-
			message: "#^Property PhpMyAdmin\\\\Config\\\\ConfigFile\\:\\:\\$defaultCfg type has no value type specified in iterable type array\\.$#"
			count: 1
			path: libraries/classes/Config/ConfigFile.php

		-
			message: "#^Property PhpMyAdmin\\\\Config\\\\ConfigFile\\:\\:\\$persistKeys type has no value type specified in iterable type array\\.$#"
			count: 1
			path: libraries/classes/Config/ConfigFile.php

		-
			message: "#^Property PhpMyAdmin\\\\Config\\\\ConfigFile\\:\\:\\$setFilter type has no value type specified in iterable type array\\.$#"
			count: 1
			path: libraries/classes/Config/ConfigFile.php

		-
			message: "#^Empty array passed to foreach\\.$#"
			count: 1
			path: libraries/classes/Config/Form.php

		-
			message: "#^Method PhpMyAdmin\\\\Config\\\\Form\\:\\:__construct\\(\\) has parameter \\$form with no value type specified in iterable type array\\.$#"
			count: 1
			path: libraries/classes/Config/Form.php

		-
			message: "#^Method PhpMyAdmin\\\\Config\\\\Form\\:\\:cleanGroupPaths\\(\\) has parameter \\$form with no value type specified in iterable type array\\.$#"
			count: 1
			path: libraries/classes/Config/Form.php

		-
			message: "#^Method PhpMyAdmin\\\\Config\\\\Form\\:\\:cleanGroupPaths\\(\\) return type has no value type specified in iterable type array\\.$#"
			count: 1
			path: libraries/classes/Config/Form.php

		-
			message: "#^Method PhpMyAdmin\\\\Config\\\\Form\\:\\:getOptionValueList\\(\\) return type has no value type specified in iterable type array\\.$#"
			count: 1
			path: libraries/classes/Config/Form.php

		-
			message: "#^Method PhpMyAdmin\\\\Config\\\\Form\\:\\:loadForm\\(\\) has parameter \\$form with no value type specified in iterable type array\\.$#"
			count: 1
			path: libraries/classes/Config/Form.php

		-
			message: "#^Method PhpMyAdmin\\\\Config\\\\Form\\:\\:readFormPaths\\(\\) has parameter \\$form with no value type specified in iterable type array\\.$#"
			count: 1
			path: libraries/classes/Config/Form.php

		-
			message: "#^PHPDoc tag @var for variable \\$value has no value type specified in iterable type array\\.$#"
			count: 1
			path: libraries/classes/Config/Form.php

		-
			message: "#^Property PhpMyAdmin\\\\Config\\\\Form\\:\\:\\$default type has no value type specified in iterable type array\\.$#"
			count: 1
			path: libraries/classes/Config/Form.php

		-
			message: "#^Property PhpMyAdmin\\\\Config\\\\Form\\:\\:\\$fields type has no value type specified in iterable type array\\.$#"
			count: 1
			path: libraries/classes/Config/Form.php

		-
			message: "#^Property PhpMyAdmin\\\\Config\\\\Form\\:\\:\\$fieldsTypes type has no value type specified in iterable type array\\.$#"
			count: 1
			path: libraries/classes/Config/Form.php

		-
			message: "#^Property PhpMyAdmin\\\\Config\\\\Form\\:\\:\\$index \\(int\\) does not accept int\\|null\\.$#"
			count: 1
			path: libraries/classes/Config/Form.php

		-
			message: "#^Unreachable statement \\- code above always terminates\\.$#"
			count: 2
			path: libraries/classes/Config/Form.php

		-
			message: "#^Argument of an invalid type mixed supplied for foreach, only iterables are supported\\.$#"
			count: 1
			path: libraries/classes/Config/FormDisplay.php

		-
			message: "#^Cannot access offset 'wrapper_params' on mixed\\.$#"
			count: 2
			path: libraries/classes/Config/FormDisplay.php

		-
			message: "#^Method PhpMyAdmin\\\\Config\\\\FormDisplay\\:\\:displayFieldInput\\(\\) has parameter \\$jsDefault with no value type specified in iterable type array\\.$#"
			count: 1
			path: libraries/classes/Config/FormDisplay.php

		-
			message: "#^Method PhpMyAdmin\\\\Config\\\\FormDisplay\\:\\:fillPostArrayParameters\\(\\) has parameter \\$postValues with no value type specified in iterable type array\\.$#"
			count: 1
			path: libraries/classes/Config/FormDisplay.php

		-
			message: "#^Method PhpMyAdmin\\\\Config\\\\FormDisplay\\:\\:getDisplay\\(\\) has parameter \\$hiddenFields with no value type specified in iterable type array\\.$#"
			count: 1
			path: libraries/classes/Config/FormDisplay.php

		-
			message: "#^Method PhpMyAdmin\\\\Config\\\\FormDisplay\\:\\:registerForm\\(\\) has parameter \\$form with no value type specified in iterable type array\\.$#"
			count: 1
			path: libraries/classes/Config/FormDisplay.php

		-
			message: "#^Method PhpMyAdmin\\\\Config\\\\FormDisplay\\:\\:save\\(\\) has parameter \\$forms with no value type specified in iterable type array\\.$#"
			count: 1
			path: libraries/classes/Config/FormDisplay.php

		-
			message: "#^Method PhpMyAdmin\\\\Config\\\\FormDisplay\\:\\:setComments\\(\\) has parameter \\$opts with no value type specified in iterable type array\\.$#"
			count: 1
			path: libraries/classes/Config/FormDisplay.php

		-
			message: "#^Method PhpMyAdmin\\\\Config\\\\FormDisplay\\:\\:validateSelect\\(\\) has parameter \\$allowed with no value type specified in iterable type array\\.$#"
			count: 1
			path: libraries/classes/Config/FormDisplay.php

		-
			message: "#^Parameter \\#1 \\$path of method PhpMyAdmin\\\\Config\\\\ConfigFile\\:\\:getValue\\(\\) expects string, int\\|string\\|false given\\.$#"
			count: 1
			path: libraries/classes/Config/FormDisplay.php

		-
			message: "#^Parameter \\#1 \\$path of method PhpMyAdmin\\\\Config\\\\ConfigFile\\:\\:set\\(\\) expects string, int\\|string given\\.$#"
			count: 1
			path: libraries/classes/Config/FormDisplay.php

		-
			message: "#^Parameter \\#1 \\$string of static method PhpMyAdmin\\\\Sanitize\\:\\:escapeJsString\\(\\) expects string, mixed given\\.$#"
			count: 2
			path: libraries/classes/Config/FormDisplay.php

		-
			message: "#^Parameter \\#2 \\$array of function implode expects array\\<string\\>, mixed given\\.$#"
			count: 1
			path: libraries/classes/Config/FormDisplay.php

		-
			message: "#^Parameter \\#2 \\$pieces of function implode expects array, mixed given\\.$#"
			count: 1
			path: libraries/classes/Config/FormDisplay.php

		-
			message: "#^Parameter \\#2 \\$subject of function preg_match expects string, mixed given\\.$#"
			count: 1
			path: libraries/classes/Config/FormDisplay.php

		-
			message: "#^Parameter \\#3 \\$subject of function str_replace expects array\\|string, int\\|string\\|false given\\.$#"
			count: 1
			path: libraries/classes/Config/FormDisplay.php

		-
			message: "#^Parameter \\#4 \\$workPath of method PhpMyAdmin\\\\Config\\\\FormDisplay\\:\\:displayFieldInput\\(\\) expects string, int\\|string\\|false given\\.$#"
			count: 1
			path: libraries/classes/Config/FormDisplay.php

		-
			message: "#^Property PhpMyAdmin\\\\Config\\\\FormDisplay\\:\\:\\$errors type has no value type specified in iterable type array\\.$#"
			count: 1
			path: libraries/classes/Config/FormDisplay.php

		-
			message: "#^Property PhpMyAdmin\\\\Config\\\\FormDisplay\\:\\:\\$systemPaths type has no value type specified in iterable type array\\.$#"
			count: 1
			path: libraries/classes/Config/FormDisplay.php

		-
			message: "#^Property PhpMyAdmin\\\\Config\\\\FormDisplay\\:\\:\\$translatedPaths type has no value type specified in iterable type array\\.$#"
			count: 1
			path: libraries/classes/Config/FormDisplay.php

		-
			message: "#^Property PhpMyAdmin\\\\Config\\\\FormDisplay\\:\\:\\$userprefsDisallow type has no value type specified in iterable type array\\.$#"
			count: 1
			path: libraries/classes/Config/FormDisplay.php

		-
			message: "#^Property PhpMyAdmin\\\\Config\\\\FormDisplay\\:\\:\\$userprefsKeys type has no value type specified in iterable type array\\.$#"
			count: 1
			path: libraries/classes/Config/FormDisplay.php

		-
			message: "#^Method PhpMyAdmin\\\\Config\\\\FormDisplayTemplate\\:\\:addJsValidate\\(\\) has parameter \\$jsArray with no value type specified in iterable type array\\.$#"
			count: 1
			path: libraries/classes/Config/FormDisplayTemplate.php

		-
			message: "#^Method PhpMyAdmin\\\\Config\\\\FormDisplayTemplate\\:\\:addJsValidate\\(\\) has parameter \\$validators with no value type specified in iterable type array\\.$#"
			count: 1
			path: libraries/classes/Config/FormDisplayTemplate.php

		-
			message: "#^Method PhpMyAdmin\\\\Config\\\\FormDisplayTemplate\\:\\:display\\(\\) has parameter \\$data with no value type specified in iterable type array\\.$#"
			count: 1
			path: libraries/classes/Config/FormDisplayTemplate.php

		-
			message: "#^Method PhpMyAdmin\\\\Config\\\\FormDisplayTemplate\\:\\:displayErrors\\(\\) has parameter \\$errorList with no value type specified in iterable type array\\.$#"
			count: 1
			path: libraries/classes/Config/FormDisplayTemplate.php

		-
			message: "#^Method PhpMyAdmin\\\\Config\\\\FormDisplayTemplate\\:\\:displayInput\\(\\) has parameter \\$opts with no value type specified in iterable type array\\.$#"
			count: 1
			path: libraries/classes/Config/FormDisplayTemplate.php

		-
			message: "#^Method PhpMyAdmin\\\\Config\\\\Forms\\\\BaseForm\\:\\:getForms\\(\\) return type has no value type specified in iterable type array\\.$#"
			count: 1
			path: libraries/classes/Config/Forms/BaseForm.php

		-
			message: "#^Property PhpMyAdmin\\\\Config\\\\Forms\\\\BaseFormList\\:\\:\\$forms type has no value type specified in iterable type array\\.$#"
			count: 1
			path: libraries/classes/Config/Forms/BaseFormList.php

		-
			message: "#^Method PhpMyAdmin\\\\Config\\\\Forms\\\\Page\\\\BrowseForm\\:\\:getForms\\(\\) return type has no value type specified in iterable type array\\.$#"
			count: 1
			path: libraries/classes/Config/Forms/Page/BrowseForm.php

		-
			message: "#^Method PhpMyAdmin\\\\Config\\\\Forms\\\\Page\\\\DbStructureForm\\:\\:getForms\\(\\) return type has no value type specified in iterable type array\\.$#"
			count: 1
			path: libraries/classes/Config/Forms/Page/DbStructureForm.php

		-
			message: "#^Method PhpMyAdmin\\\\Config\\\\Forms\\\\Page\\\\EditForm\\:\\:getForms\\(\\) return type has no value type specified in iterable type array\\.$#"
			count: 1
			path: libraries/classes/Config/Forms/Page/EditForm.php

		-
			message: "#^Method PhpMyAdmin\\\\Config\\\\Forms\\\\Page\\\\TableStructureForm\\:\\:getForms\\(\\) return type has no value type specified in iterable type array\\.$#"
			count: 1
			path: libraries/classes/Config/Forms/Page/TableStructureForm.php

		-
			message: "#^Method PhpMyAdmin\\\\Config\\\\Forms\\\\Setup\\\\ConfigForm\\:\\:getForms\\(\\) return type has no value type specified in iterable type array\\.$#"
			count: 1
			path: libraries/classes/Config/Forms/Setup/ConfigForm.php

		-
			message: "#^Method PhpMyAdmin\\\\Config\\\\Forms\\\\Setup\\\\FeaturesForm\\:\\:getForms\\(\\) return type has no value type specified in iterable type array\\.$#"
			count: 1
			path: libraries/classes/Config/Forms/Setup/FeaturesForm.php

		-
			message: "#^Method PhpMyAdmin\\\\Config\\\\Forms\\\\Setup\\\\MainForm\\:\\:getForms\\(\\) return type has no value type specified in iterable type array\\.$#"
			count: 1
			path: libraries/classes/Config/Forms/Setup/MainForm.php

		-
			message: "#^Method PhpMyAdmin\\\\Config\\\\Forms\\\\Setup\\\\ServersForm\\:\\:getForms\\(\\) return type has no value type specified in iterable type array\\.$#"
			count: 1
			path: libraries/classes/Config/Forms/Setup/ServersForm.php

		-
			message: "#^Method PhpMyAdmin\\\\Config\\\\Forms\\\\Setup\\\\SqlForm\\:\\:getForms\\(\\) return type has no value type specified in iterable type array\\.$#"
			count: 1
			path: libraries/classes/Config/Forms/Setup/SqlForm.php

		-
			message: "#^Method PhpMyAdmin\\\\Config\\\\Forms\\\\User\\\\ExportForm\\:\\:getForms\\(\\) return type has no value type specified in iterable type array\\.$#"
			count: 1
			path: libraries/classes/Config/Forms/User/ExportForm.php

		-
			message: "#^Method PhpMyAdmin\\\\Config\\\\Forms\\\\User\\\\FeaturesForm\\:\\:getForms\\(\\) return type has no value type specified in iterable type array\\.$#"
			count: 1
			path: libraries/classes/Config/Forms/User/FeaturesForm.php

		-
			message: "#^Method PhpMyAdmin\\\\Config\\\\Forms\\\\User\\\\ImportForm\\:\\:getForms\\(\\) return type has no value type specified in iterable type array\\.$#"
			count: 1
			path: libraries/classes/Config/Forms/User/ImportForm.php

		-
			message: "#^Method PhpMyAdmin\\\\Config\\\\Forms\\\\User\\\\MainForm\\:\\:getForms\\(\\) return type has no value type specified in iterable type array\\.$#"
			count: 1
			path: libraries/classes/Config/Forms/User/MainForm.php

		-
			message: "#^Method PhpMyAdmin\\\\Config\\\\Forms\\\\User\\\\NaviForm\\:\\:getForms\\(\\) return type has no value type specified in iterable type array\\.$#"
			count: 1
			path: libraries/classes/Config/Forms/User/NaviForm.php

		-
			message: "#^Method PhpMyAdmin\\\\Config\\\\Forms\\\\User\\\\SqlForm\\:\\:getForms\\(\\) return type has no value type specified in iterable type array\\.$#"
			count: 1
			path: libraries/classes/Config/Forms/User/SqlForm.php

		-
			message: "#^Method PhpMyAdmin\\\\Config\\\\ServerConfigChecks\\:\\:performConfigChecksServers\\(\\) return type has no value type specified in iterable type array\\.$#"
			count: 1
			path: libraries/classes/Config/ServerConfigChecks.php

		-
			message: "#^Method PhpMyAdmin\\\\Config\\\\ServerConfigChecks\\:\\:performConfigChecksServersSetBlowfishSecret\\(\\) return type has no value type specified in iterable type array\\.$#"
			count: 1
			path: libraries/classes/Config/ServerConfigChecks.php

		-
			message: "#^Parameter \\#2 \\$blowfishSecret of method PhpMyAdmin\\\\Config\\\\ServerConfigChecks\\:\\:performConfigChecksServers\\(\\) expects string, mixed given\\.$#"
			count: 1
			path: libraries/classes/Config/ServerConfigChecks.php

		-
			message: "#^Cannot access offset int\\|string on mixed\\.$#"
			count: 1
			path: libraries/classes/Config/Settings.php

		-
			message: "#^Cannot cast mixed to int\\.$#"
			count: 34
			path: libraries/classes/Config/Settings.php

		-
			message: "#^Cannot cast mixed to string\\.$#"
			count: 44
			path: libraries/classes/Config/Settings.php

		-
			message: "#^Method PhpMyAdmin\\\\Config\\\\Settings\\:\\:toArray\\(\\) return type has no value type specified in iterable type array\\.$#"
			count: 1
			path: libraries/classes/Config/Settings.php

		-
			message: "#^Method PhpMyAdmin\\\\Config\\\\Settings\\:\\:toArray\\(\\) should return array\\<string, array\\|bool\\|int\\|string\\|null\\> but returns array\\<string, mixed\\>\\.$#"
			count: 1
			path: libraries/classes/Config/Settings.php

		-
			message: "#^Parameter \\#1 \\$input of function array_keys expects array, mixed given\\.$#"
			count: 1
			path: libraries/classes/Config/Settings.php

		-
			message: "#^Cannot cast mixed to int\\.$#"
			count: 1
			path: libraries/classes/Config/Settings/Console.php

		-
			message: "#^Cannot cast mixed to int\\.$#"
			count: 2
			path: libraries/classes/Config/Settings/Export.php

		-
			message: "#^Cannot cast mixed to string\\.$#"
			count: 23
			path: libraries/classes/Config/Settings/Export.php

		-
			message: "#^Cannot cast mixed to int\\.$#"
			count: 1
			path: libraries/classes/Config/Settings/Import.php

		-
			message: "#^Cannot cast mixed to string\\.$#"
			count: 11
			path: libraries/classes/Config/Settings/Import.php

		-
			message: "#^Cannot cast mixed to string\\.$#"
			count: 2
			path: libraries/classes/Config/Settings/Schema.php

		-
			message: "#^Cannot cast mixed to int\\.$#"
			count: 1
			path: libraries/classes/Config/Settings/Server.php

		-
			message: "#^Cannot cast mixed to string\\.$#"
			count: 46
			path: libraries/classes/Config/Settings/Server.php

		-
			message: "#^Cannot cast mixed to string\\.$#"
			count: 1
			path: libraries/classes/Config/Settings/Transformations.php

		-
			message: "#^Argument of an invalid type array\\|object supplied for foreach, only iterables are supported\\.$#"
			count: 1
			path: libraries/classes/Config/Validator.php

		-
			message: "#^Argument of an invalid type mixed supplied for foreach, only iterables are supported\\.$#"
			count: 1
			path: libraries/classes/Config/Validator.php

		-
			message: "#^Cannot access offset mixed on mixed\\.$#"
			count: 3
			path: libraries/classes/Config/Validator.php

		-
			message: "#^Method PhpMyAdmin\\\\Config\\\\Validator\\:\\:getValidators\\(\\) return type has no value type specified in iterable type array\\.$#"
			count: 1
			path: libraries/classes/Config/Validator.php

		-
			message: "#^Method PhpMyAdmin\\\\Config\\\\Validator\\:\\:getValidators\\(\\) should return array but returns mixed\\.$#"
			count: 2
			path: libraries/classes/Config/Validator.php

		-
			message: "#^Method PhpMyAdmin\\\\Config\\\\Validator\\:\\:testDBConnection\\(\\) return type has no value type specified in iterable type array\\.$#"
			count: 1
			path: libraries/classes/Config/Validator.php

		-
			message: "#^Method PhpMyAdmin\\\\Config\\\\Validator\\:\\:validate\\(\\) has parameter \\$validatorId with no value type specified in iterable type array\\.$#"
			count: 1
			path: libraries/classes/Config/Validator.php

		-
			message: "#^Method PhpMyAdmin\\\\Config\\\\Validator\\:\\:validate\\(\\) has parameter \\$values with no value type specified in iterable type array\\.$#"
			count: 1
			path: libraries/classes/Config/Validator.php

		-
			message: "#^Method PhpMyAdmin\\\\Config\\\\Validator\\:\\:validate\\(\\) return type has no value type specified in iterable type array\\.$#"
			count: 1
			path: libraries/classes/Config/Validator.php

		-
			message: "#^Method PhpMyAdmin\\\\Config\\\\Validator\\:\\:validateByRegex\\(\\) has parameter \\$values with no value type specified in iterable type array\\.$#"
			count: 1
			path: libraries/classes/Config/Validator.php

		-
			message: "#^Method PhpMyAdmin\\\\Config\\\\Validator\\:\\:validateByRegex\\(\\) return type has no value type specified in iterable type array\\.$#"
			count: 1
			path: libraries/classes/Config/Validator.php

		-
			message: "#^Method PhpMyAdmin\\\\Config\\\\Validator\\:\\:validateNonNegativeNumber\\(\\) has parameter \\$values with no value type specified in iterable type array\\.$#"
			count: 1
			path: libraries/classes/Config/Validator.php

		-
			message: "#^Method PhpMyAdmin\\\\Config\\\\Validator\\:\\:validateNonNegativeNumber\\(\\) return type has no value type specified in iterable type array\\.$#"
			count: 1
			path: libraries/classes/Config/Validator.php

		-
			message: "#^Method PhpMyAdmin\\\\Config\\\\Validator\\:\\:validateNumber\\(\\) has parameter \\$values with no value type specified in iterable type array\\.$#"
			count: 1
			path: libraries/classes/Config/Validator.php

		-
			message: "#^Method PhpMyAdmin\\\\Config\\\\Validator\\:\\:validatePMAStorage\\(\\) has parameter \\$values with no value type specified in iterable type array\\.$#"
			count: 1
			path: libraries/classes/Config/Validator.php

		-
			message: "#^Method PhpMyAdmin\\\\Config\\\\Validator\\:\\:validatePMAStorage\\(\\) return type has no value type specified in iterable type array\\.$#"
			count: 1
			path: libraries/classes/Config/Validator.php

		-
			message: "#^Method PhpMyAdmin\\\\Config\\\\Validator\\:\\:validatePortNumber\\(\\) has parameter \\$values with no value type specified in iterable type array\\.$#"
			count: 1
			path: libraries/classes/Config/Validator.php

		-
			message: "#^Method PhpMyAdmin\\\\Config\\\\Validator\\:\\:validatePortNumber\\(\\) return type has no value type specified in iterable type array\\.$#"
			count: 1
			path: libraries/classes/Config/Validator.php

		-
			message: "#^Method PhpMyAdmin\\\\Config\\\\Validator\\:\\:validatePositiveNumber\\(\\) has parameter \\$values with no value type specified in iterable type array\\.$#"
			count: 1
			path: libraries/classes/Config/Validator.php

		-
			message: "#^Method PhpMyAdmin\\\\Config\\\\Validator\\:\\:validatePositiveNumber\\(\\) return type has no value type specified in iterable type array\\.$#"
			count: 1
			path: libraries/classes/Config/Validator.php

		-
			message: "#^Method PhpMyAdmin\\\\Config\\\\Validator\\:\\:validateRegex\\(\\) has parameter \\$values with no value type specified in iterable type array\\.$#"
			count: 1
			path: libraries/classes/Config/Validator.php

		-
			message: "#^Method PhpMyAdmin\\\\Config\\\\Validator\\:\\:validateRegex\\(\\) return type has no value type specified in iterable type array\\.$#"
			count: 1
			path: libraries/classes/Config/Validator.php

		-
			message: "#^Method PhpMyAdmin\\\\Config\\\\Validator\\:\\:validateServer\\(\\) has parameter \\$values with no value type specified in iterable type array\\.$#"
			count: 1
			path: libraries/classes/Config/Validator.php

		-
			message: "#^Method PhpMyAdmin\\\\Config\\\\Validator\\:\\:validateServer\\(\\) return type has no value type specified in iterable type array\\.$#"
			count: 1
			path: libraries/classes/Config/Validator.php

		-
			message: "#^Method PhpMyAdmin\\\\Config\\\\Validator\\:\\:validateTrustedProxies\\(\\) has parameter \\$values with no value type specified in iterable type array\\.$#"
			count: 1
			path: libraries/classes/Config/Validator.php

		-
			message: "#^Method PhpMyAdmin\\\\Config\\\\Validator\\:\\:validateTrustedProxies\\(\\) return type has no value type specified in iterable type array\\.$#"
			count: 1
			path: libraries/classes/Config/Validator.php

		-
			message: "#^Method PhpMyAdmin\\\\Config\\\\Validator\\:\\:validateUpperBound\\(\\) has parameter \\$values with no value type specified in iterable type array\\.$#"
			count: 1
			path: libraries/classes/Config/Validator.php

		-
			message: "#^Method PhpMyAdmin\\\\Config\\\\Validator\\:\\:validateUpperBound\\(\\) return type has no value type specified in iterable type array\\.$#"
			count: 1
			path: libraries/classes/Config/Validator.php

		-
			message: "#^Do\\-while loop condition is always false\\.$#"
			count: 1
			path: libraries/classes/ConfigStorage/Relation.php

		-
			message: "#^Method PhpMyAdmin\\\\ConfigStorage\\\\Relation\\:\\:buildForeignDropdown\\(\\) has parameter \\$foreign with no value type specified in iterable type array\\.$#"
			count: 1
			path: libraries/classes/ConfigStorage/Relation.php

		-
			message: "#^Method PhpMyAdmin\\\\ConfigStorage\\\\Relation\\:\\:checkChildForeignReferences\\(\\) has parameter \\$child_references_full with no value type specified in iterable type array\\.$#"
			count: 1
			path: libraries/classes/ConfigStorage/Relation.php

		-
			message: "#^Method PhpMyAdmin\\\\ConfigStorage\\\\Relation\\:\\:checkChildForeignReferences\\(\\) has parameter \\$foreigners_full with no value type specified in iterable type array\\.$#"
			count: 1
			path: libraries/classes/ConfigStorage/Relation.php

		-
			message: "#^Method PhpMyAdmin\\\\ConfigStorage\\\\Relation\\:\\:foreignDropdown\\(\\) has parameter \\$disp_row with no value type specified in iterable type array\\.$#"
			count: 1
			path: libraries/classes/ConfigStorage/Relation.php

		-
			message: "#^Method PhpMyAdmin\\\\ConfigStorage\\\\Relation\\:\\:getChildReferences\\(\\) return type has no value type specified in iterable type array\\.$#"
			count: 1
			path: libraries/classes/ConfigStorage/Relation.php

		-
			message: "#^Method PhpMyAdmin\\\\ConfigStorage\\\\Relation\\:\\:getComments\\(\\) return type has no value type specified in iterable type array\\.$#"
			count: 1
			path: libraries/classes/ConfigStorage/Relation.php

		-
			message: "#^Method PhpMyAdmin\\\\ConfigStorage\\\\Relation\\:\\:getDbComments\\(\\) return type has no value type specified in iterable type array\\.$#"
			count: 1
			path: libraries/classes/ConfigStorage/Relation.php

		-
			message: "#^Method PhpMyAdmin\\\\ConfigStorage\\\\Relation\\:\\:getDefaultPmaTableNames\\(\\) has parameter \\$tableNameReplacements with no value type specified in iterable type array\\.$#"
			count: 1
			path: libraries/classes/ConfigStorage/Relation.php

		-
			message: "#^Method PhpMyAdmin\\\\ConfigStorage\\\\Relation\\:\\:getForeignData\\(\\) has parameter \\$foreigners with no value type specified in iterable type array\\.$#"
			count: 1
			path: libraries/classes/ConfigStorage/Relation.php

		-
			message: "#^Method PhpMyAdmin\\\\ConfigStorage\\\\Relation\\:\\:getForeignData\\(\\) return type has no value type specified in iterable type array\\.$#"
			count: 1
			path: libraries/classes/ConfigStorage/Relation.php

		-
			message: "#^Method PhpMyAdmin\\\\ConfigStorage\\\\Relation\\:\\:getForeignData\\(\\) should return array\\{foreign_link\\: bool, the_total\\: mixed, foreign_display\\: string, disp_row\\: array\\<int, non\\-empty\\-array\\>\\|null, foreign_field\\: mixed\\} but returns array\\{foreign_link\\: bool, the_total\\: mixed, foreign_display\\: string, disp_row\\: array\\<int, array\\<string, string\\|null\\>\\>\\|null, foreign_field\\: mixed\\}\\.$#"
			count: 1
			path: libraries/classes/ConfigStorage/Relation.php

		-
			message: "#^Method PhpMyAdmin\\\\ConfigStorage\\\\Relation\\:\\:getForeigners\\(\\) return type has no value type specified in iterable type array\\.$#"
			count: 1
			path: libraries/classes/ConfigStorage/Relation.php

		-
			message: "#^Method PhpMyAdmin\\\\ConfigStorage\\\\Relation\\:\\:getHistory\\(\\) return type has no value type specified in iterable type array\\.$#"
			count: 1
			path: libraries/classes/ConfigStorage/Relation.php

		-
			message: "#^Method PhpMyAdmin\\\\ConfigStorage\\\\Relation\\:\\:getRelationsAndStatus\\(\\) return type has no value type specified in iterable type array\\.$#"
			count: 1
			path: libraries/classes/ConfigStorage/Relation.php

		-
			message: "#^Method PhpMyAdmin\\\\ConfigStorage\\\\Relation\\:\\:getTables\\(\\) return type has no value type specified in iterable type array\\.$#"
			count: 1
			path: libraries/classes/ConfigStorage/Relation.php

		-
			message: "#^Method PhpMyAdmin\\\\ConfigStorage\\\\Relation\\:\\:searchColumnInForeigners\\(\\) has parameter \\$foreigners with no value type specified in iterable type array\\.$#"
			count: 1
			path: libraries/classes/ConfigStorage/Relation.php

		-
			message: "#^Method PhpMyAdmin\\\\ConfigStorage\\\\Relation\\:\\:searchColumnInForeigners\\(\\) return type has no value type specified in iterable type array\\.$#"
			count: 1
			path: libraries/classes/ConfigStorage/Relation.php

		-
			message: "#^Parameter \\#1 \\$foreigners of method PhpMyAdmin\\\\ConfigStorage\\\\Relation\\:\\:searchColumnInForeigners\\(\\) expects array, array\\|true given\\.$#"
			count: 1
			path: libraries/classes/ConfigStorage/Relation.php

		-
			message: "#^Parameter \\#1 \\$list of class PhpMyAdmin\\\\SqlParser\\\\Parser constructor expects PhpMyAdmin\\\\SqlParser\\\\TokensList\\|PhpMyAdmin\\\\SqlParser\\\\UtfString\\|string\\|null, mixed given\\.$#"
			count: 1
			path: libraries/classes/ConfigStorage/Relation.php

		-
			message: "#^Parameter \\#2 \\$callback of function usort expects callable\\(string\\|null, string\\|null\\)\\: int, 'strnatcasecmp' given\\.$#"
			count: 1
			path: libraries/classes/ConfigStorage/Relation.php

		-
			message: "#^Argument of an invalid type array\\|null supplied for foreach, only iterables are supported\\.$#"
			count: 3
			path: libraries/classes/ConfigStorage/UserGroups.php

		-
			message: "#^Method PhpMyAdmin\\\\ConfigStorage\\\\UserGroups\\:\\:getAllowedTabNames\\(\\) has parameter \\$row with no value type specified in iterable type array\\.$#"
			count: 1
			path: libraries/classes/ConfigStorage/UserGroups.php

		-
			message: "#^Method PhpMyAdmin\\\\ConfigStorage\\\\UserGroups\\:\\:getTabList\\(\\) has parameter \\$selected with no value type specified in iterable type array\\.$#"
			count: 1
			path: libraries/classes/ConfigStorage/UserGroups.php

		-
			message: "#^Parameter \\#1 \\$params of static method PhpMyAdmin\\\\Url\\:\\:getCommonRaw\\(\\) expects array\\<int\\|string, bool\\|int\\|string\\>, array\\<string, mixed\\> given\\.$#"
			count: 1
			path: libraries/classes/Controllers/AbstractController.php

		-
			message: "#^Parameter \\#3 \\$new_cfg_value of method PhpMyAdmin\\\\Config\\:\\:setUserValue\\(\\) expects string, mixed given\\.$#"
			count: 1
			path: libraries/classes/Controllers/Config/SetConfigController.php

		-
			message: "#^Method PhpMyAdmin\\\\Controllers\\\\Database\\\\CentralColumnsController\\:\\:addColumn\\(\\) has parameter \\$params with no value type specified in iterable type array\\.$#"
			count: 1
			path: libraries/classes/Controllers/Database/CentralColumnsController.php

		-
			message: "#^Method PhpMyAdmin\\\\Controllers\\\\Database\\\\CentralColumnsController\\:\\:addNewColumn\\(\\) has parameter \\$params with no value type specified in iterable type array\\.$#"
			count: 1
			path: libraries/classes/Controllers/Database/CentralColumnsController.php

		-
			message: "#^Method PhpMyAdmin\\\\Controllers\\\\Database\\\\CentralColumnsController\\:\\:deleteSave\\(\\) has parameter \\$params with no value type specified in iterable type array\\.$#"
			count: 1
			path: libraries/classes/Controllers/Database/CentralColumnsController.php

		-
			message: "#^Method PhpMyAdmin\\\\Controllers\\\\Database\\\\CentralColumnsController\\:\\:editPage\\(\\) has parameter \\$params with no value type specified in iterable type array\\.$#"
			count: 1
			path: libraries/classes/Controllers/Database/CentralColumnsController.php

		-
			message: "#^Method PhpMyAdmin\\\\Controllers\\\\Database\\\\CentralColumnsController\\:\\:editSave\\(\\) has parameter \\$params with no value type specified in iterable type array\\.$#"
			count: 1
			path: libraries/classes/Controllers/Database/CentralColumnsController.php

		-
			message: "#^Method PhpMyAdmin\\\\Controllers\\\\Database\\\\CentralColumnsController\\:\\:getColumnList\\(\\) has parameter \\$params with no value type specified in iterable type array\\.$#"
			count: 1
			path: libraries/classes/Controllers/Database/CentralColumnsController.php

		-
			message: "#^Method PhpMyAdmin\\\\Controllers\\\\Database\\\\CentralColumnsController\\:\\:getColumnList\\(\\) return type has no value type specified in iterable type array\\.$#"
			count: 1
			path: libraries/classes/Controllers/Database/CentralColumnsController.php

		-
			message: "#^Method PhpMyAdmin\\\\Controllers\\\\Database\\\\CentralColumnsController\\:\\:main\\(\\) has parameter \\$params with no value type specified in iterable type array\\.$#"
			count: 1
			path: libraries/classes/Controllers/Database/CentralColumnsController.php

		-
			message: "#^Method PhpMyAdmin\\\\Controllers\\\\Database\\\\CentralColumnsController\\:\\:updateMultipleColumn\\(\\) has parameter \\$params with no value type specified in iterable type array\\.$#"
			count: 1
			path: libraries/classes/Controllers/Database/CentralColumnsController.php

		-
			message: "#^Cannot cast mixed to string\\.$#"
			count: 1
			path: libraries/classes/Controllers/Database/DataDictionaryController.php

		-
			message: "#^Negated boolean expression is always true\\.$#"
			count: 6
			path: libraries/classes/Controllers/Database/OperationsController.php

		-
			message: "#^Parameter \\#2 \\$export_sql_plugin of method PhpMyAdmin\\\\Operations\\:\\:getViewsAndCreateSqlViewStandIn\\(\\) expects PhpMyAdmin\\\\Plugins\\\\Export\\\\ExportSql, object\\|null given\\.$#"
			count: 1
			path: libraries/classes/Controllers/Database/OperationsController.php

		-
			message: "#^Method PhpMyAdmin\\\\Controllers\\\\Database\\\\PrivilegesController\\:\\:__invoke\\(\\) has parameter \\$params with no value type specified in iterable type array\\.$#"
			count: 1
			path: libraries/classes/Controllers/Database/PrivilegesController.php

		-
			message: "#^Cannot access offset non\\-empty\\-string on mixed\\.$#"
			count: 1
			path: libraries/classes/Controllers/Database/Structure/FavoriteTableController.php

		-
			message: "#^Method PhpMyAdmin\\\\Controllers\\\\Database\\\\Structure\\\\FavoriteTableController\\:\\:synchronizeFavoriteTables\\(\\) has parameter \\$favoriteTables with no value type specified in iterable type array\\.$#"
			count: 1
			path: libraries/classes/Controllers/Database/Structure/FavoriteTableController.php

		-
			message: "#^Method PhpMyAdmin\\\\Controllers\\\\Database\\\\Structure\\\\FavoriteTableController\\:\\:synchronizeFavoriteTables\\(\\) return type has no value type specified in iterable type array\\.$#"
			count: 1
			path: libraries/classes/Controllers/Database/Structure/FavoriteTableController.php

		-
			message: "#^Parameter \\#3 \\$favoriteTables of method PhpMyAdmin\\\\Controllers\\\\Database\\\\Structure\\\\FavoriteTableController\\:\\:synchronizeFavoriteTables\\(\\) expects array, mixed given\\.$#"
			count: 1
			path: libraries/classes/Controllers/Database/Structure/FavoriteTableController.php

		-
			message: "#^Parameter \\#1 \\$buffer of static method PhpMyAdmin\\\\Core\\:\\:mimeDefaultFunction\\(\\) expects string, mixed given\\.$#"
			count: 1
			path: libraries/classes/Controllers/Database/Structure/ShowCreateController.php

		-
			message: "#^Cannot use array destructuring on array\\|null\\.$#"
			count: 4
			path: libraries/classes/Controllers/Database/StructureController.php

		-
			message: "#^Method PhpMyAdmin\\\\Controllers\\\\Database\\\\StructureController\\:\\:displayTableList\\(\\) has parameter \\$replicaInfo with no value type specified in iterable type array\\.$#"
			count: 1
			path: libraries/classes/Controllers/Database/StructureController.php

		-
			message: "#^Method PhpMyAdmin\\\\Controllers\\\\Database\\\\StructureController\\:\\:getReplicationStatus\\(\\) has parameter \\$replicaInfo with no value type specified in iterable type array\\.$#"
			count: 1
			path: libraries/classes/Controllers/Database/StructureController.php

		-
			message: "#^Method PhpMyAdmin\\\\Controllers\\\\Database\\\\StructureController\\:\\:getReplicationStatus\\(\\) return type has no value type specified in iterable type array\\.$#"
			count: 1
			path: libraries/classes/Controllers/Database/StructureController.php

		-
			message: "#^Method PhpMyAdmin\\\\Controllers\\\\Database\\\\StructureController\\:\\:getStuffForEngineTypeTable\\(\\) has parameter \\$currentTable with no value type specified in iterable type array\\.$#"
			count: 1
			path: libraries/classes/Controllers/Database/StructureController.php

		-
			message: "#^Method PhpMyAdmin\\\\Controllers\\\\Database\\\\StructureController\\:\\:getStuffForEngineTypeTable\\(\\) return type has no value type specified in iterable type array\\.$#"
			count: 1
			path: libraries/classes/Controllers/Database/StructureController.php

		-
			message: "#^Method PhpMyAdmin\\\\Controllers\\\\Database\\\\StructureController\\:\\:getValuesForAriaTable\\(\\) has parameter \\$currentTable with no value type specified in iterable type array\\.$#"
			count: 1
			path: libraries/classes/Controllers/Database/StructureController.php

		-
			message: "#^Method PhpMyAdmin\\\\Controllers\\\\Database\\\\StructureController\\:\\:getValuesForAriaTable\\(\\) return type has no value type specified in iterable type array\\.$#"
			count: 1
			path: libraries/classes/Controllers/Database/StructureController.php

		-
			message: "#^Method PhpMyAdmin\\\\Controllers\\\\Database\\\\StructureController\\:\\:getValuesForInnodbTable\\(\\) has parameter \\$currentTable with no value type specified in iterable type array\\.$#"
			count: 1
			path: libraries/classes/Controllers/Database/StructureController.php

		-
			message: "#^Method PhpMyAdmin\\\\Controllers\\\\Database\\\\StructureController\\:\\:getValuesForInnodbTable\\(\\) return type has no value type specified in iterable type array\\.$#"
			count: 1
			path: libraries/classes/Controllers/Database/StructureController.php

		-
			message: "#^Method PhpMyAdmin\\\\Controllers\\\\Database\\\\StructureController\\:\\:getValuesForMroongaTable\\(\\) has parameter \\$currentTable with no value type specified in iterable type array\\.$#"
			count: 1
			path: libraries/classes/Controllers/Database/StructureController.php

		-
			message: "#^Method PhpMyAdmin\\\\Controllers\\\\Database\\\\StructureController\\:\\:getValuesForMroongaTable\\(\\) return type has no value type specified in iterable type array\\.$#"
			count: 1
			path: libraries/classes/Controllers/Database/StructureController.php

		-
			message: "#^Method PhpMyAdmin\\\\Controllers\\\\Database\\\\StructureController\\:\\:hasTable\\(\\) has parameter \\$db with no value type specified in iterable type array\\.$#"
			count: 1
			path: libraries/classes/Controllers/Database/StructureController.php

		-
			message: "#^Method PhpMyAdmin\\\\Controllers\\\\Database\\\\StructureController\\:\\:isRowCountApproximated\\(\\) has parameter \\$currentTable with no value type specified in iterable type array\\.$#"
			count: 1
			path: libraries/classes/Controllers/Database/StructureController.php

		-
			message: "#^Method PhpMyAdmin\\\\Controllers\\\\Database\\\\StructureController\\:\\:isRowCountApproximated\\(\\) return type has no value type specified in iterable type array\\.$#"
			count: 1
			path: libraries/classes/Controllers/Database/StructureController.php

		-
			message: "#^Parameter \\#4 \\$formattedSize of method PhpMyAdmin\\\\Controllers\\\\Database\\\\StructureController\\:\\:getValuesForAriaTable\\(\\) expects int, string given\\.$#"
			count: 1
			path: libraries/classes/Controllers/Database/StructureController.php

		-
			message: "#^Parameter \\#6 \\$formattedOverhead of method PhpMyAdmin\\\\Controllers\\\\Database\\\\StructureController\\:\\:getValuesForAriaTable\\(\\) expects int, string given\\.$#"
			count: 1
			path: libraries/classes/Controllers/Database/StructureController.php

		-
			message: "#^Property PhpMyAdmin\\\\Controllers\\\\Database\\\\StructureController\\:\\:\\$flash is never read, only written\\.$#"
			count: 1
			path: libraries/classes/Controllers/Database/StructureController.php

		-
			message: "#^Property PhpMyAdmin\\\\Controllers\\\\Database\\\\StructureController\\:\\:\\$operations is never read, only written\\.$#"
			count: 1
			path: libraries/classes/Controllers/Database/StructureController.php

		-
			message: "#^Property PhpMyAdmin\\\\Controllers\\\\Database\\\\StructureController\\:\\:\\$relationCleanup is never read, only written\\.$#"
			count: 1
			path: libraries/classes/Controllers/Database/StructureController.php

		-
			message: "#^Property PhpMyAdmin\\\\Controllers\\\\Database\\\\StructureController\\:\\:\\$tables type has no value type specified in iterable type array\\.$#"
			count: 1
			path: libraries/classes/Controllers/Database/StructureController.php

		-
			message: "#^Cannot access offset 'success' on mixed\\.$#"
			count: 1
			path: libraries/classes/Controllers/ErrorReportController.php

		-
			message: "#^PHPDoc tag @var for variable \\$aliasesParam has no value type specified in iterable type array\\.$#"
			count: 1
			path: libraries/classes/Controllers/Export/ExportController.php

		-
			message: "#^Parameter \\#1 \\$dumpBuffer of method PhpMyAdmin\\\\Export\\:\\:compress\\(\\) expects array\\|string, mixed given\\.$#"
			count: 1
			path: libraries/classes/Controllers/Export/ExportController.php

		-
			message: "#^Parameter \\#1 \\(mixed\\) of echo cannot be converted to string\\.$#"
			count: 1
			path: libraries/classes/Controllers/Export/ExportController.php

		-
			message: "#^Parameter \\#2 \\$dumpBuffer of method PhpMyAdmin\\\\Export\\:\\:closeFile\\(\\) expects string, mixed given\\.$#"
			count: 1
			path: libraries/classes/Controllers/Export/ExportController.php

		-
			message: "#^Parameter \\#3 \\$what of static method PhpMyAdmin\\\\Encoding\\:\\:convertString\\(\\) expects string, mixed given\\.$#"
			count: 1
			path: libraries/classes/Controllers/Export/ExportController.php

		-
			message: "#^Cannot cast mixed to int\\.$#"
			count: 1
			path: libraries/classes/Controllers/Export/Template/DeleteController.php

		-
			message: "#^Cannot cast mixed to int\\.$#"
			count: 1
			path: libraries/classes/Controllers/Export/Template/LoadController.php

		-
			message: "#^Cannot cast mixed to int\\.$#"
			count: 1
			path: libraries/classes/Controllers/Export/Template/UpdateController.php

		-
			message: "#^PHPDoc tag @var for variable \\$gisDataParam has no value type specified in iterable type array\\.$#"
			count: 1
			path: libraries/classes/Controllers/GisDataEditorController.php

		-
			message: "#^Parameter \\#1 \\$showGitRevision of class PhpMyAdmin\\\\Git constructor expects bool, mixed given\\.$#"
			count: 1
			path: libraries/classes/Controllers/GitInfoController.php

		-
			message: "#^Parameter \\#1 \\$showGitRevision of class PhpMyAdmin\\\\Git constructor expects bool, mixed given\\.$#"
			count: 1
			path: libraries/classes/Controllers/HomeController.php

		-
			message: "#^Parameter \\#2 \\.\\.\\.\\$values of function sprintf expects bool\\|float\\|int\\|string\\|null, mixed given\\.$#"
			count: 1
			path: libraries/classes/Controllers/HomeController.php

		-
			message: "#^Parameter \\#1 \\$dependencies of method PhpMyAdmin\\\\Normalization\\:\\:getHtmlForNewTables3NF\\(\\) expects object, mixed given\\.$#"
			count: 1
			path: libraries/classes/Controllers/NormalizationController.php

		-
			message: "#^Parameter \\#1 \\$newTables of method PhpMyAdmin\\\\Normalization\\:\\:createNewTablesFor3NF\\(\\) expects array, mixed given\\.$#"
			count: 1
			path: libraries/classes/Controllers/NormalizationController.php

		-
			message: "#^Parameter \\#1 \\$partialDependencies of method PhpMyAdmin\\\\Normalization\\:\\:createNewTablesFor2NF\\(\\) expects array, mixed given\\.$#"
			count: 1
			path: libraries/classes/Controllers/NormalizationController.php

		-
			message: "#^Parameter \\#1 \\$partialDependencies of method PhpMyAdmin\\\\Normalization\\:\\:getHtmlForNewTables2NF\\(\\) expects array, mixed given\\.$#"
			count: 1
			path: libraries/classes/Controllers/NormalizationController.php

		-
			message: "#^Parameter \\#2 \\$tables of method PhpMyAdmin\\\\Normalization\\:\\:getHtmlForNewTables3NF\\(\\) expects array, mixed given\\.$#"
			count: 1
			path: libraries/classes/Controllers/NormalizationController.php

		-
			message: "#^Parameter \\#2 \\$tablesName of method PhpMyAdmin\\\\Normalization\\:\\:createNewTablesFor2NF\\(\\) expects object, mixed given\\.$#"
			count: 1
			path: libraries/classes/Controllers/NormalizationController.php

		-
			message: "#^Property PhpMyAdmin\\\\Controllers\\\\Server\\\\BinlogController\\:\\:\\$binaryLogs type has no value type specified in iterable type array\\.$#"
			count: 1
			path: libraries/classes/Controllers/Server/BinlogController.php

		-
			message: "#^Expression on left side of \\?\\? is not nullable\\.$#"
			count: 1
			path: libraries/classes/Controllers/Server/DatabasesController.php

		-
			message: "#^Method PhpMyAdmin\\\\Controllers\\\\Server\\\\DatabasesController\\:\\:getDatabases\\(\\) has parameter \\$primaryInfo with no value type specified in iterable type array\\.$#"
			count: 1
			path: libraries/classes/Controllers/Server/DatabasesController.php

		-
			message: "#^Method PhpMyAdmin\\\\Controllers\\\\Server\\\\DatabasesController\\:\\:getDatabases\\(\\) has parameter \\$replicaInfo with no value type specified in iterable type array\\.$#"
			count: 1
			path: libraries/classes/Controllers/Server/DatabasesController.php

		-
			message: "#^Method PhpMyAdmin\\\\Controllers\\\\Server\\\\DatabasesController\\:\\:getDatabases\\(\\) return type has no value type specified in iterable type array\\.$#"
			count: 1
			path: libraries/classes/Controllers/Server/DatabasesController.php

		-
			message: "#^Method PhpMyAdmin\\\\Controllers\\\\Server\\\\DatabasesController\\:\\:getStatisticsColumns\\(\\) return type has no value type specified in iterable type array\\.$#"
			count: 1
			path: libraries/classes/Controllers/Server/DatabasesController.php

		-
			message: "#^Property PhpMyAdmin\\\\Controllers\\\\Server\\\\DatabasesController\\:\\:\\$databases type has no value type specified in iterable type array\\.$#"
			count: 1
			path: libraries/classes/Controllers/Server/DatabasesController.php

		-
			message: "#^Property PhpMyAdmin\\\\Controllers\\\\Server\\\\DatabasesController\\:\\:\\$relationCleanup is never read, only written\\.$#"
			count: 1
			path: libraries/classes/Controllers/Server/DatabasesController.php

		-
			message: "#^Property PhpMyAdmin\\\\Controllers\\\\Server\\\\DatabasesController\\:\\:\\$transformations is never read, only written\\.$#"
			count: 1
			path: libraries/classes/Controllers/Server/DatabasesController.php

		-
			message: "#^Method PhpMyAdmin\\\\Controllers\\\\Server\\\\Status\\\\Processes\\\\KillController\\:\\:__invoke\\(\\) has parameter \\$params with no value type specified in iterable type array\\.$#"
			count: 1
			path: libraries/classes/Controllers/Server/Status/Processes/KillController.php

		-
			message: "#^Method PhpMyAdmin\\\\Controllers\\\\Server\\\\Status\\\\StatusController\\:\\:getConnectionsInfo\\(\\) return type has no value type specified in iterable type array\\.$#"
			count: 1
			path: libraries/classes/Controllers/Server/Status/StatusController.php

		-
			message: "#^Method PhpMyAdmin\\\\Controllers\\\\Server\\\\Status\\\\StatusController\\:\\:getTrafficInfo\\(\\) return type has no value type specified in iterable type array\\.$#"
			count: 1
			path: libraries/classes/Controllers/Server/Status/StatusController.php

		-
			message: "#^Method PhpMyAdmin\\\\Controllers\\\\Server\\\\Status\\\\VariablesController\\:\\:getAlerts\\(\\) return type has no value type specified in iterable type array\\.$#"
			count: 1
			path: libraries/classes/Controllers/Server/Status/VariablesController.php

		-
			message: "#^Method PhpMyAdmin\\\\Controllers\\\\Server\\\\Status\\\\VariablesController\\:\\:getDescriptions\\(\\) return type has no value type specified in iterable type array\\.$#"
			count: 1
			path: libraries/classes/Controllers/Server/Status/VariablesController.php

		-
			message: "#^Method PhpMyAdmin\\\\Controllers\\\\Server\\\\Variables\\\\GetVariableController\\:\\:__invoke\\(\\) has parameter \\$params with no value type specified in iterable type array\\.$#"
			count: 1
			path: libraries/classes/Controllers/Server/Variables/GetVariableController.php

		-
			message: "#^Offset 1 does not exist on array\\|null\\.$#"
			count: 2
			path: libraries/classes/Controllers/Server/Variables/GetVariableController.php

		-
			message: "#^Cannot cast mixed to string\\.$#"
			count: 1
			path: libraries/classes/Controllers/Server/Variables/SetVariableController.php

		-
			message: "#^Method PhpMyAdmin\\\\Controllers\\\\Server\\\\Variables\\\\SetVariableController\\:\\:__invoke\\(\\) has parameter \\$vars with no value type specified in iterable type array\\.$#"
			count: 1
			path: libraries/classes/Controllers/Server/Variables/SetVariableController.php

		-
			message: "#^Method PhpMyAdmin\\\\Controllers\\\\Server\\\\Variables\\\\SetVariableController\\:\\:formatVariable\\(\\) return type has no value type specified in iterable type array\\.$#"
			count: 1
			path: libraries/classes/Controllers/Server/Variables/SetVariableController.php

		-
			message: "#^Offset 1 does not exist on array\\|null\\.$#"
			count: 1
			path: libraries/classes/Controllers/Server/Variables/SetVariableController.php

		-
			message: "#^Method PhpMyAdmin\\\\Controllers\\\\Server\\\\VariablesController\\:\\:formatVariable\\(\\) return type has no value type specified in iterable type array\\.$#"
			count: 1
			path: libraries/classes/Controllers/Server/VariablesController.php

		-
			message: "#^Parameter \\#2 \\$value of method PhpMyAdmin\\\\Controllers\\\\Server\\\\VariablesController\\:\\:formatVariable\\(\\) expects int\\|string, string\\|null given\\.$#"
			count: 1
			path: libraries/classes/Controllers/Server/VariablesController.php

		-
			message: "#^Method PhpMyAdmin\\\\Controllers\\\\Setup\\\\AbstractController\\:\\:getPages\\(\\) return type has no value type specified in iterable type array\\.$#"
			count: 1
			path: libraries/classes/Controllers/Setup/AbstractController.php

		-
			message: "#^Method PhpMyAdmin\\\\Controllers\\\\Setup\\\\ConfigController\\:\\:__invoke\\(\\) has parameter \\$params with no value type specified in iterable type array\\.$#"
			count: 1
			path: libraries/classes/Controllers/Setup/ConfigController.php

		-
			message: "#^Method PhpMyAdmin\\\\Controllers\\\\Setup\\\\FormController\\:\\:__invoke\\(\\) has parameter \\$params with no value type specified in iterable type array\\.$#"
			count: 1
			path: libraries/classes/Controllers/Setup/FormController.php

		-
			message: "#^Method PhpMyAdmin\\\\Controllers\\\\Setup\\\\HomeController\\:\\:__invoke\\(\\) has parameter \\$params with no value type specified in iterable type array\\.$#"
			count: 1
			path: libraries/classes/Controllers/Setup/HomeController.php

		-
			message: "#^Method PhpMyAdmin\\\\Controllers\\\\Setup\\\\ServersController\\:\\:destroy\\(\\) has parameter \\$params with no value type specified in iterable type array\\.$#"
			count: 1
			path: libraries/classes/Controllers/Setup/ServersController.php

		-
			message: "#^Method PhpMyAdmin\\\\Controllers\\\\Setup\\\\ServersController\\:\\:index\\(\\) has parameter \\$params with no value type specified in iterable type array\\.$#"
			count: 1
			path: libraries/classes/Controllers/Setup/ServersController.php

		-
			message: "#^Property PhpMyAdmin\\\\SqlParser\\\\Statements\\\\SelectStatement\\:\\:\\$limit \\(PhpMyAdmin\\\\SqlParser\\\\Components\\\\Limit\\) in empty\\(\\) is not falsy\\.$#"
			count: 1
			path: libraries/classes/Controllers/Table/ChartController.php

		-
			message: "#^Method PhpMyAdmin\\\\Controllers\\\\Table\\\\FindReplaceController\\:\\:getRegexReplaceRows\\(\\) return type has no value type specified in iterable type array\\.$#"
			count: 1
			path: libraries/classes/Controllers/Table/FindReplaceController.php

		-
			message: "#^Property PhpMyAdmin\\\\Controllers\\\\Table\\\\FindReplaceController\\:\\:\\$columnNames type has no value type specified in iterable type array\\.$#"
			count: 1
			path: libraries/classes/Controllers/Table/FindReplaceController.php

		-
			message: "#^Property PhpMyAdmin\\\\Controllers\\\\Table\\\\FindReplaceController\\:\\:\\$columnTypes type has no value type specified in iterable type array\\.$#"
			count: 1
			path: libraries/classes/Controllers/Table/FindReplaceController.php

		-
			message: "#^Parameter \\#1 \\$var of function count expects array\\|Countable, mixed given\\.$#"
			count: 1
			path: libraries/classes/Controllers/Table/IndexesController.php

		-
			message: "#^Method PhpMyAdmin\\\\Controllers\\\\Table\\\\PrivilegesController\\:\\:__invoke\\(\\) has parameter \\$params with no value type specified in iterable type array\\.$#"
			count: 1
			path: libraries/classes/Controllers/Table/PrivilegesController.php

		-
			message: "#^Cannot cast mixed to string\\.$#"
			count: 1
			path: libraries/classes/Controllers/Table/RelationController.php

		-
			message: "#^Method PhpMyAdmin\\\\Controllers\\\\Table\\\\RelationController\\:\\:updateForForeignKeys\\(\\) has parameter \\$options with no value type specified in iterable type array\\.$#"
			count: 1
			path: libraries/classes/Controllers/Table/RelationController.php

		-
			message: "#^Method PhpMyAdmin\\\\Controllers\\\\Table\\\\RelationController\\:\\:updateForForeignKeys\\(\\) has parameter \\$relationsForeign with no value type specified in iterable type array\\.$#"
			count: 1
			path: libraries/classes/Controllers/Table/RelationController.php

		-
			message: "#^Method PhpMyAdmin\\\\Controllers\\\\Table\\\\RelationController\\:\\:updateForInternalRelation\\(\\) has parameter \\$relations with no value type specified in iterable type array\\.$#"
			count: 1
			path: libraries/classes/Controllers/Table/RelationController.php

		-
			message: "#^Parameter \\#2 \\$callback of function uksort expects callable\\(int\\|string, int\\|string\\)\\: int, 'strnatcasecmp' given\\.$#"
			count: 1
			path: libraries/classes/Controllers/Table/RelationController.php

		-
			message: "#^Parameter \\#2 \\$callback of function usort expects callable\\(string\\|null, string\\|null\\)\\: int, 'strnatcasecmp' given\\.$#"
			count: 1
			path: libraries/classes/Controllers/Table/RelationController.php

		-
			message: "#^PHPDoc tag @var for variable \\$relation_fields has no value type specified in iterable type array\\.$#"
			count: 1
			path: libraries/classes/Controllers/Table/ReplaceController.php

		-
			message: "#^Method PhpMyAdmin\\\\Controllers\\\\Table\\\\SearchController\\:\\:getColumnMinMax\\(\\) return type has no value type specified in iterable type array\\.$#"
			count: 1
			path: libraries/classes/Controllers/Table/SearchController.php

		-
			message: "#^Method PhpMyAdmin\\\\Controllers\\\\Table\\\\SearchController\\:\\:getColumnProperties\\(\\) return type has no value type specified in iterable type array\\.$#"
			count: 1
			path: libraries/classes/Controllers/Table/SearchController.php

		-
			message: "#^Property PhpMyAdmin\\\\Controllers\\\\Table\\\\SearchController\\:\\:\\$columnCollations type has no value type specified in iterable type array\\.$#"
			count: 1
			path: libraries/classes/Controllers/Table/SearchController.php

		-
			message: "#^Property PhpMyAdmin\\\\Controllers\\\\Table\\\\SearchController\\:\\:\\$columnNames type has no value type specified in iterable type array\\.$#"
			count: 1
			path: libraries/classes/Controllers/Table/SearchController.php

		-
			message: "#^Property PhpMyAdmin\\\\Controllers\\\\Table\\\\SearchController\\:\\:\\$columnNullFlags type has no value type specified in iterable type array\\.$#"
			count: 1
			path: libraries/classes/Controllers/Table/SearchController.php

		-
			message: "#^Property PhpMyAdmin\\\\Controllers\\\\Table\\\\SearchController\\:\\:\\$columnTypes type has no value type specified in iterable type array\\.$#"
			count: 1
			path: libraries/classes/Controllers/Table/SearchController.php

		-
			message: "#^Property PhpMyAdmin\\\\Controllers\\\\Table\\\\SearchController\\:\\:\\$foreigners type has no value type specified in iterable type array\\.$#"
			count: 1
			path: libraries/classes/Controllers/Table/SearchController.php

		-
			message: "#^Property PhpMyAdmin\\\\Controllers\\\\Table\\\\SearchController\\:\\:\\$originalColumnTypes type has no value type specified in iterable type array\\.$#"
			count: 1
			path: libraries/classes/Controllers/Table/SearchController.php

		-
			message: "#^Method PhpMyAdmin\\\\Controllers\\\\Table\\\\Structure\\\\ChangeController\\:\\:displayHtmlForColumnChange\\(\\) has parameter \\$selected with no value type specified in iterable type array\\.$#"
			count: 1
			path: libraries/classes/Controllers/Table/Structure/ChangeController.php

		-
			message: "#^Cannot cast mixed to string\\.$#"
			count: 6
			path: libraries/classes/Controllers/Table/Structure/PartitioningController.php

		-
			message: "#^Offset 'partition_by' on array\\{partition_by\\: string, partition_expr\\: string, partition_count\\: int, subpartition_by\\: string, subpartition_expr\\: string, subpartition_count\\: int, can_have_subpartitions\\: bool\\} in isset\\(\\) always exists and is not nullable\\.$#"
			count: 1
			path: libraries/classes/Controllers/Table/Structure/PartitioningController.php

		-
			message: "#^Parameter \\#1 \\$list of class PhpMyAdmin\\\\SqlParser\\\\Parser constructor expects PhpMyAdmin\\\\SqlParser\\\\TokensList\\|PhpMyAdmin\\\\SqlParser\\\\UtfString\\|string\\|null, mixed given\\.$#"
			count: 1
			path: libraries/classes/Controllers/Table/Structure/PartitioningController.php

		-
			message: "#^Property PhpMyAdmin\\\\SqlParser\\\\Statements\\\\CreateStatement\\:\\:\\$partitionsNum \\(int\\) on left side of \\?\\? is not nullable\\.$#"
			count: 1
			path: libraries/classes/Controllers/Table/Structure/PartitioningController.php

		-
			message: "#^Property PhpMyAdmin\\\\SqlParser\\\\Statements\\\\CreateStatement\\:\\:\\$subpartitionsNum \\(int\\) on left side of \\?\\? is not nullable\\.$#"
			count: 1
			path: libraries/classes/Controllers/Table/Structure/PartitioningController.php

		-
			message: "#^Cannot cast mixed to string\\.$#"
			count: 1
			path: libraries/classes/Controllers/Table/Structure/SaveController.php

		-
			message: "#^Method PhpMyAdmin\\\\Controllers\\\\Table\\\\Structure\\\\SaveController\\:\\:adjustColumnPrivileges\\(\\) has parameter \\$adjust_privileges with no value type specified in iterable type array\\.$#"
			count: 1
			path: libraries/classes/Controllers/Table/Structure/SaveController.php

		-
			message: "#^Parameter \\#1 \\$oldcol of static method PhpMyAdmin\\\\Table\\:\\:generateAlter\\(\\) expects string, mixed given\\.$#"
			count: 2
			path: libraries/classes/Controllers/Table/Structure/SaveController.php

		-
			message: "#^Parameter \\#10 \\$extra of static method PhpMyAdmin\\\\Table\\:\\:generateAlter\\(\\) expects string, mixed given\\.$#"
			count: 2
			path: libraries/classes/Controllers/Table/Structure/SaveController.php

		-
			message: "#^Parameter \\#11 \\$comment of static method PhpMyAdmin\\\\Table\\:\\:generateAlter\\(\\) expects string, mixed given\\.$#"
			count: 2
			path: libraries/classes/Controllers/Table/Structure/SaveController.php

		-
			message: "#^Parameter \\#12 \\$virtuality of static method PhpMyAdmin\\\\Table\\:\\:generateAlter\\(\\) expects string, mixed given\\.$#"
			count: 2
			path: libraries/classes/Controllers/Table/Structure/SaveController.php

		-
			message: "#^Parameter \\#13 \\$expression of static method PhpMyAdmin\\\\Table\\:\\:generateAlter\\(\\) expects string, mixed given\\.$#"
			count: 2
			path: libraries/classes/Controllers/Table/Structure/SaveController.php

		-
			message: "#^Parameter \\#14 \\$moveTo of static method PhpMyAdmin\\\\Table\\:\\:generateAlter\\(\\) expects string, mixed given\\.$#"
			count: 2
			path: libraries/classes/Controllers/Table/Structure/SaveController.php

		-
			message: "#^Parameter \\#6 \\$collation of static method PhpMyAdmin\\\\Table\\:\\:generateAlter\\(\\) expects string, mixed given\\.$#"
			count: 2
			path: libraries/classes/Controllers/Table/Structure/SaveController.php

		-
			message: "#^Parameter \\#7 \\$null of static method PhpMyAdmin\\\\Table\\:\\:generateAlter\\(\\) expects bool\\|string, mixed given\\.$#"
			count: 2
			path: libraries/classes/Controllers/Table/Structure/SaveController.php

		-
			message: "#^Cannot use array destructuring on array\\|null\\.$#"
			count: 7
			path: libraries/classes/Controllers/Table/StructureController.php

		-
			message: "#^Method PhpMyAdmin\\\\Controllers\\\\Table\\\\StructureController\\:\\:displayStructure\\(\\) has parameter \\$columns_with_index with no value type specified in iterable type array\\.$#"
			count: 1
			path: libraries/classes/Controllers/Table/StructureController.php

		-
			message: "#^Method PhpMyAdmin\\\\Controllers\\\\Table\\\\StructureController\\:\\:displayStructure\\(\\) has parameter \\$columns_with_unique_index with no value type specified in iterable type array\\.$#"
			count: 1
			path: libraries/classes/Controllers/Table/StructureController.php

		-
			message: "#^Method PhpMyAdmin\\\\Controllers\\\\Table\\\\StructureController\\:\\:displayStructure\\(\\) has parameter \\$fields with no value type specified in iterable type array\\.$#"
			count: 1
			path: libraries/classes/Controllers/Table/StructureController.php

		-
			message: "#^Property PhpMyAdmin\\\\Controllers\\\\Table\\\\StructureController\\:\\:\\$createAddField is never read, only written\\.$#"
			count: 1
			path: libraries/classes/Controllers/Table/StructureController.php

		-
			message: "#^Property PhpMyAdmin\\\\Controllers\\\\Table\\\\StructureController\\:\\:\\$flash is never read, only written\\.$#"
			count: 1
			path: libraries/classes/Controllers/Table/StructureController.php

		-
			message: "#^Property PhpMyAdmin\\\\Controllers\\\\Table\\\\StructureController\\:\\:\\$relationCleanup is never read, only written\\.$#"
			count: 1
			path: libraries/classes/Controllers/Table/StructureController.php

		-
			message: "#^Method PhpMyAdmin\\\\Controllers\\\\Table\\\\ZoomSearchController\\:\\:getColumnProperties\\(\\) return type has no value type specified in iterable type array\\.$#"
			count: 1
			path: libraries/classes/Controllers/Table/ZoomSearchController.php

		-
			message: "#^Parameter \\#2 \\$column_index of method PhpMyAdmin\\\\Controllers\\\\Table\\\\ZoomSearchController\\:\\:getColumnProperties\\(\\) expects int, int\\|string\\|false given\\.$#"
			count: 1
			path: libraries/classes/Controllers/Table/ZoomSearchController.php

		-
			message: "#^Property PhpMyAdmin\\\\Controllers\\\\Table\\\\ZoomSearchController\\:\\:\\$columnCollations type has no value type specified in iterable type array\\.$#"
			count: 1
			path: libraries/classes/Controllers/Table/ZoomSearchController.php

		-
			message: "#^Property PhpMyAdmin\\\\Controllers\\\\Table\\\\ZoomSearchController\\:\\:\\$columnNames type has no value type specified in iterable type array\\.$#"
			count: 1
			path: libraries/classes/Controllers/Table/ZoomSearchController.php

		-
			message: "#^Property PhpMyAdmin\\\\Controllers\\\\Table\\\\ZoomSearchController\\:\\:\\$columnNullFlags type has no value type specified in iterable type array\\.$#"
			count: 1
			path: libraries/classes/Controllers/Table/ZoomSearchController.php

		-
			message: "#^Property PhpMyAdmin\\\\Controllers\\\\Table\\\\ZoomSearchController\\:\\:\\$columnTypes type has no value type specified in iterable type array\\.$#"
			count: 1
			path: libraries/classes/Controllers/Table/ZoomSearchController.php

		-
			message: "#^Property PhpMyAdmin\\\\Controllers\\\\Table\\\\ZoomSearchController\\:\\:\\$foreigners type has no value type specified in iterable type array\\.$#"
			count: 1
			path: libraries/classes/Controllers/Table/ZoomSearchController.php

		-
			message: "#^Property PhpMyAdmin\\\\Controllers\\\\Table\\\\ZoomSearchController\\:\\:\\$originalColumnTypes type has no value type specified in iterable type array\\.$#"
			count: 1
			path: libraries/classes/Controllers/Table/ZoomSearchController.php

		-
			message: "#^Parameter \\#1 \\$string of function substr expects string, mixed given\\.$#"
			count: 1
			path: libraries/classes/Controllers/View/CreateController.php

		-
			message: "#^Property PhpMyAdmin\\\\SqlParser\\\\Statements\\\\CreateStatement\\:\\:\\$body \\(array\\<PhpMyAdmin\\\\SqlParser\\\\Token\\>\\|string\\) in isset\\(\\) is not nullable\\.$#"
			count: 1
			path: libraries/classes/Controllers/View/CreateController.php

		-
			message: "#^Method PhpMyAdmin\\\\Core\\:\\:arrayRead\\(\\) has parameter \\$array with no value type specified in iterable type array\\.$#"
			count: 1
			path: libraries/classes/Core.php

		-
			message: "#^Method PhpMyAdmin\\\\Core\\:\\:arrayRemove\\(\\) has parameter \\$array with no value type specified in iterable type array\\.$#"
			count: 1
			path: libraries/classes/Core.php

		-
			message: "#^Method PhpMyAdmin\\\\Core\\:\\:arrayWrite\\(\\) has parameter \\$array with no value type specified in iterable type array\\.$#"
			count: 1
			path: libraries/classes/Core.php

		-
			message: "#^Method PhpMyAdmin\\\\Core\\:\\:checkPageValidity\\(\\) has parameter \\$allowList with no value type specified in iterable type array\\.$#"
			count: 1
			path: libraries/classes/Core.php

		-
			message: "#^Method PhpMyAdmin\\\\Core\\:\\:fatalError\\(\\) has parameter \\$message_args with no value type specified in iterable type array\\.$#"
			count: 1
			path: libraries/classes/Core.php

		-
			message: "#^Method PhpMyAdmin\\\\Core\\:\\:previewSQL\\(\\) has parameter \\$query_data with no value type specified in iterable type array\\.$#"
			count: 1
			path: libraries/classes/Core.php

		-
			message: "#^Method PhpMyAdmin\\\\Core\\:\\:setPostAsGlobal\\(\\) has parameter \\$post_patterns with no value type specified in iterable type array\\.$#"
			count: 1
			path: libraries/classes/Core.php

		-
			message: "#^Method PhpMyAdmin\\\\CreateAddField\\:\\:buildColumnCreationStatement\\(\\) return type has no value type specified in iterable type array\\.$#"
			count: 1
			path: libraries/classes/CreateAddField.php

		-
			message: "#^Method PhpMyAdmin\\\\CreateAddField\\:\\:buildIndexStatement\\(\\) has parameter \\$index with no value type specified in iterable type array\\.$#"
			count: 1
			path: libraries/classes/CreateAddField.php

		-
			message: "#^Method PhpMyAdmin\\\\CreateAddField\\:\\:getIndexedColumns\\(\\) return type has no value type specified in iterable type array\\.$#"
			count: 5
			path: libraries/classes/CreateAddField.php

		-
			message: "#^Method PhpMyAdmin\\\\CreateAddField\\:\\:getIndexedColumns\\(\\) should return array\\{int, array, array, array, array, array\\} but returns array\\{int\\<0, max\\>, mixed, mixed, mixed, mixed, mixed\\}\\.$#"
			count: 1
			path: libraries/classes/CreateAddField.php

		-
			message: "#^Method PhpMyAdmin\\\\CreateAddField\\:\\:getPartitionDefinition\\(\\) has parameter \\$partition with no value type specified in iterable type array\\.$#"
			count: 1
			path: libraries/classes/CreateAddField.php

		-
			message: "#^Method PhpMyAdmin\\\\Database\\\\CentralColumns\\:\\:deleteColumnsFromList\\(\\) has parameter \\$field_select with no value type specified in iterable type array\\.$#"
			count: 1
			path: libraries/classes/Database/CentralColumns.php

		-
			message: "#^Method PhpMyAdmin\\\\Database\\\\CentralColumns\\:\\:findExistingColNames\\(\\) return type has no value type specified in iterable type array\\.$#"
			count: 1
			path: libraries/classes/Database/CentralColumns.php

		-
			message: "#^Method PhpMyAdmin\\\\Database\\\\CentralColumns\\:\\:getColumnsList\\(\\) return type has no value type specified in iterable type array\\.$#"
			count: 1
			path: libraries/classes/Database/CentralColumns.php

		-
			message: "#^Method PhpMyAdmin\\\\Database\\\\CentralColumns\\:\\:getFromTable\\(\\) return type has no value type specified in iterable type array\\.$#"
			count: 1
			path: libraries/classes/Database/CentralColumns.php

		-
			message: "#^Method PhpMyAdmin\\\\Database\\\\CentralColumns\\:\\:getHtmlForEditTableRow\\(\\) has parameter \\$row with no value type specified in iterable type array\\.$#"
			count: 1
			path: libraries/classes/Database/CentralColumns.php

		-
			message: "#^Method PhpMyAdmin\\\\Database\\\\CentralColumns\\:\\:getHtmlForEditingPage\\(\\) has parameter \\$selected_fld with no value type specified in iterable type array\\.$#"
			count: 1
			path: libraries/classes/Database/CentralColumns.php

		-
			message: "#^Method PhpMyAdmin\\\\Database\\\\CentralColumns\\:\\:getInsertQuery\\(\\) has parameter \\$def with no value type specified in iterable type array\\.$#"
			count: 1
			path: libraries/classes/Database/CentralColumns.php

		-
			message: "#^Method PhpMyAdmin\\\\Database\\\\CentralColumns\\:\\:getListRaw\\(\\) return type has no value type specified in iterable type array\\.$#"
			count: 1
			path: libraries/classes/Database/CentralColumns.php

		-
			message: "#^Method PhpMyAdmin\\\\Database\\\\CentralColumns\\:\\:getParams\\(\\) return type has no value type specified in iterable type array\\.$#"
			count: 1
			path: libraries/classes/Database/CentralColumns.php

		-
			message: "#^Method PhpMyAdmin\\\\Database\\\\CentralColumns\\:\\:getTemplateVariablesForMain\\(\\) return type has no value type specified in iterable type array\\.$#"
			count: 1
			path: libraries/classes/Database/CentralColumns.php

		-
			message: "#^Method PhpMyAdmin\\\\Database\\\\CentralColumns\\:\\:handleColumnExtra\\(\\) has parameter \\$columns_list with no value type specified in iterable type array\\.$#"
			count: 1
			path: libraries/classes/Database/CentralColumns.php

		-
			message: "#^Method PhpMyAdmin\\\\Database\\\\CentralColumns\\:\\:makeConsistentWithList\\(\\) has parameter \\$selected_tables with no value type specified in iterable type array\\.$#"
			count: 1
			path: libraries/classes/Database/CentralColumns.php

		-
			message: "#^Method PhpMyAdmin\\\\Database\\\\CentralColumns\\:\\:syncUniqueColumns\\(\\) has parameter \\$field_select with no value type specified in iterable type array\\.$#"
			count: 1
			path: libraries/classes/Database/CentralColumns.php

		-
			message: "#^Method PhpMyAdmin\\\\Database\\\\CentralColumns\\:\\:updateMultipleColumn\\(\\) has parameter \\$params with no value type specified in iterable type array\\.$#"
			count: 1
			path: libraries/classes/Database/CentralColumns.php

		-
			message: "#^Right side of \\|\\| is always false\\.$#"
			count: 1
			path: libraries/classes/Database/CentralColumns.php

		-
			message: "#^Method PhpMyAdmin\\\\Database\\\\Designer\\:\\:getDatabaseTables\\(\\) has parameter \\$tab_column with no value type specified in iterable type array\\.$#"
			count: 1
			path: libraries/classes/Database/Designer.php

		-
			message: "#^Method PhpMyAdmin\\\\Database\\\\Designer\\:\\:getDatabaseTables\\(\\) has parameter \\$tab_pos with no value type specified in iterable type array\\.$#"
			count: 1
			path: libraries/classes/Database/Designer.php

		-
			message: "#^Method PhpMyAdmin\\\\Database\\\\Designer\\:\\:getDatabaseTables\\(\\) has parameter \\$tables_all_keys with no value type specified in iterable type array\\.$#"
			count: 1
			path: libraries/classes/Database/Designer.php

		-
			message: "#^Method PhpMyAdmin\\\\Database\\\\Designer\\:\\:getDatabaseTables\\(\\) has parameter \\$tables_pk_or_unique_keys with no value type specified in iterable type array\\.$#"
			count: 1
			path: libraries/classes/Database/Designer.php

		-
			message: "#^Method PhpMyAdmin\\\\Database\\\\Designer\\:\\:getHtmlForMain\\(\\) has parameter \\$paramsArray with no value type specified in iterable type array\\.$#"
			count: 1
			path: libraries/classes/Database/Designer.php

		-
			message: "#^Method PhpMyAdmin\\\\Database\\\\Designer\\:\\:getHtmlForMain\\(\\) has parameter \\$scriptContr with no value type specified in iterable type array\\.$#"
			count: 1
			path: libraries/classes/Database/Designer.php

		-
			message: "#^Method PhpMyAdmin\\\\Database\\\\Designer\\:\\:getHtmlForMain\\(\\) has parameter \\$scriptTables with no value type specified in iterable type array\\.$#"
			count: 1
			path: libraries/classes/Database/Designer.php

		-
			message: "#^Method PhpMyAdmin\\\\Database\\\\Designer\\:\\:getHtmlForMain\\(\\) has parameter \\$tabColumn with no value type specified in iterable type array\\.$#"
			count: 1
			path: libraries/classes/Database/Designer.php

		-
			message: "#^Method PhpMyAdmin\\\\Database\\\\Designer\\:\\:getHtmlForMain\\(\\) has parameter \\$tabPos with no value type specified in iterable type array\\.$#"
			count: 1
			path: libraries/classes/Database/Designer.php

		-
			message: "#^Method PhpMyAdmin\\\\Database\\\\Designer\\:\\:getHtmlForMain\\(\\) has parameter \\$tablesAllKeys with no value type specified in iterable type array\\.$#"
			count: 1
			path: libraries/classes/Database/Designer.php

		-
			message: "#^Method PhpMyAdmin\\\\Database\\\\Designer\\:\\:getHtmlForMain\\(\\) has parameter \\$tablesPkOrUniqueKeys with no value type specified in iterable type array\\.$#"
			count: 1
			path: libraries/classes/Database/Designer.php

		-
			message: "#^Method PhpMyAdmin\\\\Database\\\\Designer\\:\\:getPageIdsAndNames\\(\\) return type has no value type specified in iterable type array\\.$#"
			count: 1
			path: libraries/classes/Database/Designer.php

		-
			message: "#^Method PhpMyAdmin\\\\Database\\\\Designer\\:\\:getSideMenuParamsArray\\(\\) return type has no value type specified in iterable type array\\.$#"
			count: 1
			path: libraries/classes/Database/Designer.php

		-
			message: "#^Method PhpMyAdmin\\\\Database\\\\Designer\\:\\:getSideMenuParamsArray\\(\\) should return array but returns mixed\\.$#"
			count: 1
			path: libraries/classes/Database/Designer.php

		-
			message: "#^Method PhpMyAdmin\\\\Database\\\\Designer\\:\\:returnClassNamesFromMenuButtons\\(\\) return type has no value type specified in iterable type array\\.$#"
			count: 1
			path: libraries/classes/Database/Designer.php

		-
			message: "#^Cannot access offset string on mixed\\.$#"
			count: 1
			path: libraries/classes/Database/Designer/Common.php

		-
			message: "#^Method PhpMyAdmin\\\\Database\\\\Designer\\\\Common\\:\\:getAllKeys\\(\\) return type has no value type specified in iterable type array\\.$#"
			count: 1
			path: libraries/classes/Database/Designer/Common.php

		-
			message: "#^Method PhpMyAdmin\\\\Database\\\\Designer\\\\Common\\:\\:getColumnsInfo\\(\\) return type has no value type specified in iterable type array\\.$#"
			count: 1
			path: libraries/classes/Database/Designer/Common.php

		-
			message: "#^Method PhpMyAdmin\\\\Database\\\\Designer\\\\Common\\:\\:getPkOrUniqueKeys\\(\\) return type has no value type specified in iterable type array\\.$#"
			count: 1
			path: libraries/classes/Database/Designer/Common.php

		-
			message: "#^Method PhpMyAdmin\\\\Database\\\\Designer\\\\Common\\:\\:getScriptContr\\(\\) return type has no value type specified in iterable type array\\.$#"
			count: 1
			path: libraries/classes/Database/Designer/Common.php

		-
			message: "#^Method PhpMyAdmin\\\\Database\\\\Designer\\\\Common\\:\\:getScriptTabs\\(\\) return type has no value type specified in iterable type array\\.$#"
			count: 1
			path: libraries/classes/Database/Designer/Common.php

		-
			message: "#^Method PhpMyAdmin\\\\Database\\\\Designer\\\\Common\\:\\:getTablePositions\\(\\) return type has no value type specified in iterable type array\\.$#"
			count: 1
			path: libraries/classes/Database/Designer/Common.php

		-
			message: "#^Method PhpMyAdmin\\\\Database\\\\Designer\\\\Common\\:\\:removeRelation\\(\\) return type has no value type specified in iterable type array\\.$#"
			count: 1
			path: libraries/classes/Database/Designer/Common.php

		-
			message: "#^Offset 'DCN' does not exist on array\\{C_NAME\\: array\\<int\\<0, max\\>, string\\>, DCN\\?\\: non\\-empty\\-array\\<int\\<0, max\\>, string\\>, DTN\\?\\: non\\-empty\\-array\\<int\\<0, max\\>, non\\-empty\\-string\\>, SCN\\?\\: non\\-empty\\-array\\<int\\<0, max\\>, string\\>, STN\\?\\: non\\-empty\\-array\\<int\\<0, max\\>, non\\-empty\\-string\\>\\}\\.$#"
			count: 1
			path: libraries/classes/Database/Designer/Common.php

		-
			message: "#^Offset 'DTN' does not exist on array\\{C_NAME\\: array\\<int\\<0, max\\>, string\\>, DCN\\?\\: non\\-empty\\-array\\<int\\<0, max\\>, string\\>, DTN\\?\\: non\\-empty\\-array\\<int\\<0, max\\>, non\\-empty\\-string\\>, SCN\\?\\: non\\-empty\\-array\\<int\\<0, max\\>, string\\>, STN\\?\\: non\\-empty\\-array\\<int\\<0, max\\>, non\\-empty\\-string\\>\\}\\.$#"
			count: 1
			path: libraries/classes/Database/Designer/Common.php

		-
			message: "#^Offset 'SCN' does not exist on array\\{C_NAME\\: array\\<int\\<0, max\\>, string\\>, DCN\\?\\: non\\-empty\\-array\\<int\\<0, max\\>, string\\>, DTN\\?\\: non\\-empty\\-array\\<int\\<0, max\\>, non\\-empty\\-string\\>, SCN\\?\\: non\\-empty\\-array\\<int\\<0, max\\>, string\\>, STN\\?\\: non\\-empty\\-array\\<int\\<0, max\\>, non\\-empty\\-string\\>\\}\\.$#"
			count: 1
			path: libraries/classes/Database/Designer/Common.php

		-
			message: "#^Offset 'STN' does not exist on array\\{C_NAME\\: array\\<int\\<0, max\\>, string\\>, DCN\\?\\: non\\-empty\\-array\\<int\\<0, max\\>, string\\>, DTN\\?\\: non\\-empty\\-array\\<int\\<0, max\\>, non\\-empty\\-string\\>, SCN\\?\\: non\\-empty\\-array\\<int\\<0, max\\>, string\\>, STN\\?\\: non\\-empty\\-array\\<int\\<0, max\\>, non\\-empty\\-string\\>\\}\\.$#"
			count: 2
			path: libraries/classes/Database/Designer/Common.php

		-
			message: "#^Method PhpMyAdmin\\\\Database\\\\Events\\:\\:checkResult\\(\\) has parameter \\$errors with no value type specified in iterable type array\\.$#"
			count: 1
			path: libraries/classes/Database/Events.php

		-
			message: "#^Method PhpMyAdmin\\\\Database\\\\Events\\:\\:checkResult\\(\\) return type has no value type specified in iterable type array\\.$#"
			count: 1
			path: libraries/classes/Database/Events.php

		-
			message: "#^Method PhpMyAdmin\\\\Database\\\\Events\\:\\:getDataFromName\\(\\) return type has no value type specified in iterable type array\\.$#"
			count: 1
			path: libraries/classes/Database/Events.php

		-
			message: "#^Method PhpMyAdmin\\\\Database\\\\Events\\:\\:getDataFromRequest\\(\\) return type has no value type specified in iterable type array\\.$#"
			count: 1
			path: libraries/classes/Database/Events.php

		-
			message: "#^Method PhpMyAdmin\\\\Database\\\\Events\\:\\:getEditorForm\\(\\) has parameter \\$item with no value type specified in iterable type array\\.$#"
			count: 1
			path: libraries/classes/Database/Events.php

		-
			message: "#^Method PhpMyAdmin\\\\Database\\\\Events\\:\\:sendEditor\\(\\) has parameter \\$item with no value type specified in iterable type array\\.$#"
			count: 1
			path: libraries/classes/Database/Events.php

		-
			message: "#^Parameter \\#1 \\$query of method PhpMyAdmin\\\\DatabaseInterface\\:\\:tryQuery\\(\\) expects string, string\\|null given\\.$#"
			count: 1
			path: libraries/classes/Database/Events.php

		-
			message: "#^Property PhpMyAdmin\\\\Database\\\\MultiTableQuery\\:\\:\\$tables type has no value type specified in iterable type array\\.$#"
			count: 1
			path: libraries/classes/Database/MultiTableQuery.php

		-
			message: "#^Method PhpMyAdmin\\\\Database\\\\Qbe\\:\\:__construct\\(\\) has parameter \\$savedSearchList with no value type specified in iterable type array\\.$#"
			count: 1
			path: libraries/classes/Database/Qbe.php

		-
			message: "#^Method PhpMyAdmin\\\\Database\\\\Qbe\\:\\:fillJoinClauses\\(\\) has parameter \\$finalized with no value type specified in iterable type array\\.$#"
			count: 1
			path: libraries/classes/Database/Qbe.php

		-
			message: "#^Method PhpMyAdmin\\\\Database\\\\Qbe\\:\\:fillJoinClauses\\(\\) has parameter \\$relations with no value type specified in iterable type array\\.$#"
			count: 1
			path: libraries/classes/Database/Qbe.php

		-
			message: "#^Method PhpMyAdmin\\\\Database\\\\Qbe\\:\\:fillJoinClauses\\(\\) has parameter \\$searchTables with no value type specified in iterable type array\\.$#"
			count: 1
			path: libraries/classes/Database/Qbe.php

		-
			message: "#^Method PhpMyAdmin\\\\Database\\\\Qbe\\:\\:getAndOrColCell\\(\\) has parameter \\$selected with no value type specified in iterable type array\\.$#"
			count: 1
			path: libraries/classes/Database/Qbe.php

		-
			message: "#^Method PhpMyAdmin\\\\Database\\\\Qbe\\:\\:getFromClause\\(\\) has parameter \\$formColumns with no value type specified in iterable type array\\.$#"
			count: 1
			path: libraries/classes/Database/Qbe.php

		-
			message: "#^Method PhpMyAdmin\\\\Database\\\\Qbe\\:\\:getIndexes\\(\\) has parameter \\$searchColumns with no value type specified in iterable type array\\.$#"
			count: 1
			path: libraries/classes/Database/Qbe.php

		-
			message: "#^Method PhpMyAdmin\\\\Database\\\\Qbe\\:\\:getIndexes\\(\\) has parameter \\$searchTables with no value type specified in iterable type array\\.$#"
			count: 1
			path: libraries/classes/Database/Qbe.php

		-
			message: "#^Method PhpMyAdmin\\\\Database\\\\Qbe\\:\\:getIndexes\\(\\) has parameter \\$whereClauseColumns with no value type specified in iterable type array\\.$#"
			count: 1
			path: libraries/classes/Database/Qbe.php

		-
			message: "#^Method PhpMyAdmin\\\\Database\\\\Qbe\\:\\:getIndexes\\(\\) return type has no value type specified in iterable type array\\.$#"
			count: 1
			path: libraries/classes/Database/Qbe.php

		-
			message: "#^Method PhpMyAdmin\\\\Database\\\\Qbe\\:\\:getJoinForFromClause\\(\\) has parameter \\$searchColumns with no value type specified in iterable type array\\.$#"
			count: 1
			path: libraries/classes/Database/Qbe.php

		-
			message: "#^Method PhpMyAdmin\\\\Database\\\\Qbe\\:\\:getJoinForFromClause\\(\\) has parameter \\$searchTables with no value type specified in iterable type array\\.$#"
			count: 1
			path: libraries/classes/Database/Qbe.php

		-
			message: "#^Method PhpMyAdmin\\\\Database\\\\Qbe\\:\\:getLeftJoinColumnCandidates\\(\\) has parameter \\$searchColumns with no value type specified in iterable type array\\.$#"
			count: 1
			path: libraries/classes/Database/Qbe.php

		-
			message: "#^Method PhpMyAdmin\\\\Database\\\\Qbe\\:\\:getLeftJoinColumnCandidates\\(\\) has parameter \\$searchTables with no value type specified in iterable type array\\.$#"
			count: 1
			path: libraries/classes/Database/Qbe.php

		-
			message: "#^Method PhpMyAdmin\\\\Database\\\\Qbe\\:\\:getLeftJoinColumnCandidates\\(\\) has parameter \\$whereClauseColumns with no value type specified in iterable type array\\.$#"
			count: 1
			path: libraries/classes/Database/Qbe.php

		-
			message: "#^Method PhpMyAdmin\\\\Database\\\\Qbe\\:\\:getLeftJoinColumnCandidates\\(\\) return type has no value type specified in iterable type array\\.$#"
			count: 1
			path: libraries/classes/Database/Qbe.php

		-
			message: "#^Method PhpMyAdmin\\\\Database\\\\Qbe\\:\\:getLeftJoinColumnCandidatesBest\\(\\) has parameter \\$indexColumns with no value type specified in iterable type array\\.$#"
			count: 1
			path: libraries/classes/Database/Qbe.php

		-
			message: "#^Method PhpMyAdmin\\\\Database\\\\Qbe\\:\\:getLeftJoinColumnCandidatesBest\\(\\) has parameter \\$searchTables with no value type specified in iterable type array\\.$#"
			count: 1
			path: libraries/classes/Database/Qbe.php

		-
			message: "#^Method PhpMyAdmin\\\\Database\\\\Qbe\\:\\:getLeftJoinColumnCandidatesBest\\(\\) has parameter \\$uniqueColumns with no value type specified in iterable type array\\.$#"
			count: 1
			path: libraries/classes/Database/Qbe.php

		-
			message: "#^Method PhpMyAdmin\\\\Database\\\\Qbe\\:\\:getLeftJoinColumnCandidatesBest\\(\\) has parameter \\$whereClauseColumns with no value type specified in iterable type array\\.$#"
			count: 1
			path: libraries/classes/Database/Qbe.php

		-
			message: "#^Method PhpMyAdmin\\\\Database\\\\Qbe\\:\\:getLeftJoinColumnCandidatesBest\\(\\) return type has no value type specified in iterable type array\\.$#"
			count: 1
			path: libraries/classes/Database/Qbe.php

		-
			message: "#^Method PhpMyAdmin\\\\Database\\\\Qbe\\:\\:getMasterTable\\(\\) has parameter \\$searchColumns with no value type specified in iterable type array\\.$#"
			count: 1
			path: libraries/classes/Database/Qbe.php

		-
			message: "#^Method PhpMyAdmin\\\\Database\\\\Qbe\\:\\:getMasterTable\\(\\) has parameter \\$searchTables with no value type specified in iterable type array\\.$#"
			count: 1
			path: libraries/classes/Database/Qbe.php

		-
			message: "#^Method PhpMyAdmin\\\\Database\\\\Qbe\\:\\:getMasterTable\\(\\) has parameter \\$whereClauseColumns with no value type specified in iterable type array\\.$#"
			count: 1
			path: libraries/classes/Database/Qbe.php

		-
			message: "#^Method PhpMyAdmin\\\\Database\\\\Qbe\\:\\:getMasterTable\\(\\) has parameter \\$whereClauseTables with no value type specified in iterable type array\\.$#"
			count: 1
			path: libraries/classes/Database/Qbe.php

		-
			message: "#^Method PhpMyAdmin\\\\Database\\\\Qbe\\:\\:getSQLQuery\\(\\) has parameter \\$formColumns with no value type specified in iterable type array\\.$#"
			count: 1
			path: libraries/classes/Database/Qbe.php

		-
			message: "#^Method PhpMyAdmin\\\\Database\\\\Qbe\\:\\:getWhereClauseTablesAndColumns\\(\\) return type has no value type specified in iterable type array\\.$#"
			count: 1
			path: libraries/classes/Database/Qbe.php

		-
			message: "#^Method PhpMyAdmin\\\\Database\\\\Qbe\\:\\:loadRelationsForTable\\(\\) has parameter \\$relations with no value type specified in iterable type array\\.$#"
			count: 1
			path: libraries/classes/Database/Qbe.php

		-
			message: "#^Parameter \\#2 \\$sortOrder of method PhpMyAdmin\\\\Database\\\\Qbe\\:\\:getSortOrderSelectCell\\(\\) expects int, null given\\.$#"
			count: 1
			path: libraries/classes/Database/Qbe.php

		-
			message: "#^Parameter \\#2 \\$table of method PhpMyAdmin\\\\DatabaseInterface\\:\\:getColumns\\(\\) expects string, string\\|null given\\.$#"
			count: 1
			path: libraries/classes/Database/Qbe.php

		-
			message: "#^Property PhpMyAdmin\\\\Database\\\\Qbe\\:\\:\\$columnNames type has no value type specified in iterable type array\\.$#"
			count: 1
			path: libraries/classes/Database/Qbe.php

		-
			message: "#^Property PhpMyAdmin\\\\Database\\\\Qbe\\:\\:\\$criteria type has no value type specified in iterable type array\\.$#"
			count: 1
			path: libraries/classes/Database/Qbe.php

		-
			message: "#^Property PhpMyAdmin\\\\Database\\\\Qbe\\:\\:\\$criteriaAndOrColumn type has no value type specified in iterable type array\\.$#"
			count: 1
			path: libraries/classes/Database/Qbe.php

		-
			message: "#^Property PhpMyAdmin\\\\Database\\\\Qbe\\:\\:\\$criteriaAndOrRow type has no value type specified in iterable type array\\.$#"
			count: 1
			path: libraries/classes/Database/Qbe.php

		-
			message: "#^Property PhpMyAdmin\\\\Database\\\\Qbe\\:\\:\\$criteriaColumnDelete type has no value type specified in iterable type array\\.$#"
			count: 1
			path: libraries/classes/Database/Qbe.php

		-
			message: "#^Property PhpMyAdmin\\\\Database\\\\Qbe\\:\\:\\$criteriaColumnInsert type has no value type specified in iterable type array\\.$#"
			count: 1
			path: libraries/classes/Database/Qbe.php

		-
			message: "#^Property PhpMyAdmin\\\\Database\\\\Qbe\\:\\:\\$criteriaRowDelete type has no value type specified in iterable type array\\.$#"
			count: 1
			path: libraries/classes/Database/Qbe.php

		-
			message: "#^Property PhpMyAdmin\\\\Database\\\\Qbe\\:\\:\\$criteriaRowInsert type has no value type specified in iterable type array\\.$#"
			count: 1
			path: libraries/classes/Database/Qbe.php

		-
			message: "#^Property PhpMyAdmin\\\\Database\\\\Qbe\\:\\:\\$criteriaTables type has no value type specified in iterable type array\\.$#"
			count: 1
			path: libraries/classes/Database/Qbe.php

		-
			message: "#^Property PhpMyAdmin\\\\Database\\\\Qbe\\:\\:\\$formAliases type has no value type specified in iterable type array\\.$#"
			count: 1
			path: libraries/classes/Database/Qbe.php

		-
			message: "#^Property PhpMyAdmin\\\\Database\\\\Qbe\\:\\:\\$formAndOrCols \\(array\\) in isset\\(\\) is not nullable\\.$#"
			count: 1
			path: libraries/classes/Database/Qbe.php

		-
			message: "#^Property PhpMyAdmin\\\\Database\\\\Qbe\\:\\:\\$formAndOrCols type has no value type specified in iterable type array\\.$#"
			count: 1
			path: libraries/classes/Database/Qbe.php

		-
			message: "#^Property PhpMyAdmin\\\\Database\\\\Qbe\\:\\:\\$formAndOrRows \\(array\\) in isset\\(\\) is not nullable\\.$#"
			count: 1
			path: libraries/classes/Database/Qbe.php

		-
			message: "#^Property PhpMyAdmin\\\\Database\\\\Qbe\\:\\:\\$formAndOrRows type has no value type specified in iterable type array\\.$#"
			count: 1
			path: libraries/classes/Database/Qbe.php

		-
			message: "#^Property PhpMyAdmin\\\\Database\\\\Qbe\\:\\:\\$formColumns type has no value type specified in iterable type array\\.$#"
			count: 1
			path: libraries/classes/Database/Qbe.php

		-
			message: "#^Property PhpMyAdmin\\\\Database\\\\Qbe\\:\\:\\$formCriterions type has no value type specified in iterable type array\\.$#"
			count: 1
			path: libraries/classes/Database/Qbe.php

		-
			message: "#^Property PhpMyAdmin\\\\Database\\\\Qbe\\:\\:\\$formShows type has no value type specified in iterable type array\\.$#"
			count: 1
			path: libraries/classes/Database/Qbe.php

		-
			message: "#^Property PhpMyAdmin\\\\Database\\\\Qbe\\:\\:\\$formSortOrders type has no value type specified in iterable type array\\.$#"
			count: 1
			path: libraries/classes/Database/Qbe.php

		-
			message: "#^Property PhpMyAdmin\\\\Database\\\\Qbe\\:\\:\\$formSorts type has no value type specified in iterable type array\\.$#"
			count: 1
			path: libraries/classes/Database/Qbe.php

		-
			message: "#^Property PhpMyAdmin\\\\Database\\\\Qbe\\:\\:\\$prevCriteria type has no value type specified in iterable type array\\.$#"
			count: 1
			path: libraries/classes/Database/Qbe.php

		-
			message: "#^Property PhpMyAdmin\\\\Database\\\\Qbe\\:\\:\\$savedSearchList type has no value type specified in iterable type array\\.$#"
			count: 1
			path: libraries/classes/Database/Qbe.php

		-
			message: "#^Strict comparison using \\=\\=\\= between array and null will always evaluate to false\\.$#"
			count: 1
			path: libraries/classes/Database/Qbe.php

		-
			message: "#^Method PhpMyAdmin\\\\Database\\\\Routines\\:\\:backupPrivileges\\(\\) return type has no value type specified in iterable type array\\.$#"
			count: 1
			path: libraries/classes/Database/Routines.php

		-
			message: "#^Method PhpMyAdmin\\\\Database\\\\Routines\\:\\:browseRow\\(\\) has parameter \\$row with no value type specified in iterable type array\\.$#"
			count: 1
			path: libraries/classes/Database/Routines.php

		-
			message: "#^Method PhpMyAdmin\\\\Database\\\\Routines\\:\\:checkResult\\(\\) has parameter \\$errors with no value type specified in iterable type array\\.$#"
			count: 1
			path: libraries/classes/Database/Routines.php

		-
			message: "#^Method PhpMyAdmin\\\\Database\\\\Routines\\:\\:checkResult\\(\\) return type has no value type specified in iterable type array\\.$#"
			count: 1
			path: libraries/classes/Database/Routines.php

		-
			message: "#^Method PhpMyAdmin\\\\Database\\\\Routines\\:\\:create\\(\\) has parameter \\$privilegesBackup with no value type specified in iterable type array\\.$#"
			count: 1
			path: libraries/classes/Database/Routines.php

		-
			message: "#^Method PhpMyAdmin\\\\Database\\\\Routines\\:\\:create\\(\\) return type has no value type specified in iterable type array\\.$#"
			count: 1
			path: libraries/classes/Database/Routines.php

		-
			message: "#^Method PhpMyAdmin\\\\Database\\\\Routines\\:\\:getDataFromName\\(\\) return type has no value type specified in iterable type array\\.$#"
			count: 1
			path: libraries/classes/Database/Routines.php

		-
			message: "#^Method PhpMyAdmin\\\\Database\\\\Routines\\:\\:getDataFromRequest\\(\\) return type has no value type specified in iterable type array\\.$#"
			count: 1
			path: libraries/classes/Database/Routines.php

		-
			message: "#^Method PhpMyAdmin\\\\Database\\\\Routines\\:\\:getEditorForm\\(\\) has parameter \\$routine with no value type specified in iterable type array\\.$#"
			count: 1
			path: libraries/classes/Database/Routines.php

		-
			message: "#^Method PhpMyAdmin\\\\Database\\\\Routines\\:\\:getExecuteForm\\(\\) has parameter \\$routine with no value type specified in iterable type array\\.$#"
			count: 1
			path: libraries/classes/Database/Routines.php

		-
			message: "#^Method PhpMyAdmin\\\\Database\\\\Routines\\:\\:getParameterRow\\(\\) has parameter \\$routine with no value type specified in iterable type array\\.$#"
			count: 1
			path: libraries/classes/Database/Routines.php

		-
			message: "#^Method PhpMyAdmin\\\\Database\\\\Routines\\:\\:getQueriesFromRoutineForm\\(\\) has parameter \\$routine with no value type specified in iterable type array\\.$#"
			count: 1
			path: libraries/classes/Database/Routines.php

		-
			message: "#^Method PhpMyAdmin\\\\Database\\\\Routines\\:\\:getRow\\(\\) has parameter \\$routine with no value type specified in iterable type array\\.$#"
			count: 1
			path: libraries/classes/Database/Routines.php

		-
			message: "#^Method PhpMyAdmin\\\\Database\\\\Routines\\:\\:handleRequestCreateOrEdit\\(\\) has parameter \\$errors with no value type specified in iterable type array\\.$#"
			count: 1
			path: libraries/classes/Database/Routines.php

		-
			message: "#^Method PhpMyAdmin\\\\Database\\\\Routines\\:\\:handleRequestCreateOrEdit\\(\\) return type has no value type specified in iterable type array\\.$#"
			count: 1
			path: libraries/classes/Database/Routines.php

		-
			message: "#^Method PhpMyAdmin\\\\Database\\\\Routines\\:\\:processParamsAndBuild\\(\\) has parameter \\$itemParamLength with no value type specified in iterable type array\\.$#"
			count: 1
			path: libraries/classes/Database/Routines.php

		-
			message: "#^Method PhpMyAdmin\\\\Database\\\\Routines\\:\\:processParamsAndBuild\\(\\) has parameter \\$itemParamOpsNum with no value type specified in iterable type array\\.$#"
			count: 1
			path: libraries/classes/Database/Routines.php

		-
			message: "#^Method PhpMyAdmin\\\\Database\\\\Routines\\:\\:processParamsAndBuild\\(\\) has parameter \\$itemParamOpsText with no value type specified in iterable type array\\.$#"
			count: 1
			path: libraries/classes/Database/Routines.php

		-
			message: "#^Method PhpMyAdmin\\\\Database\\\\Routines\\:\\:processParamsAndBuild\\(\\) has parameter \\$itemParamType with no value type specified in iterable type array\\.$#"
			count: 1
			path: libraries/classes/Database/Routines.php

		-
			message: "#^Offset 'item_name' does not exist on array\\|null\\.$#"
			count: 1
			path: libraries/classes/Database/Routines.php

		-
			message: "#^Offset 'item_type' does not exist on array\\|null\\.$#"
			count: 1
			path: libraries/classes/Database/Routines.php

		-
			message: "#^Parameter \\#1 \\$mode of method PhpMyAdmin\\\\Database\\\\Routines\\:\\:getEditorForm\\(\\) expects string, string\\|null given\\.$#"
			count: 1
			path: libraries/classes/Database/Routines.php

		-
			message: "#^Parameter \\#2 \\$create_routine of method PhpMyAdmin\\\\Database\\\\Routines\\:\\:create\\(\\) expects string, string\\|null given\\.$#"
			count: 1
			path: libraries/classes/Database/Routines.php

		-
			message: "#^Parameter \\#2 \\$haystack of function in_array expects array, mixed given\\.$#"
			count: 3
			path: libraries/classes/Database/Routines.php

		-
			message: "#^Method PhpMyAdmin\\\\Database\\\\Search\\:\\:getSearchSqls\\(\\) return type has no value type specified in iterable type array\\.$#"
			count: 1
			path: libraries/classes/Database/Search.php

		-
			message: "#^Property PhpMyAdmin\\\\Database\\\\Search\\:\\:\\$criteriaColumnName \\(string\\) in isset\\(\\) is not nullable\\.$#"
			count: 1
			path: libraries/classes/Database/Search.php

		-
			message: "#^Property PhpMyAdmin\\\\Database\\\\Search\\:\\:\\$criteriaColumnName \\(string\\) on left side of \\?\\? is not nullable\\.$#"
			count: 1
			path: libraries/classes/Database/Search.php

		-
			message: "#^Property PhpMyAdmin\\\\Database\\\\Search\\:\\:\\$criteriaTables type has no value type specified in iterable type array\\.$#"
			count: 1
			path: libraries/classes/Database/Search.php

		-
			message: "#^Property PhpMyAdmin\\\\Database\\\\Search\\:\\:\\$searchTypes type has no value type specified in iterable type array\\.$#"
			count: 1
			path: libraries/classes/Database/Search.php

		-
			message: "#^Property PhpMyAdmin\\\\Database\\\\Search\\:\\:\\$tablesNamesOnly type has no value type specified in iterable type array\\.$#"
			count: 1
			path: libraries/classes/Database/Search.php

		-
			message: "#^Method PhpMyAdmin\\\\Database\\\\Triggers\\:\\:checkResult\\(\\) has parameter \\$errors with no value type specified in iterable type array\\.$#"
			count: 1
			path: libraries/classes/Database/Triggers.php

		-
			message: "#^Method PhpMyAdmin\\\\Database\\\\Triggers\\:\\:checkResult\\(\\) return type has no value type specified in iterable type array\\.$#"
			count: 1
			path: libraries/classes/Database/Triggers.php

		-
			message: "#^Method PhpMyAdmin\\\\Database\\\\Triggers\\:\\:getDataFromName\\(\\) return type has no value type specified in iterable type array\\.$#"
			count: 1
			path: libraries/classes/Database/Triggers.php

		-
			message: "#^Method PhpMyAdmin\\\\Database\\\\Triggers\\:\\:getDataFromRequest\\(\\) return type has no value type specified in iterable type array\\.$#"
			count: 1
			path: libraries/classes/Database/Triggers.php

		-
			message: "#^Method PhpMyAdmin\\\\Database\\\\Triggers\\:\\:getEditorForm\\(\\) has parameter \\$item with no value type specified in iterable type array\\.$#"
			count: 1
			path: libraries/classes/Database/Triggers.php

		-
			message: "#^Method PhpMyAdmin\\\\Database\\\\Triggers\\:\\:sendEditor\\(\\) has parameter \\$item with no value type specified in iterable type array\\.$#"
			count: 1
			path: libraries/classes/Database/Triggers.php

		-
			message: "#^Offset 'create' does not exist on array\\|null\\.$#"
			count: 1
			path: libraries/classes/Database/Triggers.php

		-
			message: "#^Offset 'drop' does not exist on array\\|null\\.$#"
			count: 1
			path: libraries/classes/Database/Triggers.php

		-
			message: "#^Binary operation \"\\+\" between string\\|null and string\\|null results in an error\\.$#"
			count: 1
			path: libraries/classes/DatabaseInterface.php

		-
			message: "#^Comparison operation \"\\<\\=\\>\" between \\(array\\|float\\|int\\) and \\(array\\|float\\|int\\) results in an error\\.$#"
			count: 1
			path: libraries/classes/DatabaseInterface.php

		-
			message: "#^Method PhpMyAdmin\\\\DatabaseInterface\\:\\:attachIndexInfoToColumns\\(\\) has parameter \\$fields with no value type specified in iterable type array\\.$#"
			count: 1
			path: libraries/classes/DatabaseInterface.php

		-
			message: "#^Method PhpMyAdmin\\\\DatabaseInterface\\:\\:attachIndexInfoToColumns\\(\\) return type has no value type specified in iterable type array\\.$#"
			count: 1
			path: libraries/classes/DatabaseInterface.php

		-
			message: "#^Method PhpMyAdmin\\\\DatabaseInterface\\:\\:connect\\(\\) has parameter \\$server with no value type specified in iterable type array\\.$#"
			count: 1
			path: libraries/classes/DatabaseInterface.php

		-
			message: "#^Method PhpMyAdmin\\\\DatabaseInterface\\:\\:fetchByMode\\(\\) return type has no value type specified in iterable type array\\.$#"
			count: 1
			path: libraries/classes/DatabaseInterface.php

		-
			message: "#^Method PhpMyAdmin\\\\DatabaseInterface\\:\\:fetchResult\\(\\) has parameter \\$key with no value type specified in iterable type array\\.$#"
			count: 1
			path: libraries/classes/DatabaseInterface.php

		-
			message: "#^Method PhpMyAdmin\\\\DatabaseInterface\\:\\:fetchResult\\(\\) return type has no value type specified in iterable type array\\.$#"
			count: 1
			path: libraries/classes/DatabaseInterface.php

		-
			message: "#^Method PhpMyAdmin\\\\DatabaseInterface\\:\\:fetchSingleRow\\(\\) return type has no value type specified in iterable type array\\.$#"
			count: 1
			path: libraries/classes/DatabaseInterface.php

		-
			message: "#^Method PhpMyAdmin\\\\DatabaseInterface\\:\\:fetchValueOrValueByIndex\\(\\) has parameter \\$row with no value type specified in iterable type array\\.$#"
			count: 1
			path: libraries/classes/DatabaseInterface.php

		-
			message: "#^Method PhpMyAdmin\\\\DatabaseInterface\\:\\:getColumn\\(\\) return type has no value type specified in iterable type array\\.$#"
			count: 1
			path: libraries/classes/DatabaseInterface.php

		-
			message: "#^Method PhpMyAdmin\\\\DatabaseInterface\\:\\:getColumnMapFromSql\\(\\) has parameter \\$viewColumns with no value type specified in iterable type array\\.$#"
			count: 1
			path: libraries/classes/DatabaseInterface.php

		-
			message: "#^Method PhpMyAdmin\\\\DatabaseInterface\\:\\:getColumns\\(\\) return type has no value type specified in iterable type array\\.$#"
			count: 1
			path: libraries/classes/DatabaseInterface.php

		-
			message: "#^Method PhpMyAdmin\\\\DatabaseInterface\\:\\:getColumnsFull\\(\\) return type has no value type specified in iterable type array\\.$#"
			count: 1
			path: libraries/classes/DatabaseInterface.php

		-
			message: "#^Method PhpMyAdmin\\\\DatabaseInterface\\:\\:getCompatibilities\\(\\) return type has no value type specified in iterable type array\\.$#"
			count: 1
			path: libraries/classes/DatabaseInterface.php

		-
			message: "#^Method PhpMyAdmin\\\\DatabaseInterface\\:\\:getCurrentUser\\(\\) should return string but returns mixed\\.$#"
			count: 1
			path: libraries/classes/DatabaseInterface.php

		-
			message: "#^Method PhpMyAdmin\\\\DatabaseInterface\\:\\:getCurrentUser\\(\\) should return string but returns string\\|null\\.$#"
			count: 1
			path: libraries/classes/DatabaseInterface.php

		-
			message: "#^Method PhpMyAdmin\\\\DatabaseInterface\\:\\:getCurrentUserAndHost\\(\\) return type has no value type specified in iterable type array\\.$#"
			count: 1
			path: libraries/classes/DatabaseInterface.php

		-
			message: "#^Method PhpMyAdmin\\\\DatabaseInterface\\:\\:getCurrentUserGrants\\(\\) return type has no value type specified in iterable type array\\.$#"
			count: 1
			path: libraries/classes/DatabaseInterface.php

		-
			message: "#^Method PhpMyAdmin\\\\DatabaseInterface\\:\\:getDatabasesFull\\(\\) return type has no value type specified in iterable type array\\.$#"
			count: 1
			path: libraries/classes/DatabaseInterface.php

		-
			message: "#^Method PhpMyAdmin\\\\DatabaseInterface\\:\\:getEvents\\(\\) return type has no value type specified in iterable type array\\.$#"
			count: 1
			path: libraries/classes/DatabaseInterface.php

		-
			message: "#^Method PhpMyAdmin\\\\DatabaseInterface\\:\\:getProceduresOrFunctions\\(\\) return type has no value type specified in iterable type array\\.$#"
			count: 1
			path: libraries/classes/DatabaseInterface.php

		-
			message: "#^Method PhpMyAdmin\\\\DatabaseInterface\\:\\:getProtoInfo\\(\\) should return bool\\|int but returns int\\|string\\.$#"
			count: 1
			path: libraries/classes/DatabaseInterface.php

		-
			message: "#^Method PhpMyAdmin\\\\DatabaseInterface\\:\\:getRoutines\\(\\) return type has no value type specified in iterable type array\\.$#"
			count: 1
			path: libraries/classes/DatabaseInterface.php

		-
			message: "#^Method PhpMyAdmin\\\\DatabaseInterface\\:\\:getTableIndexes\\(\\) return type has no value type specified in iterable type array\\.$#"
			count: 1
			path: libraries/classes/DatabaseInterface.php

		-
			message: "#^Method PhpMyAdmin\\\\DatabaseInterface\\:\\:getTables\\(\\) return type has no value type specified in iterable type array\\.$#"
			count: 1
			path: libraries/classes/DatabaseInterface.php

		-
			message: "#^Method PhpMyAdmin\\\\DatabaseInterface\\:\\:getTablesFull\\(\\) has parameter \\$table with no value type specified in iterable type array\\.$#"
			count: 1
			path: libraries/classes/DatabaseInterface.php

		-
			message: "#^Method PhpMyAdmin\\\\DatabaseInterface\\:\\:getTablesFull\\(\\) return type has no value type specified in iterable type array\\.$#"
			count: 1
			path: libraries/classes/DatabaseInterface.php

		-
			message: "#^Method PhpMyAdmin\\\\DatabaseInterface\\:\\:getTriggers\\(\\) return type has no value type specified in iterable type array\\.$#"
			count: 1
			path: libraries/classes/DatabaseInterface.php

		-
			message: "#^PHPDoc tag @var for variable \\$fields has no value type specified in iterable type array\\.$#"
			count: 2
			path: libraries/classes/DatabaseInterface.php

		-
			message: "#^Parameter \\#1 \\$link of method PhpMyAdmin\\\\DatabaseInterface\\:\\:affectedRows\\(\\) expects int, mixed given\\.$#"
			count: 1
			path: libraries/classes/DatabaseInterface.php

		-
			message: "#^Parameter \\#1 \\$link of method PhpMyAdmin\\\\DatabaseInterface\\:\\:getError\\(\\) expects int, mixed given\\.$#"
			count: 2
			path: libraries/classes/DatabaseInterface.php

		-
			message: "#^Parameter \\#2 \\$link of method PhpMyAdmin\\\\DatabaseInterface\\:\\:escapeMysqlLikeString\\(\\) expects int, mixed given\\.$#"
			count: 1
			path: libraries/classes/DatabaseInterface.php

		-
			message: "#^Parameter \\#2 \\$table of method PhpMyAdmin\\\\Query\\\\Cache\\:\\:cacheTableData\\(\\) expects bool\\|string, array\\|string given\\.$#"
			count: 1
			path: libraries/classes/DatabaseInterface.php

		-
			message: "#^Parameter \\#3 \\.\\.\\.\\$args of function array_map expects array, mixed given\\.$#"
			count: 1
			path: libraries/classes/DatabaseInterface.php

		-
			message: "#^Parameter \\#4 \\$link of method PhpMyAdmin\\\\DatabaseInterface\\:\\:fetchResult\\(\\) expects int, mixed given\\.$#"
			count: 7
			path: libraries/classes/DatabaseInterface.php

		-
			message: "#^Parameter \\#7 \\.\\.\\.\\$values of function sprintf expects bool\\|float\\|int\\|string\\|null, mixed given\\.$#"
			count: 1
			path: libraries/classes/DatabaseInterface.php

		-
			message: "#^Property PhpMyAdmin\\\\DatabaseInterface\\:\\:\\$currentUser type has no value type specified in iterable type array\\.$#"
			count: 1
			path: libraries/classes/DatabaseInterface.php

		-
			message: "#^Property PhpMyAdmin\\\\DatabaseInterface\\:\\:\\$links type has no value type specified in iterable type array\\.$#"
			count: 1
			path: libraries/classes/DatabaseInterface.php

		-
			message: "#^Method PhpMyAdmin\\\\Dbal\\\\DbalInterface\\:\\:connect\\(\\) has parameter \\$server with no value type specified in iterable type array\\.$#"
			count: 1
			path: libraries/classes/Dbal/DbalInterface.php

		-
			message: "#^Method PhpMyAdmin\\\\Dbal\\\\DbalInterface\\:\\:fetchResult\\(\\) has parameter \\$key with no value type specified in iterable type array\\.$#"
			count: 1
			path: libraries/classes/Dbal/DbalInterface.php

		-
			message: "#^Method PhpMyAdmin\\\\Dbal\\\\DbalInterface\\:\\:fetchResult\\(\\) return type has no value type specified in iterable type array\\.$#"
			count: 1
			path: libraries/classes/Dbal/DbalInterface.php

		-
			message: "#^Method PhpMyAdmin\\\\Dbal\\\\DbalInterface\\:\\:fetchSingleRow\\(\\) return type has no value type specified in iterable type array\\.$#"
			count: 1
			path: libraries/classes/Dbal/DbalInterface.php

		-
			message: "#^Method PhpMyAdmin\\\\Dbal\\\\DbalInterface\\:\\:getColumn\\(\\) return type has no value type specified in iterable type array\\.$#"
			count: 1
			path: libraries/classes/Dbal/DbalInterface.php

		-
			message: "#^Method PhpMyAdmin\\\\Dbal\\\\DbalInterface\\:\\:getColumnMapFromSql\\(\\) has parameter \\$viewColumns with no value type specified in iterable type array\\.$#"
			count: 1
			path: libraries/classes/Dbal/DbalInterface.php

		-
			message: "#^Method PhpMyAdmin\\\\Dbal\\\\DbalInterface\\:\\:getColumnMapFromSql\\(\\) return type has no value type specified in iterable type array\\.$#"
			count: 1
			path: libraries/classes/Dbal/DbalInterface.php

		-
			message: "#^Method PhpMyAdmin\\\\Dbal\\\\DbalInterface\\:\\:getColumns\\(\\) return type has no value type specified in iterable type array\\.$#"
			count: 1
			path: libraries/classes/Dbal/DbalInterface.php

		-
			message: "#^Method PhpMyAdmin\\\\Dbal\\\\DbalInterface\\:\\:getColumnsFull\\(\\) return type has no value type specified in iterable type array\\.$#"
			count: 1
			path: libraries/classes/Dbal/DbalInterface.php

		-
			message: "#^Method PhpMyAdmin\\\\Dbal\\\\DbalInterface\\:\\:getCompatibilities\\(\\) return type has no value type specified in iterable type array\\.$#"
			count: 1
			path: libraries/classes/Dbal/DbalInterface.php

		-
			message: "#^Method PhpMyAdmin\\\\Dbal\\\\DbalInterface\\:\\:getCurrentUserAndHost\\(\\) return type has no value type specified in iterable type array\\.$#"
			count: 1
			path: libraries/classes/Dbal/DbalInterface.php

		-
			message: "#^Method PhpMyAdmin\\\\Dbal\\\\DbalInterface\\:\\:getDatabasesFull\\(\\) return type has no value type specified in iterable type array\\.$#"
			count: 1
			path: libraries/classes/Dbal/DbalInterface.php

		-
			message: "#^Method PhpMyAdmin\\\\Dbal\\\\DbalInterface\\:\\:getEvents\\(\\) return type has no value type specified in iterable type array\\.$#"
			count: 1
			path: libraries/classes/Dbal/DbalInterface.php

		-
			message: "#^Method PhpMyAdmin\\\\Dbal\\\\DbalInterface\\:\\:getProceduresOrFunctions\\(\\) return type has no value type specified in iterable type array\\.$#"
			count: 1
			path: libraries/classes/Dbal/DbalInterface.php

		-
			message: "#^Method PhpMyAdmin\\\\Dbal\\\\DbalInterface\\:\\:getRoutines\\(\\) return type has no value type specified in iterable type array\\.$#"
			count: 1
			path: libraries/classes/Dbal/DbalInterface.php

		-
			message: "#^Method PhpMyAdmin\\\\Dbal\\\\DbalInterface\\:\\:getTableIndexes\\(\\) return type has no value type specified in iterable type array\\.$#"
			count: 1
			path: libraries/classes/Dbal/DbalInterface.php

		-
			message: "#^Method PhpMyAdmin\\\\Dbal\\\\DbalInterface\\:\\:getTables\\(\\) return type has no value type specified in iterable type array\\.$#"
			count: 1
			path: libraries/classes/Dbal/DbalInterface.php

		-
			message: "#^Method PhpMyAdmin\\\\Dbal\\\\DbalInterface\\:\\:getTablesFull\\(\\) has parameter \\$table with no value type specified in iterable type array\\.$#"
			count: 1
			path: libraries/classes/Dbal/DbalInterface.php

		-
			message: "#^Method PhpMyAdmin\\\\Dbal\\\\DbalInterface\\:\\:getTablesFull\\(\\) return type has no value type specified in iterable type array\\.$#"
			count: 1
			path: libraries/classes/Dbal/DbalInterface.php

		-
			message: "#^Method PhpMyAdmin\\\\Dbal\\\\DbalInterface\\:\\:getTriggers\\(\\) return type has no value type specified in iterable type array\\.$#"
			count: 1
			path: libraries/classes/Dbal/DbalInterface.php

		-
			message: "#^Method PhpMyAdmin\\\\Dbal\\\\DbalInterface\\:\\:getWarnings\\(\\) return type has no value type specified in iterable type array\\.$#"
			count: 1
			path: libraries/classes/Dbal/DbalInterface.php

		-
			message: "#^Method PhpMyAdmin\\\\Dbal\\\\DbiExtension\\:\\:connect\\(\\) has parameter \\$server with no value type specified in iterable type array\\.$#"
			count: 1
			path: libraries/classes/Dbal/DbiExtension.php

		-
			message: "#^Method PhpMyAdmin\\\\Dbal\\\\DbiMysqli\\:\\:connect\\(\\) has parameter \\$server with no value type specified in iterable type array\\.$#"
			count: 1
			path: libraries/classes/Dbal/DbiMysqli.php

		-
			message: "#^Method PhpMyAdmin\\\\Dbal\\\\MysqliResult\\:\\:fetchAllKeyPair\\(\\) should return array\\<string, string\\|null\\> but returns array\\<int\\|string, mixed\\>\\.$#"
			count: 2
			path: libraries/classes/Dbal/MysqliResult.php

		-
			message: "#^Argument of an invalid type mixed supplied for foreach, only iterables are supported\\.$#"
			count: 1
			path: libraries/classes/Display/Results.php

		-
			message: "#^Binary operation \"\\+\" between array\\<string, bool\\|string\\>\\|string and array\\{default_action\\: 'insert'\\} results in an error\\.$#"
			count: 3
			path: libraries/classes/Display/Results.php

		-
			message: "#^Binary operation \"\\+\" between array\\<string, bool\\|string\\>\\|string and array\\{default_action\\: 'update'\\} results in an error\\.$#"
			count: 3
			path: libraries/classes/Display/Results.php

		-
			message: "#^Cannot access offset int\\<0, max\\> on mixed\\.$#"
			count: 2
			path: libraries/classes/Display/Results.php

		-
			message: "#^Method PhpMyAdmin\\\\Display\\\\Results\\:\\:getBulkLinks\\(\\) has parameter \\$analyzedSqlResults with no value type specified in iterable type array\\.$#"
			count: 1
			path: libraries/classes/Display/Results.php

		-
			message: "#^Method PhpMyAdmin\\\\Display\\\\Results\\:\\:getColumnParams\\(\\) has parameter \\$analyzedSqlResults with no value type specified in iterable type array\\.$#"
			count: 1
			path: libraries/classes/Display/Results.php

		-
			message: "#^Method PhpMyAdmin\\\\Display\\\\Results\\:\\:getCommentForRow\\(\\) has parameter \\$commentsMap with no value type specified in iterable type array\\.$#"
			count: 1
			path: libraries/classes/Display/Results.php

		-
			message: "#^Method PhpMyAdmin\\\\Display\\\\Results\\:\\:getDataCellForGeometryColumns\\(\\) has parameter \\$analyzedSqlResults with no value type specified in iterable type array\\.$#"
			count: 1
			path: libraries/classes/Display/Results.php

		-
			message: "#^Method PhpMyAdmin\\\\Display\\\\Results\\:\\:getDataCellForGeometryColumns\\(\\) has parameter \\$transformOptions with no value type specified in iterable type array\\.$#"
			count: 1
			path: libraries/classes/Display/Results.php

		-
			message: "#^Method PhpMyAdmin\\\\Display\\\\Results\\:\\:getDataCellForGeometryColumns\\(\\) has parameter \\$urlParams with no value type specified in iterable type array\\.$#"
			count: 1
			path: libraries/classes/Display/Results.php

		-
			message: "#^Method PhpMyAdmin\\\\Display\\\\Results\\:\\:getDataCellForNonNumericColumns\\(\\) has parameter \\$analyzedSqlResults with no value type specified in iterable type array\\.$#"
			count: 1
			path: libraries/classes/Display/Results.php

		-
			message: "#^Method PhpMyAdmin\\\\Display\\\\Results\\:\\:getDataCellForNonNumericColumns\\(\\) has parameter \\$transformOptions with no value type specified in iterable type array\\.$#"
			count: 1
			path: libraries/classes/Display/Results.php

		-
			message: "#^Method PhpMyAdmin\\\\Display\\\\Results\\:\\:getDataCellForNonNumericColumns\\(\\) has parameter \\$urlParams with no value type specified in iterable type array\\.$#"
			count: 1
			path: libraries/classes/Display/Results.php

		-
			message: "#^Method PhpMyAdmin\\\\Display\\\\Results\\:\\:getDataCellForNumericColumns\\(\\) has parameter \\$analyzedSqlResults with no value type specified in iterable type array\\.$#"
			count: 1
			path: libraries/classes/Display/Results.php

		-
			message: "#^Method PhpMyAdmin\\\\Display\\\\Results\\:\\:getDataCellForNumericColumns\\(\\) has parameter \\$transformOptions with no value type specified in iterable type array\\.$#"
			count: 1
			path: libraries/classes/Display/Results.php

		-
			message: "#^Method PhpMyAdmin\\\\Display\\\\Results\\:\\:getDataForResettingColumnOrder\\(\\) has parameter \\$analyzedSqlResults with no value type specified in iterable type array\\.$#"
			count: 1
			path: libraries/classes/Display/Results.php

		-
			message: "#^Method PhpMyAdmin\\\\Display\\\\Results\\:\\:getDataForResettingColumnOrder\\(\\) return type has no value type specified in iterable type array\\.$#"
			count: 1
			path: libraries/classes/Display/Results.php

		-
			message: "#^Method PhpMyAdmin\\\\Display\\\\Results\\:\\:getOptionsBlock\\(\\) return type has no value type specified in iterable type array\\.$#"
			count: 1
			path: libraries/classes/Display/Results.php

		-
			message: "#^Method PhpMyAdmin\\\\Display\\\\Results\\:\\:getOrderLinkAndSortedHeaderHtml\\(\\) has parameter \\$sortDirection with no value type specified in iterable type array\\.$#"
			count: 1
			path: libraries/classes/Display/Results.php

		-
			message: "#^Method PhpMyAdmin\\\\Display\\\\Results\\:\\:getOrderLinkAndSortedHeaderHtml\\(\\) has parameter \\$sortExpression with no value type specified in iterable type array\\.$#"
			count: 1
			path: libraries/classes/Display/Results.php

		-
			message: "#^Method PhpMyAdmin\\\\Display\\\\Results\\:\\:getResultsOperations\\(\\) has parameter \\$analyzedSqlResults with no value type specified in iterable type array\\.$#"
			count: 1
			path: libraries/classes/Display/Results.php

		-
			message: "#^Method PhpMyAdmin\\\\Display\\\\Results\\:\\:getRowData\\(\\) has parameter \\$analyzedSqlResults with no value type specified in iterable type array\\.$#"
			count: 1
			path: libraries/classes/Display/Results.php

		-
			message: "#^Method PhpMyAdmin\\\\Display\\\\Results\\:\\:getRowData\\(\\) has parameter \\$transformOptions with no value type specified in iterable type array\\.$#"
			count: 1
			path: libraries/classes/Display/Results.php

		-
			message: "#^Method PhpMyAdmin\\\\Display\\\\Results\\:\\:getRowInfoForSpecialLinks\\(\\) has parameter \\$colOrder with no value type specified in iterable type array\\.$#"
			count: 1
			path: libraries/classes/Display/Results.php

		-
			message: "#^Method PhpMyAdmin\\\\Display\\\\Results\\:\\:getRowInfoForSpecialLinks\\(\\) has parameter \\$row with no value type specified in iterable type array\\.$#"
			count: 1
			path: libraries/classes/Display/Results.php

		-
			message: "#^Method PhpMyAdmin\\\\Display\\\\Results\\:\\:getRowValues\\(\\) has parameter \\$analyzedSqlResults with no value type specified in iterable type array\\.$#"
			count: 1
			path: libraries/classes/Display/Results.php

		-
			message: "#^Method PhpMyAdmin\\\\Display\\\\Results\\:\\:getRowValues\\(\\) has parameter \\$colOrder with no value type specified in iterable type array\\.$#"
			count: 1
			path: libraries/classes/Display/Results.php

		-
			message: "#^Method PhpMyAdmin\\\\Display\\\\Results\\:\\:getRowValues\\(\\) has parameter \\$colVisib with no value type specified in iterable type array\\.$#"
			count: 1
			path: libraries/classes/Display/Results.php

		-
			message: "#^Method PhpMyAdmin\\\\Display\\\\Results\\:\\:getRowValues\\(\\) has parameter \\$row with no value type specified in iterable type array\\.$#"
			count: 1
			path: libraries/classes/Display/Results.php

		-
			message: "#^Method PhpMyAdmin\\\\Display\\\\Results\\:\\:getSingleAndMultiSortUrls\\(\\) has parameter \\$sortExpression with no value type specified in iterable type array\\.$#"
			count: 1
			path: libraries/classes/Display/Results.php

		-
			message: "#^Method PhpMyAdmin\\\\Display\\\\Results\\:\\:getSortByKeyDropDown\\(\\) has parameter \\$sortExpression with no value type specified in iterable type array\\.$#"
			count: 1
			path: libraries/classes/Display/Results.php

		-
			message: "#^Method PhpMyAdmin\\\\Display\\\\Results\\:\\:getSortByKeyDropDown\\(\\) return type has no value type specified in iterable type array\\.$#"
			count: 2
			path: libraries/classes/Display/Results.php

		-
			message: "#^Method PhpMyAdmin\\\\Display\\\\Results\\:\\:getSortOrderHiddenInputs\\(\\) has parameter \\$multipleUrlParams with no value type specified in iterable type array\\.$#"
			count: 1
			path: libraries/classes/Display/Results.php

		-
			message: "#^Method PhpMyAdmin\\\\Display\\\\Results\\:\\:getSpecialLinkUrl\\(\\) has parameter \\$rowInfo with no value type specified in iterable type array\\.$#"
			count: 1
			path: libraries/classes/Display/Results.php

		-
			message: "#^Method PhpMyAdmin\\\\Display\\\\Results\\:\\:getTable\\(\\) has parameter \\$analyzedSqlResults with no value type specified in iterable type array\\.$#"
			count: 1
			path: libraries/classes/Display/Results.php

		-
			message: "#^Method PhpMyAdmin\\\\Display\\\\Results\\:\\:getTableBody\\(\\) has parameter \\$analyzedSqlResults with no value type specified in iterable type array\\.$#"
			count: 1
			path: libraries/classes/Display/Results.php

		-
			message: "#^Method PhpMyAdmin\\\\Display\\\\Results\\:\\:getTableCommentsArray\\(\\) has parameter \\$analyzedSqlResults with no value type specified in iterable type array\\.$#"
			count: 1
			path: libraries/classes/Display/Results.php

		-
			message: "#^Method PhpMyAdmin\\\\Display\\\\Results\\:\\:getTableCommentsArray\\(\\) return type has no value type specified in iterable type array\\.$#"
			count: 1
			path: libraries/classes/Display/Results.php

		-
			message: "#^Method PhpMyAdmin\\\\Display\\\\Results\\:\\:getTableHeaders\\(\\) has parameter \\$analyzedSqlResults with no value type specified in iterable type array\\.$#"
			count: 1
			path: libraries/classes/Display/Results.php

		-
			message: "#^Method PhpMyAdmin\\\\Display\\\\Results\\:\\:getTableHeaders\\(\\) has parameter \\$sortDirection with no value type specified in iterable type array\\.$#"
			count: 1
			path: libraries/classes/Display/Results.php

		-
			message: "#^Method PhpMyAdmin\\\\Display\\\\Results\\:\\:getTableHeaders\\(\\) has parameter \\$sortExpression with no value type specified in iterable type array\\.$#"
			count: 1
			path: libraries/classes/Display/Results.php

		-
			message: "#^Method PhpMyAdmin\\\\Display\\\\Results\\:\\:getTableHeaders\\(\\) return type has no value type specified in iterable type array\\.$#"
			count: 2
			path: libraries/classes/Display/Results.php

		-
			message: "#^Method PhpMyAdmin\\\\Display\\\\Results\\:\\:getTableHeadersForColumns\\(\\) has parameter \\$analyzedSqlResults with no value type specified in iterable type array\\.$#"
			count: 1
			path: libraries/classes/Display/Results.php

		-
			message: "#^Method PhpMyAdmin\\\\Display\\\\Results\\:\\:getTableHeadersForColumns\\(\\) has parameter \\$sortDirection with no value type specified in iterable type array\\.$#"
			count: 1
			path: libraries/classes/Display/Results.php

		-
			message: "#^Method PhpMyAdmin\\\\Display\\\\Results\\:\\:getTableHeadersForColumns\\(\\) has parameter \\$sortExpression with no value type specified in iterable type array\\.$#"
			count: 1
			path: libraries/classes/Display/Results.php

		-
			message: "#^Method PhpMyAdmin\\\\Display\\\\Results\\:\\:getTableNavigation\\(\\) has parameter \\$sortByKeyData with no value type specified in iterable type array\\.$#"
			count: 1
			path: libraries/classes/Display/Results.php

		-
			message: "#^Method PhpMyAdmin\\\\Display\\\\Results\\:\\:getTableNavigation\\(\\) return type has no value type specified in iterable type array\\.$#"
			count: 1
			path: libraries/classes/Display/Results.php

		-
			message: "#^Method PhpMyAdmin\\\\Display\\\\Results\\:\\:getUrlSqlQuery\\(\\) has parameter \\$analyzedSqlResults with no value type specified in iterable type array\\.$#"
			count: 1
			path: libraries/classes/Display/Results.php

		-
			message: "#^Method PhpMyAdmin\\\\Display\\\\Results\\:\\:handleNonPrintableContents\\(\\) has parameter \\$transformOptions with no value type specified in iterable type array\\.$#"
			count: 1
			path: libraries/classes/Display/Results.php

		-
			message: "#^Method PhpMyAdmin\\\\Display\\\\Results\\:\\:handleNonPrintableContents\\(\\) has parameter \\$urlParams with no value type specified in iterable type array\\.$#"
			count: 1
			path: libraries/classes/Display/Results.php

		-
			message: "#^Method PhpMyAdmin\\\\Display\\\\Results\\:\\:isInSorted\\(\\) has parameter \\$sortExpression with no value type specified in iterable type array\\.$#"
			count: 1
			path: libraries/classes/Display/Results.php

		-
			message: "#^Method PhpMyAdmin\\\\Display\\\\Results\\:\\:isInSorted\\(\\) has parameter \\$sortExpressionNoDirection with no value type specified in iterable type array\\.$#"
			count: 1
			path: libraries/classes/Display/Results.php

		-
			message: "#^Method PhpMyAdmin\\\\Display\\\\Results\\:\\:isSelect\\(\\) has parameter \\$analyzedSqlResults with no value type specified in iterable type array\\.$#"
			count: 1
			path: libraries/classes/Display/Results.php

		-
			message: "#^Method PhpMyAdmin\\\\Display\\\\Results\\:\\:setHighlightedColumnGlobalField\\(\\) has parameter \\$analyzedSqlResults with no value type specified in iterable type array\\.$#"
			count: 1
			path: libraries/classes/Display/Results.php

		-
			message: "#^Method PhpMyAdmin\\\\Display\\\\Results\\:\\:setMessageInformation\\(\\) has parameter \\$analyzedSqlResults with no value type specified in iterable type array\\.$#"
			count: 1
			path: libraries/classes/Display/Results.php

		-
			message: "#^Offset 3 does not exist on array\\{string\\|null, string\\|null, string\\|null\\}\\.$#"
			count: 1
			path: libraries/classes/Display/Results.php

		-
			message: "#^Parameter \\#1 \\$offset of method PhpMyAdmin\\\\Dbal\\\\ResultInterface\\:\\:seek\\(\\) expects int, float\\|int given\\.$#"
			count: 2
			path: libraries/classes/Display/Results.php

		-
			message: "#^Parameter \\#1 \\$params of static method PhpMyAdmin\\\\Url\\:\\:getCommon\\(\\) expects array\\<string, bool\\|int\\|string\\>, array\\<int\\|string, mixed\\> given\\.$#"
			count: 1
			path: libraries/classes/Display/Results.php

		-
			message: "#^Parameter \\#3 \\$colOrder of method PhpMyAdmin\\\\Display\\\\Results\\:\\:getRowValues\\(\\) expects array\\|false, mixed given\\.$#"
			count: 1
			path: libraries/classes/Display/Results.php

		-
			message: "#^Parameter \\#3 \\$total of method PhpMyAdmin\\\\Display\\\\Results\\:\\:setMessageInformation\\(\\) expects int, mixed given\\.$#"
			count: 1
			path: libraries/classes/Display/Results.php

		-
			message: "#^Parameter \\#6 \\$colVisib of method PhpMyAdmin\\\\Display\\\\Results\\:\\:getRowValues\\(\\) expects array\\|bool\\|string, mixed given\\.$#"
			count: 1
			path: libraries/classes/Display/Results.php

		-
			message: "#^Parameter \\#8 \\$colVisib of method PhpMyAdmin\\\\Display\\\\Results\\:\\:getOrderLinkAndSortedHeaderHtml\\(\\) expects bool, mixed given\\.$#"
			count: 1
			path: libraries/classes/Display/Results.php

		-
			message: "#^Parameter \\#9 \\$colVisibElement of method PhpMyAdmin\\\\Display\\\\Results\\:\\:getOrderLinkAndSortedHeaderHtml\\(\\) expects string, mixed given\\.$#"
			count: 1
			path: libraries/classes/Display/Results.php

		-
			message: "#^Property PhpMyAdmin\\\\Display\\\\Results\\:\\:\\$properties type has no value type specified in iterable type array\\.$#"
			count: 4
			path: libraries/classes/Display/Results.php

		-
			message: "#^Property PhpMyAdmin\\\\FieldMetadata\\:\\:\\$internalMediaType \\(string\\) in isset\\(\\) is not nullable\\.$#"
			count: 1
			path: libraries/classes/Display/Results.php

		-
			message: "#^Property PhpMyAdmin\\\\SqlParser\\\\Statements\\\\SelectStatement\\:\\:\\$limit \\(PhpMyAdmin\\\\SqlParser\\\\Components\\\\Limit\\) in empty\\(\\) is not falsy\\.$#"
			count: 1
			path: libraries/classes/Display/Results.php

		-
			message: "#^Property PhpMyAdmin\\\\SqlParser\\\\Statements\\\\SelectStatement\\:\\:\\$order \\(array\\<PhpMyAdmin\\\\SqlParser\\\\Components\\\\OrderKeyword\\>\\) on left side of \\?\\? is not nullable\\.$#"
			count: 1
			path: libraries/classes/Display/Results.php

		-
			message: "#^Result of && is always false\\.$#"
			count: 1
			path: libraries/classes/Display/Results.php

		-
			message: "#^Method PhpMyAdmin\\\\Encoding\\:\\:convertString\\(\\) should return string but returns string\\|false\\.$#"
			count: 1
			path: libraries/classes/Encoding.php

		-
			message: "#^Method PhpMyAdmin\\\\Encoding\\:\\:listEncodings\\(\\) return type has no value type specified in iterable type array\\.$#"
			count: 1
			path: libraries/classes/Encoding.php

		-
			message: "#^Property PhpMyAdmin\\\\Encoding\\:\\:\\$enginemap type has no value type specified in iterable type array\\.$#"
			count: 1
			path: libraries/classes/Encoding.php

		-
			message: "#^Property PhpMyAdmin\\\\Encoding\\:\\:\\$engineorder type has no value type specified in iterable type array\\.$#"
			count: 1
			path: libraries/classes/Encoding.php

		-
			message: "#^Method PhpMyAdmin\\\\Engines\\\\Bdb\\:\\:getVariables\\(\\) return type has no value type specified in iterable type array\\.$#"
			count: 1
			path: libraries/classes/Engines/Bdb.php

		-
			message: "#^Method PhpMyAdmin\\\\Engines\\\\Innodb\\:\\:getInfoPages\\(\\) return type has no value type specified in iterable type array\\.$#"
			count: 1
			path: libraries/classes/Engines/Innodb.php

		-
			message: "#^Method PhpMyAdmin\\\\Engines\\\\Innodb\\:\\:getVariables\\(\\) return type has no value type specified in iterable type array\\.$#"
			count: 1
			path: libraries/classes/Engines/Innodb.php

		-
			message: "#^Method PhpMyAdmin\\\\Engines\\\\Memory\\:\\:getVariables\\(\\) return type has no value type specified in iterable type array\\.$#"
			count: 1
			path: libraries/classes/Engines/Memory.php

		-
			message: "#^Method PhpMyAdmin\\\\Engines\\\\Myisam\\:\\:getVariables\\(\\) return type has no value type specified in iterable type array\\.$#"
			count: 1
			path: libraries/classes/Engines/Myisam.php

		-
			message: "#^Method PhpMyAdmin\\\\Engines\\\\Ndbcluster\\:\\:getVariables\\(\\) return type has no value type specified in iterable type array\\.$#"
			count: 1
			path: libraries/classes/Engines/Ndbcluster.php

		-
			message: "#^Method PhpMyAdmin\\\\Engines\\\\Pbxt\\:\\:getInfoPages\\(\\) return type has no value type specified in iterable type array\\.$#"
			count: 1
			path: libraries/classes/Engines/Pbxt.php

		-
			message: "#^Method PhpMyAdmin\\\\Engines\\\\Pbxt\\:\\:getVariables\\(\\) return type has no value type specified in iterable type array\\.$#"
			count: 1
			path: libraries/classes/Engines/Pbxt.php

		-
			message: "#^Method PhpMyAdmin\\\\Engines\\\\Pbxt\\:\\:resolveTypeSize\\(\\) return type has no value type specified in iterable type array\\.$#"
			count: 1
			path: libraries/classes/Engines/Pbxt.php

		-
			message: "#^Method PhpMyAdmin\\\\Error\\:\\:formatBacktrace\\(\\) has parameter \\$backtrace with no value type specified in iterable type array\\.$#"
			count: 1
			path: libraries/classes/Error.php

		-
			message: "#^Method PhpMyAdmin\\\\Error\\:\\:getBacktrace\\(\\) return type has no value type specified in iterable type array\\.$#"
			count: 1
			path: libraries/classes/Error.php

		-
			message: "#^Method PhpMyAdmin\\\\Error\\:\\:getFunctionCall\\(\\) has parameter \\$step with no value type specified in iterable type array\\.$#"
			count: 1
			path: libraries/classes/Error.php

		-
			message: "#^Method PhpMyAdmin\\\\Error\\:\\:processBacktrace\\(\\) has parameter \\$backtrace with no value type specified in iterable type array\\.$#"
			count: 1
			path: libraries/classes/Error.php

		-
			message: "#^Method PhpMyAdmin\\\\Error\\:\\:processBacktrace\\(\\) return type has no value type specified in iterable type array\\.$#"
			count: 1
			path: libraries/classes/Error.php

		-
			message: "#^Method PhpMyAdmin\\\\Error\\:\\:setBacktrace\\(\\) has parameter \\$backtrace with no value type specified in iterable type array\\.$#"
			count: 1
			path: libraries/classes/Error.php

		-
			message: "#^Parameter \\#1 \\$path of static method PhpMyAdmin\\\\Error\\:\\:relPath\\(\\) expects string, mixed given\\.$#"
			count: 1
			path: libraries/classes/Error.php

		-
			message: "#^Property PhpMyAdmin\\\\Error\\:\\:\\$backtrace type has no value type specified in iterable type array\\.$#"
			count: 1
			path: libraries/classes/Error.php

		-
			message: "#^Property PhpMyAdmin\\\\Error\\:\\:\\$errorlevel type has no value type specified in iterable type array\\.$#"
			count: 1
			path: libraries/classes/Error.php

		-
			message: "#^Property PhpMyAdmin\\\\Error\\:\\:\\$errortype type has no value type specified in iterable type array\\.$#"
			count: 1
			path: libraries/classes/Error.php

		-
			message: "#^Parameter \\#1 \\$callback of function set_error_handler expects \\(callable\\(int, string, string, int, array\\)\\: bool\\)\\|null, array\\{\\$this\\(PhpMyAdmin\\\\ErrorHandler\\), 'handleError'\\} given\\.$#"
			count: 1
			path: libraries/classes/ErrorHandler.php

		-
			message: "#^Method PhpMyAdmin\\\\ErrorReport\\:\\:getData\\(\\) return type has no value type specified in iterable type array\\.$#"
			count: 1
			path: libraries/classes/ErrorReport.php

		-
			message: "#^Method PhpMyAdmin\\\\ErrorReport\\:\\:sanitizeUrl\\(\\) return type has no value type specified in iterable type array\\.$#"
			count: 1
			path: libraries/classes/ErrorReport.php

		-
			message: "#^Method PhpMyAdmin\\\\ErrorReport\\:\\:send\\(\\) has parameter \\$report with no value type specified in iterable type array\\.$#"
			count: 1
			path: libraries/classes/ErrorReport.php

		-
			message: "#^Method PhpMyAdmin\\\\ErrorReport\\:\\:translateStacktrace\\(\\) has parameter \\$stack with no value type specified in iterable type array\\.$#"
			count: 1
			path: libraries/classes/ErrorReport.php

		-
			message: "#^Method PhpMyAdmin\\\\ErrorReport\\:\\:translateStacktrace\\(\\) return type has no value type specified in iterable type array\\.$#"
			count: 1
			path: libraries/classes/ErrorReport.php

		-
			message: "#^Method PhpMyAdmin\\\\Export\\:\\:compress\\(\\) has parameter \\$dumpBuffer with no value type specified in iterable type array\\.$#"
			count: 1
			path: libraries/classes/Export.php

		-
			message: "#^Method PhpMyAdmin\\\\Export\\:\\:compress\\(\\) return type has no value type specified in iterable type array\\.$#"
			count: 1
			path: libraries/classes/Export.php

		-
			message: "#^Method PhpMyAdmin\\\\Export\\:\\:exportDatabase\\(\\) has parameter \\$aliases with no value type specified in iterable type array\\.$#"
			count: 1
			path: libraries/classes/Export.php

		-
			message: "#^Method PhpMyAdmin\\\\Export\\:\\:exportDatabase\\(\\) has parameter \\$tableData with no value type specified in iterable type array\\.$#"
			count: 1
			path: libraries/classes/Export.php

		-
			message: "#^Method PhpMyAdmin\\\\Export\\:\\:exportDatabase\\(\\) has parameter \\$tableStructure with no value type specified in iterable type array\\.$#"
			count: 1
			path: libraries/classes/Export.php

		-
			message: "#^Method PhpMyAdmin\\\\Export\\:\\:exportDatabase\\(\\) has parameter \\$tables with no value type specified in iterable type array\\.$#"
			count: 1
			path: libraries/classes/Export.php

		-
			message: "#^Method PhpMyAdmin\\\\Export\\:\\:exportServer\\(\\) has parameter \\$aliases with no value type specified in iterable type array\\.$#"
			count: 1
			path: libraries/classes/Export.php

		-
			message: "#^Method PhpMyAdmin\\\\Export\\:\\:exportServer\\(\\) has parameter \\$dbSelect with no value type specified in iterable type array\\.$#"
			count: 1
			path: libraries/classes/Export.php

		-
			message: "#^Method PhpMyAdmin\\\\Export\\:\\:exportTable\\(\\) has parameter \\$aliases with no value type specified in iterable type array\\.$#"
			count: 1
			path: libraries/classes/Export.php

		-
			message: "#^Method PhpMyAdmin\\\\Export\\:\\:getCheckedClause\\(\\) has parameter \\$array with no value type specified in iterable type array\\.$#"
			count: 1
			path: libraries/classes/Export.php

		-
			message: "#^Method PhpMyAdmin\\\\Export\\:\\:lockTables\\(\\) has parameter \\$tables with no value type specified in iterable type array\\.$#"
			count: 1
			path: libraries/classes/Export.php

		-
			message: "#^Method PhpMyAdmin\\\\Export\\:\\:mergeAliases\\(\\) has parameter \\$aliases1 with no value type specified in iterable type array\\.$#"
			count: 1
			path: libraries/classes/Export.php

		-
			message: "#^Method PhpMyAdmin\\\\Export\\:\\:mergeAliases\\(\\) has parameter \\$aliases2 with no value type specified in iterable type array\\.$#"
			count: 1
			path: libraries/classes/Export.php

		-
			message: "#^Method PhpMyAdmin\\\\Export\\:\\:mergeAliases\\(\\) return type has no value type specified in iterable type array\\.$#"
			count: 1
			path: libraries/classes/Export.php

		-
			message: "#^Method PhpMyAdmin\\\\Export\\:\\:openFile\\(\\) return type has no value type specified in iterable type array\\.$#"
			count: 1
			path: libraries/classes/Export.php

		-
			message: "#^Parameter \\#1 \\$str of static method PhpMyAdmin\\\\Encoding\\:\\:kanjiStrConv\\(\\) expects string, string\\|null given\\.$#"
			count: 1
			path: libraries/classes/Export.php

		-
			message: "#^Parameter \\#3 \\$what of static method PhpMyAdmin\\\\Encoding\\:\\:convertString\\(\\) expects string, string\\|null given\\.$#"
			count: 1
			path: libraries/classes/Export.php

		-
			message: "#^Property PhpMyAdmin\\\\Export\\:\\:\\$dumpBufferObjects type has no value type specified in iterable type array\\.$#"
			count: 1
			path: libraries/classes/Export.php

		-
			message: "#^Strict comparison using \\=\\=\\= between PhpMyAdmin\\\\Plugins\\\\SchemaPlugin and null will always evaluate to false\\.$#"
			count: 1
			path: libraries/classes/Export.php

		-
			message: "#^Method PhpMyAdmin\\\\Export\\\\Options\\:\\:getDatabasesForSelectOptions\\(\\) return type has no value type specified in iterable type array\\.$#"
			count: 1
			path: libraries/classes/Export/Options.php

		-
			message: "#^PHPDoc tag @var for variable \\$dbSelect has no value type specified in iterable type array\\.$#"
			count: 1
			path: libraries/classes/Export/Options.php

		-
			message: "#^Parameter \\#1 \\$id of class PhpMyAdmin\\\\Export\\\\Template constructor expects int, mixed given\\.$#"
			count: 1
			path: libraries/classes/Export/Template.php

		-
			message: "#^Parameter \\#2 \\$username of class PhpMyAdmin\\\\Export\\\\Template constructor expects string, mixed given\\.$#"
			count: 1
			path: libraries/classes/Export/Template.php

		-
			message: "#^Parameter \\#3 \\$exportType of class PhpMyAdmin\\\\Export\\\\Template constructor expects string, mixed given\\.$#"
			count: 1
			path: libraries/classes/Export/Template.php

		-
			message: "#^Parameter \\#4 \\$name of class PhpMyAdmin\\\\Export\\\\Template constructor expects string, mixed given\\.$#"
			count: 1
			path: libraries/classes/Export/Template.php

		-
			message: "#^Parameter \\#5 \\$data of class PhpMyAdmin\\\\Export\\\\Template constructor expects string, mixed given\\.$#"
			count: 1
			path: libraries/classes/Export/Template.php

		-
			message: "#^Method PhpMyAdmin\\\\FieldMetadata\\:\\:getTypeMap\\(\\) return type has no value type specified in iterable type array\\.$#"
			count: 1
			path: libraries/classes/FieldMetadata.php

		-
			message: "#^Method PhpMyAdmin\\\\File\\:\\:fetchUploadedFromTblChangeRequestMultiple\\(\\) has parameter \\$file with no value type specified in iterable type array\\.$#"
			count: 1
			path: libraries/classes/File.php

		-
			message: "#^Method PhpMyAdmin\\\\File\\:\\:fetchUploadedFromTblChangeRequestMultiple\\(\\) return type has no value type specified in iterable type array\\.$#"
			count: 1
			path: libraries/classes/File.php

		-
			message: "#^Method PhpMyAdmin\\\\File\\:\\:getCompression\\(\\) should return string but returns string\\|false\\.$#"
			count: 1
			path: libraries/classes/File.php

		-
			message: "#^Parameter \\#1 \\$file of function bzopen expects resource\\|string, string\\|null given\\.$#"
			count: 1
			path: libraries/classes/File.php

		-
			message: "#^Parameter \\#1 \\$file of method PhpMyAdmin\\\\ZipExtension\\:\\:getContents\\(\\) expects string, string\\|null given\\.$#"
			count: 1
			path: libraries/classes/File.php

		-
			message: "#^Parameter \\#2 \\$length of function fread expects int\\<0, max\\>, int given\\.$#"
			count: 1
			path: libraries/classes/File.php

		-
			message: "#^Property PhpMyAdmin\\\\File\\:\\:\\$content \\(string\\) does not accept string\\|false\\.$#"
			count: 1
			path: libraries/classes/File.php

		-
			message: "#^Property PhpMyAdmin\\\\File\\:\\:\\$handle \\(resource\\|null\\) does not accept resource\\|false\\.$#"
			count: 4
			path: libraries/classes/File.php

		-
			message: "#^Method PhpMyAdmin\\\\FileListing\\:\\:getDirContent\\(\\) return type has no value type specified in iterable type array\\.$#"
			count: 1
			path: libraries/classes/FileListing.php

		-
			message: "#^Property PhpMyAdmin\\\\FlashMessages\\:\\:\\$storage type has no value type specified in iterable type array\\.$#"
			count: 1
			path: libraries/classes/FlashMessages.php

		-
			message: "#^Method PhpMyAdmin\\\\Font\\:\\:getCharLists\\(\\) return type has no value type specified in iterable type array\\.$#"
			count: 1
			path: libraries/classes/Font.php

		-
			message: "#^Method PhpMyAdmin\\\\Font\\:\\:getStringWidth\\(\\) has parameter \\$charLists with no value type specified in iterable type array\\.$#"
			count: 1
			path: libraries/classes/Font.php

		-
			message: "#^Variable \\$charLists in empty\\(\\) always exists and is not falsy\\.$#"
			count: 1
			path: libraries/classes/Font.php

		-
			message: "#^Method PhpMyAdmin\\\\Footer\\:\\:removeRecursion\\(\\) has parameter \\$stack with no value type specified in iterable type array\\.$#"
			count: 1
			path: libraries/classes/Footer.php

		-
			message: "#^Method PhpMyAdmin\\\\Gis\\\\GisGeometry\\:\\:extractPoints\\(\\) has parameter \\$scale_data with no value type specified in iterable type array\\.$#"
			count: 1
			path: libraries/classes/Gis/GisGeometry.php

		-
			message: "#^Method PhpMyAdmin\\\\Gis\\\\GisGeometry\\:\\:extractPoints\\(\\) return type has no value type specified in iterable type array\\.$#"
			count: 1
			path: libraries/classes/Gis/GisGeometry.php

		-
			message: "#^Method PhpMyAdmin\\\\Gis\\\\GisGeometry\\:\\:generateParams\\(\\) return type has no value type specified in iterable type array\\.$#"
			count: 1
			path: libraries/classes/Gis/GisGeometry.php

		-
			message: "#^Method PhpMyAdmin\\\\Gis\\\\GisGeometry\\:\\:generateWkt\\(\\) has parameter \\$gis_data with no value type specified in iterable type array\\.$#"
			count: 1
			path: libraries/classes/Gis/GisGeometry.php

		-
			message: "#^Method PhpMyAdmin\\\\Gis\\\\GisGeometry\\:\\:getBoundsForOl\\(\\) has parameter \\$scale_data with no value type specified in iterable type array\\.$#"
			count: 1
			path: libraries/classes/Gis/GisGeometry.php

		-
			message: "#^Method PhpMyAdmin\\\\Gis\\\\GisGeometry\\:\\:getLineArrayForOpenLayers\\(\\) has parameter \\$lines with no value type specified in iterable type array\\.$#"
			count: 1
			path: libraries/classes/Gis/GisGeometry.php

		-
			message: "#^Method PhpMyAdmin\\\\Gis\\\\GisGeometry\\:\\:getLineForOpenLayers\\(\\) has parameter \\$points_arr with no value type specified in iterable type array\\.$#"
			count: 1
			path: libraries/classes/Gis/GisGeometry.php

		-
			message: "#^Method PhpMyAdmin\\\\Gis\\\\GisGeometry\\:\\:getPointForOpenLayers\\(\\) has parameter \\$point with no value type specified in iterable type array\\.$#"
			count: 1
			path: libraries/classes/Gis/GisGeometry.php

		-
			message: "#^Method PhpMyAdmin\\\\Gis\\\\GisGeometry\\:\\:getPointsArrayForOpenLayers\\(\\) has parameter \\$points_arr with no value type specified in iterable type array\\.$#"
			count: 1
			path: libraries/classes/Gis/GisGeometry.php

		-
			message: "#^Method PhpMyAdmin\\\\Gis\\\\GisGeometry\\:\\:getPolygonArrayForOpenLayers\\(\\) has parameter \\$polygons with no value type specified in iterable type array\\.$#"
			count: 1
			path: libraries/classes/Gis/GisGeometry.php

		-
			message: "#^Method PhpMyAdmin\\\\Gis\\\\GisGeometry\\:\\:getPolygonForOpenLayers\\(\\) has parameter \\$polygon with no value type specified in iterable type array\\.$#"
			count: 1
			path: libraries/classes/Gis/GisGeometry.php

		-
			message: "#^Method PhpMyAdmin\\\\Gis\\\\GisGeometry\\:\\:prepareRowAsOl\\(\\) has parameter \\$color with no value type specified in iterable type array\\.$#"
			count: 1
			path: libraries/classes/Gis/GisGeometry.php

		-
			message: "#^Method PhpMyAdmin\\\\Gis\\\\GisGeometry\\:\\:prepareRowAsOl\\(\\) has parameter \\$scale_data with no value type specified in iterable type array\\.$#"
			count: 1
			path: libraries/classes/Gis/GisGeometry.php

		-
			message: "#^Method PhpMyAdmin\\\\Gis\\\\GisGeometry\\:\\:prepareRowAsPdf\\(\\) has parameter \\$scale_data with no value type specified in iterable type array\\.$#"
			count: 1
			path: libraries/classes/Gis/GisGeometry.php

		-
			message: "#^Method PhpMyAdmin\\\\Gis\\\\GisGeometry\\:\\:prepareRowAsPng\\(\\) has parameter \\$scale_data with no value type specified in iterable type array\\.$#"
			count: 1
			path: libraries/classes/Gis/GisGeometry.php

		-
			message: "#^Method PhpMyAdmin\\\\Gis\\\\GisGeometry\\:\\:prepareRowAsSvg\\(\\) has parameter \\$scale_data with no value type specified in iterable type array\\.$#"
			count: 1
			path: libraries/classes/Gis/GisGeometry.php

		-
			message: "#^Method PhpMyAdmin\\\\Gis\\\\GisGeometry\\:\\:scaleRow\\(\\) return type has no value type specified in iterable type array\\.$#"
			count: 1
			path: libraries/classes/Gis/GisGeometry.php

		-
			message: "#^Method PhpMyAdmin\\\\Gis\\\\GisGeometry\\:\\:setMinMax\\(\\) has parameter \\$min_max with no value type specified in iterable type array\\.$#"
			count: 1
			path: libraries/classes/Gis/GisGeometry.php

		-
			message: "#^Method PhpMyAdmin\\\\Gis\\\\GisGeometry\\:\\:setMinMax\\(\\) return type has no value type specified in iterable type array\\.$#"
			count: 1
			path: libraries/classes/Gis/GisGeometry.php

		-
			message: "#^Method PhpMyAdmin\\\\Gis\\\\GisGeometryCollection\\:\\:explodeGeomCol\\(\\) return type has no value type specified in iterable type array\\.$#"
			count: 1
			path: libraries/classes/Gis/GisGeometryCollection.php

		-
			message: "#^Method PhpMyAdmin\\\\Gis\\\\GisGeometryCollection\\:\\:generateParams\\(\\) return type has no value type specified in iterable type array\\.$#"
			count: 1
			path: libraries/classes/Gis/GisGeometryCollection.php

		-
			message: "#^Method PhpMyAdmin\\\\Gis\\\\GisGeometryCollection\\:\\:generateWkt\\(\\) has parameter \\$gis_data with no value type specified in iterable type array\\.$#"
			count: 1
			path: libraries/classes/Gis/GisGeometryCollection.php

		-
			message: "#^Method PhpMyAdmin\\\\Gis\\\\GisGeometryCollection\\:\\:prepareRowAsOl\\(\\) has parameter \\$color with no value type specified in iterable type array\\.$#"
			count: 1
			path: libraries/classes/Gis/GisGeometryCollection.php

		-
			message: "#^Method PhpMyAdmin\\\\Gis\\\\GisGeometryCollection\\:\\:prepareRowAsOl\\(\\) has parameter \\$scale_data with no value type specified in iterable type array\\.$#"
			count: 1
			path: libraries/classes/Gis/GisGeometryCollection.php

		-
			message: "#^Method PhpMyAdmin\\\\Gis\\\\GisGeometryCollection\\:\\:prepareRowAsPdf\\(\\) has parameter \\$scale_data with no value type specified in iterable type array\\.$#"
			count: 1
			path: libraries/classes/Gis/GisGeometryCollection.php

		-
			message: "#^Method PhpMyAdmin\\\\Gis\\\\GisGeometryCollection\\:\\:prepareRowAsPng\\(\\) has parameter \\$scale_data with no value type specified in iterable type array\\.$#"
			count: 1
			path: libraries/classes/Gis/GisGeometryCollection.php

		-
			message: "#^Method PhpMyAdmin\\\\Gis\\\\GisGeometryCollection\\:\\:prepareRowAsSvg\\(\\) has parameter \\$scale_data with no value type specified in iterable type array\\.$#"
			count: 1
			path: libraries/classes/Gis/GisGeometryCollection.php

		-
			message: "#^Method PhpMyAdmin\\\\Gis\\\\GisGeometryCollection\\:\\:scaleRow\\(\\) return type has no value type specified in iterable type array\\.$#"
			count: 1
			path: libraries/classes/Gis/GisGeometryCollection.php

		-
			message: "#^Negated boolean expression is always false\\.$#"
			count: 1
			path: libraries/classes/Gis/GisGeometryCollection.php

		-
			message: "#^Static property PhpMyAdmin\\\\Gis\\\\GisGeometryCollection\\:\\:\\$instance \\(PhpMyAdmin\\\\Gis\\\\GisGeometryCollection\\) in isset\\(\\) is not nullable\\.$#"
			count: 1
			path: libraries/classes/Gis/GisGeometryCollection.php

		-
			message: "#^Method PhpMyAdmin\\\\Gis\\\\GisLineString\\:\\:generateParams\\(\\) return type has no value type specified in iterable type array\\.$#"
			count: 1
			path: libraries/classes/Gis/GisLineString.php

		-
			message: "#^Method PhpMyAdmin\\\\Gis\\\\GisLineString\\:\\:generateWkt\\(\\) has parameter \\$gis_data with no value type specified in iterable type array\\.$#"
			count: 1
			path: libraries/classes/Gis/GisLineString.php

		-
			message: "#^Method PhpMyAdmin\\\\Gis\\\\GisLineString\\:\\:prepareRowAsOl\\(\\) has parameter \\$line_color with no value type specified in iterable type array\\.$#"
			count: 1
			path: libraries/classes/Gis/GisLineString.php

		-
			message: "#^Method PhpMyAdmin\\\\Gis\\\\GisLineString\\:\\:prepareRowAsOl\\(\\) has parameter \\$scale_data with no value type specified in iterable type array\\.$#"
			count: 1
			path: libraries/classes/Gis/GisLineString.php

		-
			message: "#^Method PhpMyAdmin\\\\Gis\\\\GisLineString\\:\\:prepareRowAsPdf\\(\\) has parameter \\$scale_data with no value type specified in iterable type array\\.$#"
			count: 1
			path: libraries/classes/Gis/GisLineString.php

		-
			message: "#^Method PhpMyAdmin\\\\Gis\\\\GisLineString\\:\\:prepareRowAsPng\\(\\) has parameter \\$scale_data with no value type specified in iterable type array\\.$#"
			count: 1
			path: libraries/classes/Gis/GisLineString.php

		-
			message: "#^Method PhpMyAdmin\\\\Gis\\\\GisLineString\\:\\:prepareRowAsSvg\\(\\) has parameter \\$scale_data with no value type specified in iterable type array\\.$#"
			count: 1
			path: libraries/classes/Gis/GisLineString.php

		-
			message: "#^Method PhpMyAdmin\\\\Gis\\\\GisLineString\\:\\:scaleRow\\(\\) return type has no value type specified in iterable type array\\.$#"
			count: 1
			path: libraries/classes/Gis/GisLineString.php

		-
			message: "#^Parameter \\#5 \\$color of method PhpMyAdmin\\\\Image\\\\ImageWrapper\\:\\:line\\(\\) expects int, int\\|false given\\.$#"
			count: 1
			path: libraries/classes/Gis/GisLineString.php

		-
			message: "#^Parameter \\#5 \\$color of method PhpMyAdmin\\\\Image\\\\ImageWrapper\\:\\:string\\(\\) expects int, int\\|false given\\.$#"
			count: 1
			path: libraries/classes/Gis/GisLineString.php

		-
			message: "#^Static property PhpMyAdmin\\\\Gis\\\\GisLineString\\:\\:\\$instance \\(PhpMyAdmin\\\\Gis\\\\GisLineString\\) in isset\\(\\) is not nullable\\.$#"
			count: 1
			path: libraries/classes/Gis/GisLineString.php

		-
			message: "#^Method PhpMyAdmin\\\\Gis\\\\GisMultiLineString\\:\\:generateParams\\(\\) return type has no value type specified in iterable type array\\.$#"
			count: 1
			path: libraries/classes/Gis/GisMultiLineString.php

		-
			message: "#^Method PhpMyAdmin\\\\Gis\\\\GisMultiLineString\\:\\:generateWkt\\(\\) has parameter \\$gis_data with no value type specified in iterable type array\\.$#"
			count: 1
			path: libraries/classes/Gis/GisMultiLineString.php

		-
			message: "#^Method PhpMyAdmin\\\\Gis\\\\GisMultiLineString\\:\\:getShape\\(\\) has parameter \\$row_data with no value type specified in iterable type array\\.$#"
			count: 1
			path: libraries/classes/Gis/GisMultiLineString.php

		-
			message: "#^Method PhpMyAdmin\\\\Gis\\\\GisMultiLineString\\:\\:prepareRowAsOl\\(\\) has parameter \\$line_color with no value type specified in iterable type array\\.$#"
			count: 1
			path: libraries/classes/Gis/GisMultiLineString.php

		-
			message: "#^Method PhpMyAdmin\\\\Gis\\\\GisMultiLineString\\:\\:prepareRowAsOl\\(\\) has parameter \\$scale_data with no value type specified in iterable type array\\.$#"
			count: 1
			path: libraries/classes/Gis/GisMultiLineString.php

		-
			message: "#^Method PhpMyAdmin\\\\Gis\\\\GisMultiLineString\\:\\:prepareRowAsPdf\\(\\) has parameter \\$scale_data with no value type specified in iterable type array\\.$#"
			count: 1
			path: libraries/classes/Gis/GisMultiLineString.php

		-
			message: "#^Method PhpMyAdmin\\\\Gis\\\\GisMultiLineString\\:\\:prepareRowAsPng\\(\\) has parameter \\$scale_data with no value type specified in iterable type array\\.$#"
			count: 1
			path: libraries/classes/Gis/GisMultiLineString.php

		-
			message: "#^Method PhpMyAdmin\\\\Gis\\\\GisMultiLineString\\:\\:prepareRowAsSvg\\(\\) has parameter \\$scale_data with no value type specified in iterable type array\\.$#"
			count: 1
			path: libraries/classes/Gis/GisMultiLineString.php

		-
			message: "#^Method PhpMyAdmin\\\\Gis\\\\GisMultiLineString\\:\\:scaleRow\\(\\) return type has no value type specified in iterable type array\\.$#"
			count: 1
			path: libraries/classes/Gis/GisMultiLineString.php

		-
			message: "#^Parameter \\#5 \\$color of method PhpMyAdmin\\\\Image\\\\ImageWrapper\\:\\:line\\(\\) expects int, int\\|false given\\.$#"
			count: 1
			path: libraries/classes/Gis/GisMultiLineString.php

		-
			message: "#^Parameter \\#5 \\$color of method PhpMyAdmin\\\\Image\\\\ImageWrapper\\:\\:string\\(\\) expects int, int\\|false given\\.$#"
			count: 1
			path: libraries/classes/Gis/GisMultiLineString.php

		-
			message: "#^Static property PhpMyAdmin\\\\Gis\\\\GisMultiLineString\\:\\:\\$instance \\(PhpMyAdmin\\\\Gis\\\\GisMultiLineString\\) in isset\\(\\) is not nullable\\.$#"
			count: 1
			path: libraries/classes/Gis/GisMultiLineString.php

		-
			message: "#^Method PhpMyAdmin\\\\Gis\\\\GisMultiPoint\\:\\:generateParams\\(\\) return type has no value type specified in iterable type array\\.$#"
			count: 1
			path: libraries/classes/Gis/GisMultiPoint.php

		-
			message: "#^Method PhpMyAdmin\\\\Gis\\\\GisMultiPoint\\:\\:generateWkt\\(\\) has parameter \\$gis_data with no value type specified in iterable type array\\.$#"
			count: 1
			path: libraries/classes/Gis/GisMultiPoint.php

		-
			message: "#^Method PhpMyAdmin\\\\Gis\\\\GisMultiPoint\\:\\:getPointsArrayForOpenLayers\\(\\) has parameter \\$points_arr with no value type specified in iterable type array\\.$#"
			count: 1
			path: libraries/classes/Gis/GisMultiPoint.php

		-
			message: "#^Method PhpMyAdmin\\\\Gis\\\\GisMultiPoint\\:\\:getShape\\(\\) has parameter \\$row_data with no value type specified in iterable type array\\.$#"
			count: 1
			path: libraries/classes/Gis/GisMultiPoint.php

		-
			message: "#^Method PhpMyAdmin\\\\Gis\\\\GisMultiPoint\\:\\:prepareRowAsOl\\(\\) has parameter \\$point_color with no value type specified in iterable type array\\.$#"
			count: 1
			path: libraries/classes/Gis/GisMultiPoint.php

		-
			message: "#^Method PhpMyAdmin\\\\Gis\\\\GisMultiPoint\\:\\:prepareRowAsOl\\(\\) has parameter \\$scale_data with no value type specified in iterable type array\\.$#"
			count: 1
			path: libraries/classes/Gis/GisMultiPoint.php

		-
			message: "#^Method PhpMyAdmin\\\\Gis\\\\GisMultiPoint\\:\\:prepareRowAsPdf\\(\\) has parameter \\$scale_data with no value type specified in iterable type array\\.$#"
			count: 1
			path: libraries/classes/Gis/GisMultiPoint.php

		-
			message: "#^Method PhpMyAdmin\\\\Gis\\\\GisMultiPoint\\:\\:prepareRowAsPng\\(\\) has parameter \\$scale_data with no value type specified in iterable type array\\.$#"
			count: 1
			path: libraries/classes/Gis/GisMultiPoint.php

		-
			message: "#^Method PhpMyAdmin\\\\Gis\\\\GisMultiPoint\\:\\:prepareRowAsSvg\\(\\) has parameter \\$scale_data with no value type specified in iterable type array\\.$#"
			count: 1
			path: libraries/classes/Gis/GisMultiPoint.php

		-
			message: "#^Method PhpMyAdmin\\\\Gis\\\\GisMultiPoint\\:\\:scaleRow\\(\\) return type has no value type specified in iterable type array\\.$#"
			count: 1
			path: libraries/classes/Gis/GisMultiPoint.php

		-
			message: "#^Parameter \\#5 \\$color of method PhpMyAdmin\\\\Image\\\\ImageWrapper\\:\\:string\\(\\) expects int, int\\|false given\\.$#"
			count: 1
			path: libraries/classes/Gis/GisMultiPoint.php

		-
			message: "#^Parameter \\#7 \\$color of method PhpMyAdmin\\\\Image\\\\ImageWrapper\\:\\:arc\\(\\) expects int, int\\|false given\\.$#"
			count: 1
			path: libraries/classes/Gis/GisMultiPoint.php

		-
			message: "#^Static property PhpMyAdmin\\\\Gis\\\\GisMultiPoint\\:\\:\\$instance \\(PhpMyAdmin\\\\Gis\\\\GisMultiPoint\\) in isset\\(\\) is not nullable\\.$#"
			count: 1
			path: libraries/classes/Gis/GisMultiPoint.php

		-
			message: "#^Method PhpMyAdmin\\\\Gis\\\\GisMultiPolygon\\:\\:drawPath\\(\\) has parameter \\$scale_data with no value type specified in iterable type array\\.$#"
			count: 1
			path: libraries/classes/Gis/GisMultiPolygon.php

		-
			message: "#^Method PhpMyAdmin\\\\Gis\\\\GisMultiPolygon\\:\\:generateParams\\(\\) return type has no value type specified in iterable type array\\.$#"
			count: 1
			path: libraries/classes/Gis/GisMultiPolygon.php

		-
			message: "#^Method PhpMyAdmin\\\\Gis\\\\GisMultiPolygon\\:\\:generateWkt\\(\\) has parameter \\$gis_data with no value type specified in iterable type array\\.$#"
			count: 1
			path: libraries/classes/Gis/GisMultiPolygon.php

		-
			message: "#^Method PhpMyAdmin\\\\Gis\\\\GisMultiPolygon\\:\\:getShape\\(\\) has parameter \\$row_data with no value type specified in iterable type array\\.$#"
			count: 1
			path: libraries/classes/Gis/GisMultiPolygon.php

		-
			message: "#^Method PhpMyAdmin\\\\Gis\\\\GisMultiPolygon\\:\\:prepareRowAsOl\\(\\) has parameter \\$fill_color with no value type specified in iterable type array\\.$#"
			count: 1
			path: libraries/classes/Gis/GisMultiPolygon.php

		-
			message: "#^Method PhpMyAdmin\\\\Gis\\\\GisMultiPolygon\\:\\:prepareRowAsOl\\(\\) has parameter \\$scale_data with no value type specified in iterable type array\\.$#"
			count: 1
			path: libraries/classes/Gis/GisMultiPolygon.php

		-
			message: "#^Method PhpMyAdmin\\\\Gis\\\\GisMultiPolygon\\:\\:prepareRowAsPdf\\(\\) has parameter \\$scale_data with no value type specified in iterable type array\\.$#"
			count: 1
			path: libraries/classes/Gis/GisMultiPolygon.php

		-
			message: "#^Method PhpMyAdmin\\\\Gis\\\\GisMultiPolygon\\:\\:prepareRowAsPng\\(\\) has parameter \\$scale_data with no value type specified in iterable type array\\.$#"
			count: 1
			path: libraries/classes/Gis/GisMultiPolygon.php

		-
			message: "#^Method PhpMyAdmin\\\\Gis\\\\GisMultiPolygon\\:\\:prepareRowAsSvg\\(\\) has parameter \\$scale_data with no value type specified in iterable type array\\.$#"
			count: 1
			path: libraries/classes/Gis/GisMultiPolygon.php

		-
			message: "#^Method PhpMyAdmin\\\\Gis\\\\GisMultiPolygon\\:\\:scaleRow\\(\\) return type has no value type specified in iterable type array\\.$#"
			count: 1
			path: libraries/classes/Gis/GisMultiPolygon.php

		-
			message: "#^Parameter \\#2 \\$color of method PhpMyAdmin\\\\Image\\\\ImageWrapper\\:\\:filledPolygon\\(\\) expects int, int\\|false given\\.$#"
			count: 1
			path: libraries/classes/Gis/GisMultiPolygon.php

		-
			message: "#^Parameter \\#5 \\$color of method PhpMyAdmin\\\\Image\\\\ImageWrapper\\:\\:string\\(\\) expects int, int\\|false given\\.$#"
			count: 1
			path: libraries/classes/Gis/GisMultiPolygon.php

		-
			message: "#^Static property PhpMyAdmin\\\\Gis\\\\GisMultiPolygon\\:\\:\\$instance \\(PhpMyAdmin\\\\Gis\\\\GisMultiPolygon\\) in isset\\(\\) is not nullable\\.$#"
			count: 1
			path: libraries/classes/Gis/GisMultiPolygon.php

		-
			message: "#^Method PhpMyAdmin\\\\Gis\\\\GisPoint\\:\\:generateParams\\(\\) return type has no value type specified in iterable type array\\.$#"
			count: 1
			path: libraries/classes/Gis/GisPoint.php

		-
			message: "#^Method PhpMyAdmin\\\\Gis\\\\GisPoint\\:\\:generateWkt\\(\\) has parameter \\$gis_data with no value type specified in iterable type array\\.$#"
			count: 1
			path: libraries/classes/Gis/GisPoint.php

		-
			message: "#^Method PhpMyAdmin\\\\Gis\\\\GisPoint\\:\\:getShape\\(\\) has parameter \\$row_data with no value type specified in iterable type array\\.$#"
			count: 1
			path: libraries/classes/Gis/GisPoint.php

		-
			message: "#^Method PhpMyAdmin\\\\Gis\\\\GisPoint\\:\\:prepareRowAsOl\\(\\) has parameter \\$point_color with no value type specified in iterable type array\\.$#"
			count: 1
			path: libraries/classes/Gis/GisPoint.php

		-
			message: "#^Method PhpMyAdmin\\\\Gis\\\\GisPoint\\:\\:prepareRowAsOl\\(\\) has parameter \\$scale_data with no value type specified in iterable type array\\.$#"
			count: 1
			path: libraries/classes/Gis/GisPoint.php

		-
			message: "#^Method PhpMyAdmin\\\\Gis\\\\GisPoint\\:\\:prepareRowAsPdf\\(\\) has parameter \\$scale_data with no value type specified in iterable type array\\.$#"
			count: 1
			path: libraries/classes/Gis/GisPoint.php

		-
			message: "#^Method PhpMyAdmin\\\\Gis\\\\GisPoint\\:\\:prepareRowAsPng\\(\\) has parameter \\$scale_data with no value type specified in iterable type array\\.$#"
			count: 1
			path: libraries/classes/Gis/GisPoint.php

		-
			message: "#^Method PhpMyAdmin\\\\Gis\\\\GisPoint\\:\\:prepareRowAsSvg\\(\\) has parameter \\$scale_data with no value type specified in iterable type array\\.$#"
			count: 1
			path: libraries/classes/Gis/GisPoint.php

		-
			message: "#^Method PhpMyAdmin\\\\Gis\\\\GisPoint\\:\\:scaleRow\\(\\) return type has no value type specified in iterable type array\\.$#"
			count: 1
			path: libraries/classes/Gis/GisPoint.php

		-
			message: "#^Parameter \\#5 \\$color of method PhpMyAdmin\\\\Image\\\\ImageWrapper\\:\\:string\\(\\) expects int, int\\|false given\\.$#"
			count: 1
			path: libraries/classes/Gis/GisPoint.php

		-
			message: "#^Parameter \\#7 \\$color of method PhpMyAdmin\\\\Image\\\\ImageWrapper\\:\\:arc\\(\\) expects int, int\\|false given\\.$#"
			count: 1
			path: libraries/classes/Gis/GisPoint.php

		-
			message: "#^Static property PhpMyAdmin\\\\Gis\\\\GisPoint\\:\\:\\$instance \\(PhpMyAdmin\\\\Gis\\\\GisPoint\\) in isset\\(\\) is not nullable\\.$#"
			count: 1
			path: libraries/classes/Gis/GisPoint.php

		-
			message: "#^Method PhpMyAdmin\\\\Gis\\\\GisPolygon\\:\\:area\\(\\) has parameter \\$ring with no value type specified in iterable type array\\.$#"
			count: 1
			path: libraries/classes/Gis/GisPolygon.php

		-
			message: "#^Method PhpMyAdmin\\\\Gis\\\\GisPolygon\\:\\:drawPath\\(\\) has parameter \\$scale_data with no value type specified in iterable type array\\.$#"
			count: 1
			path: libraries/classes/Gis/GisPolygon.php

		-
			message: "#^Method PhpMyAdmin\\\\Gis\\\\GisPolygon\\:\\:generateParams\\(\\) return type has no value type specified in iterable type array\\.$#"
			count: 1
			path: libraries/classes/Gis/GisPolygon.php

		-
			message: "#^Method PhpMyAdmin\\\\Gis\\\\GisPolygon\\:\\:generateWkt\\(\\) has parameter \\$gis_data with no value type specified in iterable type array\\.$#"
			count: 1
			path: libraries/classes/Gis/GisPolygon.php

		-
			message: "#^Method PhpMyAdmin\\\\Gis\\\\GisPolygon\\:\\:getPointOnSurface\\(\\) has parameter \\$ring with no value type specified in iterable type array\\.$#"
			count: 1
			path: libraries/classes/Gis/GisPolygon.php

		-
			message: "#^Method PhpMyAdmin\\\\Gis\\\\GisPolygon\\:\\:getPointOnSurface\\(\\) return type has no value type specified in iterable type array\\.$#"
			count: 1
			path: libraries/classes/Gis/GisPolygon.php

		-
			message: "#^Method PhpMyAdmin\\\\Gis\\\\GisPolygon\\:\\:isOuterRing\\(\\) has parameter \\$ring with no value type specified in iterable type array\\.$#"
			count: 1
			path: libraries/classes/Gis/GisPolygon.php

		-
			message: "#^Method PhpMyAdmin\\\\Gis\\\\GisPolygon\\:\\:isPointInsidePolygon\\(\\) has parameter \\$point with no value type specified in iterable type array\\.$#"
			count: 1
			path: libraries/classes/Gis/GisPolygon.php

		-
			message: "#^Method PhpMyAdmin\\\\Gis\\\\GisPolygon\\:\\:isPointInsidePolygon\\(\\) has parameter \\$polygon with no value type specified in iterable type array\\.$#"
			count: 1
			path: libraries/classes/Gis/GisPolygon.php

		-
			message: "#^Method PhpMyAdmin\\\\Gis\\\\GisPolygon\\:\\:prepareRowAsOl\\(\\) has parameter \\$fill_color with no value type specified in iterable type array\\.$#"
			count: 1
			path: libraries/classes/Gis/GisPolygon.php

		-
			message: "#^Method PhpMyAdmin\\\\Gis\\\\GisPolygon\\:\\:prepareRowAsOl\\(\\) has parameter \\$scale_data with no value type specified in iterable type array\\.$#"
			count: 1
			path: libraries/classes/Gis/GisPolygon.php

		-
			message: "#^Method PhpMyAdmin\\\\Gis\\\\GisPolygon\\:\\:prepareRowAsPdf\\(\\) has parameter \\$scale_data with no value type specified in iterable type array\\.$#"
			count: 1
			path: libraries/classes/Gis/GisPolygon.php

		-
			message: "#^Method PhpMyAdmin\\\\Gis\\\\GisPolygon\\:\\:prepareRowAsPng\\(\\) has parameter \\$scale_data with no value type specified in iterable type array\\.$#"
			count: 1
			path: libraries/classes/Gis/GisPolygon.php

		-
			message: "#^Method PhpMyAdmin\\\\Gis\\\\GisPolygon\\:\\:prepareRowAsSvg\\(\\) has parameter \\$scale_data with no value type specified in iterable type array\\.$#"
			count: 1
			path: libraries/classes/Gis/GisPolygon.php

		-
			message: "#^Method PhpMyAdmin\\\\Gis\\\\GisPolygon\\:\\:scaleRow\\(\\) return type has no value type specified in iterable type array\\.$#"
			count: 1
			path: libraries/classes/Gis/GisPolygon.php

		-
			message: "#^Parameter \\#2 \\$color of method PhpMyAdmin\\\\Image\\\\ImageWrapper\\:\\:filledPolygon\\(\\) expects int, int\\|false given\\.$#"
			count: 1
			path: libraries/classes/Gis/GisPolygon.php

		-
			message: "#^Parameter \\#5 \\$color of method PhpMyAdmin\\\\Image\\\\ImageWrapper\\:\\:string\\(\\) expects int, int\\|false given\\.$#"
			count: 1
			path: libraries/classes/Gis/GisPolygon.php

		-
			message: "#^Static property PhpMyAdmin\\\\Gis\\\\GisPolygon\\:\\:\\$instance \\(PhpMyAdmin\\\\Gis\\\\GisPolygon\\) in isset\\(\\) is not nullable\\.$#"
			count: 1
			path: libraries/classes/Gis/GisPolygon.php

		-
			message: "#^Cannot call method Output\\(\\) on mixed\\.$#"
			count: 1
			path: libraries/classes/Gis/GisVisualization.php

		-
			message: "#^Method PhpMyAdmin\\\\Gis\\\\GisVisualization\\:\\:__construct\\(\\) has parameter \\$data with no value type specified in iterable type array\\.$#"
			count: 1
			path: libraries/classes/Gis/GisVisualization.php

		-
			message: "#^Method PhpMyAdmin\\\\Gis\\\\GisVisualization\\:\\:__construct\\(\\) has parameter \\$options with no value type specified in iterable type array\\.$#"
			count: 1
			path: libraries/classes/Gis/GisVisualization.php

		-
			message: "#^Method PhpMyAdmin\\\\Gis\\\\GisVisualization\\:\\:fetchRawData\\(\\) return type has no value type specified in iterable type array\\.$#"
			count: 1
			path: libraries/classes/Gis/GisVisualization.php

		-
			message: "#^Method PhpMyAdmin\\\\Gis\\\\GisVisualization\\:\\:get\\(\\) has parameter \\$options with no value type specified in iterable type array\\.$#"
			count: 1
			path: libraries/classes/Gis/GisVisualization.php

		-
			message: "#^Method PhpMyAdmin\\\\Gis\\\\GisVisualization\\:\\:getByData\\(\\) has parameter \\$data with no value type specified in iterable type array\\.$#"
			count: 1
			path: libraries/classes/Gis/GisVisualization.php

		-
			message: "#^Method PhpMyAdmin\\\\Gis\\\\GisVisualization\\:\\:getByData\\(\\) has parameter \\$options with no value type specified in iterable type array\\.$#"
			count: 1
			path: libraries/classes/Gis/GisVisualization.php

		-
			message: "#^Method PhpMyAdmin\\\\Gis\\\\GisVisualization\\:\\:getSettings\\(\\) return type has no value type specified in iterable type array\\.$#"
			count: 1
			path: libraries/classes/Gis/GisVisualization.php

		-
			message: "#^Method PhpMyAdmin\\\\Gis\\\\GisVisualization\\:\\:prepareDataSet\\(\\) has parameter \\$data with no value type specified in iterable type array\\.$#"
			count: 1
			path: libraries/classes/Gis/GisVisualization.php

		-
			message: "#^Method PhpMyAdmin\\\\Gis\\\\GisVisualization\\:\\:prepareDataSet\\(\\) has parameter \\$scale_data with no value type specified in iterable type array\\.$#"
			count: 1
			path: libraries/classes/Gis/GisVisualization.php

		-
			message: "#^Method PhpMyAdmin\\\\Gis\\\\GisVisualization\\:\\:scaleDataSet\\(\\) has parameter \\$data with no value type specified in iterable type array\\.$#"
			count: 1
			path: libraries/classes/Gis/GisVisualization.php

		-
			message: "#^Method PhpMyAdmin\\\\Gis\\\\GisVisualization\\:\\:scaleDataSet\\(\\) return type has no value type specified in iterable type array\\.$#"
			count: 1
			path: libraries/classes/Gis/GisVisualization.php

		-
			message: "#^Method PhpMyAdmin\\\\Gis\\\\GisVisualization\\:\\:setUserSpecifiedSettings\\(\\) has parameter \\$userSpecifiedSettings with no value type specified in iterable type array\\.$#"
			count: 1
			path: libraries/classes/Gis/GisVisualization.php

		-
			message: "#^Parameter \\#1 \\$sql_query of class PhpMyAdmin\\\\Gis\\\\GisVisualization constructor expects string, null given\\.$#"
			count: 1
			path: libraries/classes/Gis/GisVisualization.php

		-
			message: "#^Parameter \\#3 \\$row of class PhpMyAdmin\\\\Gis\\\\GisVisualization constructor expects int, null given\\.$#"
			count: 1
			path: libraries/classes/Gis/GisVisualization.php

		-
			message: "#^Parameter \\#4 \\$pos of class PhpMyAdmin\\\\Gis\\\\GisVisualization constructor expects int, null given\\.$#"
			count: 1
			path: libraries/classes/Gis/GisVisualization.php

		-
			message: "#^Property PhpMyAdmin\\\\Gis\\\\GisVisualization\\:\\:\\$data type has no value type specified in iterable type array\\.$#"
			count: 1
			path: libraries/classes/Gis/GisVisualization.php

		-
			message: "#^Property PhpMyAdmin\\\\Gis\\\\GisVisualization\\:\\:\\$settings type has no value type specified in iterable type array\\.$#"
			count: 1
			path: libraries/classes/Gis/GisVisualization.php

		-
			message: "#^Property PhpMyAdmin\\\\Gis\\\\GisVisualization\\:\\:\\$userSpecifiedSettings type has no value type specified in iterable type array\\.$#"
			count: 1
			path: libraries/classes/Gis/GisVisualization.php

		-
			message: "#^Cannot access offset 1 on array\\|false\\.$#"
			count: 2
			path: libraries/classes/Git.php

		-
			message: "#^Cannot access offset 256 on array\\|false\\.$#"
			count: 1
			path: libraries/classes/Git.php

		-
			message: "#^Cannot access offset int on array\\|false\\.$#"
			count: 1
			path: libraries/classes/Git.php

		-
			message: "#^Cannot access offset int\\<min, \\-1\\>\\|int\\<1, max\\> on array\\|false\\.$#"
			count: 1
			path: libraries/classes/Git.php

		-
			message: "#^Method PhpMyAdmin\\\\Git\\:\\:checkGitRevision\\(\\) return type has no value type specified in iterable type array\\.$#"
			count: 1
			path: libraries/classes/Git.php

		-
			message: "#^Method PhpMyAdmin\\\\Git\\:\\:extractDataFormTextBody\\(\\) has parameter \\$commit with no value type specified in iterable type array\\.$#"
			count: 1
			path: libraries/classes/Git.php

		-
			message: "#^Method PhpMyAdmin\\\\Git\\:\\:getHashFromHeadRef\\(\\) return type has no value type specified in iterable type array\\.$#"
			count: 1
			path: libraries/classes/Git.php

		-
			message: "#^Method PhpMyAdmin\\\\Git\\:\\:isRemoteCommit\\(\\) should return stdClass\\|null but returns mixed\\.$#"
			count: 1
			path: libraries/classes/Git.php

		-
			message: "#^Method PhpMyAdmin\\\\Git\\:\\:unPackGz\\(\\) return type has no value type specified in iterable type array\\.$#"
			count: 1
			path: libraries/classes/Git.php

		-
			message: "#^Parameter \\#2 \\$length of function fread expects int\\<0, max\\>, int given\\.$#"
			count: 1
			path: libraries/classes/Git.php

		-
			message: "#^Method PhpMyAdmin\\\\Header\\:\\:getJsParams\\(\\) return type has no value type specified in iterable type array\\.$#"
			count: 1
			path: libraries/classes/Header.php

		-
			message: "#^Method PhpMyAdmin\\\\Html\\\\Generator\\:\\:getDefaultFunctionForField\\(\\) has parameter \\$field with no value type specified in iterable type array\\.$#"
			count: 1
			path: libraries/classes/Html/Generator.php

		-
			message: "#^Method PhpMyAdmin\\\\Html\\\\Generator\\:\\:getFunctionsForField\\(\\) has parameter \\$field with no value type specified in iterable type array\\.$#"
			count: 1
			path: libraries/classes/Html/Generator.php

		-
			message: "#^Method PhpMyAdmin\\\\Html\\\\Generator\\:\\:getFunctionsForField\\(\\) has parameter \\$foreignData with no value type specified in iterable type array\\.$#"
			count: 1
			path: libraries/classes/Html/Generator.php

		-
			message: "#^Method PhpMyAdmin\\\\Html\\\\Generator\\:\\:getImage\\(\\) has parameter \\$attributes with no value type specified in iterable type array\\.$#"
			count: 1
			path: libraries/classes/Html/Generator.php

		-
			message: "#^Method PhpMyAdmin\\\\Html\\\\Generator\\:\\:getListNavigator\\(\\) has parameter \\$urlParams with no value type specified in iterable type array\\.$#"
			count: 1
			path: libraries/classes/Html/Generator.php

		-
			message: "#^Method PhpMyAdmin\\\\Html\\\\Generator\\:\\:getNavigationLink\\(\\) has parameter \\$classes with no value type specified in iterable type array\\.$#"
			count: 1
			path: libraries/classes/Html/Generator.php

		-
			message: "#^Parameter \\#1 \\$params of static method PhpMyAdmin\\\\Url\\:\\:getCommon\\(\\) expects array\\<string, bool\\|int\\|string\\>, array\\<int\\|string, mixed\\> given\\.$#"
			count: 2
			path: libraries/classes/Html/Generator.php

		-
			message: "#^Method PhpMyAdmin\\\\Http\\\\Factory\\\\ServerRequestFactory\\:\\:createServerRequest\\(\\) has parameter \\$serverParams with no value type specified in iterable type array\\.$#"
			count: 1
			path: libraries/classes/Http/Factory/ServerRequestFactory.php

		-
			message: "#^Method PhpMyAdmin\\\\Http\\\\ServerRequest\\:\\:getAttributes\\(\\) return type has no value type specified in iterable type array\\.$#"
			count: 1
			path: libraries/classes/Http/ServerRequest.php

		-
			message: "#^Method PhpMyAdmin\\\\Http\\\\ServerRequest\\:\\:getCookieParams\\(\\) return type has no value type specified in iterable type array\\.$#"
			count: 1
			path: libraries/classes/Http/ServerRequest.php

		-
			message: "#^Method PhpMyAdmin\\\\Http\\\\ServerRequest\\:\\:getParsedBody\\(\\) return type has no value type specified in iterable type array\\.$#"
			count: 1
			path: libraries/classes/Http/ServerRequest.php

		-
			message: "#^Method PhpMyAdmin\\\\Http\\\\ServerRequest\\:\\:getQueryParams\\(\\) return type has no value type specified in iterable type array\\.$#"
			count: 1
			path: libraries/classes/Http/ServerRequest.php

		-
			message: "#^Method PhpMyAdmin\\\\Http\\\\ServerRequest\\:\\:getServerParams\\(\\) return type has no value type specified in iterable type array\\.$#"
			count: 1
			path: libraries/classes/Http/ServerRequest.php

		-
			message: "#^Method PhpMyAdmin\\\\Http\\\\ServerRequest\\:\\:getUploadedFiles\\(\\) return type has no value type specified in iterable type array\\.$#"
			count: 1
			path: libraries/classes/Http/ServerRequest.php

		-
			message: "#^Method PhpMyAdmin\\\\Http\\\\ServerRequest\\:\\:withCookieParams\\(\\) has parameter \\$cookies with no value type specified in iterable type array\\.$#"
			count: 1
			path: libraries/classes/Http/ServerRequest.php

		-
			message: "#^Method PhpMyAdmin\\\\Http\\\\ServerRequest\\:\\:withParsedBody\\(\\) has parameter \\$data with no value type specified in iterable type array\\.$#"
			count: 1
			path: libraries/classes/Http/ServerRequest.php

		-
			message: "#^Method PhpMyAdmin\\\\Http\\\\ServerRequest\\:\\:withQueryParams\\(\\) has parameter \\$query with no value type specified in iterable type array\\.$#"
			count: 1
			path: libraries/classes/Http/ServerRequest.php

		-
			message: "#^Method PhpMyAdmin\\\\Http\\\\ServerRequest\\:\\:withUploadedFiles\\(\\) has parameter \\$uploadedFiles with no value type specified in iterable type array\\.$#"
			count: 1
			path: libraries/classes/Http/ServerRequest.php

		-
			message: "#^Function imagefilledpolygon invoked with 3 parameters, 4 required\\.$#"
			count: 1
			path: libraries/classes/Image/ImageWrapper.php

		-
			message: "#^Method PhpMyAdmin\\\\Image\\\\ImageWrapper\\:\\:filledPolygon\\(\\) has parameter \\$points with no value type specified in iterable type array\\.$#"
			count: 1
			path: libraries/classes/Image/ImageWrapper.php

		-
			message: "#^Method PhpMyAdmin\\\\Import\\:\\:analyzeTable\\(\\) has parameter \\$table with no value type specified in iterable type array\\.$#"
			count: 1
			path: libraries/classes/Import.php

		-
			message: "#^Method PhpMyAdmin\\\\Import\\:\\:analyzeTable\\(\\) return type has no value type specified in iterable type array\\.$#"
			count: 1
			path: libraries/classes/Import.php

		-
			message: "#^Method PhpMyAdmin\\\\Import\\:\\:buildSql\\(\\) has parameter \\$additionalSql with no value type specified in iterable type array\\.$#"
			count: 1
			path: libraries/classes/Import.php

		-
			message: "#^Method PhpMyAdmin\\\\Import\\:\\:buildSql\\(\\) has parameter \\$analyses with no value type specified in iterable type array\\.$#"
			count: 1
			path: libraries/classes/Import.php

		-
			message: "#^Method PhpMyAdmin\\\\Import\\:\\:buildSql\\(\\) has parameter \\$options with no value type specified in iterable type array\\.$#"
			count: 1
			path: libraries/classes/Import.php

		-
			message: "#^Method PhpMyAdmin\\\\Import\\:\\:buildSql\\(\\) has parameter \\$tables with no value type specified in iterable type array\\.$#"
			count: 1
			path: libraries/classes/Import.php

		-
			message: "#^Method PhpMyAdmin\\\\Import\\:\\:getDecimalSize\\(\\) return type has no value type specified in iterable type array\\.$#"
			count: 1
			path: libraries/classes/Import.php

		-
			message: "#^Method PhpMyAdmin\\\\Import\\:\\:getLocalFiles\\(\\) has parameter \\$importList with no value type specified in iterable type array\\.$#"
			count: 1
			path: libraries/classes/Import.php

		-
			message: "#^Method PhpMyAdmin\\\\Import\\:\\:lookForUse\\(\\) return type has no value type specified in iterable type array\\.$#"
			count: 1
			path: libraries/classes/Import.php

		-
			message: "#^Parameter \\#1 \\$lastCumulativeSize of method PhpMyAdmin\\\\Import\\:\\:getDecimalPrecision\\(\\) expects string, int\\|string given\\.$#"
			count: 3
			path: libraries/classes/Import.php

		-
			message: "#^Parameter \\#1 \\$lastCumulativeSize of method PhpMyAdmin\\\\Import\\:\\:getDecimalScale\\(\\) expects string, int\\|string given\\.$#"
			count: 2
			path: libraries/classes/Import.php

		-
			message: "#^Parameter \\#1 \\$sql of method PhpMyAdmin\\\\Import\\:\\:executeQuery\\(\\) expects string, string\\|null given\\.$#"
			count: 1
			path: libraries/classes/Import.php

		-
			message: "#^Method PhpMyAdmin\\\\Import\\\\Ajax\\:\\:uploadProgressSetup\\(\\) return type has no value type specified in iterable type array\\.$#"
			count: 1
			path: libraries/classes/Import/Ajax.php

		-
			message: "#^Property PhpMyAdmin\\\\SqlParser\\\\Statements\\\\DeleteStatement\\:\\:\\$limit \\(PhpMyAdmin\\\\SqlParser\\\\Components\\\\Limit\\) in empty\\(\\) is not falsy\\.$#"
			count: 1
			path: libraries/classes/Import/SimulateDml.php

		-
			message: "#^Property PhpMyAdmin\\\\SqlParser\\\\Statements\\\\UpdateStatement\\:\\:\\$limit \\(PhpMyAdmin\\\\SqlParser\\\\Components\\\\Limit\\) in empty\\(\\) is not falsy\\.$#"
			count: 1
			path: libraries/classes/Import/SimulateDml.php

		-
			message: "#^Method PhpMyAdmin\\\\Index\\:\\:__construct\\(\\) has parameter \\$params with no value type specified in iterable type array\\.$#"
			count: 1
			path: libraries/classes/Index.php

		-
			message: "#^Method PhpMyAdmin\\\\Index\\:\\:addColumn\\(\\) has parameter \\$params with no value type specified in iterable type array\\.$#"
			count: 1
			path: libraries/classes/Index.php

		-
			message: "#^Method PhpMyAdmin\\\\Index\\:\\:addColumns\\(\\) has parameter \\$columns with no value type specified in iterable type array\\.$#"
			count: 1
			path: libraries/classes/Index.php

		-
			message: "#^Method PhpMyAdmin\\\\Index\\:\\:getCompareData\\(\\) return type has no value type specified in iterable type array\\.$#"
			count: 1
			path: libraries/classes/Index.php

		-
			message: "#^Method PhpMyAdmin\\\\Index\\:\\:set\\(\\) has parameter \\$params with no value type specified in iterable type array\\.$#"
			count: 1
			path: libraries/classes/Index.php

		-
			message: "#^Property PhpMyAdmin\\\\Index\\:\\:\\$columns type has no value type specified in iterable type array\\.$#"
			count: 1
			path: libraries/classes/Index.php

		-
			message: "#^Property PhpMyAdmin\\\\Index\\:\\:\\$registry type has no value type specified in iterable type array\\.$#"
			count: 1
			path: libraries/classes/Index.php

		-
			message: "#^Method PhpMyAdmin\\\\IndexColumn\\:\\:__construct\\(\\) has parameter \\$params with no value type specified in iterable type array\\.$#"
			count: 1
			path: libraries/classes/IndexColumn.php

		-
			message: "#^Method PhpMyAdmin\\\\IndexColumn\\:\\:getCompareData\\(\\) return type has no value type specified in iterable type array\\.$#"
			count: 1
			path: libraries/classes/IndexColumn.php

		-
			message: "#^Method PhpMyAdmin\\\\IndexColumn\\:\\:set\\(\\) has parameter \\$params with no value type specified in iterable type array\\.$#"
			count: 1
			path: libraries/classes/IndexColumn.php

		-
			message: "#^Method PhpMyAdmin\\\\InsertEdit\\:\\:analyzeTableColumnsArray\\(\\) has parameter \\$column with no value type specified in iterable type array\\.$#"
			count: 1
			path: libraries/classes/InsertEdit.php

		-
			message: "#^Method PhpMyAdmin\\\\InsertEdit\\:\\:analyzeTableColumnsArray\\(\\) has parameter \\$commentsMap with no value type specified in iterable type array\\.$#"
			count: 1
			path: libraries/classes/InsertEdit.php

		-
			message: "#^Method PhpMyAdmin\\\\InsertEdit\\:\\:analyzeTableColumnsArray\\(\\) return type has no value type specified in iterable type array\\.$#"
			count: 1
			path: libraries/classes/InsertEdit.php

		-
			message: "#^Method PhpMyAdmin\\\\InsertEdit\\:\\:analyzeWhereClauses\\(\\) has parameter \\$whereClauseArray with no value type specified in iterable type array\\.$#"
			count: 1
			path: libraries/classes/InsertEdit.php

		-
			message: "#^Method PhpMyAdmin\\\\InsertEdit\\:\\:analyzeWhereClauses\\(\\) return type has no value type specified in iterable type array\\.$#"
			count: 1
			path: libraries/classes/InsertEdit.php

		-
			message: "#^Method PhpMyAdmin\\\\InsertEdit\\:\\:buildSqlQuery\\(\\) has parameter \\$queryFields with no value type specified in iterable type array\\.$#"
			count: 1
			path: libraries/classes/InsertEdit.php

		-
			message: "#^Method PhpMyAdmin\\\\InsertEdit\\:\\:buildSqlQuery\\(\\) has parameter \\$valueSets with no value type specified in iterable type array\\.$#"
			count: 1
			path: libraries/classes/InsertEdit.php

		-
			message: "#^Method PhpMyAdmin\\\\InsertEdit\\:\\:determineInsertOrEdit\\(\\) return type has no value type specified in iterable type array\\.$#"
			count: 1
			path: libraries/classes/InsertEdit.php

		-
			message: "#^Method PhpMyAdmin\\\\InsertEdit\\:\\:executeSqlQuery\\(\\) has parameter \\$query with no value type specified in iterable type array\\.$#"
			count: 1
			path: libraries/classes/InsertEdit.php

		-
			message: "#^Method PhpMyAdmin\\\\InsertEdit\\:\\:executeSqlQuery\\(\\) has parameter \\$urlParams with no value type specified in iterable type array\\.$#"
			count: 1
			path: libraries/classes/InsertEdit.php

		-
			message: "#^Method PhpMyAdmin\\\\InsertEdit\\:\\:executeSqlQuery\\(\\) return type has no value type specified in iterable type array\\.$#"
			count: 1
			path: libraries/classes/InsertEdit.php

		-
			message: "#^Method PhpMyAdmin\\\\InsertEdit\\:\\:getColumnSetValueAndSelectSize\\(\\) has parameter \\$column with no value type specified in iterable type array\\.$#"
			count: 1
			path: libraries/classes/InsertEdit.php

		-
			message: "#^Method PhpMyAdmin\\\\InsertEdit\\:\\:getColumnSetValueAndSelectSize\\(\\) return type has no value type specified in iterable type array\\.$#"
			count: 1
			path: libraries/classes/InsertEdit.php

		-
			message: "#^Method PhpMyAdmin\\\\InsertEdit\\:\\:getColumnSize\\(\\) has parameter \\$column with no value type specified in iterable type array\\.$#"
			count: 1
			path: libraries/classes/InsertEdit.php

		-
			message: "#^Method PhpMyAdmin\\\\InsertEdit\\:\\:getColumnTitle\\(\\) has parameter \\$column with no value type specified in iterable type array\\.$#"
			count: 1
			path: libraries/classes/InsertEdit.php

		-
			message: "#^Method PhpMyAdmin\\\\InsertEdit\\:\\:getColumnTitle\\(\\) has parameter \\$commentsMap with no value type specified in iterable type array\\.$#"
			count: 1
			path: libraries/classes/InsertEdit.php

		-
			message: "#^Method PhpMyAdmin\\\\InsertEdit\\:\\:getCommentsMap\\(\\) return type has no value type specified in iterable type array\\.$#"
			count: 1
			path: libraries/classes/InsertEdit.php

		-
			message: "#^Method PhpMyAdmin\\\\InsertEdit\\:\\:getContinueInsertionForm\\(\\) has parameter \\$whereClauseArray with no value type specified in iterable type array\\.$#"
			count: 1
			path: libraries/classes/InsertEdit.php

		-
			message: "#^Method PhpMyAdmin\\\\InsertEdit\\:\\:getCurrentValueAsAnArrayForMultipleEdit\\(\\) has parameter \\$funcNoParam with no value type specified in iterable type array\\.$#"
			count: 1
			path: libraries/classes/InsertEdit.php

		-
			message: "#^Method PhpMyAdmin\\\\InsertEdit\\:\\:getCurrentValueAsAnArrayForMultipleEdit\\(\\) has parameter \\$funcOptionalParam with no value type specified in iterable type array\\.$#"
			count: 1
			path: libraries/classes/InsertEdit.php

		-
			message: "#^Method PhpMyAdmin\\\\InsertEdit\\:\\:getCurrentValueAsAnArrayForMultipleEdit\\(\\) has parameter \\$gisFromTextFunctions with no value type specified in iterable type array\\.$#"
			count: 1
			path: libraries/classes/InsertEdit.php

		-
			message: "#^Method PhpMyAdmin\\\\InsertEdit\\:\\:getCurrentValueAsAnArrayForMultipleEdit\\(\\) has parameter \\$gisFromWkbFunctions with no value type specified in iterable type array\\.$#"
			count: 1
			path: libraries/classes/InsertEdit.php

		-
			message: "#^Method PhpMyAdmin\\\\InsertEdit\\:\\:getCurrentValueAsAnArrayForMultipleEdit\\(\\) has parameter \\$multiEditFuncs with no value type specified in iterable type array\\.$#"
			count: 1
			path: libraries/classes/InsertEdit.php

		-
			message: "#^Method PhpMyAdmin\\\\InsertEdit\\:\\:getCurrentValueAsAnArrayForMultipleEdit\\(\\) has parameter \\$multiEditSalt with no value type specified in iterable type array\\.$#"
			count: 1
			path: libraries/classes/InsertEdit.php

		-
			message: "#^Method PhpMyAdmin\\\\InsertEdit\\:\\:getCurrentValueForDifferentTypes\\(\\) has parameter \\$multiEditAutoIncrement with no value type specified in iterable type array\\.$#"
			count: 1
			path: libraries/classes/InsertEdit.php

		-
			message: "#^Method PhpMyAdmin\\\\InsertEdit\\:\\:getCurrentValueForDifferentTypes\\(\\) has parameter \\$multiEditColumnsName with no value type specified in iterable type array\\.$#"
			count: 1
			path: libraries/classes/InsertEdit.php

		-
			message: "#^Method PhpMyAdmin\\\\InsertEdit\\:\\:getCurrentValueForDifferentTypes\\(\\) has parameter \\$multiEditColumnsNull with no value type specified in iterable type array\\.$#"
			count: 1
			path: libraries/classes/InsertEdit.php

		-
			message: "#^Method PhpMyAdmin\\\\InsertEdit\\:\\:getCurrentValueForDifferentTypes\\(\\) has parameter \\$multiEditColumnsNullPrev with no value type specified in iterable type array\\.$#"
			count: 1
			path: libraries/classes/InsertEdit.php

		-
			message: "#^Method PhpMyAdmin\\\\InsertEdit\\:\\:getCurrentValueForDifferentTypes\\(\\) has parameter \\$multiEditColumnsType with no value type specified in iterable type array\\.$#"
			count: 1
			path: libraries/classes/InsertEdit.php

		-
			message: "#^Method PhpMyAdmin\\\\InsertEdit\\:\\:getCurrentValueForDifferentTypes\\(\\) has parameter \\$multiEditFuncs with no value type specified in iterable type array\\.$#"
			count: 1
			path: libraries/classes/InsertEdit.php

		-
			message: "#^Method PhpMyAdmin\\\\InsertEdit\\:\\:getDisplayValueForForeignTableColumn\\(\\) has parameter \\$map with no value type specified in iterable type array\\.$#"
			count: 1
			path: libraries/classes/InsertEdit.php

		-
			message: "#^Method PhpMyAdmin\\\\InsertEdit\\:\\:getEnumSetAndTimestampColumns\\(\\) has parameter \\$column with no value type specified in iterable type array\\.$#"
			count: 1
			path: libraries/classes/InsertEdit.php

		-
			message: "#^Method PhpMyAdmin\\\\InsertEdit\\:\\:getErrorUrl\\(\\) has parameter \\$urlParams with no value type specified in iterable type array\\.$#"
			count: 1
			path: libraries/classes/InsertEdit.php

		-
			message: "#^Method PhpMyAdmin\\\\InsertEdit\\:\\:getFormParametersForInsertForm\\(\\) has parameter \\$whereClauseArray with no value type specified in iterable type array\\.$#"
			count: 1
			path: libraries/classes/InsertEdit.php

		-
			message: "#^Method PhpMyAdmin\\\\InsertEdit\\:\\:getFormParametersForInsertForm\\(\\) has parameter \\$whereClauses with no value type specified in iterable type array\\.$#"
			count: 1
			path: libraries/classes/InsertEdit.php

		-
			message: "#^Method PhpMyAdmin\\\\InsertEdit\\:\\:getFormParametersForInsertForm\\(\\) return type has no value type specified in iterable type array\\.$#"
			count: 1
			path: libraries/classes/InsertEdit.php

		-
			message: "#^Method PhpMyAdmin\\\\InsertEdit\\:\\:getHeadAndFootOfInsertRowTable\\(\\) has parameter \\$urlParams with no value type specified in iterable type array\\.$#"
			count: 1
			path: libraries/classes/InsertEdit.php

		-
			message: "#^Method PhpMyAdmin\\\\InsertEdit\\:\\:getHtmlForInsertEditFormColumn\\(\\) has parameter \\$column with no value type specified in iterable type array\\.$#"
			count: 1
			path: libraries/classes/InsertEdit.php

		-
			message: "#^Method PhpMyAdmin\\\\InsertEdit\\:\\:getHtmlForInsertEditFormColumn\\(\\) has parameter \\$columnMime with no value type specified in iterable type array\\.$#"
			count: 1
			path: libraries/classes/InsertEdit.php

		-
			message: "#^Method PhpMyAdmin\\\\InsertEdit\\:\\:getHtmlForInsertEditFormColumn\\(\\) has parameter \\$commentsMap with no value type specified in iterable type array\\.$#"
			count: 1
			path: libraries/classes/InsertEdit.php

		-
			message: "#^Method PhpMyAdmin\\\\InsertEdit\\:\\:getHtmlForInsertEditFormColumn\\(\\) has parameter \\$currentRow with no value type specified in iterable type array\\.$#"
			count: 1
			path: libraries/classes/InsertEdit.php

		-
			message: "#^Method PhpMyAdmin\\\\InsertEdit\\:\\:getHtmlForInsertEditFormColumn\\(\\) has parameter \\$foreigners with no value type specified in iterable type array\\.$#"
			count: 1
			path: libraries/classes/InsertEdit.php

		-
			message: "#^Method PhpMyAdmin\\\\InsertEdit\\:\\:getHtmlForInsertEditFormColumn\\(\\) has parameter \\$repopulate with no value type specified in iterable type array\\.$#"
			count: 1
			path: libraries/classes/InsertEdit.php

		-
			message: "#^Method PhpMyAdmin\\\\InsertEdit\\:\\:getHtmlForInsertEditRow\\(\\) has parameter \\$commentsMap with no value type specified in iterable type array\\.$#"
			count: 1
			path: libraries/classes/InsertEdit.php

		-
			message: "#^Method PhpMyAdmin\\\\InsertEdit\\:\\:getHtmlForInsertEditRow\\(\\) has parameter \\$currentRow with no value type specified in iterable type array\\.$#"
			count: 1
			path: libraries/classes/InsertEdit.php

		-
			message: "#^Method PhpMyAdmin\\\\InsertEdit\\:\\:getHtmlForInsertEditRow\\(\\) has parameter \\$foreigners with no value type specified in iterable type array\\.$#"
			count: 1
			path: libraries/classes/InsertEdit.php

		-
			message: "#^Method PhpMyAdmin\\\\InsertEdit\\:\\:getHtmlForInsertEditRow\\(\\) has parameter \\$repopulate with no value type specified in iterable type array\\.$#"
			count: 1
			path: libraries/classes/InsertEdit.php

		-
			message: "#^Method PhpMyAdmin\\\\InsertEdit\\:\\:getHtmlForInsertEditRow\\(\\) has parameter \\$tableColumns with no value type specified in iterable type array\\.$#"
			count: 1
			path: libraries/classes/InsertEdit.php

		-
			message: "#^Method PhpMyAdmin\\\\InsertEdit\\:\\:getHtmlForInsertEditRow\\(\\) has parameter \\$urlParams with no value type specified in iterable type array\\.$#"
			count: 1
			path: libraries/classes/InsertEdit.php

		-
			message: "#^Method PhpMyAdmin\\\\InsertEdit\\:\\:getHtmlForInsertEditRow\\(\\) has parameter \\$whereClauseArray with no value type specified in iterable type array\\.$#"
			count: 1
			path: libraries/classes/InsertEdit.php

		-
			message: "#^Method PhpMyAdmin\\\\InsertEdit\\:\\:getHtmlInput\\(\\) has parameter \\$column with no value type specified in iterable type array\\.$#"
			count: 1
			path: libraries/classes/InsertEdit.php

		-
			message: "#^Method PhpMyAdmin\\\\InsertEdit\\:\\:getLinkForRelationalDisplayField\\(\\) has parameter \\$map with no value type specified in iterable type array\\.$#"
			count: 1
			path: libraries/classes/InsertEdit.php

		-
			message: "#^Method PhpMyAdmin\\\\InsertEdit\\:\\:getNullifyCodeForNullColumn\\(\\) has parameter \\$column with no value type specified in iterable type array\\.$#"
			count: 1
			path: libraries/classes/InsertEdit.php

		-
			message: "#^Method PhpMyAdmin\\\\InsertEdit\\:\\:getNullifyCodeForNullColumn\\(\\) has parameter \\$foreignData with no value type specified in iterable type array\\.$#"
			count: 1
			path: libraries/classes/InsertEdit.php

		-
			message: "#^Method PhpMyAdmin\\\\InsertEdit\\:\\:getNullifyCodeForNullColumn\\(\\) has parameter \\$foreigners with no value type specified in iterable type array\\.$#"
			count: 1
			path: libraries/classes/InsertEdit.php

		-
			message: "#^Method PhpMyAdmin\\\\InsertEdit\\:\\:getParamsForUpdateOrInsert\\(\\) return type has no value type specified in iterable type array\\.$#"
			count: 1
			path: libraries/classes/InsertEdit.php

		-
			message: "#^Method PhpMyAdmin\\\\InsertEdit\\:\\:getQueryValuesForInsertAndUpdateInMultipleEdit\\(\\) has parameter \\$multiEditColumnsName with no value type specified in iterable type array\\.$#"
			count: 1
			path: libraries/classes/InsertEdit.php

		-
			message: "#^Method PhpMyAdmin\\\\InsertEdit\\:\\:getQueryValuesForInsertAndUpdateInMultipleEdit\\(\\) has parameter \\$multiEditColumnsNull with no value type specified in iterable type array\\.$#"
			count: 1
			path: libraries/classes/InsertEdit.php

		-
			message: "#^Method PhpMyAdmin\\\\InsertEdit\\:\\:getQueryValuesForInsertAndUpdateInMultipleEdit\\(\\) has parameter \\$multiEditColumnsNullPrev with no value type specified in iterable type array\\.$#"
			count: 1
			path: libraries/classes/InsertEdit.php

		-
			message: "#^Method PhpMyAdmin\\\\InsertEdit\\:\\:getQueryValuesForInsertAndUpdateInMultipleEdit\\(\\) has parameter \\$multiEditColumnsPrev with no value type specified in iterable type array\\.$#"
			count: 1
			path: libraries/classes/InsertEdit.php

		-
			message: "#^Method PhpMyAdmin\\\\InsertEdit\\:\\:getQueryValuesForInsertAndUpdateInMultipleEdit\\(\\) has parameter \\$multiEditFuncs with no value type specified in iterable type array\\.$#"
			count: 1
			path: libraries/classes/InsertEdit.php

		-
			message: "#^Method PhpMyAdmin\\\\InsertEdit\\:\\:getQueryValuesForInsertAndUpdateInMultipleEdit\\(\\) has parameter \\$queryFields with no value type specified in iterable type array\\.$#"
			count: 1
			path: libraries/classes/InsertEdit.php

		-
			message: "#^Method PhpMyAdmin\\\\InsertEdit\\:\\:getQueryValuesForInsertAndUpdateInMultipleEdit\\(\\) has parameter \\$queryValues with no value type specified in iterable type array\\.$#"
			count: 1
			path: libraries/classes/InsertEdit.php

		-
			message: "#^Method PhpMyAdmin\\\\InsertEdit\\:\\:getQueryValuesForInsertAndUpdateInMultipleEdit\\(\\) has parameter \\$valueSets with no value type specified in iterable type array\\.$#"
			count: 1
			path: libraries/classes/InsertEdit.php

		-
			message: "#^Method PhpMyAdmin\\\\InsertEdit\\:\\:getQueryValuesForInsertAndUpdateInMultipleEdit\\(\\) return type has no value type specified in iterable type array\\.$#"
			count: 1
			path: libraries/classes/InsertEdit.php

		-
			message: "#^Method PhpMyAdmin\\\\InsertEdit\\:\\:getSpecialCharsAndBackupFieldForExistingRow\\(\\) has parameter \\$column with no value type specified in iterable type array\\.$#"
			count: 1
			path: libraries/classes/InsertEdit.php

		-
			message: "#^Method PhpMyAdmin\\\\InsertEdit\\:\\:getSpecialCharsAndBackupFieldForExistingRow\\(\\) has parameter \\$currentRow with no value type specified in iterable type array\\.$#"
			count: 1
			path: libraries/classes/InsertEdit.php

		-
			message: "#^Method PhpMyAdmin\\\\InsertEdit\\:\\:getSpecialCharsAndBackupFieldForExistingRow\\(\\) has parameter \\$extractedColumnspec with no value type specified in iterable type array\\.$#"
			count: 1
			path: libraries/classes/InsertEdit.php

		-
			message: "#^Method PhpMyAdmin\\\\InsertEdit\\:\\:getSpecialCharsAndBackupFieldForExistingRow\\(\\) has parameter \\$gisDataTypes with no value type specified in iterable type array\\.$#"
			count: 1
			path: libraries/classes/InsertEdit.php

		-
			message: "#^Method PhpMyAdmin\\\\InsertEdit\\:\\:getSpecialCharsAndBackupFieldForExistingRow\\(\\) return type has no value type specified in iterable type array\\.$#"
			count: 1
			path: libraries/classes/InsertEdit.php

		-
			message: "#^Method PhpMyAdmin\\\\InsertEdit\\:\\:getSpecialCharsAndBackupFieldForInsertingMode\\(\\) has parameter \\$column with no value type specified in iterable type array\\.$#"
			count: 1
			path: libraries/classes/InsertEdit.php

		-
			message: "#^Method PhpMyAdmin\\\\InsertEdit\\:\\:getTableColumns\\(\\) return type has no value type specified in iterable type array\\.$#"
			count: 1
			path: libraries/classes/InsertEdit.php

		-
			message: "#^Method PhpMyAdmin\\\\InsertEdit\\:\\:getTextarea\\(\\) has parameter \\$column with no value type specified in iterable type array\\.$#"
			count: 1
			path: libraries/classes/InsertEdit.php

		-
			message: "#^Method PhpMyAdmin\\\\InsertEdit\\:\\:getValueColumnForOtherDatatypes\\(\\) has parameter \\$column with no value type specified in iterable type array\\.$#"
			count: 1
			path: libraries/classes/InsertEdit.php

		-
			message: "#^Method PhpMyAdmin\\\\InsertEdit\\:\\:getValueColumnForOtherDatatypes\\(\\) has parameter \\$extractedColumnspec with no value type specified in iterable type array\\.$#"
			count: 1
			path: libraries/classes/InsertEdit.php

		-
			message: "#^Method PhpMyAdmin\\\\InsertEdit\\:\\:getWhereClauseArray\\(\\) has parameter \\$whereClause with no value type specified in iterable type array\\.$#"
			count: 1
			path: libraries/classes/InsertEdit.php

		-
			message: "#^Method PhpMyAdmin\\\\InsertEdit\\:\\:getWhereClauseArray\\(\\) return type has no value type specified in iterable type array\\.$#"
			count: 1
			path: libraries/classes/InsertEdit.php

		-
			message: "#^Method PhpMyAdmin\\\\InsertEdit\\:\\:isColumn\\(\\) has parameter \\$column with no value type specified in iterable type array\\.$#"
			count: 1
			path: libraries/classes/InsertEdit.php

		-
			message: "#^Method PhpMyAdmin\\\\InsertEdit\\:\\:isColumnBinary\\(\\) has parameter \\$column with no value type specified in iterable type array\\.$#"
			count: 1
			path: libraries/classes/InsertEdit.php

		-
			message: "#^Method PhpMyAdmin\\\\InsertEdit\\:\\:loadFirstRow\\(\\) return type has no value type specified in iterable type array\\.$#"
			count: 1
			path: libraries/classes/InsertEdit.php

		-
			message: "#^Method PhpMyAdmin\\\\InsertEdit\\:\\:showEmptyResultMessageOrSetUniqueCondition\\(\\) has parameter \\$rows with no value type specified in iterable type array\\.$#"
			count: 1
			path: libraries/classes/InsertEdit.php

		-
			message: "#^Method PhpMyAdmin\\\\InsertEdit\\:\\:showEmptyResultMessageOrSetUniqueCondition\\(\\) has parameter \\$whereClauseArray with no value type specified in iterable type array\\.$#"
			count: 1
			path: libraries/classes/InsertEdit.php

		-
			message: "#^Method PhpMyAdmin\\\\InsertEdit\\:\\:showTypeOrFunction\\(\\) has parameter \\$urlParams with no value type specified in iterable type array\\.$#"
			count: 1
			path: libraries/classes/InsertEdit.php

		-
			message: "#^Method PhpMyAdmin\\\\InsertEdit\\:\\:transformEditedValues\\(\\) has parameter \\$editedValues with no value type specified in iterable type array\\.$#"
			count: 1
			path: libraries/classes/InsertEdit.php

		-
			message: "#^Method PhpMyAdmin\\\\InsertEdit\\:\\:transformEditedValues\\(\\) has parameter \\$extraData with no value type specified in iterable type array\\.$#"
			count: 1
			path: libraries/classes/InsertEdit.php

		-
			message: "#^Method PhpMyAdmin\\\\InsertEdit\\:\\:transformEditedValues\\(\\) has parameter \\$transformation with no value type specified in iterable type array\\.$#"
			count: 1
			path: libraries/classes/InsertEdit.php

		-
			message: "#^Method PhpMyAdmin\\\\InsertEdit\\:\\:transformEditedValues\\(\\) return type has no value type specified in iterable type array\\.$#"
			count: 1
			path: libraries/classes/InsertEdit.php

		-
			message: "#^Method PhpMyAdmin\\\\InsertEdit\\:\\:urlParamsInEditMode\\(\\) has parameter \\$urlParams with no value type specified in iterable type array\\.$#"
			count: 1
			path: libraries/classes/InsertEdit.php

		-
			message: "#^Method PhpMyAdmin\\\\InsertEdit\\:\\:urlParamsInEditMode\\(\\) has parameter \\$whereClauseArray with no value type specified in iterable type array\\.$#"
			count: 1
			path: libraries/classes/InsertEdit.php

		-
			message: "#^Method PhpMyAdmin\\\\InsertEdit\\:\\:urlParamsInEditMode\\(\\) return type has no value type specified in iterable type array\\.$#"
			count: 1
			path: libraries/classes/InsertEdit.php

		-
			message: "#^Method PhpMyAdmin\\\\InsertEdit\\:\\:verifyWhetherValueCanBeTruncatedAndAppendExtraData\\(\\) has parameter \\$extraData with no value type specified in iterable type array\\.$#"
			count: 1
			path: libraries/classes/InsertEdit.php

		-
			message: "#^Parameter \\#1 \\$data of function bin2hex expects string, string\\|null given\\.$#"
			count: 1
			path: libraries/classes/InsertEdit.php

		-
			message: "#^Parameter \\#1 \\$str of function stripslashes expects string, mixed given\\.$#"
			count: 1
			path: libraries/classes/InsertEdit.php

		-
			message: "#^Parameter \\#1 \\$value of static method PhpMyAdmin\\\\Util\\:\\:addMicroseconds\\(\\) expects string, string\\|null given\\.$#"
			count: 1
			path: libraries/classes/InsertEdit.php

		-
			message: "#^Parameter \\#12 \\$data of method PhpMyAdmin\\\\InsertEdit\\:\\:getValueColumnForOtherDatatypes\\(\\) expects string, mixed given\\.$#"
			count: 1
			path: libraries/classes/InsertEdit.php

		-
			message: "#^Parameter \\#2 \\$foreign_field of method PhpMyAdmin\\\\ConfigStorage\\\\Relation\\:\\:foreignDropdown\\(\\) expects string, mixed given\\.$#"
			count: 1
			path: libraries/classes/InsertEdit.php

		-
			message: "#^Parameter \\#4 \\$data of method PhpMyAdmin\\\\ConfigStorage\\\\Relation\\:\\:foreignDropdown\\(\\) expects string, mixed given\\.$#"
			count: 1
			path: libraries/classes/InsertEdit.php

		-
			message: "#^Method PhpMyAdmin\\\\InternalRelations\\:\\:getInformationSchema\\(\\) return type has no value type specified in iterable type array\\.$#"
			count: 1
			path: libraries/classes/InternalRelations.php

		-
			message: "#^Method PhpMyAdmin\\\\InternalRelations\\:\\:getMySql\\(\\) return type has no value type specified in iterable type array\\.$#"
			count: 1
			path: libraries/classes/InternalRelations.php

		-
			message: "#^Property PhpMyAdmin\\\\InternalRelations\\:\\:\\$informationSchema type has no value type specified in iterable type array\\.$#"
			count: 1
			path: libraries/classes/InternalRelations.php

		-
			message: "#^Property PhpMyAdmin\\\\InternalRelations\\:\\:\\$mysql type has no value type specified in iterable type array\\.$#"
			count: 1
			path: libraries/classes/InternalRelations.php

		-
			message: "#^Parameter \\#2 \\$ipToTest of method PhpMyAdmin\\\\IpAllowDeny\\:\\:ipMaskTest\\(\\) expects string, string\\|true given\\.$#"
			count: 1
			path: libraries/classes/IpAllowDeny.php

		-
			message: "#^Method PhpMyAdmin\\\\LanguageManager\\:\\:availableLocales\\(\\) return type has no value type specified in iterable type array\\.$#"
			count: 1
			path: libraries/classes/LanguageManager.php

		-
			message: "#^Method PhpMyAdmin\\\\LanguageManager\\:\\:availableLocales\\(\\) should return array but returns array\\|false\\.$#"
			count: 1
			path: libraries/classes/LanguageManager.php

		-
			message: "#^Method PhpMyAdmin\\\\LanguageManager\\:\\:listLocaleDir\\(\\) return type has no value type specified in iterable type array\\.$#"
			count: 1
			path: libraries/classes/LanguageManager.php

		-
			message: "#^Property PhpMyAdmin\\\\LanguageManager\\:\\:\\$availableLanguages type has no value type specified in iterable type array\\.$#"
			count: 1
			path: libraries/classes/LanguageManager.php

		-
			message: "#^Property PhpMyAdmin\\\\LanguageManager\\:\\:\\$availableLocales \\(array\\) does not accept array\\|false\\.$#"
			count: 1
			path: libraries/classes/LanguageManager.php

		-
			message: "#^Property PhpMyAdmin\\\\LanguageManager\\:\\:\\$availableLocales type has no value type specified in iterable type array\\.$#"
			count: 1
			path: libraries/classes/LanguageManager.php

		-
			message: "#^Unsafe access to private property PhpMyAdmin\\\\LanguageManager\\:\\:\\$languageData through static\\:\\:\\.$#"
			count: 2
			path: libraries/classes/LanguageManager.php

		-
			message: "#^Method PhpMyAdmin\\\\Linter\\:\\:findLineNumberAndColumn\\(\\) has parameter \\$lines with no value type specified in iterable type array\\.$#"
			count: 1
			path: libraries/classes/Linter.php

		-
			message: "#^Method PhpMyAdmin\\\\Linter\\:\\:findLineNumberAndColumn\\(\\) return type has no value type specified in iterable type array\\.$#"
			count: 1
			path: libraries/classes/Linter.php

		-
			message: "#^Method PhpMyAdmin\\\\Linter\\:\\:getLines\\(\\) return type has no value type specified in iterable type array\\.$#"
			count: 1
			path: libraries/classes/Linter.php

		-
			message: "#^Method PhpMyAdmin\\\\Linter\\:\\:lint\\(\\) return type has no value type specified in iterable type array\\.$#"
			count: 1
			path: libraries/classes/Linter.php

		-
			message: "#^PHPDoc tag @var has no value type specified in iterable type array\\.$#"
			count: 1
			path: libraries/classes/Linter.php

		-
			message: "#^Right side of && is always true\\.$#"
			count: 1
			path: libraries/classes/Linter.php

		-
			message: "#^Method PhpMyAdmin\\\\ListAbstract\\:\\:getDefault\\(\\) should return string but returns mixed\\.$#"
			count: 1
			path: libraries/classes/ListAbstract.php

		-
			message: "#^Method PhpMyAdmin\\\\ListDatabase\\:\\:getDefault\\(\\) should return string but returns mixed\\.$#"
			count: 1
			path: libraries/classes/ListDatabase.php

		-
			message: "#^Method PhpMyAdmin\\\\ListDatabase\\:\\:retrieve\\(\\) return type has no value type specified in iterable type array\\.$#"
			count: 1
			path: libraries/classes/ListDatabase.php

		-
			message: "#^Method PhpMyAdmin\\\\Menu\\:\\:getAllowedTabs\\(\\) return type has no value type specified in iterable type array\\.$#"
			count: 1
			path: libraries/classes/Menu.php

		-
			message: "#^Method PhpMyAdmin\\\\Menu\\:\\:getAllowedTabs\\(\\) should return array but returns mixed\\.$#"
			count: 1
			path: libraries/classes/Menu.php

		-
			message: "#^Method PhpMyAdmin\\\\Menu\\:\\:getDbTabs\\(\\) return type has no value type specified in iterable type array\\.$#"
			count: 1
			path: libraries/classes/Menu.php

		-
			message: "#^Method PhpMyAdmin\\\\Menu\\:\\:getServerTabs\\(\\) return type has no value type specified in iterable type array\\.$#"
			count: 1
			path: libraries/classes/Menu.php

		-
			message: "#^Method PhpMyAdmin\\\\Menu\\:\\:getTableTabs\\(\\) return type has no value type specified in iterable type array\\.$#"
			count: 1
			path: libraries/classes/Menu.php

		-
			message: "#^Cannot cast mixed to string\\.$#"
			count: 2
			path: libraries/classes/Message.php

		-
			message: "#^Method PhpMyAdmin\\\\Message\\:\\:__construct\\(\\) has parameter \\$params with no value type specified in iterable type array\\.$#"
			count: 1
			path: libraries/classes/Message.php

		-
			message: "#^Method PhpMyAdmin\\\\Message\\:\\:getAddedMessages\\(\\) return type has no value type specified in iterable type array\\.$#"
			count: 1
			path: libraries/classes/Message.php

		-
			message: "#^Method PhpMyAdmin\\\\Message\\:\\:getParams\\(\\) return type has no value type specified in iterable type array\\.$#"
			count: 1
			path: libraries/classes/Message.php

		-
			message: "#^Method PhpMyAdmin\\\\Message\\:\\:setParams\\(\\) has parameter \\$params with no value type specified in iterable type array\\.$#"
			count: 1
			path: libraries/classes/Message.php

		-
			message: "#^Property PhpMyAdmin\\\\Message\\:\\:\\$addedMessages type has no value type specified in iterable type array\\.$#"
			count: 1
			path: libraries/classes/Message.php

		-
			message: "#^Property PhpMyAdmin\\\\Message\\:\\:\\$level type has no value type specified in iterable type array\\.$#"
			count: 1
			path: libraries/classes/Message.php

		-
			message: "#^Property PhpMyAdmin\\\\Message\\:\\:\\$message \\(string\\) does not accept mixed\\.$#"
			count: 1
			path: libraries/classes/Message.php

		-
			message: "#^Property PhpMyAdmin\\\\Message\\:\\:\\$params \\(array\\) does not accept mixed\\.$#"
			count: 1
			path: libraries/classes/Message.php

		-
			message: "#^Property PhpMyAdmin\\\\Message\\:\\:\\$params type has no value type specified in iterable type array\\.$#"
			count: 1
			path: libraries/classes/Message.php

		-
			message: "#^Property PhpMyAdmin\\\\Message\\:\\:\\$string \\(string\\) does not accept mixed\\.$#"
			count: 1
			path: libraries/classes/Message.php

		-
			message: "#^Method PhpMyAdmin\\\\Navigation\\\\Navigation\\:\\:getHiddenItems\\(\\) return type has no value type specified in iterable type array\\.$#"
			count: 1
			path: libraries/classes/Navigation/Navigation.php

		-
			message: "#^Method PhpMyAdmin\\\\Navigation\\\\NavigationTree\\:\\:addDbContainers\\(\\) return type has no value type specified in iterable type array\\.$#"
			count: 1
			path: libraries/classes/Navigation/NavigationTree.php

		-
			message: "#^Method PhpMyAdmin\\\\Navigation\\\\NavigationTree\\:\\:addTableContainers\\(\\) return type has no value type specified in iterable type array\\.$#"
			count: 1
			path: libraries/classes/Navigation/NavigationTree.php

		-
			message: "#^Method PhpMyAdmin\\\\Navigation\\\\NavigationTree\\:\\:buildPathPart\\(\\) has parameter \\$path with no value type specified in iterable type array\\.$#"
			count: 1
			path: libraries/classes/Navigation/NavigationTree.php

		-
			message: "#^Method PhpMyAdmin\\\\Navigation\\\\NavigationTree\\:\\:findTreeMatch\\(\\) has parameter \\$paths with no value type specified in iterable type array\\.$#"
			count: 1
			path: libraries/classes/Navigation/NavigationTree.php

		-
			message: "#^Method PhpMyAdmin\\\\Navigation\\\\NavigationTree\\:\\:findTreeMatch\\(\\) has parameter \\$tree with no value type specified in iterable type array\\.$#"
			count: 1
			path: libraries/classes/Navigation/NavigationTree.php

		-
			message: "#^Method PhpMyAdmin\\\\Navigation\\\\NavigationTree\\:\\:parsePath\\(\\) return type has no value type specified in iterable type array\\.$#"
			count: 1
			path: libraries/classes/Navigation/NavigationTree.php

		-
			message: "#^Offset 'text' on array\\{text\\: array\\{route\\: string, params\\: array\\<string, mixed\\>\\}, icon\\: array\\{route\\: string, params\\: array\\<string, mixed\\>\\}, second_icon\\?\\: array\\{route\\: string, params\\: array\\<string, mixed\\>\\}, title\\?\\: string\\} in isset\\(\\) always exists and is not nullable\\.$#"
			count: 1
			path: libraries/classes/Navigation/NavigationTree.php

		-
			message: "#^Parameter \\#1 \\$haystack of function strstr expects string, string\\|null given\\.$#"
			count: 1
			path: libraries/classes/Navigation/NavigationTree.php

		-
			message: "#^Parameter \\#1 \\$str1 of function strcasecmp expects string, string\\|null given\\.$#"
			count: 1
			path: libraries/classes/Navigation/NavigationTree.php

		-
			message: "#^Parameter \\#1 \\$string of function strlen expects string, mixed given\\.$#"
			count: 1
			path: libraries/classes/Navigation/NavigationTree.php

		-
			message: "#^Property PhpMyAdmin\\\\Navigation\\\\NavigationTree\\:\\:\\$aPath type has no value type specified in iterable type array\\.$#"
			count: 1
			path: libraries/classes/Navigation/NavigationTree.php

		-
			message: "#^Property PhpMyAdmin\\\\Navigation\\\\NavigationTree\\:\\:\\$pos \\(int\\) in isset\\(\\) is not nullable\\.$#"
			count: 1
			path: libraries/classes/Navigation/NavigationTree.php

		-
			message: "#^Property PhpMyAdmin\\\\Navigation\\\\NavigationTree\\:\\:\\$vPath type has no value type specified in iterable type array\\.$#"
			count: 1
			path: libraries/classes/Navigation/NavigationTree.php

		-
			message: "#^Property PhpMyAdmin\\\\Navigation\\\\Nodes\\\\Node\\:\\:\\$title \\(string\\) on left side of \\?\\? is not nullable\\.$#"
			count: 1
			path: libraries/classes/Navigation/NavigationTree.php

		-
			message: "#^Right side of \\|\\| is always false\\.$#"
			count: 1
			path: libraries/classes/Navigation/NavigationTree.php

		-
			message: "#^Method PhpMyAdmin\\\\Navigation\\\\NodeFactory\\:\\:getInstance\\(\\) has parameter \\$name with no value type specified in iterable type array\\.$#"
			count: 1
			path: libraries/classes/Navigation/NodeFactory.php

		-
			message: "#^Method PhpMyAdmin\\\\Navigation\\\\Nodes\\\\Node\\:\\:getData\\(\\) return type has no value type specified in iterable type array\\.$#"
			count: 1
			path: libraries/classes/Navigation/Nodes/Node.php

		-
			message: "#^Method PhpMyAdmin\\\\Navigation\\\\Nodes\\\\Node\\:\\:getDataFromInfoSchema\\(\\) return type has no value type specified in iterable type array\\.$#"
			count: 1
			path: libraries/classes/Navigation/Nodes/Node.php

		-
			message: "#^Method PhpMyAdmin\\\\Navigation\\\\Nodes\\\\Node\\:\\:getDataFromShowDatabases\\(\\) return type has no value type specified in iterable type array\\.$#"
			count: 1
			path: libraries/classes/Navigation/Nodes/Node.php

		-
			message: "#^Method PhpMyAdmin\\\\Navigation\\\\Nodes\\\\Node\\:\\:getDataFromShowDatabasesLike\\(\\) return type has no value type specified in iterable type array\\.$#"
			count: 1
			path: libraries/classes/Navigation/Nodes/Node.php

		-
			message: "#^Method PhpMyAdmin\\\\Navigation\\\\Nodes\\\\Node\\:\\:getDatabasesToSearch\\(\\) return type has no value type specified in iterable type array\\.$#"
			count: 1
			path: libraries/classes/Navigation/Nodes/Node.php

		-
			message: "#^Method PhpMyAdmin\\\\Navigation\\\\Nodes\\\\Node\\:\\:getNavigationHidingData\\(\\) return type has no value type specified in iterable type array\\.$#"
			count: 1
			path: libraries/classes/Navigation/Nodes/Node.php

		-
			message: "#^Method PhpMyAdmin\\\\Navigation\\\\Nodes\\\\Node\\:\\:getPaths\\(\\) return type has no value type specified in iterable type array\\.$#"
			count: 1
			path: libraries/classes/Navigation/Nodes/Node.php

		-
			message: "#^Unreachable statement \\- code above always terminates\\.$#"
			count: 1
			path: libraries/classes/Navigation/Nodes/Node.php

		-
			message: "#^Method PhpMyAdmin\\\\Navigation\\\\Nodes\\\\NodeColumn\\:\\:__construct\\(\\) has parameter \\$item with no value type specified in iterable type array\\.$#"
			count: 1
			path: libraries/classes/Navigation/Nodes/NodeColumn.php

		-
			message: "#^Parameter \\#2 \\$value of method PhpMyAdmin\\\\Navigation\\\\Nodes\\\\NodeColumn\\:\\:getTruncateValue\\(\\) expects string, mixed given\\.$#"
			count: 1
			path: libraries/classes/Navigation/Nodes/NodeColumn.php

		-
			message: "#^Method PhpMyAdmin\\\\Navigation\\\\Nodes\\\\NodeDatabase\\:\\:getData\\(\\) return type has no value type specified in iterable type array\\.$#"
			count: 1
			path: libraries/classes/Navigation/Nodes/NodeDatabase.php

		-
			message: "#^Method PhpMyAdmin\\\\Navigation\\\\Nodes\\\\NodeDatabase\\:\\:getEvents\\(\\) return type has no value type specified in iterable type array\\.$#"
			count: 1
			path: libraries/classes/Navigation/Nodes/NodeDatabase.php

		-
			message: "#^Method PhpMyAdmin\\\\Navigation\\\\Nodes\\\\NodeDatabase\\:\\:getFunctions\\(\\) return type has no value type specified in iterable type array\\.$#"
			count: 1
			path: libraries/classes/Navigation/Nodes/NodeDatabase.php

		-
			message: "#^Method PhpMyAdmin\\\\Navigation\\\\Nodes\\\\NodeDatabase\\:\\:getHiddenItems\\(\\) return type has no value type specified in iterable type array\\.$#"
			count: 1
			path: libraries/classes/Navigation/Nodes/NodeDatabase.php

		-
			message: "#^Method PhpMyAdmin\\\\Navigation\\\\Nodes\\\\NodeDatabase\\:\\:getProcedures\\(\\) return type has no value type specified in iterable type array\\.$#"
			count: 1
			path: libraries/classes/Navigation/Nodes/NodeDatabase.php

		-
			message: "#^Method PhpMyAdmin\\\\Navigation\\\\Nodes\\\\NodeDatabase\\:\\:getRoutines\\(\\) return type has no value type specified in iterable type array\\.$#"
			count: 1
			path: libraries/classes/Navigation/Nodes/NodeDatabase.php

		-
			message: "#^Method PhpMyAdmin\\\\Navigation\\\\Nodes\\\\NodeDatabase\\:\\:getTables\\(\\) return type has no value type specified in iterable type array\\.$#"
			count: 1
			path: libraries/classes/Navigation/Nodes/NodeDatabase.php

		-
			message: "#^Method PhpMyAdmin\\\\Navigation\\\\Nodes\\\\NodeDatabase\\:\\:getTablesOrViews\\(\\) return type has no value type specified in iterable type array\\.$#"
			count: 1
			path: libraries/classes/Navigation/Nodes/NodeDatabase.php

		-
			message: "#^Method PhpMyAdmin\\\\Navigation\\\\Nodes\\\\NodeDatabase\\:\\:getViews\\(\\) return type has no value type specified in iterable type array\\.$#"
			count: 1
			path: libraries/classes/Navigation/Nodes/NodeDatabase.php

		-
			message: "#^Cannot access property \\$realName on PhpMyAdmin\\\\Navigation\\\\Nodes\\\\Node\\|false\\.$#"
			count: 1
			path: libraries/classes/Navigation/Nodes/NodeDatabaseChild.php

		-
			message: "#^Cannot access property \\$realName on PhpMyAdmin\\\\Navigation\\\\Nodes\\\\Node\\|false\\.$#"
			count: 2
			path: libraries/classes/Navigation/Nodes/NodeTable.php

		-
			message: "#^Method PhpMyAdmin\\\\Navigation\\\\Nodes\\\\NodeTable\\:\\:getData\\(\\) return type has no value type specified in iterable type array\\.$#"
			count: 1
			path: libraries/classes/Navigation/Nodes/NodeTable.php

		-
			message: "#^Method PhpMyAdmin\\\\Normalization\\:\\:createNewTablesFor2NF\\(\\) has parameter \\$partialDependencies with no value type specified in iterable type array\\.$#"
			count: 1
			path: libraries/classes/Normalization.php

		-
			message: "#^Method PhpMyAdmin\\\\Normalization\\:\\:createNewTablesFor2NF\\(\\) return type has no value type specified in iterable type array\\.$#"
			count: 1
			path: libraries/classes/Normalization.php

		-
			message: "#^Method PhpMyAdmin\\\\Normalization\\:\\:createNewTablesFor3NF\\(\\) has parameter \\$newTables with no value type specified in iterable type array\\.$#"
			count: 1
			path: libraries/classes/Normalization.php

		-
			message: "#^Method PhpMyAdmin\\\\Normalization\\:\\:createNewTablesFor3NF\\(\\) return type has no value type specified in iterable type array\\.$#"
			count: 1
			path: libraries/classes/Normalization.php

		-
			message: "#^Method PhpMyAdmin\\\\Normalization\\:\\:findDistinctValuesCount\\(\\) has parameter \\$columns with no value type specified in iterable type array\\.$#"
			count: 1
			path: libraries/classes/Normalization.php

		-
			message: "#^Method PhpMyAdmin\\\\Normalization\\:\\:findDistinctValuesCount\\(\\) return type has no value type specified in iterable type array\\.$#"
			count: 1
			path: libraries/classes/Normalization.php

		-
			message: "#^Method PhpMyAdmin\\\\Normalization\\:\\:getAllCombinationPartialKeys\\(\\) has parameter \\$primaryKey with no value type specified in iterable type array\\.$#"
			count: 1
			path: libraries/classes/Normalization.php

		-
			message: "#^Method PhpMyAdmin\\\\Normalization\\:\\:getAllCombinationPartialKeys\\(\\) return type has no value type specified in iterable type array\\.$#"
			count: 1
			path: libraries/classes/Normalization.php

		-
			message: "#^Method PhpMyAdmin\\\\Normalization\\:\\:getHtmlContentsFor1NFStep3\\(\\) should return array\\<string\\> but returns array\\<string, string\\|false\\>\\.$#"
			count: 1
			path: libraries/classes/Normalization.php

		-
			message: "#^Method PhpMyAdmin\\\\Normalization\\:\\:getHtmlFor3NFstep1\\(\\) has parameter \\$tables with no value type specified in iterable type array\\.$#"
			count: 1
			path: libraries/classes/Normalization.php

		-
			message: "#^Method PhpMyAdmin\\\\Normalization\\:\\:getHtmlForCreateNewColumn\\(\\) has parameter \\$columnMeta with no value type specified in iterable type array\\.$#"
			count: 1
			path: libraries/classes/Normalization.php

		-
			message: "#^Method PhpMyAdmin\\\\Normalization\\:\\:getHtmlForNewTables2NF\\(\\) has parameter \\$partialDependencies with no value type specified in iterable type array\\.$#"
			count: 1
			path: libraries/classes/Normalization.php

		-
			message: "#^Method PhpMyAdmin\\\\Normalization\\:\\:getHtmlForNewTables3NF\\(\\) has parameter \\$tables with no value type specified in iterable type array\\.$#"
			count: 1
			path: libraries/classes/Normalization.php

		-
			message: "#^Method PhpMyAdmin\\\\Normalization\\:\\:getHtmlForNewTables3NF\\(\\) return type has no value type specified in iterable type array\\.$#"
			count: 1
			path: libraries/classes/Normalization.php

		-
			message: "#^Method PhpMyAdmin\\\\Normalization\\:\\:moveRepeatingGroup\\(\\) return type has no value type specified in iterable type array\\.$#"
			count: 1
			path: libraries/classes/Normalization.php

		-
			message: "#^Method PhpMyAdmin\\\\OpenDocument\\:\\:create\\(\\) should return string but returns bool\\|string\\.$#"
			count: 1
			path: libraries/classes/OpenDocument.php

		-
			message: "#^Method PhpMyAdmin\\\\Operations\\:\\:copyTables\\(\\) has parameter \\$tables_full with no value type specified in iterable type array\\.$#"
			count: 1
			path: libraries/classes/Operations.php

		-
			message: "#^Method PhpMyAdmin\\\\Operations\\:\\:copyTables\\(\\) return type has no value type specified in iterable type array\\.$#"
			count: 1
			path: libraries/classes/Operations.php

		-
			message: "#^Method PhpMyAdmin\\\\Operations\\:\\:createAllAccumulatedConstraints\\(\\) has parameter \\$sqlConstratints with no value type specified in iterable type array\\.$#"
			count: 1
			path: libraries/classes/Operations.php

		-
			message: "#^Method PhpMyAdmin\\\\Operations\\:\\:getForeignersForReferentialIntegrityCheck\\(\\) has parameter \\$urlParams with no value type specified in iterable type array\\.$#"
			count: 1
			path: libraries/classes/Operations.php

		-
			message: "#^Method PhpMyAdmin\\\\Operations\\:\\:getForeignersForReferentialIntegrityCheck\\(\\) return type has no value type specified in iterable type array\\.$#"
			count: 1
			path: libraries/classes/Operations.php

		-
			message: "#^Method PhpMyAdmin\\\\Operations\\:\\:getPossibleRowFormat\\(\\) return type has no value type specified in iterable type array\\.$#"
			count: 1
			path: libraries/classes/Operations.php

		-
			message: "#^Method PhpMyAdmin\\\\Operations\\:\\:getTableAltersArray\\(\\) return type has no value type specified in iterable type array\\.$#"
			count: 1
			path: libraries/classes/Operations.php

		-
			message: "#^Method PhpMyAdmin\\\\Operations\\:\\:getViewsAndCreateSqlViewStandIn\\(\\) has parameter \\$tables_full with no value type specified in iterable type array\\.$#"
			count: 1
			path: libraries/classes/Operations.php

		-
			message: "#^Method PhpMyAdmin\\\\Operations\\:\\:getViewsAndCreateSqlViewStandIn\\(\\) return type has no value type specified in iterable type array\\.$#"
			count: 1
			path: libraries/classes/Operations.php

		-
			message: "#^Method PhpMyAdmin\\\\Operations\\:\\:handleTheViews\\(\\) has parameter \\$views with no value type specified in iterable type array\\.$#"
			count: 1
			path: libraries/classes/Operations.php

		-
			message: "#^Parameter \\#1 \\$query of method PhpMyAdmin\\\\DatabaseInterface\\:\\:query\\(\\) expects string, string\\|null given\\.$#"
			count: 1
			path: libraries/classes/Operations.php

		-
			message: "#^Property PhpMyAdmin\\\\OutputBuffering\\:\\:\\$content \\(string\\) does not accept string\\|false\\.$#"
			count: 1
			path: libraries/classes/OutputBuffering.php

		-
			message: "#^Static property PhpMyAdmin\\\\OutputBuffering\\:\\:\\$instance \\(PhpMyAdmin\\\\OutputBuffering\\) in empty\\(\\) is not falsy\\.$#"
			count: 1
			path: libraries/classes/OutputBuffering.php

		-
			message: "#^Method PhpMyAdmin\\\\ParseAnalyze\\:\\:sqlQuery\\(\\) return type has no value type specified in iterable type array\\.$#"
			count: 1
			path: libraries/classes/ParseAnalyze.php

		-
			message: "#^Method PhpMyAdmin\\\\Partitioning\\\\Maintenance\\:\\:analyze\\(\\) return type has no value type specified in iterable type array\\.$#"
			count: 1
			path: libraries/classes/Partitioning/Maintenance.php

		-
			message: "#^Method PhpMyAdmin\\\\Partitioning\\\\Maintenance\\:\\:check\\(\\) return type has no value type specified in iterable type array\\.$#"
			count: 1
			path: libraries/classes/Partitioning/Maintenance.php

		-
			message: "#^Method PhpMyAdmin\\\\Partitioning\\\\Maintenance\\:\\:drop\\(\\) return type has no value type specified in iterable type array\\.$#"
			count: 1
			path: libraries/classes/Partitioning/Maintenance.php

		-
			message: "#^Method PhpMyAdmin\\\\Partitioning\\\\Maintenance\\:\\:optimize\\(\\) return type has no value type specified in iterable type array\\.$#"
			count: 1
			path: libraries/classes/Partitioning/Maintenance.php

		-
			message: "#^Method PhpMyAdmin\\\\Partitioning\\\\Maintenance\\:\\:repair\\(\\) return type has no value type specified in iterable type array\\.$#"
			count: 1
			path: libraries/classes/Partitioning/Maintenance.php

		-
			message: "#^Method PhpMyAdmin\\\\Partitioning\\\\Partition\\:\\:getPartitionNames\\(\\) return type has no value type specified in iterable type array\\.$#"
			count: 1
			path: libraries/classes/Partitioning/Partition.php

		-
			message: "#^Method PhpMyAdmin\\\\Partitioning\\\\Partition\\:\\:loadData\\(\\) has parameter \\$row with no value type specified in iterable type array\\.$#"
			count: 1
			path: libraries/classes/Partitioning/Partition.php

		-
			message: "#^PHPDoc tag @var for variable \\$row has no value type specified in iterable type array\\.$#"
			count: 1
			path: libraries/classes/Partitioning/Partition.php

		-
			message: "#^Method PhpMyAdmin\\\\Partitioning\\\\SubPartition\\:\\:__construct\\(\\) has parameter \\$row with no value type specified in iterable type array\\.$#"
			count: 1
			path: libraries/classes/Partitioning/SubPartition.php

		-
			message: "#^Method PhpMyAdmin\\\\Partitioning\\\\SubPartition\\:\\:loadCommonData\\(\\) has parameter \\$row with no value type specified in iterable type array\\.$#"
			count: 1
			path: libraries/classes/Partitioning/SubPartition.php

		-
			message: "#^Method PhpMyAdmin\\\\Partitioning\\\\SubPartition\\:\\:loadData\\(\\) has parameter \\$row with no value type specified in iterable type array\\.$#"
			count: 1
			path: libraries/classes/Partitioning/SubPartition.php

		-
			message: "#^Method PhpMyAdmin\\\\Partitioning\\\\TablePartitionDefinition\\:\\:extractDetailsFromRequest\\(\\) return type has no value type specified in iterable type array\\.$#"
			count: 1
			path: libraries/classes/Partitioning/TablePartitionDefinition.php

		-
			message: "#^Method PhpMyAdmin\\\\Partitioning\\\\TablePartitionDefinition\\:\\:extractPartitions\\(\\) has parameter \\$partitionDetails with no value type specified in iterable type array\\.$#"
			count: 1
			path: libraries/classes/Partitioning/TablePartitionDefinition.php

		-
			message: "#^Method PhpMyAdmin\\\\Partitioning\\\\TablePartitionDefinition\\:\\:extractPartitions\\(\\) return type has no value type specified in iterable type array\\.$#"
			count: 1
			path: libraries/classes/Partitioning/TablePartitionDefinition.php

		-
			message: "#^Method PhpMyAdmin\\\\Partitioning\\\\TablePartitionDefinition\\:\\:generateDetails\\(\\) return type has no value type specified in iterable type array\\.$#"
			count: 1
			path: libraries/classes/Partitioning/TablePartitionDefinition.php

		-
			message: "#^Method PhpMyAdmin\\\\Partitioning\\\\TablePartitionDefinition\\:\\:getDetails\\(\\) has parameter \\$details with no value type specified in iterable type array\\.$#"
			count: 1
			path: libraries/classes/Partitioning/TablePartitionDefinition.php

		-
			message: "#^Method PhpMyAdmin\\\\Partitioning\\\\TablePartitionDefinition\\:\\:getDetails\\(\\) return type has no value type specified in iterable type array\\.$#"
			count: 1
			path: libraries/classes/Partitioning/TablePartitionDefinition.php

		-
			message: "#^Property PhpMyAdmin\\\\Pdf\\:\\:\\$alias type has no value type specified in iterable type array\\.$#"
			count: 1
			path: libraries/classes/Pdf.php

		-
			message: "#^Property PhpMyAdmin\\\\Pdf\\:\\:\\$footerset type has no value type specified in iterable type array\\.$#"
			count: 1
			path: libraries/classes/Pdf.php

		-
			message: "#^Left side of \\|\\| is always false\\.$#"
			count: 1
			path: libraries/classes/Plugins.php

		-
			message: "#^Method PhpMyAdmin\\\\Plugins\\:\\:getPlugins\\(\\) return type has no value type specified in iterable type array\\.$#"
			count: 1
			path: libraries/classes/Plugins.php

		-
			message: "#^Parameter \\#2 \\$str2 of function strcmp expects string, class\\-string\\|false given\\.$#"
			count: 1
			path: libraries/classes/Plugins.php

		-
			message: "#^Right side of \\|\\| is always false\\.$#"
			count: 3
			path: libraries/classes/Plugins.php

		-
			message: "#^Parameter \\#2 \\$remoteIp of method ReCaptcha\\\\ReCaptcha\\:\\:verify\\(\\) expects string\\|null, bool\\|string given\\.$#"
			count: 1
			path: libraries/classes/Plugins/Auth/AuthenticationCookie.php

		-
			message: "#^Property PhpMyAdmin\\\\Plugins\\\\AuthenticationPlugin\\:\\:\\$user \\(string\\) in isset\\(\\) is not nullable\\.$#"
			count: 1
			path: libraries/classes/Plugins/Auth/AuthenticationHttp.php

		-
			message: "#^Method PhpMyAdmin\\\\Plugins\\\\Auth\\\\AuthenticationSignon\\:\\:setCookieParams\\(\\) has parameter \\$sessionCookieParams with no value type specified in iterable type array\\.$#"
			count: 1
			path: libraries/classes/Plugins/Auth/AuthenticationSignon.php

		-
			message: "#^Method PhpMyAdmin\\\\Plugins\\\\Export\\\\ExportCodegen\\:\\:exportData\\(\\) has parameter \\$aliases with no value type specified in iterable type array\\.$#"
			count: 1
			path: libraries/classes/Plugins/Export/ExportCodegen.php

		-
			message: "#^Method PhpMyAdmin\\\\Plugins\\\\Export\\\\ExportCodegen\\:\\:getCgFormats\\(\\) return type has no value type specified in iterable type array\\.$#"
			count: 1
			path: libraries/classes/Plugins/Export/ExportCodegen.php

		-
			message: "#^Method PhpMyAdmin\\\\Plugins\\\\Export\\\\ExportCodegen\\:\\:handleNHibernateCSBody\\(\\) has parameter \\$aliases with no value type specified in iterable type array\\.$#"
			count: 1
			path: libraries/classes/Plugins/Export/ExportCodegen.php

		-
			message: "#^Method PhpMyAdmin\\\\Plugins\\\\Export\\\\ExportCodegen\\:\\:handleNHibernateXMLBody\\(\\) has parameter \\$aliases with no value type specified in iterable type array\\.$#"
			count: 1
			path: libraries/classes/Plugins/Export/ExportCodegen.php

		-
			message: "#^Method PhpMyAdmin\\\\Plugins\\\\Export\\\\ExportCodegen\\:\\:setCgFormats\\(\\) has parameter \\$CG_FORMATS with no value type specified in iterable type array\\.$#"
			count: 1
			path: libraries/classes/Plugins/Export/ExportCodegen.php

		-
			message: "#^Property PhpMyAdmin\\\\Plugins\\\\Export\\\\ExportCodegen\\:\\:\\$cgFormats type has no value type specified in iterable type array\\.$#"
			count: 1
			path: libraries/classes/Plugins/Export/ExportCodegen.php

		-
			message: "#^Method PhpMyAdmin\\\\Plugins\\\\Export\\\\ExportCsv\\:\\:exportData\\(\\) has parameter \\$aliases with no value type specified in iterable type array\\.$#"
			count: 1
			path: libraries/classes/Plugins/Export/ExportCsv.php

		-
			message: "#^Method PhpMyAdmin\\\\Plugins\\\\Export\\\\ExportHtmlword\\:\\:exportData\\(\\) has parameter \\$aliases with no value type specified in iterable type array\\.$#"
			count: 1
			path: libraries/classes/Plugins/Export/ExportHtmlword.php

		-
			message: "#^Method PhpMyAdmin\\\\Plugins\\\\Export\\\\ExportHtmlword\\:\\:exportStructure\\(\\) has parameter \\$aliases with no value type specified in iterable type array\\.$#"
			count: 1
			path: libraries/classes/Plugins/Export/ExportHtmlword.php

		-
			message: "#^Method PhpMyAdmin\\\\Plugins\\\\Export\\\\ExportHtmlword\\:\\:formatOneColumnDefinition\\(\\) has parameter \\$column with no value type specified in iterable type array\\.$#"
			count: 1
			path: libraries/classes/Plugins/Export/ExportHtmlword.php

		-
			message: "#^Method PhpMyAdmin\\\\Plugins\\\\Export\\\\ExportHtmlword\\:\\:formatOneColumnDefinition\\(\\) has parameter \\$unique_keys with no value type specified in iterable type array\\.$#"
			count: 1
			path: libraries/classes/Plugins/Export/ExportHtmlword.php

		-
			message: "#^Method PhpMyAdmin\\\\Plugins\\\\Export\\\\ExportHtmlword\\:\\:getTableDef\\(\\) has parameter \\$aliases with no value type specified in iterable type array\\.$#"
			count: 1
			path: libraries/classes/Plugins/Export/ExportHtmlword.php

		-
			message: "#^Method PhpMyAdmin\\\\Plugins\\\\Export\\\\ExportHtmlword\\:\\:getTableDefStandIn\\(\\) has parameter \\$aliases with no value type specified in iterable type array\\.$#"
			count: 1
			path: libraries/classes/Plugins/Export/ExportHtmlword.php

		-
			message: "#^Method PhpMyAdmin\\\\Plugins\\\\Export\\\\ExportJson\\:\\:doExportForQuery\\(\\) has parameter \\$aliases with no value type specified in iterable type array\\.$#"
			count: 1
			path: libraries/classes/Plugins/Export/ExportJson.php

		-
			message: "#^Method PhpMyAdmin\\\\Plugins\\\\Export\\\\ExportJson\\:\\:exportData\\(\\) has parameter \\$aliases with no value type specified in iterable type array\\.$#"
			count: 1
			path: libraries/classes/Plugins/Export/ExportJson.php

		-
			message: "#^Method PhpMyAdmin\\\\Plugins\\\\Export\\\\ExportLatex\\:\\:exportData\\(\\) has parameter \\$aliases with no value type specified in iterable type array\\.$#"
			count: 1
			path: libraries/classes/Plugins/Export/ExportLatex.php

		-
			message: "#^Method PhpMyAdmin\\\\Plugins\\\\Export\\\\ExportLatex\\:\\:exportStructure\\(\\) has parameter \\$aliases with no value type specified in iterable type array\\.$#"
			count: 1
			path: libraries/classes/Plugins/Export/ExportLatex.php

		-
			message: "#^Method PhpMyAdmin\\\\Plugins\\\\Export\\\\ExportMediawiki\\:\\:exportData\\(\\) has parameter \\$aliases with no value type specified in iterable type array\\.$#"
			count: 1
			path: libraries/classes/Plugins/Export/ExportMediawiki.php

		-
			message: "#^Method PhpMyAdmin\\\\Plugins\\\\Export\\\\ExportMediawiki\\:\\:exportStructure\\(\\) has parameter \\$aliases with no value type specified in iterable type array\\.$#"
			count: 1
			path: libraries/classes/Plugins/Export/ExportMediawiki.php

		-
			message: "#^Method PhpMyAdmin\\\\Plugins\\\\Export\\\\ExportOds\\:\\:exportData\\(\\) has parameter \\$aliases with no value type specified in iterable type array\\.$#"
			count: 1
			path: libraries/classes/Plugins/Export/ExportOds.php

		-
			message: "#^Method PhpMyAdmin\\\\Plugins\\\\Export\\\\ExportOdt\\:\\:exportData\\(\\) has parameter \\$aliases with no value type specified in iterable type array\\.$#"
			count: 1
			path: libraries/classes/Plugins/Export/ExportOdt.php

		-
			message: "#^Method PhpMyAdmin\\\\Plugins\\\\Export\\\\ExportOdt\\:\\:exportStructure\\(\\) has parameter \\$aliases with no value type specified in iterable type array\\.$#"
			count: 1
			path: libraries/classes/Plugins/Export/ExportOdt.php

		-
			message: "#^Method PhpMyAdmin\\\\Plugins\\\\Export\\\\ExportOdt\\:\\:formatOneColumnDefinition\\(\\) has parameter \\$column with no value type specified in iterable type array\\.$#"
			count: 1
			path: libraries/classes/Plugins/Export/ExportOdt.php

		-
			message: "#^Method PhpMyAdmin\\\\Plugins\\\\Export\\\\ExportOdt\\:\\:getTableDef\\(\\) has parameter \\$aliases with no value type specified in iterable type array\\.$#"
			count: 1
			path: libraries/classes/Plugins/Export/ExportOdt.php

		-
			message: "#^Method PhpMyAdmin\\\\Plugins\\\\Export\\\\ExportOdt\\:\\:getTableDefStandIn\\(\\) has parameter \\$aliases with no value type specified in iterable type array\\.$#"
			count: 1
			path: libraries/classes/Plugins/Export/ExportOdt.php

		-
			message: "#^Method PhpMyAdmin\\\\Plugins\\\\Export\\\\ExportOdt\\:\\:getTriggers\\(\\) has parameter \\$aliases with no value type specified in iterable type array\\.$#"
			count: 1
			path: libraries/classes/Plugins/Export/ExportOdt.php

		-
			message: "#^Method PhpMyAdmin\\\\Plugins\\\\Export\\\\ExportPdf\\:\\:exportData\\(\\) has parameter \\$aliases with no value type specified in iterable type array\\.$#"
			count: 1
			path: libraries/classes/Plugins/Export/ExportPdf.php

		-
			message: "#^Method PhpMyAdmin\\\\Plugins\\\\Export\\\\ExportPdf\\:\\:exportStructure\\(\\) has parameter \\$aliases with no value type specified in iterable type array\\.$#"
			count: 1
			path: libraries/classes/Plugins/Export/ExportPdf.php

		-
			message: "#^Method PhpMyAdmin\\\\Plugins\\\\Export\\\\ExportPhparray\\:\\:exportData\\(\\) has parameter \\$aliases with no value type specified in iterable type array\\.$#"
			count: 1
			path: libraries/classes/Plugins/Export/ExportPhparray.php

		-
			message: "#^Binary operation \"\\.\" between 'FOREIGN KEY ' and array\\|string results in an error\\.$#"
			count: 1
			path: libraries/classes/Plugins/Export/ExportSql.php

		-
			message: "#^Method PhpMyAdmin\\\\Plugins\\\\Export\\\\ExportSql\\:\\:exportConfigurationMetadata\\(\\) has parameter \\$metadataTypes with no value type specified in iterable type array\\.$#"
			count: 1
			path: libraries/classes/Plugins/Export/ExportSql.php

		-
			message: "#^Method PhpMyAdmin\\\\Plugins\\\\Export\\\\ExportSql\\:\\:exportData\\(\\) has parameter \\$aliases with no value type specified in iterable type array\\.$#"
			count: 1
			path: libraries/classes/Plugins/Export/ExportSql.php

		-
			message: "#^Method PhpMyAdmin\\\\Plugins\\\\Export\\\\ExportSql\\:\\:exportMetadata\\(\\) has parameter \\$metadataTypes with no value type specified in iterable type array\\.$#"
			count: 1
			path: libraries/classes/Plugins/Export/ExportSql.php

		-
			message: "#^Method PhpMyAdmin\\\\Plugins\\\\Export\\\\ExportSql\\:\\:exportMetadata\\(\\) has parameter \\$tables with no value type specified in iterable type array\\.$#"
			count: 1
			path: libraries/classes/Plugins/Export/ExportSql.php

		-
			message: "#^Method PhpMyAdmin\\\\Plugins\\\\Export\\\\ExportSql\\:\\:exportRoutineSQL\\(\\) has parameter \\$aliases with no value type specified in iterable type array\\.$#"
			count: 1
			path: libraries/classes/Plugins/Export/ExportSql.php

		-
			message: "#^Method PhpMyAdmin\\\\Plugins\\\\Export\\\\ExportSql\\:\\:exportRoutineSQL\\(\\) has parameter \\$routines with no value type specified in iterable type array\\.$#"
			count: 1
			path: libraries/classes/Plugins/Export/ExportSql.php

		-
			message: "#^Method PhpMyAdmin\\\\Plugins\\\\Export\\\\ExportSql\\:\\:exportRoutines\\(\\) has parameter \\$aliases with no value type specified in iterable type array\\.$#"
			count: 1
			path: libraries/classes/Plugins/Export/ExportSql.php

		-
			message: "#^Method PhpMyAdmin\\\\Plugins\\\\Export\\\\ExportSql\\:\\:exportStructure\\(\\) has parameter \\$aliases with no value type specified in iterable type array\\.$#"
			count: 1
			path: libraries/classes/Plugins/Export/ExportSql.php

		-
			message: "#^Method PhpMyAdmin\\\\Plugins\\\\Export\\\\ExportSql\\:\\:getTableComments\\(\\) has parameter \\$aliases with no value type specified in iterable type array\\.$#"
			count: 1
			path: libraries/classes/Plugins/Export/ExportSql.php

		-
			message: "#^Method PhpMyAdmin\\\\Plugins\\\\Export\\\\ExportSql\\:\\:getTableDef\\(\\) has parameter \\$aliases with no value type specified in iterable type array\\.$#"
			count: 1
			path: libraries/classes/Plugins/Export/ExportSql.php

		-
			message: "#^Method PhpMyAdmin\\\\Plugins\\\\Export\\\\ExportSql\\:\\:getTableDefForView\\(\\) has parameter \\$aliases with no value type specified in iterable type array\\.$#"
			count: 1
			path: libraries/classes/Plugins/Export/ExportSql.php

		-
			message: "#^Method PhpMyAdmin\\\\Plugins\\\\Export\\\\ExportSql\\:\\:getTableDefStandIn\\(\\) has parameter \\$aliases with no value type specified in iterable type array\\.$#"
			count: 1
			path: libraries/classes/Plugins/Export/ExportSql.php

		-
			message: "#^Method PhpMyAdmin\\\\Plugins\\\\Export\\\\ExportSql\\:\\:replaceWithAliases\\(\\) has parameter \\$aliases with no value type specified in iterable type array\\.$#"
			count: 1
			path: libraries/classes/Plugins/Export/ExportSql.php

		-
			message: "#^PHPDoc tag @var has no value type specified in iterable type array\\.$#"
			count: 5
			path: libraries/classes/Plugins/Export/ExportSql.php

		-
			message: "#^Parameter \\#1 \\$str of function strtoupper expects string, mixed given\\.$#"
			count: 1
			path: libraries/classes/Plugins/Export/ExportSql.php

		-
			message: "#^Parameter \\#2 \\$id of method PhpMyAdmin\\\\Plugins\\\\ExportPlugin\\:\\:getAlias\\(\\) expects string, mixed given\\.$#"
			count: 1
			path: libraries/classes/Plugins/Export/ExportSql.php

		-
			message: "#^Property PhpMyAdmin\\\\SqlParser\\\\Components\\\\CreateDefinition\\:\\:\\$key \\(PhpMyAdmin\\\\SqlParser\\\\Components\\\\Key\\) in empty\\(\\) is not falsy\\.$#"
			count: 3
			path: libraries/classes/Plugins/Export/ExportSql.php

		-
			message: "#^Property PhpMyAdmin\\\\SqlParser\\\\Components\\\\CreateDefinition\\:\\:\\$options \\(PhpMyAdmin\\\\SqlParser\\\\Components\\\\OptionsArray\\) in empty\\(\\) is not falsy\\.$#"
			count: 1
			path: libraries/classes/Plugins/Export/ExportSql.php

		-
			message: "#^Property PhpMyAdmin\\\\SqlParser\\\\Components\\\\CreateDefinition\\:\\:\\$references \\(PhpMyAdmin\\\\SqlParser\\\\Components\\\\Reference\\) in empty\\(\\) is not falsy\\.$#"
			count: 1
			path: libraries/classes/Plugins/Export/ExportSql.php

		-
			message: "#^Property PhpMyAdmin\\\\SqlParser\\\\Components\\\\CreateDefinition\\:\\:\\$type \\(PhpMyAdmin\\\\SqlParser\\\\Components\\\\DataType\\) in empty\\(\\) is not falsy\\.$#"
			count: 1
			path: libraries/classes/Plugins/Export/ExportSql.php

		-
			message: "#^Property PhpMyAdmin\\\\SqlParser\\\\Statements\\\\CreateStatement\\:\\:\\$entityOptions \\(PhpMyAdmin\\\\SqlParser\\\\Components\\\\OptionsArray\\) in empty\\(\\) is not falsy\\.$#"
			count: 2
			path: libraries/classes/Plugins/Export/ExportSql.php

		-
			message: "#^Property PhpMyAdmin\\\\SqlParser\\\\Token\\:\\:\\$token \\(string\\) does not accept array\\|string\\.$#"
			count: 1
			path: libraries/classes/Plugins/Export/ExportSql.php

		-
			message: "#^Method PhpMyAdmin\\\\Plugins\\\\Export\\\\ExportTexytext\\:\\:exportData\\(\\) has parameter \\$aliases with no value type specified in iterable type array\\.$#"
			count: 1
			path: libraries/classes/Plugins/Export/ExportTexytext.php

		-
			message: "#^Method PhpMyAdmin\\\\Plugins\\\\Export\\\\ExportTexytext\\:\\:exportStructure\\(\\) has parameter \\$aliases with no value type specified in iterable type array\\.$#"
			count: 1
			path: libraries/classes/Plugins/Export/ExportTexytext.php

		-
			message: "#^Method PhpMyAdmin\\\\Plugins\\\\Export\\\\ExportTexytext\\:\\:formatOneColumnDefinition\\(\\) has parameter \\$column with no value type specified in iterable type array\\.$#"
			count: 1
			path: libraries/classes/Plugins/Export/ExportTexytext.php

		-
			message: "#^Method PhpMyAdmin\\\\Plugins\\\\Export\\\\ExportTexytext\\:\\:formatOneColumnDefinition\\(\\) has parameter \\$unique_keys with no value type specified in iterable type array\\.$#"
			count: 1
			path: libraries/classes/Plugins/Export/ExportTexytext.php

		-
			message: "#^Method PhpMyAdmin\\\\Plugins\\\\Export\\\\ExportTexytext\\:\\:getTableDef\\(\\) has parameter \\$aliases with no value type specified in iterable type array\\.$#"
			count: 1
			path: libraries/classes/Plugins/Export/ExportTexytext.php

		-
			message: "#^Method PhpMyAdmin\\\\Plugins\\\\Export\\\\ExportTexytext\\:\\:getTableDefStandIn\\(\\) has parameter \\$aliases with no value type specified in iterable type array\\.$#"
			count: 1
			path: libraries/classes/Plugins/Export/ExportTexytext.php

		-
			message: "#^Method PhpMyAdmin\\\\Plugins\\\\Export\\\\ExportXml\\:\\:exportData\\(\\) has parameter \\$aliases with no value type specified in iterable type array\\.$#"
			count: 1
			path: libraries/classes/Plugins/Export/ExportXml.php

		-
			message: "#^Method PhpMyAdmin\\\\Plugins\\\\Export\\\\ExportXml\\:\\:exportDefinitions\\(\\) has parameter \\$names with no value type specified in iterable type array\\.$#"
			count: 1
			path: libraries/classes/Plugins/Export/ExportXml.php

		-
			message: "#^Method PhpMyAdmin\\\\Plugins\\\\Export\\\\ExportXml\\:\\:getTables\\(\\) return type has no value type specified in iterable type array\\.$#"
			count: 1
			path: libraries/classes/Plugins/Export/ExportXml.php

		-
			message: "#^Method PhpMyAdmin\\\\Plugins\\\\Export\\\\ExportXml\\:\\:setTables\\(\\) has parameter \\$tables with no value type specified in iterable type array\\.$#"
			count: 1
			path: libraries/classes/Plugins/Export/ExportXml.php

		-
			message: "#^Property PhpMyAdmin\\\\Plugins\\\\Export\\\\ExportXml\\:\\:\\$tables type has no value type specified in iterable type array\\.$#"
			count: 1
			path: libraries/classes/Plugins/Export/ExportXml.php

		-
			message: "#^Method PhpMyAdmin\\\\Plugins\\\\Export\\\\ExportYaml\\:\\:exportData\\(\\) has parameter \\$aliases with no value type specified in iterable type array\\.$#"
			count: 1
			path: libraries/classes/Plugins/Export/ExportYaml.php

		-
			message: "#^Method PhpMyAdmin\\\\Plugins\\\\Export\\\\Helpers\\\\Pdf\\:\\:getTableDef\\(\\) has parameter \\$aliases with no value type specified in iterable type array\\.$#"
			count: 1
			path: libraries/classes/Plugins/Export/Helpers/Pdf.php

		-
			message: "#^Method PhpMyAdmin\\\\Plugins\\\\Export\\\\Helpers\\\\Pdf\\:\\:setAliases\\(\\) has parameter \\$aliases with no value type specified in iterable type array\\.$#"
			count: 1
			path: libraries/classes/Plugins/Export/Helpers/Pdf.php

		-
			message: "#^Parameter \\#1 \\$str of static method TCPDF_STATIC\\:\\:empty_string\\(\\) expects string, mixed given\\.$#"
			count: 1
			path: libraries/classes/Plugins/Export/Helpers/Pdf.php

		-
			message: "#^Parameter \\#3 \\$txt of method TCPDF\\:\\:MultiCell\\(\\) expects string, string\\|null given\\.$#"
			count: 1
			path: libraries/classes/Plugins/Export/Helpers/Pdf.php

		-
			message: "#^Property PhpMyAdmin\\\\Plugins\\\\Export\\\\Helpers\\\\Pdf\\:\\:\\$aliases type has no value type specified in iterable type array\\.$#"
			count: 1
			path: libraries/classes/Plugins/Export/Helpers/Pdf.php

		-
			message: "#^Property PhpMyAdmin\\\\Plugins\\\\Export\\\\Helpers\\\\Pdf\\:\\:\\$colAlign type has no value type specified in iterable type array\\.$#"
			count: 1
			path: libraries/classes/Plugins/Export/Helpers/Pdf.php

		-
			message: "#^Property PhpMyAdmin\\\\Plugins\\\\Export\\\\Helpers\\\\Pdf\\:\\:\\$colFits is never written, only read\\.$#"
			count: 1
			path: libraries/classes/Plugins/Export/Helpers/Pdf.php

		-
			message: "#^Property PhpMyAdmin\\\\Plugins\\\\Export\\\\Helpers\\\\Pdf\\:\\:\\$colTitles type has no value type specified in iterable type array\\.$#"
			count: 1
			path: libraries/classes/Plugins/Export/Helpers/Pdf.php

		-
			message: "#^Property PhpMyAdmin\\\\Plugins\\\\Export\\\\Helpers\\\\Pdf\\:\\:\\$displayColumn type has no value type specified in iterable type array\\.$#"
			count: 1
			path: libraries/classes/Plugins/Export/Helpers/Pdf.php

		-
			message: "#^Property PhpMyAdmin\\\\Plugins\\\\Export\\\\Helpers\\\\Pdf\\:\\:\\$headerset type has no value type specified in iterable type array\\.$#"
			count: 1
			path: libraries/classes/Plugins/Export/Helpers/Pdf.php

		-
			message: "#^Property PhpMyAdmin\\\\Plugins\\\\Export\\\\Helpers\\\\Pdf\\:\\:\\$tablewidths type has no value type specified in iterable type array\\.$#"
			count: 1
			path: libraries/classes/Plugins/Export/Helpers/Pdf.php

		-
			message: "#^Property PhpMyAdmin\\\\Plugins\\\\Export\\\\Helpers\\\\Pdf\\:\\:\\$titleWidth is never written, only read\\.$#"
			count: 1
			path: libraries/classes/Plugins/Export/Helpers/Pdf.php

		-
			message: "#^Method PhpMyAdmin\\\\Plugins\\\\Export\\\\Helpers\\\\TableProperty\\:\\:__construct\\(\\) has parameter \\$row with no value type specified in iterable type array\\.$#"
			count: 1
			path: libraries/classes/Plugins/Export/Helpers/TableProperty.php

		-
			message: "#^Method PhpMyAdmin\\\\Plugins\\\\ExportPlugin\\:\\:exportData\\(\\) has parameter \\$aliases with no value type specified in iterable type array\\.$#"
			count: 1
			path: libraries/classes/Plugins/ExportPlugin.php

		-
			message: "#^Method PhpMyAdmin\\\\Plugins\\\\ExportPlugin\\:\\:exportMetadata\\(\\) has parameter \\$metadataTypes with no value type specified in iterable type array\\.$#"
			count: 1
			path: libraries/classes/Plugins/ExportPlugin.php

		-
			message: "#^Method PhpMyAdmin\\\\Plugins\\\\ExportPlugin\\:\\:exportMetadata\\(\\) has parameter \\$tables with no value type specified in iterable type array\\.$#"
			count: 1
			path: libraries/classes/Plugins/ExportPlugin.php

		-
			message: "#^Method PhpMyAdmin\\\\Plugins\\\\ExportPlugin\\:\\:exportRoutines\\(\\) has parameter \\$aliases with no value type specified in iterable type array\\.$#"
			count: 1
			path: libraries/classes/Plugins/ExportPlugin.php

		-
			message: "#^Method PhpMyAdmin\\\\Plugins\\\\ExportPlugin\\:\\:exportStructure\\(\\) has parameter \\$aliases with no value type specified in iterable type array\\.$#"
			count: 1
			path: libraries/classes/Plugins/ExportPlugin.php

		-
			message: "#^Method PhpMyAdmin\\\\Plugins\\\\ExportPlugin\\:\\:getAlias\\(\\) has parameter \\$aliases with no value type specified in iterable type array\\.$#"
			count: 1
			path: libraries/classes/Plugins/ExportPlugin.php

		-
			message: "#^Method PhpMyAdmin\\\\Plugins\\\\ExportPlugin\\:\\:getRelationString\\(\\) has parameter \\$aliases with no value type specified in iterable type array\\.$#"
			count: 1
			path: libraries/classes/Plugins/ExportPlugin.php

		-
			message: "#^Method PhpMyAdmin\\\\Plugins\\\\ExportPlugin\\:\\:getRelationString\\(\\) has parameter \\$foreigners with no value type specified in iterable type array\\.$#"
			count: 1
			path: libraries/classes/Plugins/ExportPlugin.php

		-
			message: "#^Method PhpMyAdmin\\\\Plugins\\\\ExportPlugin\\:\\:getTableDefStandIn\\(\\) has parameter \\$aliases with no value type specified in iterable type array\\.$#"
			count: 1
			path: libraries/classes/Plugins/ExportPlugin.php

		-
			message: "#^Method PhpMyAdmin\\\\Plugins\\\\ExportPlugin\\:\\:initAlias\\(\\) has parameter \\$aliases with no value type specified in iterable type array\\.$#"
			count: 1
			path: libraries/classes/Plugins/ExportPlugin.php

		-
			message: "#^Method PhpMyAdmin\\\\Plugins\\\\IOTransformationsPlugin\\:\\:getInputHtml\\(\\) has parameter \\$column with no value type specified in iterable type array\\.$#"
			count: 1
			path: libraries/classes/Plugins/IOTransformationsPlugin.php

		-
			message: "#^Method PhpMyAdmin\\\\Plugins\\\\IOTransformationsPlugin\\:\\:getInputHtml\\(\\) has parameter \\$options with no value type specified in iterable type array\\.$#"
			count: 1
			path: libraries/classes/Plugins/IOTransformationsPlugin.php

		-
			message: "#^Method PhpMyAdmin\\\\Plugins\\\\IOTransformationsPlugin\\:\\:getScripts\\(\\) return type has no value type specified in iterable type array\\.$#"
			count: 1
			path: libraries/classes/Plugins/IOTransformationsPlugin.php

		-
			message: "#^Method PhpMyAdmin\\\\Plugins\\\\Import\\\\ImportCsv\\:\\:buildErrorsForParams\\(\\) return type has no value type specified in iterable type array\\.$#"
			count: 1
			path: libraries/classes/Plugins/Import/ImportCsv.php

		-
			message: "#^Method PhpMyAdmin\\\\Plugins\\\\Import\\\\ImportCsv\\:\\:getColumnNames\\(\\) has parameter \\$columnNames with no value type specified in iterable type array\\.$#"
			count: 1
			path: libraries/classes/Plugins/Import/ImportCsv.php

		-
			message: "#^Method PhpMyAdmin\\\\Plugins\\\\Import\\\\ImportCsv\\:\\:getColumnNames\\(\\) has parameter \\$rows with no value type specified in iterable type array\\.$#"
			count: 1
			path: libraries/classes/Plugins/Import/ImportCsv.php

		-
			message: "#^Method PhpMyAdmin\\\\Plugins\\\\Import\\\\ImportCsv\\:\\:getColumnNames\\(\\) return type has no value type specified in iterable type array\\.$#"
			count: 1
			path: libraries/classes/Plugins/Import/ImportCsv.php

		-
			message: "#^Method PhpMyAdmin\\\\Plugins\\\\Import\\\\ImportCsv\\:\\:getSqlTemplateAndRequiredFields\\(\\) return type has no value type specified in iterable type array\\.$#"
			count: 1
			path: libraries/classes/Plugins/Import/ImportCsv.php

		-
			message: "#^Method PhpMyAdmin\\\\Plugins\\\\Import\\\\ImportMediawiki\\:\\:executeImportTables\\(\\) has parameter \\$analyses with no value type specified in iterable type array\\.$#"
			count: 1
			path: libraries/classes/Plugins/Import/ImportMediawiki.php

		-
			message: "#^Method PhpMyAdmin\\\\Plugins\\\\Import\\\\ImportMediawiki\\:\\:executeImportTables\\(\\) has parameter \\$tables with no value type specified in iterable type array\\.$#"
			count: 1
			path: libraries/classes/Plugins/Import/ImportMediawiki.php

		-
			message: "#^Method PhpMyAdmin\\\\Plugins\\\\Import\\\\ImportMediawiki\\:\\:explodeMarkup\\(\\) return type has no value type specified in iterable type array\\.$#"
			count: 1
			path: libraries/classes/Plugins/Import/ImportMediawiki.php

		-
			message: "#^Method PhpMyAdmin\\\\Plugins\\\\Import\\\\ImportMediawiki\\:\\:importDataOneTable\\(\\) has parameter \\$table with no value type specified in iterable type array\\.$#"
			count: 1
			path: libraries/classes/Plugins/Import/ImportMediawiki.php

		-
			message: "#^Method PhpMyAdmin\\\\Plugins\\\\Import\\\\ImportMediawiki\\:\\:setTableHeaders\\(\\) has parameter \\$table_headers with no value type specified in iterable type array\\.$#"
			count: 1
			path: libraries/classes/Plugins/Import/ImportMediawiki.php

		-
			message: "#^Method PhpMyAdmin\\\\Plugins\\\\Import\\\\ImportMediawiki\\:\\:setTableHeaders\\(\\) has parameter \\$table_row with no value type specified in iterable type array\\.$#"
			count: 1
			path: libraries/classes/Plugins/Import/ImportMediawiki.php

		-
			message: "#^Negated boolean expression is always true\\.$#"
			count: 1
			path: libraries/classes/Plugins/Import/ImportMediawiki.php

		-
			message: "#^Parameter \\#1 \\$str of function trim expects string, mixed given\\.$#"
			count: 1
			path: libraries/classes/Plugins/Import/ImportMediawiki.php

		-
			message: "#^Method PhpMyAdmin\\\\Plugins\\\\Import\\\\ImportOds\\:\\:iterateOverColumns\\(\\) has parameter \\$col_names with no value type specified in iterable type array\\.$#"
			count: 1
			path: libraries/classes/Plugins/Import/ImportOds.php

		-
			message: "#^Method PhpMyAdmin\\\\Plugins\\\\Import\\\\ImportOds\\:\\:iterateOverColumns\\(\\) has parameter \\$tempRow with no value type specified in iterable type array\\.$#"
			count: 1
			path: libraries/classes/Plugins/Import/ImportOds.php

		-
			message: "#^Method PhpMyAdmin\\\\Plugins\\\\Import\\\\ImportOds\\:\\:iterateOverColumns\\(\\) return type has no value type specified in iterable type array\\.$#"
			count: 1
			path: libraries/classes/Plugins/Import/ImportOds.php

		-
			message: "#^Method PhpMyAdmin\\\\Plugins\\\\Import\\\\ImportOds\\:\\:iterateOverRows\\(\\) has parameter \\$col_names with no value type specified in iterable type array\\.$#"
			count: 1
			path: libraries/classes/Plugins/Import/ImportOds.php

		-
			message: "#^Method PhpMyAdmin\\\\Plugins\\\\Import\\\\ImportOds\\:\\:iterateOverRows\\(\\) has parameter \\$tempRow with no value type specified in iterable type array\\.$#"
			count: 1
			path: libraries/classes/Plugins/Import/ImportOds.php

		-
			message: "#^Method PhpMyAdmin\\\\Plugins\\\\Import\\\\ImportOds\\:\\:iterateOverRows\\(\\) has parameter \\$tempRows with no value type specified in iterable type array\\.$#"
			count: 1
			path: libraries/classes/Plugins/Import/ImportOds.php

		-
			message: "#^Method PhpMyAdmin\\\\Plugins\\\\Import\\\\ImportOds\\:\\:iterateOverRows\\(\\) return type has no value type specified in iterable type array\\.$#"
			count: 1
			path: libraries/classes/Plugins/Import/ImportOds.php

		-
			message: "#^Method PhpMyAdmin\\\\Plugins\\\\Import\\\\ImportOds\\:\\:iterateOverTables\\(\\) has parameter \\$sheets with no value type specified in iterable type array\\.$#"
			count: 1
			path: libraries/classes/Plugins/Import/ImportOds.php

		-
			message: "#^Method PhpMyAdmin\\\\Plugins\\\\Import\\\\ImportOds\\:\\:iterateOverTables\\(\\) has parameter \\$sheets with no value type specified in iterable type array\\|SimpleXMLElement\\.$#"
			count: 1
			path: libraries/classes/Plugins/Import/ImportOds.php

		-
			message: "#^Method PhpMyAdmin\\\\Plugins\\\\Import\\\\ImportOds\\:\\:iterateOverTables\\(\\) return type has no value type specified in iterable type array\\.$#"
			count: 1
			path: libraries/classes/Plugins/Import/ImportOds.php

		-
			message: "#^Offset 'name' does not exist on SimpleXMLElement\\|null\\.$#"
			count: 2
			path: libraries/classes/Plugins/Import/ImportOds.php

		-
			message: "#^Offset 'number\\-columns…' does not exist on SimpleXMLElement\\|null\\.$#"
			count: 2
			path: libraries/classes/Plugins/Import/ImportOds.php

		-
			message: "#^Parameter \\#1 \\$cell_attrs of method PhpMyAdmin\\\\Plugins\\\\Import\\\\ImportOds\\:\\:getValue\\(\\) expects SimpleXMLElement, SimpleXMLElement\\|null given\\.$#"
			count: 1
			path: libraries/classes/Plugins/Import/ImportOds.php

		-
			message: "#^Parameter \\#1 \\$sheets of method PhpMyAdmin\\\\Plugins\\\\Import\\\\ImportOds\\:\\:iterateOverTables\\(\\) expects array\\|SimpleXMLElement, array\\|SimpleXMLElement\\|null given\\.$#"
			count: 1
			path: libraries/classes/Plugins/Import/ImportOds.php

		-
			message: "#^Method PhpMyAdmin\\\\Plugins\\\\Import\\\\ImportSql\\:\\:setSQLMode\\(\\) has parameter \\$request with no value type specified in iterable type array\\.$#"
			count: 1
			path: libraries/classes/Plugins/Import/ImportSql.php

		-
			message: "#^Offset 'charset' does not exist on SimpleXMLElement\\|null\\.$#"
			count: 1
			path: libraries/classes/Plugins/Import/ImportXml.php

		-
			message: "#^Offset 'collation' does not exist on SimpleXMLElement\\|null\\.$#"
			count: 1
			path: libraries/classes/Plugins/Import/ImportXml.php

		-
			message: "#^Offset 'name' does not exist on SimpleXMLElement\\|null\\.$#"
			count: 8
			path: libraries/classes/Plugins/Import/ImportXml.php

		-
			message: "#^Method PhpMyAdmin\\\\Plugins\\\\Import\\\\Upload\\\\UploadNoplugin\\:\\:getUploadStatus\\(\\) return type has no value type specified in iterable type array\\.$#"
			count: 1
			path: libraries/classes/Plugins/Import/Upload/UploadNoplugin.php

		-
			message: "#^Method PhpMyAdmin\\\\Plugins\\\\Import\\\\Upload\\\\UploadProgress\\:\\:getUploadStatus\\(\\) return type has no value type specified in iterable type array\\.$#"
			count: 1
			path: libraries/classes/Plugins/Import/Upload/UploadProgress.php

		-
			message: "#^Method PhpMyAdmin\\\\Plugins\\\\Import\\\\Upload\\\\UploadSession\\:\\:getUploadStatus\\(\\) return type has no value type specified in iterable type array\\.$#"
			count: 1
			path: libraries/classes/Plugins/Import/Upload/UploadSession.php

		-
			message: "#^Method PhpMyAdmin\\\\Plugins\\\\ImportPlugin\\:\\:getDbnameAndOptions\\(\\) return type has no value type specified in iterable type array\\.$#"
			count: 1
			path: libraries/classes/Plugins/ImportPlugin.php

		-
			message: "#^Parameter \\#1 \\$string of function strlen expects string, mixed given\\.$#"
			count: 1
			path: libraries/classes/Plugins/Schema/Dia/Dia.php

		-
			message: "#^Parameter mixed of print cannot be converted to string\\.$#"
			count: 1
			path: libraries/classes/Plugins/Schema/Dia/Dia.php

		-
			message: "#^Binary operation \"\\+\" between int\\|string\\|false and 12 results in an error\\.$#"
			count: 4
			path: libraries/classes/Plugins/Schema/Dia/RelationStatsDia.php

		-
			message: "#^Method PhpMyAdmin\\\\Plugins\\\\Schema\\\\Dia\\\\RelationStatsDia\\:\\:getXy\\(\\) return type has no value type specified in iterable type array\\.$#"
			count: 1
			path: libraries/classes/Plugins/Schema/Dia/RelationStatsDia.php

		-
			message: "#^Parameter \\#2 \\$master_table of class PhpMyAdmin\\\\Plugins\\\\Schema\\\\Eps\\\\RelationStatsEps constructor expects string, PhpMyAdmin\\\\Plugins\\\\Schema\\\\Eps\\\\TableStatsEps given\\.$#"
			count: 1
			path: libraries/classes/Plugins/Schema/Eps/EpsRelationSchema.php

		-
			message: "#^Parameter \\#4 \\$foreign_table of class PhpMyAdmin\\\\Plugins\\\\Schema\\\\Eps\\\\RelationStatsEps constructor expects string, PhpMyAdmin\\\\Plugins\\\\Schema\\\\Eps\\\\TableStatsEps given\\.$#"
			count: 1
			path: libraries/classes/Plugins/Schema/Eps/EpsRelationSchema.php

		-
			message: "#^Call to an undefined method object\\:\\:line\\(\\)\\.$#"
			count: 7
			path: libraries/classes/Plugins/Schema/Eps/RelationStatsEps.php

		-
			message: "#^Parameter \\#1 \\$x_from of method PhpMyAdmin\\\\Plugins\\\\Schema\\\\Eps\\\\Eps\\:\\:rect\\(\\) expects int, float\\|int given\\.$#"
			count: 2
			path: libraries/classes/Plugins/Schema/Eps/TableStatsEps.php

		-
			message: "#^Parameter \\#2 \\$x of method PhpMyAdmin\\\\Plugins\\\\Schema\\\\Eps\\\\Eps\\:\\:showXY\\(\\) expects int, float\\|int given\\.$#"
			count: 2
			path: libraries/classes/Plugins/Schema/Eps/TableStatsEps.php

		-
			message: "#^Parameter \\#2 \\$y_from of method PhpMyAdmin\\\\Plugins\\\\Schema\\\\Eps\\\\Eps\\:\\:rect\\(\\) expects int, float\\|int given\\.$#"
			count: 2
			path: libraries/classes/Plugins/Schema/Eps/TableStatsEps.php

		-
			message: "#^Parameter \\#3 \\$y of method PhpMyAdmin\\\\Plugins\\\\Schema\\\\Eps\\\\Eps\\:\\:showXY\\(\\) expects int, float\\|int given\\.$#"
			count: 2
			path: libraries/classes/Plugins/Schema/Eps/TableStatsEps.php

		-
			message: "#^Method PhpMyAdmin\\\\Plugins\\\\Schema\\\\Pdf\\\\Pdf\\:\\:row\\(\\) has parameter \\$data with no value type specified in iterable type array\\.$#"
			count: 1
			path: libraries/classes/Plugins/Schema/Pdf/Pdf.php

		-
			message: "#^Method PhpMyAdmin\\\\Plugins\\\\Schema\\\\Pdf\\\\Pdf\\:\\:row\\(\\) has parameter \\$links with no value type specified in iterable type array\\.$#"
			count: 1
			path: libraries/classes/Plugins/Schema/Pdf/Pdf.php

		-
			message: "#^Method PhpMyAdmin\\\\Plugins\\\\Schema\\\\Pdf\\\\Pdf\\:\\:setWidths\\(\\) has parameter \\$w with no value type specified in iterable type array\\.$#"
			count: 1
			path: libraries/classes/Plugins/Schema/Pdf/Pdf.php

		-
			message: "#^Property PhpMyAdmin\\\\Plugins\\\\Schema\\\\Pdf\\\\Pdf\\:\\:\\$customLinks type has no value type specified in iterable type array\\.$#"
			count: 1
			path: libraries/classes/Plugins/Schema/Pdf/Pdf.php

		-
			message: "#^Property PhpMyAdmin\\\\Plugins\\\\Schema\\\\Pdf\\\\Pdf\\:\\:\\$widths type has no value type specified in iterable type array\\.$#"
			count: 1
			path: libraries/classes/Plugins/Schema/Pdf/Pdf.php

		-
			message: "#^Method PhpMyAdmin\\\\Plugins\\\\Schema\\\\Pdf\\\\PdfRelationSchema\\:\\:dataDictionaryDoc\\(\\) has parameter \\$alltables with no value type specified in iterable type array\\.$#"
			count: 1
			path: libraries/classes/Plugins/Schema/Pdf/PdfRelationSchema.php

		-
			message: "#^Parameter \\#2 \\$master_table of class PhpMyAdmin\\\\Plugins\\\\Schema\\\\Pdf\\\\RelationStatsPdf constructor expects string, PhpMyAdmin\\\\Plugins\\\\Schema\\\\Pdf\\\\TableStatsPdf given\\.$#"
			count: 1
			path: libraries/classes/Plugins/Schema/Pdf/PdfRelationSchema.php

		-
			message: "#^Parameter \\#2 \\$value of method PhpMyAdmin\\\\Pdf\\:\\:setAlias\\(\\) expects string, int given\\.$#"
			count: 2
			path: libraries/classes/Plugins/Schema/Pdf/PdfRelationSchema.php

		-
			message: "#^Parameter \\#4 \\$fontSize of class PhpMyAdmin\\\\Plugins\\\\Schema\\\\Pdf\\\\TableStatsPdf constructor expects int, null given\\.$#"
			count: 3
			path: libraries/classes/Plugins/Schema/Pdf/PdfRelationSchema.php

		-
			message: "#^Parameter \\#4 \\$foreign_table of class PhpMyAdmin\\\\Plugins\\\\Schema\\\\Pdf\\\\RelationStatsPdf constructor expects string, PhpMyAdmin\\\\Plugins\\\\Schema\\\\Pdf\\\\TableStatsPdf given\\.$#"
			count: 1
			path: libraries/classes/Plugins/Schema/Pdf/PdfRelationSchema.php

		-
			message: "#^Property PhpMyAdmin\\\\Plugins\\\\Schema\\\\ExportRelationSchema\\:\\:\\$orientation \\(string\\) in isset\\(\\) is not nullable\\.$#"
			count: 1
			path: libraries/classes/Plugins/Schema/Pdf/PdfRelationSchema.php

		-
			message: "#^Call to an undefined method object\\:\\:SetDrawColor\\(\\)\\.$#"
			count: 3
			path: libraries/classes/Plugins/Schema/Pdf/RelationStatsPdf.php

		-
			message: "#^Call to an undefined method object\\:\\:lineScale\\(\\)\\.$#"
			count: 7
			path: libraries/classes/Plugins/Schema/Pdf/RelationStatsPdf.php

		-
			message: "#^Call to an undefined method object\\:\\:setLineWidthScale\\(\\)\\.$#"
			count: 2
			path: libraries/classes/Plugins/Schema/Pdf/RelationStatsPdf.php

		-
			message: "#^Binary operation \"\\+\\=\" between int and array\\<float\\>\\|float results in an error\\.$#"
			count: 1
			path: libraries/classes/Plugins/Schema/Pdf/TableStatsPdf.php

		-
			message: "#^Property PhpMyAdmin\\\\Plugins\\\\Schema\\\\TableStats\\:\\:\\$width \\(int\\) does not accept array\\<float\\>\\|float\\|int\\.$#"
			count: 1
			path: libraries/classes/Plugins/Schema/Pdf/TableStatsPdf.php

		-
			message: "#^Binary operation \"\\+\" between int\\|string\\|false and 1\\.5 results in an error\\.$#"
			count: 1
			path: libraries/classes/Plugins/Schema/RelationStats.php

		-
			message: "#^Method PhpMyAdmin\\\\Plugins\\\\Schema\\\\RelationStats\\:\\:getXy\\(\\) return type has no value type specified in iterable type array\\.$#"
			count: 1
			path: libraries/classes/Plugins/Schema/RelationStats.php

		-
			message: "#^Parameter \\#1 \\$table of method PhpMyAdmin\\\\Plugins\\\\Schema\\\\RelationStats\\:\\:getXy\\(\\) expects PhpMyAdmin\\\\Plugins\\\\Schema\\\\TableStats, string given\\.$#"
			count: 2
			path: libraries/classes/Plugins/Schema/RelationStats.php

		-
			message: "#^Call to an undefined method object\\:\\:printElementLine\\(\\)\\.$#"
			count: 7
			path: libraries/classes/Plugins/Schema/Svg/RelationStatsSvg.php

		-
			message: "#^Parameter \\#1 \\$string of function strlen expects string, mixed given\\.$#"
			count: 1
			path: libraries/classes/Plugins/Schema/Svg/Svg.php

		-
			message: "#^Parameter mixed of print cannot be converted to string\\.$#"
			count: 1
			path: libraries/classes/Plugins/Schema/Svg/Svg.php

		-
			message: "#^Parameter \\#1 \\$table of method PhpMyAdmin\\\\Plugins\\\\Schema\\\\Svg\\\\SvgRelationSchema\\:\\:setMinMax\\(\\) expects PhpMyAdmin\\\\Plugins\\\\Schema\\\\Svg\\\\TableStatsSvg, PhpMyAdmin\\\\Plugins\\\\Schema\\\\Dia\\\\TableStatsDia\\|PhpMyAdmin\\\\Plugins\\\\Schema\\\\Eps\\\\TableStatsEps\\|PhpMyAdmin\\\\Plugins\\\\Schema\\\\Pdf\\\\TableStatsPdf\\|PhpMyAdmin\\\\Plugins\\\\Schema\\\\Svg\\\\TableStatsSvg given\\.$#"
			count: 1
			path: libraries/classes/Plugins/Schema/Svg/SvgRelationSchema.php

		-
			message: "#^Parameter \\#1 \\$width of method PhpMyAdmin\\\\Plugins\\\\Schema\\\\Svg\\\\Svg\\:\\:startSvgDoc\\(\\) expects int, float\\|int given\\.$#"
			count: 1
			path: libraries/classes/Plugins/Schema/Svg/SvgRelationSchema.php

		-
			message: "#^Parameter \\#2 \\$height of method PhpMyAdmin\\\\Plugins\\\\Schema\\\\Svg\\\\Svg\\:\\:startSvgDoc\\(\\) expects int, float\\|int given\\.$#"
			count: 1
			path: libraries/classes/Plugins/Schema/Svg/SvgRelationSchema.php

		-
			message: "#^Parameter \\#2 \\$master_table of class PhpMyAdmin\\\\Plugins\\\\Schema\\\\Svg\\\\RelationStatsSvg constructor expects string, PhpMyAdmin\\\\Plugins\\\\Schema\\\\Dia\\\\TableStatsDia\\|PhpMyAdmin\\\\Plugins\\\\Schema\\\\Eps\\\\TableStatsEps\\|PhpMyAdmin\\\\Plugins\\\\Schema\\\\Pdf\\\\TableStatsPdf\\|PhpMyAdmin\\\\Plugins\\\\Schema\\\\Svg\\\\TableStatsSvg given\\.$#"
			count: 1
			path: libraries/classes/Plugins/Schema/Svg/SvgRelationSchema.php

		-
			message: "#^Parameter \\#3 \\$x of method PhpMyAdmin\\\\Plugins\\\\Schema\\\\Svg\\\\Svg\\:\\:startSvgDoc\\(\\) expects int, float\\|int given\\.$#"
			count: 1
			path: libraries/classes/Plugins/Schema/Svg/SvgRelationSchema.php

		-
			message: "#^Parameter \\#4 \\$foreign_table of class PhpMyAdmin\\\\Plugins\\\\Schema\\\\Svg\\\\RelationStatsSvg constructor expects string, PhpMyAdmin\\\\Plugins\\\\Schema\\\\Dia\\\\TableStatsDia\\|PhpMyAdmin\\\\Plugins\\\\Schema\\\\Eps\\\\TableStatsEps\\|PhpMyAdmin\\\\Plugins\\\\Schema\\\\Pdf\\\\TableStatsPdf\\|PhpMyAdmin\\\\Plugins\\\\Schema\\\\Svg\\\\TableStatsSvg given\\.$#"
			count: 1
			path: libraries/classes/Plugins/Schema/Svg/SvgRelationSchema.php

		-
			message: "#^Parameter \\#4 \\$y of method PhpMyAdmin\\\\Plugins\\\\Schema\\\\Svg\\\\Svg\\:\\:startSvgDoc\\(\\) expects int, float\\|int given\\.$#"
			count: 1
			path: libraries/classes/Plugins/Schema/Svg/SvgRelationSchema.php

		-
			message: "#^Parameter \\#2 \\$x of method PhpMyAdmin\\\\Plugins\\\\Schema\\\\Svg\\\\Svg\\:\\:printElement\\(\\) expects int, float\\|int given\\.$#"
			count: 4
			path: libraries/classes/Plugins/Schema/Svg/TableStatsSvg.php

		-
			message: "#^Parameter \\#3 \\$y of method PhpMyAdmin\\\\Plugins\\\\Schema\\\\Svg\\\\Svg\\:\\:printElement\\(\\) expects int, float\\|int given\\.$#"
			count: 4
			path: libraries/classes/Plugins/Schema/Svg/TableStatsSvg.php

		-
			message: "#^Property PhpMyAdmin\\\\Plugins\\\\Schema\\\\TableStats\\:\\:\\$fields type has no value type specified in iterable type array\\.$#"
			count: 1
			path: libraries/classes/Plugins/Schema/TableStats.php

		-
			message: "#^Property PhpMyAdmin\\\\Plugins\\\\Schema\\\\TableStats\\:\\:\\$primary type has no value type specified in iterable type array\\.$#"
			count: 1
			path: libraries/classes/Plugins/Schema/TableStats.php

		-
			message: "#^Method PhpMyAdmin\\\\Plugins\\\\SchemaPlugin\\:\\:getPaperSizeArray\\(\\) return type has no value type specified in iterable type array\\.$#"
			count: 1
			path: libraries/classes/Plugins/SchemaPlugin.php

		-
			message: "#^Method PhpMyAdmin\\\\Plugins\\\\Transformations\\\\Abs\\\\Bool2TextTransformationsPlugin\\:\\:applyTransformation\\(\\) has parameter \\$options with no value type specified in iterable type array\\.$#"
			count: 1
			path: libraries/classes/Plugins/Transformations/Abs/Bool2TextTransformationsPlugin.php

		-
			message: "#^Method PhpMyAdmin\\\\Plugins\\\\Transformations\\\\Abs\\\\CodeMirrorEditorTransformationPlugin\\:\\:applyTransformation\\(\\) has parameter \\$options with no value type specified in iterable type array\\.$#"
			count: 1
			path: libraries/classes/Plugins/Transformations/Abs/CodeMirrorEditorTransformationPlugin.php

		-
			message: "#^Method PhpMyAdmin\\\\Plugins\\\\Transformations\\\\Abs\\\\CodeMirrorEditorTransformationPlugin\\:\\:getInputHtml\\(\\) has parameter \\$column with no value type specified in iterable type array\\.$#"
			count: 1
			path: libraries/classes/Plugins/Transformations/Abs/CodeMirrorEditorTransformationPlugin.php

		-
			message: "#^Method PhpMyAdmin\\\\Plugins\\\\Transformations\\\\Abs\\\\CodeMirrorEditorTransformationPlugin\\:\\:getInputHtml\\(\\) has parameter \\$options with no value type specified in iterable type array\\.$#"
			count: 1
			path: libraries/classes/Plugins/Transformations/Abs/CodeMirrorEditorTransformationPlugin.php

		-
			message: "#^Binary operation \"\\-\\=\" between int\\<0, max\\>\\|string\\|false and int results in an error\\.$#"
			count: 1
			path: libraries/classes/Plugins/Transformations/Abs/DateFormatTransformationsPlugin.php

		-
			message: "#^Method PhpMyAdmin\\\\Plugins\\\\Transformations\\\\Abs\\\\DateFormatTransformationsPlugin\\:\\:applyTransformation\\(\\) has parameter \\$options with no value type specified in iterable type array\\.$#"
			count: 1
			path: libraries/classes/Plugins/Transformations/Abs/DateFormatTransformationsPlugin.php

		-
			message: "#^Method PhpMyAdmin\\\\Plugins\\\\Transformations\\\\Abs\\\\DownloadTransformationsPlugin\\:\\:applyTransformation\\(\\) has parameter \\$options with no value type specified in iterable type array\\.$#"
			count: 1
			path: libraries/classes/Plugins/Transformations/Abs/DownloadTransformationsPlugin.php

		-
			message: "#^Method PhpMyAdmin\\\\Plugins\\\\Transformations\\\\Abs\\\\ExternalTransformationsPlugin\\:\\:applyTransformation\\(\\) has parameter \\$options with no value type specified in iterable type array\\.$#"
			count: 1
			path: libraries/classes/Plugins/Transformations/Abs/ExternalTransformationsPlugin.php

		-
			message: "#^Method PhpMyAdmin\\\\Plugins\\\\Transformations\\\\Abs\\\\ExternalTransformationsPlugin\\:\\:applyTransformationNoWrap\\(\\) has parameter \\$options with no value type specified in iterable type array\\.$#"
			count: 1
			path: libraries/classes/Plugins/Transformations/Abs/ExternalTransformationsPlugin.php

		-
			message: "#^Unreachable statement \\- code above always terminates\\.$#"
			count: 1
			path: libraries/classes/Plugins/Transformations/Abs/ExternalTransformationsPlugin.php

		-
			message: "#^Method PhpMyAdmin\\\\Plugins\\\\Transformations\\\\Abs\\\\FormattedTransformationsPlugin\\:\\:applyTransformation\\(\\) has parameter \\$options with no value type specified in iterable type array\\.$#"
			count: 1
			path: libraries/classes/Plugins/Transformations/Abs/FormattedTransformationsPlugin.php

		-
			message: "#^Method PhpMyAdmin\\\\Plugins\\\\Transformations\\\\Abs\\\\HexTransformationsPlugin\\:\\:applyTransformation\\(\\) has parameter \\$options with no value type specified in iterable type array\\.$#"
			count: 1
			path: libraries/classes/Plugins/Transformations/Abs/HexTransformationsPlugin.php

		-
			message: "#^Method PhpMyAdmin\\\\Plugins\\\\Transformations\\\\Abs\\\\ImageLinkTransformationsPlugin\\:\\:applyTransformation\\(\\) has parameter \\$options with no value type specified in iterable type array\\.$#"
			count: 1
			path: libraries/classes/Plugins/Transformations/Abs/ImageLinkTransformationsPlugin.php

		-
			message: "#^Method PhpMyAdmin\\\\Plugins\\\\Transformations\\\\Abs\\\\ImageUploadTransformationsPlugin\\:\\:applyTransformation\\(\\) has parameter \\$options with no value type specified in iterable type array\\.$#"
			count: 1
			path: libraries/classes/Plugins/Transformations/Abs/ImageUploadTransformationsPlugin.php

		-
			message: "#^Method PhpMyAdmin\\\\Plugins\\\\Transformations\\\\Abs\\\\ImageUploadTransformationsPlugin\\:\\:getInputHtml\\(\\) has parameter \\$column with no value type specified in iterable type array\\.$#"
			count: 1
			path: libraries/classes/Plugins/Transformations/Abs/ImageUploadTransformationsPlugin.php

		-
			message: "#^Method PhpMyAdmin\\\\Plugins\\\\Transformations\\\\Abs\\\\ImageUploadTransformationsPlugin\\:\\:getInputHtml\\(\\) has parameter \\$options with no value type specified in iterable type array\\.$#"
			count: 1
			path: libraries/classes/Plugins/Transformations/Abs/ImageUploadTransformationsPlugin.php

		-
			message: "#^Method PhpMyAdmin\\\\Plugins\\\\Transformations\\\\Abs\\\\ImageUploadTransformationsPlugin\\:\\:getScripts\\(\\) return type has no value type specified in iterable type array\\.$#"
			count: 1
			path: libraries/classes/Plugins/Transformations/Abs/ImageUploadTransformationsPlugin.php

		-
			message: "#^Method PhpMyAdmin\\\\Plugins\\\\Transformations\\\\Abs\\\\InlineTransformationsPlugin\\:\\:applyTransformation\\(\\) has parameter \\$options with no value type specified in iterable type array\\.$#"
			count: 1
			path: libraries/classes/Plugins/Transformations/Abs/InlineTransformationsPlugin.php

		-
			message: "#^Method PhpMyAdmin\\\\Plugins\\\\Transformations\\\\Abs\\\\LongToIPv4TransformationsPlugin\\:\\:applyTransformation\\(\\) has parameter \\$options with no value type specified in iterable type array\\.$#"
			count: 1
			path: libraries/classes/Plugins/Transformations/Abs/LongToIPv4TransformationsPlugin.php

		-
			message: "#^Method PhpMyAdmin\\\\Plugins\\\\Transformations\\\\Abs\\\\PreApPendTransformationsPlugin\\:\\:applyTransformation\\(\\) has parameter \\$options with no value type specified in iterable type array\\.$#"
			count: 1
			path: libraries/classes/Plugins/Transformations/Abs/PreApPendTransformationsPlugin.php

		-
			message: "#^Method PhpMyAdmin\\\\Plugins\\\\Transformations\\\\Abs\\\\RegexValidationTransformationsPlugin\\:\\:applyTransformation\\(\\) has parameter \\$options with no value type specified in iterable type array\\.$#"
			count: 1
			path: libraries/classes/Plugins/Transformations/Abs/RegexValidationTransformationsPlugin.php

		-
			message: "#^Method PhpMyAdmin\\\\Plugins\\\\Transformations\\\\Abs\\\\SQLTransformationsPlugin\\:\\:applyTransformation\\(\\) has parameter \\$options with no value type specified in iterable type array\\.$#"
			count: 1
			path: libraries/classes/Plugins/Transformations/Abs/SQLTransformationsPlugin.php

		-
			message: "#^Method PhpMyAdmin\\\\Plugins\\\\Transformations\\\\Abs\\\\SubstringTransformationsPlugin\\:\\:applyTransformation\\(\\) has parameter \\$options with no value type specified in iterable type array\\.$#"
			count: 1
			path: libraries/classes/Plugins/Transformations/Abs/SubstringTransformationsPlugin.php

		-
			message: "#^Method PhpMyAdmin\\\\Plugins\\\\Transformations\\\\Abs\\\\TextFileUploadTransformationsPlugin\\:\\:applyTransformation\\(\\) has parameter \\$options with no value type specified in iterable type array\\.$#"
			count: 1
			path: libraries/classes/Plugins/Transformations/Abs/TextFileUploadTransformationsPlugin.php

		-
			message: "#^Method PhpMyAdmin\\\\Plugins\\\\Transformations\\\\Abs\\\\TextFileUploadTransformationsPlugin\\:\\:getInputHtml\\(\\) has parameter \\$column with no value type specified in iterable type array\\.$#"
			count: 1
			path: libraries/classes/Plugins/Transformations/Abs/TextFileUploadTransformationsPlugin.php

		-
			message: "#^Method PhpMyAdmin\\\\Plugins\\\\Transformations\\\\Abs\\\\TextFileUploadTransformationsPlugin\\:\\:getInputHtml\\(\\) has parameter \\$options with no value type specified in iterable type array\\.$#"
			count: 1
			path: libraries/classes/Plugins/Transformations/Abs/TextFileUploadTransformationsPlugin.php

		-
			message: "#^Method PhpMyAdmin\\\\Plugins\\\\Transformations\\\\Abs\\\\TextImageLinkTransformationsPlugin\\:\\:applyTransformation\\(\\) has parameter \\$options with no value type specified in iterable type array\\.$#"
			count: 1
			path: libraries/classes/Plugins/Transformations/Abs/TextImageLinkTransformationsPlugin.php

		-
			message: "#^Method PhpMyAdmin\\\\Plugins\\\\Transformations\\\\Abs\\\\TextLinkTransformationsPlugin\\:\\:applyTransformation\\(\\) has parameter \\$options with no value type specified in iterable type array\\.$#"
			count: 1
			path: libraries/classes/Plugins/Transformations/Abs/TextLinkTransformationsPlugin.php

		-
			message: "#^Method PhpMyAdmin\\\\Plugins\\\\Transformations\\\\Input\\\\Text_Plain_Iptobinary\\:\\:applyTransformation\\(\\) has parameter \\$options with no value type specified in iterable type array\\.$#"
			count: 1
			path: libraries/classes/Plugins/Transformations/Input/Text_Plain_Iptobinary.php

		-
			message: "#^Method PhpMyAdmin\\\\Plugins\\\\Transformations\\\\Input\\\\Text_Plain_Iptobinary\\:\\:getInputHtml\\(\\) has parameter \\$column with no value type specified in iterable type array\\.$#"
			count: 1
			path: libraries/classes/Plugins/Transformations/Input/Text_Plain_Iptobinary.php

		-
			message: "#^Method PhpMyAdmin\\\\Plugins\\\\Transformations\\\\Input\\\\Text_Plain_Iptobinary\\:\\:getInputHtml\\(\\) has parameter \\$options with no value type specified in iterable type array\\.$#"
			count: 1
			path: libraries/classes/Plugins/Transformations/Input/Text_Plain_Iptobinary.php

		-
			message: "#^Method PhpMyAdmin\\\\Plugins\\\\Transformations\\\\Input\\\\Text_Plain_Iptolong\\:\\:applyTransformation\\(\\) has parameter \\$options with no value type specified in iterable type array\\.$#"
			count: 1
			path: libraries/classes/Plugins/Transformations/Input/Text_Plain_Iptolong.php

		-
			message: "#^Method PhpMyAdmin\\\\Plugins\\\\Transformations\\\\Input\\\\Text_Plain_Iptolong\\:\\:getInputHtml\\(\\) has parameter \\$column with no value type specified in iterable type array\\.$#"
			count: 1
			path: libraries/classes/Plugins/Transformations/Input/Text_Plain_Iptolong.php

		-
			message: "#^Method PhpMyAdmin\\\\Plugins\\\\Transformations\\\\Input\\\\Text_Plain_Iptolong\\:\\:getInputHtml\\(\\) has parameter \\$options with no value type specified in iterable type array\\.$#"
			count: 1
			path: libraries/classes/Plugins/Transformations/Input/Text_Plain_Iptolong.php

		-
			message: "#^Method PhpMyAdmin\\\\Plugins\\\\Transformations\\\\Input\\\\Text_Plain_JsonEditor\\:\\:getScripts\\(\\) return type has no value type specified in iterable type array\\.$#"
			count: 1
			path: libraries/classes/Plugins/Transformations/Input/Text_Plain_JsonEditor.php

		-
			message: "#^Method PhpMyAdmin\\\\Plugins\\\\Transformations\\\\Input\\\\Text_Plain_SqlEditor\\:\\:getScripts\\(\\) return type has no value type specified in iterable type array\\.$#"
			count: 1
			path: libraries/classes/Plugins/Transformations/Input/Text_Plain_SqlEditor.php

		-
			message: "#^Method PhpMyAdmin\\\\Plugins\\\\Transformations\\\\Input\\\\Text_Plain_XmlEditor\\:\\:getScripts\\(\\) return type has no value type specified in iterable type array\\.$#"
			count: 1
			path: libraries/classes/Plugins/Transformations/Input/Text_Plain_XmlEditor.php

		-
			message: "#^Method PhpMyAdmin\\\\Plugins\\\\Transformations\\\\Output\\\\Text_Plain_Binarytoip\\:\\:applyTransformation\\(\\) has parameter \\$options with no value type specified in iterable type array\\.$#"
			count: 1
			path: libraries/classes/Plugins/Transformations/Output/Text_Plain_Binarytoip.php

		-
			message: "#^Method PhpMyAdmin\\\\Plugins\\\\Transformations\\\\Output\\\\Text_Plain_Binarytoip\\:\\:applyTransformation\\(\\) should return string but returns string\\|false\\.$#"
			count: 1
			path: libraries/classes/Plugins/Transformations/Output/Text_Plain_Binarytoip.php

		-
			message: "#^Method PhpMyAdmin\\\\Plugins\\\\Transformations\\\\Output\\\\Text_Plain_Json\\:\\:applyTransformation\\(\\) has parameter \\$options with no value type specified in iterable type array\\.$#"
			count: 1
			path: libraries/classes/Plugins/Transformations/Output/Text_Plain_Json.php

		-
			message: "#^Method PhpMyAdmin\\\\Plugins\\\\Transformations\\\\Output\\\\Text_Plain_Xml\\:\\:applyTransformation\\(\\) has parameter \\$options with no value type specified in iterable type array\\.$#"
			count: 1
			path: libraries/classes/Plugins/Transformations/Output/Text_Plain_Xml.php

		-
			message: "#^Method PhpMyAdmin\\\\Plugins\\\\TransformationsPlugin\\:\\:applyTransformation\\(\\) has parameter \\$options with no value type specified in iterable type array\\.$#"
			count: 1
			path: libraries/classes/Plugins/TransformationsPlugin.php

		-
			message: "#^Method PhpMyAdmin\\\\Plugins\\\\TransformationsPlugin\\:\\:applyTransformationNoWrap\\(\\) has parameter \\$options with no value type specified in iterable type array\\.$#"
			count: 1
			path: libraries/classes/Plugins/TransformationsPlugin.php

		-
			message: "#^Method PhpMyAdmin\\\\Plugins\\\\TransformationsPlugin\\:\\:getOptions\\(\\) return type has no value type specified in iterable type array\\.$#"
			count: 1
			path: libraries/classes/Plugins/TransformationsPlugin.php

		-
			message: "#^Method PhpMyAdmin\\\\Plugins\\\\TwoFactor\\\\Key\\:\\:getRegistrations\\(\\) return type has no value type specified in iterable type array\\.$#"
			count: 1
			path: libraries/classes/Plugins/TwoFactor/Key.php

		-
			message: "#^Method PhpMyAdmin\\\\Plugins\\\\UploadInterface\\:\\:getUploadStatus\\(\\) return type has no value type specified in iterable type array\\.$#"
			count: 1
			path: libraries/classes/Plugins/UploadInterface.php

		-
			message: "#^Method PhpMyAdmin\\\\Properties\\\\Options\\\\OptionsPropertyGroup\\:\\:getProperties\\(\\) return type has no value type specified in iterable type array\\.$#"
			count: 1
			path: libraries/classes/Properties/Options/OptionsPropertyGroup.php

		-
			message: "#^Property PhpMyAdmin\\\\Properties\\\\Options\\\\OptionsPropertyGroup\\:\\:\\$properties type has no value type specified in iterable type array\\.$#"
			count: 1
			path: libraries/classes/Properties/Options/OptionsPropertyGroup.php

		-
			message: "#^Method PhpMyAdmin\\\\Properties\\\\Options\\\\OptionsPropertyOneItem\\:\\:getDoc\\(\\) return type has no value type specified in iterable type array\\.$#"
			count: 1
			path: libraries/classes/Properties/Options/OptionsPropertyOneItem.php

		-
			message: "#^Method PhpMyAdmin\\\\Properties\\\\Options\\\\OptionsPropertyOneItem\\:\\:getValues\\(\\) return type has no value type specified in iterable type array\\.$#"
			count: 1
			path: libraries/classes/Properties/Options/OptionsPropertyOneItem.php

		-
			message: "#^Method PhpMyAdmin\\\\Properties\\\\Options\\\\OptionsPropertyOneItem\\:\\:setDoc\\(\\) has parameter \\$doc with no value type specified in iterable type array\\.$#"
			count: 1
			path: libraries/classes/Properties/Options/OptionsPropertyOneItem.php

		-
			message: "#^Method PhpMyAdmin\\\\Properties\\\\Options\\\\OptionsPropertyOneItem\\:\\:setValues\\(\\) has parameter \\$values with no value type specified in iterable type array\\.$#"
			count: 1
			path: libraries/classes/Properties/Options/OptionsPropertyOneItem.php

		-
			message: "#^Property PhpMyAdmin\\\\Properties\\\\Options\\\\OptionsPropertyOneItem\\:\\:\\$doc type has no value type specified in iterable type array\\.$#"
			count: 1
			path: libraries/classes/Properties/Options/OptionsPropertyOneItem.php

		-
			message: "#^Property PhpMyAdmin\\\\Properties\\\\Options\\\\OptionsPropertyOneItem\\:\\:\\$values type has no value type specified in iterable type array\\.$#"
			count: 1
			path: libraries/classes/Properties/Options/OptionsPropertyOneItem.php

		-
			message: "#^Method PhpMyAdmin\\\\Providers\\\\ServerVariables\\\\MariaDbMySqlKbsProvider\\:\\:getStaticVariables\\(\\) return type has no value type specified in iterable type array\\.$#"
			count: 1
			path: libraries/classes/Providers/ServerVariables/MariaDbMySqlKbsProvider.php

		-
			message: "#^Method PhpMyAdmin\\\\Providers\\\\ServerVariables\\\\ServerVariablesProviderInterface\\:\\:getStaticVariables\\(\\) return type has no value type specified in iterable type array\\.$#"
			count: 1
			path: libraries/classes/Providers/ServerVariables/ServerVariablesProviderInterface.php

		-
			message: "#^Method PhpMyAdmin\\\\Providers\\\\ServerVariables\\\\VoidProvider\\:\\:getStaticVariables\\(\\) return type has no value type specified in iterable type array\\.$#"
			count: 1
			path: libraries/classes/Providers/ServerVariables/VoidProvider.php

		-
			message: "#^Method PhpMyAdmin\\\\Query\\\\Cache\\:\\:cacheTableContent\\(\\) has parameter \\$contentPath with no value type specified in iterable type array\\.$#"
			count: 1
			path: libraries/classes/Query/Cache.php

		-
			message: "#^Method PhpMyAdmin\\\\Query\\\\Cache\\:\\:cacheTableData\\(\\) has parameter \\$tables with no value type specified in iterable type array\\.$#"
			count: 1
			path: libraries/classes/Query/Cache.php

		-
			message: "#^Method PhpMyAdmin\\\\Query\\\\Cache\\:\\:getCache\\(\\) return type has no value type specified in iterable type array\\.$#"
			count: 1
			path: libraries/classes/Query/Cache.php

		-
			message: "#^Method PhpMyAdmin\\\\Query\\\\Cache\\:\\:getCachedTableContent\\(\\) has parameter \\$contentPath with no value type specified in iterable type array\\.$#"
			count: 1
			path: libraries/classes/Query/Cache.php

		-
			message: "#^Property PhpMyAdmin\\\\Query\\\\Cache\\:\\:\\$tableCache type has no value type specified in iterable type array\\.$#"
			count: 1
			path: libraries/classes/Query/Cache.php

		-
			message: "#^Method PhpMyAdmin\\\\Query\\\\Compatibility\\:\\:getISCompatForGetColumnsFull\\(\\) has parameter \\$columns with no value type specified in iterable type array\\.$#"
			count: 1
			path: libraries/classes/Query/Compatibility.php

		-
			message: "#^Method PhpMyAdmin\\\\Query\\\\Compatibility\\:\\:getISCompatForGetColumnsFull\\(\\) return type has no value type specified in iterable type array\\.$#"
			count: 1
			path: libraries/classes/Query/Compatibility.php

		-
			message: "#^Method PhpMyAdmin\\\\Query\\\\Compatibility\\:\\:getISCompatForGetTablesFull\\(\\) has parameter \\$eachTables with no value type specified in iterable type array\\.$#"
			count: 1
			path: libraries/classes/Query/Compatibility.php

		-
			message: "#^Method PhpMyAdmin\\\\Query\\\\Compatibility\\:\\:getISCompatForGetTablesFull\\(\\) return type has no value type specified in iterable type array\\.$#"
			count: 1
			path: libraries/classes/Query/Compatibility.php

		-
			message: "#^Method PhpMyAdmin\\\\Query\\\\Generator\\:\\:getInformationSchemaColumnsFullRequest\\(\\) return type has no value type specified in iterable type array\\.$#"
			count: 1
			path: libraries/classes/Query/Generator.php

		-
			message: "#^Method PhpMyAdmin\\\\Query\\\\Generator\\:\\:getTableCondition\\(\\) has parameter \\$escapedTableOrTables with no value type specified in iterable type array\\.$#"
			count: 1
			path: libraries/classes/Query/Generator.php

		-
			message: "#^Method PhpMyAdmin\\\\Query\\\\Utilities\\:\\:usortComparisonCallback\\(\\) has parameter \\$a with no value type specified in iterable type array\\.$#"
			count: 1
			path: libraries/classes/Query/Utilities.php

		-
			message: "#^Method PhpMyAdmin\\\\Query\\\\Utilities\\:\\:usortComparisonCallback\\(\\) has parameter \\$b with no value type specified in iterable type array\\.$#"
			count: 1
			path: libraries/classes/Query/Utilities.php

		-
			message: "#^Method PhpMyAdmin\\\\RecentFavoriteTable\\:\\:getFromDb\\(\\) return type has no value type specified in iterable type array\\.$#"
			count: 1
			path: libraries/classes/RecentFavoriteTable.php

		-
			message: "#^Method PhpMyAdmin\\\\RecentFavoriteTable\\:\\:getFromDb\\(\\) should return array but returns mixed\\.$#"
			count: 1
			path: libraries/classes/RecentFavoriteTable.php

		-
			message: "#^Method PhpMyAdmin\\\\RecentFavoriteTable\\:\\:getTables\\(\\) return type has no value type specified in iterable type array\\.$#"
			count: 1
			path: libraries/classes/RecentFavoriteTable.php

		-
			message: "#^Property PhpMyAdmin\\\\RecentFavoriteTable\\:\\:\\$tables type has no value type specified in iterable type array\\.$#"
			count: 1
			path: libraries/classes/RecentFavoriteTable.php

		-
			message: "#^Method PhpMyAdmin\\\\Replication\\:\\:replicaChangePrimary\\(\\) has parameter \\$pos with no value type specified in iterable type array\\.$#"
			count: 1
			path: libraries/classes/Replication.php

		-
			message: "#^Parameter \\#1 \\$name of static method PhpMyAdmin\\\\Core\\:\\:sanitizeMySQLHost\\(\\) expects string, string\\|null given\\.$#"
			count: 1
			path: libraries/classes/Replication.php

		-
			message: "#^Method PhpMyAdmin\\\\ReplicationGui\\:\\:getHtmlForReplicaConfiguration\\(\\) has parameter \\$serverReplicaReplication with no value type specified in iterable type array\\.$#"
			count: 1
			path: libraries/classes/ReplicationGui.php

		-
			message: "#^Method PhpMyAdmin\\\\ReplicationInfo\\:\\:fill\\(\\) has parameter \\$status with no value type specified in iterable type array\\.$#"
			count: 1
			path: libraries/classes/ReplicationInfo.php

		-
			message: "#^Method PhpMyAdmin\\\\ReplicationInfo\\:\\:fill\\(\\) return type has no value type specified in iterable type array\\.$#"
			count: 1
			path: libraries/classes/ReplicationInfo.php

		-
			message: "#^Method PhpMyAdmin\\\\ReplicationInfo\\:\\:getPrimaryInfo\\(\\) return type has no value type specified in iterable type array\\.$#"
			count: 1
			path: libraries/classes/ReplicationInfo.php

		-
			message: "#^Method PhpMyAdmin\\\\ReplicationInfo\\:\\:getPrimaryStatus\\(\\) return type has no value type specified in iterable type array\\.$#"
			count: 1
			path: libraries/classes/ReplicationInfo.php

		-
			message: "#^Method PhpMyAdmin\\\\ReplicationInfo\\:\\:getReplicaInfo\\(\\) return type has no value type specified in iterable type array\\.$#"
			count: 1
			path: libraries/classes/ReplicationInfo.php

		-
			message: "#^Method PhpMyAdmin\\\\ReplicationInfo\\:\\:getReplicaStatus\\(\\) return type has no value type specified in iterable type array\\.$#"
			count: 1
			path: libraries/classes/ReplicationInfo.php

		-
			message: "#^Property PhpMyAdmin\\\\ReplicationInfo\\:\\:\\$multiPrimaryStatus type has no value type specified in iterable type array\\.$#"
			count: 1
			path: libraries/classes/ReplicationInfo.php

		-
			message: "#^Property PhpMyAdmin\\\\ReplicationInfo\\:\\:\\$primaryInfo type has no value type specified in iterable type array\\.$#"
			count: 1
			path: libraries/classes/ReplicationInfo.php

		-
			message: "#^Property PhpMyAdmin\\\\ReplicationInfo\\:\\:\\$primaryStatus type has no value type specified in iterable type array\\.$#"
			count: 1
			path: libraries/classes/ReplicationInfo.php

		-
			message: "#^Property PhpMyAdmin\\\\ReplicationInfo\\:\\:\\$replicaInfo type has no value type specified in iterable type array\\.$#"
			count: 1
			path: libraries/classes/ReplicationInfo.php

		-
			message: "#^Property PhpMyAdmin\\\\ReplicationInfo\\:\\:\\$replicaStatus type has no value type specified in iterable type array\\.$#"
			count: 1
			path: libraries/classes/ReplicationInfo.php

		-
			message: "#^Method PhpMyAdmin\\\\ResponseRenderer\\:\\:addJSON\\(\\) has parameter \\$json with no value type specified in iterable type array\\.$#"
			count: 1
			path: libraries/classes/ResponseRenderer.php

		-
			message: "#^Property PhpMyAdmin\\\\ResponseRenderer\\:\\:\\$JSON type has no value type specified in iterable type array\\.$#"
			count: 1
			path: libraries/classes/ResponseRenderer.php

		-
			message: "#^Static property PhpMyAdmin\\\\ResponseRenderer\\:\\:\\$instance \\(PhpMyAdmin\\\\ResponseRenderer\\) in empty\\(\\) is not falsy\\.$#"
			count: 1
			path: libraries/classes/ResponseRenderer.php

		-
			message: "#^Method PhpMyAdmin\\\\Sanitize\\:\\:escapeJsString\\(\\) should return string but returns string\\|null\\.$#"
			count: 1
			path: libraries/classes/Sanitize.php

		-
			message: "#^Method PhpMyAdmin\\\\Sanitize\\:\\:replaceBBLink\\(\\) has parameter \\$found with no value type specified in iterable type array\\.$#"
			count: 1
			path: libraries/classes/Sanitize.php

		-
			message: "#^Method PhpMyAdmin\\\\Sanitize\\:\\:sanitizeFilename\\(\\) should return string but returns string\\|null\\.$#"
			count: 1
			path: libraries/classes/Sanitize.php

		-
			message: "#^Parameter \\#1 \\$value of static method PhpMyAdmin\\\\Sanitize\\:\\:formatJsVal\\(\\) expects bool\\|int\\|string, mixed given\\.$#"
			count: 1
			path: libraries/classes/Sanitize.php

		-
			message: "#^Method PhpMyAdmin\\\\SavedSearches\\:\\:getCriterias\\(\\) return type has no value type specified in iterable type array\\.$#"
			count: 1
			path: libraries/classes/SavedSearches.php

		-
			message: "#^Method PhpMyAdmin\\\\SavedSearches\\:\\:getList\\(\\) return type has no value type specified in iterable type array\\.$#"
			count: 1
			path: libraries/classes/SavedSearches.php

		-
			message: "#^Method PhpMyAdmin\\\\SavedSearches\\:\\:setCriterias\\(\\) has parameter \\$criterias with no value type specified in iterable type array\\.$#"
			count: 1
			path: libraries/classes/SavedSearches.php

		-
			message: "#^Offset 'criteriaColumn' does not exist on array\\|string\\.$#"
			count: 1
			path: libraries/classes/SavedSearches.php

		-
			message: "#^Offset non\\-empty\\-string does not exist on array\\|string\\.$#"
			count: 1
			path: libraries/classes/SavedSearches.php

		-
			message: "#^Property PhpMyAdmin\\\\SavedSearches\\:\\:\\$criterias \\(array\\) does not accept mixed\\.$#"
			count: 1
			path: libraries/classes/SavedSearches.php

		-
			message: "#^Property PhpMyAdmin\\\\SavedSearches\\:\\:\\$criterias type has no value type specified in iterable type array\\.$#"
			count: 1
			path: libraries/classes/SavedSearches.php

		-
			message: "#^Method PhpMyAdmin\\\\Server\\\\Plugin\\:\\:fromState\\(\\) has parameter \\$state with no value type specified in iterable type array\\.$#"
			count: 1
			path: libraries/classes/Server/Plugin.php

		-
			message: "#^Method PhpMyAdmin\\\\Server\\\\Plugin\\:\\:toArray\\(\\) return type has no value type specified in iterable type array\\.$#"
			count: 1
			path: libraries/classes/Server/Plugin.php

		-
			message: "#^Method PhpMyAdmin\\\\Server\\\\Plugins\\:\\:mapRowToPlugin\\(\\) has parameter \\$row with no value type specified in iterable type array\\.$#"
			count: 1
			path: libraries/classes/Server/Plugins.php

		-
			message: "#^Parameter \\#1 \\$description of method PhpMyAdmin\\\\Server\\\\Plugins\\:\\:getTranslatedDescription\\(\\) expects string, string\\|null given\\.$#"
			count: 1
			path: libraries/classes/Server/Plugins.php

		-
			message: "#^Method PhpMyAdmin\\\\Server\\\\Privileges\\:\\:addUser\\(\\) has parameter \\$dbname with no value type specified in iterable type array\\.$#"
			count: 1
			path: libraries/classes/Server/Privileges.php

		-
			message: "#^Method PhpMyAdmin\\\\Server\\\\Privileges\\:\\:addUser\\(\\) return type has no value type specified in iterable type array\\.$#"
			count: 1
			path: libraries/classes/Server/Privileges.php

		-
			message: "#^Method PhpMyAdmin\\\\Server\\\\Privileges\\:\\:deleteUser\\(\\) has parameter \\$queries with no value type specified in iterable type array\\.$#"
			count: 1
			path: libraries/classes/Server/Privileges.php

		-
			message: "#^Method PhpMyAdmin\\\\Server\\\\Privileges\\:\\:deleteUser\\(\\) return type has no value type specified in iterable type array\\.$#"
			count: 1
			path: libraries/classes/Server/Privileges.php

		-
			message: "#^Method PhpMyAdmin\\\\Server\\\\Privileges\\:\\:extractPrivInfo\\(\\) has parameter \\$row with no value type specified in iterable type array\\.$#"
			count: 1
			path: libraries/classes/Server/Privileges.php

		-
			message: "#^Method PhpMyAdmin\\\\Server\\\\Privileges\\:\\:extractPrivInfo\\(\\) return type has no value type specified in iterable type array\\.$#"
			count: 1
			path: libraries/classes/Server/Privileges.php

		-
			message: "#^Method PhpMyAdmin\\\\Server\\\\Privileges\\:\\:fillInTablePrivileges\\(\\) has parameter \\$row with no value type specified in iterable type array\\.$#"
			count: 1
			path: libraries/classes/Server/Privileges.php

		-
			message: "#^Method PhpMyAdmin\\\\Server\\\\Privileges\\:\\:getAllPrivileges\\(\\) return type has no value type specified in iterable type array\\.$#"
			count: 1
			path: libraries/classes/Server/Privileges.php

		-
			message: "#^Method PhpMyAdmin\\\\Server\\\\Privileges\\:\\:getDataForChangeOrCopyUser\\(\\) return type has no value type specified in iterable type array\\.$#"
			count: 1
			path: libraries/classes/Server/Privileges.php

		-
			message: "#^Method PhpMyAdmin\\\\Server\\\\Privileges\\:\\:getDataForDBInfo\\(\\) return type has no value type specified in iterable type array\\.$#"
			count: 2
			path: libraries/classes/Server/Privileges.php

		-
			message: "#^Method PhpMyAdmin\\\\Server\\\\Privileges\\:\\:getDataForDeleteUsers\\(\\) has parameter \\$queries with no value type specified in iterable type array\\.$#"
			count: 1
			path: libraries/classes/Server/Privileges.php

		-
			message: "#^Method PhpMyAdmin\\\\Server\\\\Privileges\\:\\:getDataForDeleteUsers\\(\\) return type has no value type specified in iterable type array\\.$#"
			count: 1
			path: libraries/classes/Server/Privileges.php

		-
			message: "#^Method PhpMyAdmin\\\\Server\\\\Privileges\\:\\:getDataForQueries\\(\\) has parameter \\$queries with no value type specified in iterable type array\\.$#"
			count: 1
			path: libraries/classes/Server/Privileges.php

		-
			message: "#^Method PhpMyAdmin\\\\Server\\\\Privileges\\:\\:getDataForQueries\\(\\) has parameter \\$queriesForDisplay with no value type specified in iterable type array\\.$#"
			count: 1
			path: libraries/classes/Server/Privileges.php

		-
			message: "#^Method PhpMyAdmin\\\\Server\\\\Privileges\\:\\:getDataForQueries\\(\\) return type has no value type specified in iterable type array\\.$#"
			count: 1
			path: libraries/classes/Server/Privileges.php

		-
			message: "#^Method PhpMyAdmin\\\\Server\\\\Privileges\\:\\:getDbRightsForUserOverview\\(\\) return type has no value type specified in iterable type array\\.$#"
			count: 1
			path: libraries/classes/Server/Privileges.php

		-
			message: "#^Method PhpMyAdmin\\\\Server\\\\Privileges\\:\\:getDbSpecificPrivsQueriesForChangeOrCopyUser\\(\\) has parameter \\$queries with no value type specified in iterable type array\\.$#"
			count: 1
			path: libraries/classes/Server/Privileges.php

		-
			message: "#^Method PhpMyAdmin\\\\Server\\\\Privileges\\:\\:getDbSpecificPrivsQueriesForChangeOrCopyUser\\(\\) return type has no value type specified in iterable type array\\.$#"
			count: 1
			path: libraries/classes/Server/Privileges.php

		-
			message: "#^Method PhpMyAdmin\\\\Server\\\\Privileges\\:\\:getExtraDataForAjaxBehavior\\(\\) return type has no value type specified in iterable type array\\.$#"
			count: 1
			path: libraries/classes/Server/Privileges.php

		-
			message: "#^Method PhpMyAdmin\\\\Server\\\\Privileges\\:\\:getGlobalAndDatabasePrivileges\\(\\) return type has no value type specified in iterable type array\\.$#"
			count: 1
			path: libraries/classes/Server/Privileges.php

		-
			message: "#^Method PhpMyAdmin\\\\Server\\\\Privileges\\:\\:getGrantsArray\\(\\) return type has no value type specified in iterable type array\\.$#"
			count: 1
			path: libraries/classes/Server/Privileges.php

		-
			message: "#^Method PhpMyAdmin\\\\Server\\\\Privileges\\:\\:getHtmlForInitials\\(\\) has parameter \\$arrayInitials with no value type specified in iterable type array\\.$#"
			count: 1
			path: libraries/classes/Server/Privileges.php

		-
			message: "#^Method PhpMyAdmin\\\\Server\\\\Privileges\\:\\:getHtmlForUserProperties\\(\\) has parameter \\$dbname with no value type specified in iterable type array\\.$#"
			count: 1
			path: libraries/classes/Server/Privileges.php

		-
			message: "#^Method PhpMyAdmin\\\\Server\\\\Privileges\\:\\:getListForExportUserDefinition\\(\\) return type has no value type specified in iterable type array\\.$#"
			count: 1
			path: libraries/classes/Server/Privileges.php

		-
			message: "#^Method PhpMyAdmin\\\\Server\\\\Privileges\\:\\:getMessageAndSqlQueryForPrivilegesRevoke\\(\\) return type has no value type specified in iterable type array\\.$#"
			count: 1
			path: libraries/classes/Server/Privileges.php

		-
			message: "#^Method PhpMyAdmin\\\\Server\\\\Privileges\\:\\:getRoutinePrivileges\\(\\) return type has no value type specified in iterable type array\\.$#"
			count: 1
			path: libraries/classes/Server/Privileges.php

		-
			message: "#^Method PhpMyAdmin\\\\Server\\\\Privileges\\:\\:getRoutinesPrivileges\\(\\) return type has no value type specified in iterable type array\\.$#"
			count: 1
			path: libraries/classes/Server/Privileges.php

		-
			message: "#^Method PhpMyAdmin\\\\Server\\\\Privileges\\:\\:getSpecificPrivilege\\(\\) has parameter \\$row with no value type specified in iterable type array\\.$#"
			count: 1
			path: libraries/classes/Server/Privileges.php

		-
			message: "#^Method PhpMyAdmin\\\\Server\\\\Privileges\\:\\:getSpecificPrivilege\\(\\) return type has no value type specified in iterable type array\\.$#"
			count: 1
			path: libraries/classes/Server/Privileges.php

		-
			message: "#^Method PhpMyAdmin\\\\Server\\\\Privileges\\:\\:getSqlQueriesForDisplayAndAddUser\\(\\) return type has no value type specified in iterable type array\\.$#"
			count: 1
			path: libraries/classes/Server/Privileges.php

		-
			message: "#^Method PhpMyAdmin\\\\Server\\\\Privileges\\:\\:getTableGrantsArray\\(\\) return type has no value type specified in iterable type array\\.$#"
			count: 1
			path: libraries/classes/Server/Privileges.php

		-
			message: "#^Method PhpMyAdmin\\\\Server\\\\Privileges\\:\\:getTablePrivileges\\(\\) return type has no value type specified in iterable type array\\.$#"
			count: 1
			path: libraries/classes/Server/Privileges.php

		-
			message: "#^Method PhpMyAdmin\\\\Server\\\\Privileges\\:\\:getTablePrivsQueriesForChangeOrCopyUser\\(\\) has parameter \\$queries with no value type specified in iterable type array\\.$#"
			count: 1
			path: libraries/classes/Server/Privileges.php

		-
			message: "#^Method PhpMyAdmin\\\\Server\\\\Privileges\\:\\:getTablePrivsQueriesForChangeOrCopyUser\\(\\) return type has no value type specified in iterable type array\\.$#"
			count: 1
			path: libraries/classes/Server/Privileges.php

		-
			message: "#^Method PhpMyAdmin\\\\Server\\\\Privileges\\:\\:getUserSpecificRights\\(\\) return type has no value type specified in iterable type array\\.$#"
			count: 1
			path: libraries/classes/Server/Privileges.php

		-
			message: "#^Method PhpMyAdmin\\\\Server\\\\Privileges\\:\\:getUsernameAndHostnameLength\\(\\) return type has no value type specified in iterable type array\\.$#"
			count: 1
			path: libraries/classes/Server/Privileges.php

		-
			message: "#^Method PhpMyAdmin\\\\Server\\\\Privileges\\:\\:getUsersOverview\\(\\) has parameter \\$dbRights with no value type specified in iterable type array\\.$#"
			count: 1
			path: libraries/classes/Server/Privileges.php

		-
			message: "#^Method PhpMyAdmin\\\\Server\\\\Privileges\\:\\:parseProcPriv\\(\\) return type has no value type specified in iterable type array\\.$#"
			count: 1
			path: libraries/classes/Server/Privileges.php

		-
			message: "#^Method PhpMyAdmin\\\\Server\\\\Privileges\\:\\:updatePrivileges\\(\\) return type has no value type specified in iterable type array\\.$#"
			count: 1
			path: libraries/classes/Server/Privileges.php

		-
			message: "#^Offset '@@old_passwords' does not exist on array\\|null\\.$#"
			count: 1
			path: libraries/classes/Server/Privileges.php

		-
			message: "#^Offset 'Type' does not exist on array\\|null\\.$#"
			count: 4
			path: libraries/classes/Server/Privileges.php

		-
			message: "#^Offset 'password' does not exist on array\\|null\\.$#"
			count: 1
			path: libraries/classes/Server/Privileges.php

		-
			message: "#^PHPDoc tag @var for variable \\$selectedUsers has no value type specified in iterable type array\\.$#"
			count: 1
			path: libraries/classes/Server/Privileges.php

		-
			message: "#^Parameter \\#1 \\$name of static method PhpMyAdmin\\\\Util\\:\\:escapeMysqlWildcards\\(\\) expects string, array\\<int, string\\>\\|string\\|true\\|null given\\.$#"
			count: 1
			path: libraries/classes/Server/Privileges.php

		-
			message: "#^Parameter \\#1 \\$privs of method PhpMyAdmin\\\\Server\\\\Privileges\\:\\:parseProcPriv\\(\\) expects string, string\\|null given\\.$#"
			count: 1
			path: libraries/classes/Server/Privileges.php

		-
			message: "#^Parameter \\#1 \\$str of function mb_substr expects string, string\\|null given\\.$#"
			count: 3
			path: libraries/classes/Server/Privileges.php

		-
			message: "#^Parameter \\#1 \\$str of method PhpMyAdmin\\\\DatabaseInterface\\:\\:escapeString\\(\\) expects string, string\\|null given\\.$#"
			count: 2
			path: libraries/classes/Server/Privileges.php

		-
			message: "#^Parameter \\#2 \\$str of function explode expects string, string\\|null given\\.$#"
			count: 3
			path: libraries/classes/Server/Privileges.php

		-
			message: "#^Parameter \\#6 \\$dbname of method PhpMyAdmin\\\\Server\\\\Privileges\\:\\:addUserAndCreateDatabase\\(\\) expects string, array\\|string\\|null given\\.$#"
			count: 1
			path: libraries/classes/Server/Privileges.php

		-
			message: "#^Possibly invalid array key type array\\<int, string\\>\\|string\\|null\\.$#"
			count: 1
			path: libraries/classes/Server/Privileges.php

		-
			message: "#^Possibly invalid array key type array\\<int, string\\>\\|string\\|true\\|null\\.$#"
			count: 1
			path: libraries/classes/Server/Privileges.php

		-
			message: "#^Variable \\$userGroup on left side of \\?\\? always exists and is not nullable\\.$#"
			count: 1
			path: libraries/classes/Server/Privileges.php

		-
			message: "#^Method PhpMyAdmin\\\\Server\\\\Status\\\\Data\\:\\:calculateValues\\(\\) has parameter \\$server_status with no value type specified in iterable type array\\.$#"
			count: 1
			path: libraries/classes/Server/Status/Data.php

		-
			message: "#^Method PhpMyAdmin\\\\Server\\\\Status\\\\Data\\:\\:calculateValues\\(\\) has parameter \\$server_variables with no value type specified in iterable type array\\.$#"
			count: 1
			path: libraries/classes/Server/Status/Data.php

		-
			message: "#^Method PhpMyAdmin\\\\Server\\\\Status\\\\Data\\:\\:calculateValues\\(\\) return type has no value type specified in iterable type array\\.$#"
			count: 1
			path: libraries/classes/Server/Status/Data.php

		-
			message: "#^Method PhpMyAdmin\\\\Server\\\\Status\\\\Data\\:\\:cleanDeprecated\\(\\) has parameter \\$server_status with no value type specified in iterable type array\\.$#"
			count: 1
			path: libraries/classes/Server/Status/Data.php

		-
			message: "#^Method PhpMyAdmin\\\\Server\\\\Status\\\\Data\\:\\:cleanDeprecated\\(\\) return type has no value type specified in iterable type array\\.$#"
			count: 1
			path: libraries/classes/Server/Status/Data.php

		-
			message: "#^Method PhpMyAdmin\\\\Server\\\\Status\\\\Data\\:\\:getAllocations\\(\\) return type has no value type specified in iterable type array\\.$#"
			count: 1
			path: libraries/classes/Server/Status/Data.php

		-
			message: "#^Method PhpMyAdmin\\\\Server\\\\Status\\\\Data\\:\\:getLinks\\(\\) return type has no value type specified in iterable type array\\.$#"
			count: 1
			path: libraries/classes/Server/Status/Data.php

		-
			message: "#^Method PhpMyAdmin\\\\Server\\\\Status\\\\Data\\:\\:getSections\\(\\) return type has no value type specified in iterable type array\\.$#"
			count: 1
			path: libraries/classes/Server/Status/Data.php

		-
			message: "#^Method PhpMyAdmin\\\\Server\\\\Status\\\\Data\\:\\:sortVariables\\(\\) has parameter \\$allocationMap with no value type specified in iterable type array\\.$#"
			count: 1
			path: libraries/classes/Server/Status/Data.php

		-
			message: "#^Method PhpMyAdmin\\\\Server\\\\Status\\\\Data\\:\\:sortVariables\\(\\) has parameter \\$allocations with no value type specified in iterable type array\\.$#"
			count: 1
			path: libraries/classes/Server/Status/Data.php

		-
			message: "#^Method PhpMyAdmin\\\\Server\\\\Status\\\\Data\\:\\:sortVariables\\(\\) has parameter \\$sectionUsed with no value type specified in iterable type array\\.$#"
			count: 1
			path: libraries/classes/Server/Status/Data.php

		-
			message: "#^Method PhpMyAdmin\\\\Server\\\\Status\\\\Data\\:\\:sortVariables\\(\\) has parameter \\$server_status with no value type specified in iterable type array\\.$#"
			count: 1
			path: libraries/classes/Server/Status/Data.php

		-
			message: "#^Method PhpMyAdmin\\\\Server\\\\Status\\\\Data\\:\\:sortVariables\\(\\) has parameter \\$used_queries with no value type specified in iterable type array\\.$#"
			count: 1
			path: libraries/classes/Server/Status/Data.php

		-
			message: "#^Method PhpMyAdmin\\\\Server\\\\Status\\\\Data\\:\\:sortVariables\\(\\) return type has no value type specified in iterable type array\\.$#"
			count: 1
			path: libraries/classes/Server/Status/Data.php

		-
			message: "#^Property PhpMyAdmin\\\\Server\\\\Status\\\\Data\\:\\:\\$allocationMap type has no value type specified in iterable type array\\.$#"
			count: 1
			path: libraries/classes/Server/Status/Data.php

		-
			message: "#^Property PhpMyAdmin\\\\Server\\\\Status\\\\Data\\:\\:\\$links type has no value type specified in iterable type array\\.$#"
			count: 1
			path: libraries/classes/Server/Status/Data.php

		-
			message: "#^Property PhpMyAdmin\\\\Server\\\\Status\\\\Data\\:\\:\\$sectionUsed type has no value type specified in iterable type array\\.$#"
			count: 1
			path: libraries/classes/Server/Status/Data.php

		-
			message: "#^Property PhpMyAdmin\\\\Server\\\\Status\\\\Data\\:\\:\\$sections type has no value type specified in iterable type array\\.$#"
			count: 1
			path: libraries/classes/Server/Status/Data.php

		-
			message: "#^Property PhpMyAdmin\\\\Server\\\\Status\\\\Data\\:\\:\\$status type has no value type specified in iterable type array\\.$#"
			count: 1
			path: libraries/classes/Server/Status/Data.php

		-
			message: "#^Property PhpMyAdmin\\\\Server\\\\Status\\\\Data\\:\\:\\$usedQueries type has no value type specified in iterable type array\\.$#"
			count: 1
			path: libraries/classes/Server/Status/Data.php

		-
			message: "#^Property PhpMyAdmin\\\\Server\\\\Status\\\\Data\\:\\:\\$variables type has no value type specified in iterable type array\\.$#"
			count: 1
			path: libraries/classes/Server/Status/Data.php

		-
			message: "#^Binary operation \"\\-\" between string\\|null and 1 results in an error\\.$#"
			count: 1
			path: libraries/classes/Server/Status/Monitor.php

		-
			message: "#^Cannot access offset int\\<\\-1, max\\> on float\\|int\\<2, max\\>\\|string\\|null\\.$#"
			count: 1
			path: libraries/classes/Server/Status/Monitor.php

		-
			message: "#^Cannot call method fetchAssoc\\(\\) on PhpMyAdmin\\\\Dbal\\\\ResultInterface\\|false\\.$#"
			count: 2
			path: libraries/classes/Server/Status/Monitor.php

		-
			message: "#^Cannot call method loadavg\\(\\) on mixed\\.$#"
			count: 1
			path: libraries/classes/Server/Status/Monitor.php

		-
			message: "#^Cannot call method memory\\(\\) on mixed\\.$#"
			count: 1
			path: libraries/classes/Server/Status/Monitor.php

		-
			message: "#^Method PhpMyAdmin\\\\Server\\\\Status\\\\Monitor\\:\\:getJsonForChartingData\\(\\) return type has no value type specified in iterable type array\\.$#"
			count: 1
			path: libraries/classes/Server/Status/Monitor.php

		-
			message: "#^Method PhpMyAdmin\\\\Server\\\\Status\\\\Monitor\\:\\:getJsonForChartingDataGet\\(\\) has parameter \\$ret with no value type specified in iterable type array\\.$#"
			count: 1
			path: libraries/classes/Server/Status/Monitor.php

		-
			message: "#^Method PhpMyAdmin\\\\Server\\\\Status\\\\Monitor\\:\\:getJsonForChartingDataGet\\(\\) has parameter \\$serverVars with no value type specified in iterable type array\\.$#"
			count: 1
			path: libraries/classes/Server/Status/Monitor.php

		-
			message: "#^Method PhpMyAdmin\\\\Server\\\\Status\\\\Monitor\\:\\:getJsonForChartingDataGet\\(\\) has parameter \\$statusVars with no value type specified in iterable type array\\.$#"
			count: 1
			path: libraries/classes/Server/Status/Monitor.php

		-
			message: "#^Method PhpMyAdmin\\\\Server\\\\Status\\\\Monitor\\:\\:getJsonForChartingDataGet\\(\\) return type has no value type specified in iterable type array\\.$#"
			count: 1
			path: libraries/classes/Server/Status/Monitor.php

		-
			message: "#^Method PhpMyAdmin\\\\Server\\\\Status\\\\Monitor\\:\\:getJsonForChartingDataSet\\(\\) has parameter \\$ret with no value type specified in iterable type array\\.$#"
			count: 1
			path: libraries/classes/Server/Status/Monitor.php

		-
			message: "#^Method PhpMyAdmin\\\\Server\\\\Status\\\\Monitor\\:\\:getJsonForChartingDataSet\\(\\) has parameter \\$serverVarValues with no value type specified in iterable type array\\.$#"
			count: 1
			path: libraries/classes/Server/Status/Monitor.php

		-
			message: "#^Method PhpMyAdmin\\\\Server\\\\Status\\\\Monitor\\:\\:getJsonForChartingDataSet\\(\\) has parameter \\$statusVarValues with no value type specified in iterable type array\\.$#"
			count: 1
			path: libraries/classes/Server/Status/Monitor.php

		-
			message: "#^Method PhpMyAdmin\\\\Server\\\\Status\\\\Monitor\\:\\:getJsonForChartingDataSet\\(\\) return type has no value type specified in iterable type array\\.$#"
			count: 1
			path: libraries/classes/Server/Status/Monitor.php

		-
			message: "#^Method PhpMyAdmin\\\\Server\\\\Status\\\\Monitor\\:\\:getJsonForChartingDataSwitch\\(\\) has parameter \\$ret with no value type specified in iterable type array\\.$#"
			count: 1
			path: libraries/classes/Server/Status/Monitor.php

		-
			message: "#^Method PhpMyAdmin\\\\Server\\\\Status\\\\Monitor\\:\\:getJsonForChartingDataSwitch\\(\\) has parameter \\$serverVars with no value type specified in iterable type array\\.$#"
			count: 1
			path: libraries/classes/Server/Status/Monitor.php

		-
			message: "#^Method PhpMyAdmin\\\\Server\\\\Status\\\\Monitor\\:\\:getJsonForChartingDataSwitch\\(\\) has parameter \\$statusVars with no value type specified in iterable type array\\.$#"
			count: 1
			path: libraries/classes/Server/Status/Monitor.php

		-
			message: "#^Method PhpMyAdmin\\\\Server\\\\Status\\\\Monitor\\:\\:getJsonForChartingDataSwitch\\(\\) return type has no value type specified in iterable type array\\.$#"
			count: 1
			path: libraries/classes/Server/Status/Monitor.php

		-
			message: "#^Method PhpMyAdmin\\\\Server\\\\Status\\\\Monitor\\:\\:getJsonForLogDataTypeGeneral\\(\\) return type has no value type specified in iterable type array\\.$#"
			count: 1
			path: libraries/classes/Server/Status/Monitor.php

		-
			message: "#^Method PhpMyAdmin\\\\Server\\\\Status\\\\Monitor\\:\\:getJsonForLogDataTypeSlow\\(\\) return type has no value type specified in iterable type array\\.$#"
			count: 1
			path: libraries/classes/Server/Status/Monitor.php

		-
			message: "#^Method PhpMyAdmin\\\\Server\\\\Status\\\\Monitor\\:\\:getJsonForLoggingVars\\(\\) return type has no value type specified in iterable type array\\.$#"
			count: 1
			path: libraries/classes/Server/Status/Monitor.php

		-
			message: "#^Method PhpMyAdmin\\\\Server\\\\Status\\\\Monitor\\:\\:getJsonForQueryAnalyzer\\(\\) return type has no value type specified in iterable type array\\.$#"
			count: 1
			path: libraries/classes/Server/Status/Monitor.php

		-
			message: "#^Parameter \\#1 \\$haystack of function mb_strpos expects string, string\\|null given\\.$#"
			count: 1
			path: libraries/classes/Server/Status/Monitor.php

		-
			message: "#^Parameter \\#1 \\$query of method PhpMyAdmin\\\\DatabaseInterface\\:\\:tryQuery\\(\\) expects string, string\\|null given\\.$#"
			count: 1
			path: libraries/classes/Server/Status/Monitor.php

		-
			message: "#^Parameter \\#1 \\$ret of method PhpMyAdmin\\\\Server\\\\Status\\\\Monitor\\:\\:getJsonForChartingDataGet\\(\\) expects array, mixed given\\.$#"
			count: 1
			path: libraries/classes/Server/Status/Monitor.php

		-
			message: "#^Parameter \\#1 \\$str of function mb_strlen expects string, string\\|null given\\.$#"
			count: 4
			path: libraries/classes/Server/Status/Monitor.php

		-
			message: "#^Parameter \\#1 \\$str of function mb_substr expects string, string\\|null given\\.$#"
			count: 3
			path: libraries/classes/Server/Status/Monitor.php

		-
			message: "#^Parameter \\#1 \\$string of function strlen expects string, float\\|int\\<2, max\\>\\|string\\|null given\\.$#"
			count: 1
			path: libraries/classes/Server/Status/Monitor.php

		-
			message: "#^Parameter \\#2 \\$subject of function preg_match expects string, string\\|null given\\.$#"
			count: 2
			path: libraries/classes/Server/Status/Monitor.php

		-
			message: "#^Method PhpMyAdmin\\\\Server\\\\Status\\\\Processes\\:\\:getList\\(\\) has parameter \\$params with no value type specified in iterable type array\\.$#"
			count: 1
			path: libraries/classes/Server/Status/Processes.php

		-
			message: "#^Method PhpMyAdmin\\\\Server\\\\Status\\\\Processes\\:\\:getList\\(\\) return type has no value type specified in iterable type array\\.$#"
			count: 1
			path: libraries/classes/Server/Status/Processes.php

		-
			message: "#^Method PhpMyAdmin\\\\Server\\\\Status\\\\Processes\\:\\:getSortableColumnsForProcessList\\(\\) has parameter \\$params with no value type specified in iterable type array\\.$#"
			count: 1
			path: libraries/classes/Server/Status/Processes.php

		-
			message: "#^Method PhpMyAdmin\\\\Server\\\\Status\\\\Processes\\:\\:getSortableColumnsForProcessList\\(\\) return type has no value type specified in iterable type array\\.$#"
			count: 1
			path: libraries/classes/Server/Status/Processes.php

		-
			message: "#^Method PhpMyAdmin\\\\Server\\\\SysInfo\\\\Base\\:\\:loadavg\\(\\) return type has no value type specified in iterable type array\\.$#"
			count: 1
			path: libraries/classes/Server/SysInfo/Base.php

		-
			message: "#^Method PhpMyAdmin\\\\Server\\\\SysInfo\\\\Base\\:\\:memory\\(\\) return type has no value type specified in iterable type array\\.$#"
			count: 1
			path: libraries/classes/Server/SysInfo/Base.php

		-
			message: "#^Method PhpMyAdmin\\\\Server\\\\SysInfo\\\\Linux\\:\\:memory\\(\\) return type has no value type specified in iterable type array\\.$#"
			count: 1
			path: libraries/classes/Server/SysInfo/Linux.php

		-
			message: "#^Method PhpMyAdmin\\\\Server\\\\SysInfo\\\\SunOs\\:\\:loadavg\\(\\) return type has no value type specified in iterable type array\\.$#"
			count: 1
			path: libraries/classes/Server/SysInfo/SunOs.php

		-
			message: "#^Method PhpMyAdmin\\\\Server\\\\SysInfo\\\\SunOs\\:\\:memory\\(\\) return type has no value type specified in iterable type array\\.$#"
			count: 1
			path: libraries/classes/Server/SysInfo/SunOs.php

		-
			message: "#^Call to an undefined method COM\\:\\:ConnectServer\\(\\)\\.$#"
			count: 1
			path: libraries/classes/Server/SysInfo/WindowsNt.php

		-
			message: "#^Cannot call method Get\\(\\) on COM\\|null\\.$#"
			count: 1
			path: libraries/classes/Server/SysInfo/WindowsNt.php

		-
			message: "#^Method PhpMyAdmin\\\\Server\\\\SysInfo\\\\WindowsNt\\:\\:getWMI\\(\\) has parameter \\$strValue with no value type specified in iterable type array\\.$#"
			count: 1
			path: libraries/classes/Server/SysInfo/WindowsNt.php

		-
			message: "#^Method PhpMyAdmin\\\\Server\\\\SysInfo\\\\WindowsNt\\:\\:getWMI\\(\\) return type has no value type specified in iterable type array\\.$#"
			count: 1
			path: libraries/classes/Server/SysInfo/WindowsNt.php

		-
			message: "#^Method PhpMyAdmin\\\\Server\\\\SysInfo\\\\WindowsNt\\:\\:loadavg\\(\\) return type has no value type specified in iterable type array\\.$#"
			count: 1
			path: libraries/classes/Server/SysInfo/WindowsNt.php

		-
			message: "#^Method PhpMyAdmin\\\\Server\\\\SysInfo\\\\WindowsNt\\:\\:memory\\(\\) return type has no value type specified in iterable type array\\.$#"
			count: 1
			path: libraries/classes/Server/SysInfo/WindowsNt.php

		-
			message: "#^Method PhpMyAdmin\\\\Session\\:\\:sessionFailed\\(\\) has parameter \\$errors with no value type specified in iterable type array\\.$#"
			count: 1
			path: libraries/classes/Session.php

		-
			message: "#^Parameter \\#1 \\$newid of function session_id expects string, mixed given\\.$#"
			count: 1
			path: libraries/classes/Session.php

		-
			message: "#^Parameter \\#1 \\$newname of function session_save_path expects string, mixed given\\.$#"
			count: 1
			path: libraries/classes/Session.php

		-
			message: "#^Method PhpMyAdmin\\\\Setup\\\\ConfigGenerator\\:\\:exportZeroBasedArray\\(\\) has parameter \\$array with no value type specified in iterable type array\\.$#"
			count: 1
			path: libraries/classes/Setup/ConfigGenerator.php

		-
			message: "#^Method PhpMyAdmin\\\\Setup\\\\ConfigGenerator\\:\\:getServerPart\\(\\) has parameter \\$servers with no value type specified in iterable type array\\.$#"
			count: 1
			path: libraries/classes/Setup/ConfigGenerator.php

		-
			message: "#^Method PhpMyAdmin\\\\Setup\\\\ConfigGenerator\\:\\:isZeroBasedArray\\(\\) has parameter \\$array with no value type specified in iterable type array\\.$#"
			count: 1
			path: libraries/classes/Setup/ConfigGenerator.php

		-
			message: "#^Parameter \\#1 \\$canonicalPath of method PhpMyAdmin\\\\Config\\\\ConfigFile\\:\\:getDefault\\(\\) expects string, string\\|null given\\.$#"
			count: 1
			path: libraries/classes/Setup/ConfigGenerator.php

		-
			message: "#^Parameter \\#1 \\$var_name of static method PhpMyAdmin\\\\Setup\\\\ConfigGenerator\\:\\:getVarExport\\(\\) expects string, string\\|null given\\.$#"
			count: 2
			path: libraries/classes/Setup/ConfigGenerator.php

		-
			message: "#^Method PhpMyAdmin\\\\Setup\\\\Index\\:\\:messagesShowHtml\\(\\) return type has no value type specified in iterable type array\\.$#"
			count: 1
			path: libraries/classes/Setup/Index.php

		-
			message: "#^Cannot access property \\$where on mixed\\.$#"
			count: 1
			path: libraries/classes/Sql.php

		-
			message: "#^Method PhpMyAdmin\\\\Sql\\:\\:countQueryResults\\(\\) has parameter \\$analyzedSqlResults with no value type specified in iterable type array\\.$#"
			count: 1
			path: libraries/classes/Sql.php

		-
			message: "#^Method PhpMyAdmin\\\\Sql\\:\\:countQueryResults\\(\\) should return int\\|numeric\\-string but returns mixed\\.$#"
			count: 1
			path: libraries/classes/Sql.php

		-
			message: "#^Method PhpMyAdmin\\\\Sql\\:\\:deleteTransformationInfo\\(\\) has parameter \\$analyzedSqlResults with no value type specified in iterable type array\\.$#"
			count: 1
			path: libraries/classes/Sql.php

		-
			message: "#^Method PhpMyAdmin\\\\Sql\\:\\:executeQueryAndGetQueryResponse\\(\\) has parameter \\$analyzedSqlResults with no value type specified in iterable type array\\.$#"
			count: 1
			path: libraries/classes/Sql.php

		-
			message: "#^Method PhpMyAdmin\\\\Sql\\:\\:executeQueryAndGetQueryResponse\\(\\) has parameter \\$extraData with no value type specified in iterable type array\\.$#"
			count: 1
			path: libraries/classes/Sql.php

		-
			message: "#^Method PhpMyAdmin\\\\Sql\\:\\:executeQueryAndGetQueryResponse\\(\\) has parameter \\$sqlData with no value type specified in iterable type array\\.$#"
			count: 1
			path: libraries/classes/Sql.php

		-
			message: "#^Method PhpMyAdmin\\\\Sql\\:\\:executeQueryAndSendQueryResponse\\(\\) has parameter \\$analyzedSqlResults with no value type specified in iterable type array\\.$#"
			count: 1
			path: libraries/classes/Sql.php

		-
			message: "#^Method PhpMyAdmin\\\\Sql\\:\\:executeQueryAndSendQueryResponse\\(\\) has parameter \\$extraData with no value type specified in iterable type array\\.$#"
			count: 1
			path: libraries/classes/Sql.php

		-
			message: "#^Method PhpMyAdmin\\\\Sql\\:\\:executeQueryAndSendQueryResponse\\(\\) has parameter \\$sqlData with no value type specified in iterable type array\\.$#"
			count: 1
			path: libraries/classes/Sql.php

		-
			message: "#^Method PhpMyAdmin\\\\Sql\\:\\:executeTheQuery\\(\\) has parameter \\$analyzedSqlResults with no value type specified in iterable type array\\.$#"
			count: 1
			path: libraries/classes/Sql.php

		-
			message: "#^Method PhpMyAdmin\\\\Sql\\:\\:executeTheQuery\\(\\) has parameter \\$extraData with no value type specified in iterable type array\\.$#"
			count: 1
			path: libraries/classes/Sql.php

		-
			message: "#^Method PhpMyAdmin\\\\Sql\\:\\:executeTheQuery\\(\\) return type has no value type specified in iterable type array\\.$#"
			count: 1
			path: libraries/classes/Sql.php

		-
			message: "#^Method PhpMyAdmin\\\\Sql\\:\\:getDetailedProfilingStats\\(\\) has parameter \\$profilingResults with no value type specified in iterable type array\\.$#"
			count: 1
			path: libraries/classes/Sql.php

		-
			message: "#^Method PhpMyAdmin\\\\Sql\\:\\:getDetailedProfilingStats\\(\\) return type has no value type specified in iterable type array\\.$#"
			count: 1
			path: libraries/classes/Sql.php

		-
			message: "#^Method PhpMyAdmin\\\\Sql\\:\\:getHtmlForPreviousUpdateQuery\\(\\) has parameter \\$sqlData with no value type specified in iterable type array\\.$#"
			count: 1
			path: libraries/classes/Sql.php

		-
			message: "#^Method PhpMyAdmin\\\\Sql\\:\\:getHtmlForSqlQueryResultsTable\\(\\) has parameter \\$analyzedSqlResults with no value type specified in iterable type array\\.$#"
			count: 1
			path: libraries/classes/Sql.php

		-
			message: "#^Method PhpMyAdmin\\\\Sql\\:\\:getHtmlForSqlQueryResultsTable\\(\\) has parameter \\$showTable with no value type specified in iterable type array\\.$#"
			count: 1
			path: libraries/classes/Sql.php

		-
			message: "#^Method PhpMyAdmin\\\\Sql\\:\\:getMessageForNoRowsReturned\\(\\) has parameter \\$analyzedSqlResults with no value type specified in iterable type array\\.$#"
			count: 1
			path: libraries/classes/Sql.php

		-
			message: "#^Method PhpMyAdmin\\\\Sql\\:\\:getQueryResponseForNoResultsReturned\\(\\) has parameter \\$analyzedSqlResults with no value type specified in iterable type array\\.$#"
			count: 1
			path: libraries/classes/Sql.php

		-
			message: "#^Method PhpMyAdmin\\\\Sql\\:\\:getQueryResponseForNoResultsReturned\\(\\) has parameter \\$extraData with no value type specified in iterable type array\\.$#"
			count: 1
			path: libraries/classes/Sql.php

		-
			message: "#^Method PhpMyAdmin\\\\Sql\\:\\:getQueryResponseForNoResultsReturned\\(\\) has parameter \\$profilingResults with no value type specified in iterable type array\\.$#"
			count: 1
			path: libraries/classes/Sql.php

		-
			message: "#^Method PhpMyAdmin\\\\Sql\\:\\:getQueryResponseForResultsReturned\\(\\) has parameter \\$analyzedSqlResults with no value type specified in iterable type array\\.$#"
			count: 1
			path: libraries/classes/Sql.php

		-
			message: "#^Method PhpMyAdmin\\\\Sql\\:\\:getQueryResponseForResultsReturned\\(\\) has parameter \\$profilingResults with no value type specified in iterable type array\\.$#"
			count: 1
			path: libraries/classes/Sql.php

		-
			message: "#^Method PhpMyAdmin\\\\Sql\\:\\:getQueryResponseForResultsReturned\\(\\) has parameter \\$sqlData with no value type specified in iterable type array\\.$#"
			count: 1
			path: libraries/classes/Sql.php

		-
			message: "#^Method PhpMyAdmin\\\\Sql\\:\\:getSqlWithLimitClause\\(\\) has parameter \\$analyzedSqlResults with no value type specified in iterable type array\\.$#"
			count: 1
			path: libraries/classes/Sql.php

		-
			message: "#^Method PhpMyAdmin\\\\Sql\\:\\:getValuesForColumn\\(\\) return type has no value type specified in iterable type array\\.$#"
			count: 1
			path: libraries/classes/Sql.php

		-
			message: "#^Method PhpMyAdmin\\\\Sql\\:\\:handleSortOrder\\(\\) has parameter \\$analyzedSqlResults with no value type specified in iterable type array\\.$#"
			count: 1
			path: libraries/classes/Sql.php

		-
			message: "#^Method PhpMyAdmin\\\\Sql\\:\\:hasNoRightsToDropDatabase\\(\\) has parameter \\$analyzedSqlResults with no value type specified in iterable type array\\.$#"
			count: 1
			path: libraries/classes/Sql.php

		-
			message: "#^Method PhpMyAdmin\\\\Sql\\:\\:isAppendLimitClause\\(\\) has parameter \\$analyzedSqlResults with no value type specified in iterable type array\\.$#"
			count: 1
			path: libraries/classes/Sql.php

		-
			message: "#^Method PhpMyAdmin\\\\Sql\\:\\:isDeleteTransformationInfo\\(\\) has parameter \\$analyzedSqlResults with no value type specified in iterable type array\\.$#"
			count: 1
			path: libraries/classes/Sql.php

		-
			message: "#^Method PhpMyAdmin\\\\Sql\\:\\:isRememberSortingOrder\\(\\) has parameter \\$analyzedSqlResults with no value type specified in iterable type array\\.$#"
			count: 1
			path: libraries/classes/Sql.php

		-
			message: "#^Method PhpMyAdmin\\\\Sql\\:\\:resultSetContainsUniqueKey\\(\\) has parameter \\$fieldsMeta with no value type specified in iterable type array\\.$#"
			count: 1
			path: libraries/classes/Sql.php

		-
			message: "#^Method PhpMyAdmin\\\\Sql\\:\\:resultSetHasJustOneTable\\(\\) has parameter \\$fieldsMeta with no value type specified in iterable type array\\.$#"
			count: 1
			path: libraries/classes/Sql.php

		-
			message: "#^Parameter \\#1 \\$data of function bin2hex expects string, string\\|null given\\.$#"
			count: 1
			path: libraries/classes/Sql.php

		-
			message: "#^Parameter \\#1 \\$dtResult of method PhpMyAdmin\\\\Display\\\\Results\\:\\:getTable\\(\\) expects PhpMyAdmin\\\\Dbal\\\\ResultInterface, PhpMyAdmin\\\\Dbal\\\\ResultInterface\\|null given\\.$#"
			count: 1
			path: libraries/classes/Sql.php

		-
			message: "#^Parameter \\#1 \\$numberOfLine of method PhpMyAdmin\\\\Sql\\:\\:getStartPosToDisplayRow\\(\\) expects int, mixed given\\.$#"
			count: 2
			path: libraries/classes/Sql.php

		-
			message: "#^Parameter \\#1 \\$rows of static method PhpMyAdmin\\\\Message\\:\\:getMessageForAffectedRows\\(\\) expects int, int\\|string given\\.$#"
			count: 2
			path: libraries/classes/Sql.php

		-
			message: "#^Parameter \\#1 \\$rows of static method PhpMyAdmin\\\\Message\\:\\:getMessageForDeletedRows\\(\\) expects int, int\\|string given\\.$#"
			count: 1
			path: libraries/classes/Sql.php

		-
			message: "#^Parameter \\#1 \\$rows of static method PhpMyAdmin\\\\Message\\:\\:getMessageForInsertedRows\\(\\) expects int, int\\|string given\\.$#"
			count: 1
			path: libraries/classes/Sql.php

		-
			message: "#^Parameter \\#1 \\$string of static method PhpMyAdmin\\\\Message\\:\\:notice\\(\\) expects string, mixed given\\.$#"
			count: 1
			path: libraries/classes/Sql.php

		-
			message: "#^Parameter \\#1 \\$var of function count expects array\\|Countable, mixed given\\.$#"
			count: 1
			path: libraries/classes/Sql.php

		-
			message: "#^Parameter \\#2 \\$foreign_field of method PhpMyAdmin\\\\ConfigStorage\\\\Relation\\:\\:foreignDropdown\\(\\) expects string, mixed given\\.$#"
			count: 1
			path: libraries/classes/Sql.php

		-
			message: "#^Parameter \\#2 \\$table of method PhpMyAdmin\\\\Sql\\:\\:handleSortOrder\\(\\) expects string, string\\|null given\\.$#"
			count: 1
			path: libraries/classes/Sql.php

		-
			message: "#^Parameter \\#3 \\$subject of function str_replace expects array\\|string, mixed given\\.$#"
			count: 1
			path: libraries/classes/Sql.php

		-
			message: "#^Method PhpMyAdmin\\\\SqlQueryForm\\:\\:init\\(\\) return type has no value type specified in iterable type array\\.$#"
			count: 1
			path: libraries/classes/SqlQueryForm.php

		-
			message: "#^Cannot access offset 'disk_usage' on mixed\\.$#"
			count: 2
			path: libraries/classes/StorageEngine.php

		-
			message: "#^Cannot access offset 'id' on mixed\\.$#"
			count: 1
			path: libraries/classes/StorageEngine.php

		-
			message: "#^Cannot access offset 'type' on mixed\\.$#"
			count: 1
			path: libraries/classes/StorageEngine.php

		-
			message: "#^Cannot cast mixed to string\\.$#"
			count: 1
			path: libraries/classes/StorageEngine.php

		-
			message: "#^Method PhpMyAdmin\\\\StorageEngine\\:\\:getStorageEngines\\(\\) return type has no value type specified in iterable type array\\.$#"
			count: 1
			path: libraries/classes/StorageEngine.php

		-
			message: "#^Method PhpMyAdmin\\\\StorageEngine\\:\\:getVariables\\(\\) return type has no value type specified in iterable type array\\.$#"
			count: 1
			path: libraries/classes/StorageEngine.php

		-
			message: "#^Method PhpMyAdmin\\\\StorageEngine\\:\\:getVariablesStatus\\(\\) return type has no value type specified in iterable type array\\.$#"
			count: 1
			path: libraries/classes/StorageEngine.php

		-
			message: "#^Method PhpMyAdmin\\\\StorageEngine\\:\\:resolveTypeSize\\(\\) return type has no value type specified in iterable type array\\.$#"
			count: 1
			path: libraries/classes/StorageEngine.php

		-
			message: "#^Method PhpMyAdmin\\\\SystemDatabase\\:\\:getNewTransformationDataSql\\(\\) has parameter \\$columnMap with no value type specified in iterable type array\\.$#"
			count: 1
			path: libraries/classes/SystemDatabase.php

		-
			message: "#^Cannot cast mixed to string\\.$#"
			count: 1
			path: libraries/classes/Table.php

		-
			message: "#^Method PhpMyAdmin\\\\Table\\:\\:duplicateInfo\\(\\) has parameter \\$getFields with no value type specified in iterable type array\\.$#"
			count: 1
			path: libraries/classes/Table.php

		-
			message: "#^Method PhpMyAdmin\\\\Table\\:\\:duplicateInfo\\(\\) has parameter \\$newFields with no value type specified in iterable type array\\.$#"
			count: 1
			path: libraries/classes/Table.php

		-
			message: "#^Method PhpMyAdmin\\\\Table\\:\\:duplicateInfo\\(\\) has parameter \\$whereFields with no value type specified in iterable type array\\.$#"
			count: 1
			path: libraries/classes/Table.php

		-
			message: "#^Method PhpMyAdmin\\\\Table\\:\\:formatColumns\\(\\) has parameter \\$indexed with no value type specified in iterable type array\\.$#"
			count: 1
			path: libraries/classes/Table.php

		-
			message: "#^Method PhpMyAdmin\\\\Table\\:\\:formatColumns\\(\\) return type has no value type specified in iterable type array\\.$#"
			count: 1
			path: libraries/classes/Table.php

		-
			message: "#^Method PhpMyAdmin\\\\Table\\:\\:generateAlter\\(\\) has parameter \\$columnsWithIndex with no value type specified in iterable type array\\.$#"
			count: 1
			path: libraries/classes/Table.php

		-
			message: "#^Method PhpMyAdmin\\\\Table\\:\\:generateFieldSpec\\(\\) has parameter \\$columnsWithIndex with no value type specified in iterable type array\\.$#"
			count: 1
			path: libraries/classes/Table.php

		-
			message: "#^Method PhpMyAdmin\\\\Table\\:\\:getAutoIncrement\\(\\) should return int but returns mixed\\.$#"
			count: 1
			path: libraries/classes/Table.php

		-
			message: "#^Method PhpMyAdmin\\\\Table\\:\\:getCollation\\(\\) should return string but returns mixed\\.$#"
			count: 1
			path: libraries/classes/Table.php

		-
			message: "#^Method PhpMyAdmin\\\\Table\\:\\:getColumnGenerationExpression\\(\\) return type has no value type specified in iterable type array\\.$#"
			count: 1
			path: libraries/classes/Table.php

		-
			message: "#^Method PhpMyAdmin\\\\Table\\:\\:getColumns\\(\\) return type has no value type specified in iterable type array\\.$#"
			count: 1
			path: libraries/classes/Table.php

		-
			message: "#^Method PhpMyAdmin\\\\Table\\:\\:getColumnsWithIndex\\(\\) return type has no value type specified in iterable type array\\.$#"
			count: 1
			path: libraries/classes/Table.php

		-
			message: "#^Method PhpMyAdmin\\\\Table\\:\\:getComment\\(\\) should return string but returns mixed\\.$#"
			count: 1
			path: libraries/classes/Table.php

		-
			message: "#^Method PhpMyAdmin\\\\Table\\:\\:getCreateOptions\\(\\) return type has no value type specified in iterable type array\\.$#"
			count: 1
			path: libraries/classes/Table.php

		-
			message: "#^Method PhpMyAdmin\\\\Table\\:\\:getIndexedColumns\\(\\) return type has no value type specified in iterable type array\\.$#"
			count: 1
			path: libraries/classes/Table.php

		-
			message: "#^Method PhpMyAdmin\\\\Table\\:\\:getNameAndTypeOfTheColumns\\(\\) return type has no value type specified in iterable type array\\.$#"
			count: 1
			path: libraries/classes/Table.php

		-
			message: "#^Method PhpMyAdmin\\\\Table\\:\\:getNonGeneratedColumns\\(\\) return type has no value type specified in iterable type array\\.$#"
			count: 1
			path: libraries/classes/Table.php

		-
			message: "#^Method PhpMyAdmin\\\\Table\\:\\:getNumRows\\(\\) should return int but returns mixed\\.$#"
			count: 1
			path: libraries/classes/Table.php

		-
			message: "#^Method PhpMyAdmin\\\\Table\\:\\:getReservedColumnNames\\(\\) return type has no value type specified in iterable type array\\.$#"
			count: 1
			path: libraries/classes/Table.php

		-
			message: "#^Method PhpMyAdmin\\\\Table\\:\\:getRowFormat\\(\\) should return string but returns mixed\\.$#"
			count: 1
			path: libraries/classes/Table.php

		-
			message: "#^Method PhpMyAdmin\\\\Table\\:\\:getSQLToCreateForeignKey\\(\\) has parameter \\$field with no value type specified in iterable type array\\.$#"
			count: 1
			path: libraries/classes/Table.php

		-
			message: "#^Method PhpMyAdmin\\\\Table\\:\\:getSQLToCreateForeignKey\\(\\) has parameter \\$foreignField with no value type specified in iterable type array\\.$#"
			count: 1
			path: libraries/classes/Table.php

		-
			message: "#^Method PhpMyAdmin\\\\Table\\:\\:getUiPrefsFromDb\\(\\) return type has no value type specified in iterable type array\\.$#"
			count: 1
			path: libraries/classes/Table.php

		-
			message: "#^Method PhpMyAdmin\\\\Table\\:\\:getUiPrefsFromDb\\(\\) should return array but returns mixed\\.$#"
			count: 1
			path: libraries/classes/Table.php

		-
			message: "#^Method PhpMyAdmin\\\\Table\\:\\:getUniqueColumns\\(\\) return type has no value type specified in iterable type array\\.$#"
			count: 1
			path: libraries/classes/Table.php

		-
			message: "#^Method PhpMyAdmin\\\\Table\\:\\:isEngine\\(\\) has parameter \\$engine with no value type specified in iterable type array\\.$#"
			count: 1
			path: libraries/classes/Table.php

		-
			message: "#^Method PhpMyAdmin\\\\Table\\:\\:updateForeignKeys\\(\\) has parameter \\$destinationForeignColumn with no value type specified in iterable type array\\.$#"
			count: 1
			path: libraries/classes/Table.php

		-
			message: "#^Method PhpMyAdmin\\\\Table\\:\\:updateForeignKeys\\(\\) has parameter \\$destinationForeignDb with no value type specified in iterable type array\\.$#"
			count: 1
			path: libraries/classes/Table.php

		-
			message: "#^Method PhpMyAdmin\\\\Table\\:\\:updateForeignKeys\\(\\) has parameter \\$destinationForeignTable with no value type specified in iterable type array\\.$#"
			count: 1
			path: libraries/classes/Table.php

		-
			message: "#^Method PhpMyAdmin\\\\Table\\:\\:updateForeignKeys\\(\\) has parameter \\$existrelForeign with no value type specified in iterable type array\\.$#"
			count: 1
			path: libraries/classes/Table.php

		-
			message: "#^Method PhpMyAdmin\\\\Table\\:\\:updateForeignKeys\\(\\) has parameter \\$multiEditColumnsName with no value type specified in iterable type array\\.$#"
			count: 1
			path: libraries/classes/Table.php

		-
			message: "#^Method PhpMyAdmin\\\\Table\\:\\:updateForeignKeys\\(\\) has parameter \\$optionsArray with no value type specified in iterable type array\\.$#"
			count: 1
			path: libraries/classes/Table.php

		-
			message: "#^Method PhpMyAdmin\\\\Table\\:\\:updateForeignKeys\\(\\) return type has no value type specified in iterable type array\\.$#"
			count: 1
			path: libraries/classes/Table.php

		-
			message: "#^Method PhpMyAdmin\\\\Table\\:\\:updateInternalRelations\\(\\) has parameter \\$destinationColumn with no value type specified in iterable type array\\.$#"
			count: 1
			path: libraries/classes/Table.php

		-
			message: "#^Method PhpMyAdmin\\\\Table\\:\\:updateInternalRelations\\(\\) has parameter \\$destinationDb with no value type specified in iterable type array\\.$#"
			count: 1
			path: libraries/classes/Table.php

		-
			message: "#^Method PhpMyAdmin\\\\Table\\:\\:updateInternalRelations\\(\\) has parameter \\$destinationTable with no value type specified in iterable type array\\.$#"
			count: 1
			path: libraries/classes/Table.php

		-
			message: "#^Method PhpMyAdmin\\\\Table\\:\\:updateInternalRelations\\(\\) has parameter \\$existrel with no value type specified in iterable type array\\.$#"
			count: 1
			path: libraries/classes/Table.php

		-
			message: "#^Method PhpMyAdmin\\\\Table\\:\\:updateInternalRelations\\(\\) has parameter \\$multiEditColumnsName with no value type specified in iterable type array\\.$#"
			count: 1
			path: libraries/classes/Table.php

		-
			message: "#^Negated boolean expression is always false\\.$#"
			count: 1
			path: libraries/classes/Table.php

		-
			message: "#^Parameter \\#1 \\$list of class PhpMyAdmin\\\\SqlParser\\\\Parser constructor expects PhpMyAdmin\\\\SqlParser\\\\TokensList\\|PhpMyAdmin\\\\SqlParser\\\\UtfString\\|string\\|null, mixed given\\.$#"
			count: 1
			path: libraries/classes/Table.php

		-
			message: "#^Parameter \\#1 \\$var of function count expects array\\|Countable, mixed given\\.$#"
			count: 1
			path: libraries/classes/Table.php

		-
			message: "#^Parameter \\#2 \\$search of function array_key_exists expects array, mixed given\\.$#"
			count: 1
			path: libraries/classes/Table.php

		-
			message: "#^Parameter \\#2 \\$str of function explode expects string, mixed given\\.$#"
			count: 1
			path: libraries/classes/Table.php

		-
			message: "#^Property PhpMyAdmin\\\\SqlParser\\\\Components\\\\AlterOperation\\:\\:\\$field \\(PhpMyAdmin\\\\SqlParser\\\\Components\\\\Expression\\) does not accept null\\.$#"
			count: 2
			path: libraries/classes/Table.php

		-
			message: "#^Property PhpMyAdmin\\\\Table\\:\\:\\$errors type has no value type specified in iterable type array\\.$#"
			count: 1
			path: libraries/classes/Table.php

		-
			message: "#^Property PhpMyAdmin\\\\Table\\:\\:\\$messages type has no value type specified in iterable type array\\.$#"
			count: 1
			path: libraries/classes/Table.php

		-
			message: "#^Property PhpMyAdmin\\\\Table\\:\\:\\$uiprefs \\(array\\) in isset\\(\\) is not nullable\\.$#"
			count: 3
			path: libraries/classes/Table.php

		-
			message: "#^Property PhpMyAdmin\\\\Table\\:\\:\\$uiprefs type has no value type specified in iterable type array\\.$#"
			count: 1
			path: libraries/classes/Table.php

		-
			message: "#^Right side of \\|\\| is always false\\.$#"
			count: 1
			path: libraries/classes/Table.php

		-
			message: "#^Method PhpMyAdmin\\\\Table\\\\ColumnsDefinition\\:\\:displayForm\\(\\) has parameter \\$fields_meta with no value type specified in iterable type array\\.$#"
			count: 1
			path: libraries/classes/Table/ColumnsDefinition.php

		-
			message: "#^Method PhpMyAdmin\\\\Table\\\\ColumnsDefinition\\:\\:displayForm\\(\\) has parameter \\$selected with no value type specified in iterable type array\\.$#"
			count: 1
			path: libraries/classes/Table/ColumnsDefinition.php

		-
			message: "#^Parameter \\#2 \\$str of function explode expects string, mixed given\\.$#"
			count: 1
			path: libraries/classes/Table/ColumnsDefinition.php

		-
			message: "#^Parameter \\#1 \\$gisString of static method PhpMyAdmin\\\\Utils\\\\Gis\\:\\:createData\\(\\) expects string, mixed given\\.$#"
			count: 2
			path: libraries/classes/Table/Search.php

		-
			message: "#^Parameter \\#1 \\$str of function trim expects string, mixed given\\.$#"
			count: 1
			path: libraries/classes/Table/Search.php

		-
			message: "#^Parameter \\#1 \\$str of method PhpMyAdmin\\\\DatabaseInterface\\:\\:escapeString\\(\\) expects string, mixed given\\.$#"
			count: 1
			path: libraries/classes/Table/Search.php

		-
			message: "#^Parameter \\#1 \\$string of function strlen expects string, mixed given\\.$#"
			count: 1
			path: libraries/classes/Table/Search.php

		-
			message: "#^Parameter \\#2 \\$str of function explode expects string, mixed given\\.$#"
			count: 2
			path: libraries/classes/Table/Search.php

		-
			message: "#^Dead catch \\- RuntimeException is never thrown in the try block\\.$#"
			count: 1
			path: libraries/classes/Template.php

		-
			message: "#^Method PhpMyAdmin\\\\Template\\:\\:render\\(\\) has parameter \\$data with no value type specified in iterable type array\\.$#"
			count: 1
			path: libraries/classes/Template.php

		-
			message: "#^Property PhpMyAdmin\\\\Theme\\:\\:\\$filesizeInfo \\(int\\) does not accept int\\<0, max\\>\\|false\\.$#"
			count: 1
			path: libraries/classes/Theme.php

		-
			message: "#^Property PhpMyAdmin\\\\Theme\\:\\:\\$mtimeInfo \\(int\\) does not accept int\\|false\\.$#"
			count: 1
			path: libraries/classes/Theme.php

		-
			message: "#^Unreachable statement \\- code above always terminates\\.$#"
			count: 1
			path: libraries/classes/Theme.php

		-
			message: "#^If condition is always true\\.$#"
			count: 1
			path: libraries/classes/ThemeManager.php

		-
			message: "#^Method PhpMyAdmin\\\\ThemeManager\\:\\:getThemesArray\\(\\) return type has no value type specified in iterable type array\\.$#"
			count: 1
			path: libraries/classes/ThemeManager.php

		-
			message: "#^Property PhpMyAdmin\\\\ThemeManager\\:\\:\\$activeTheme \\(string\\) does not accept string\\|null\\.$#"
			count: 1
			path: libraries/classes/ThemeManager.php

		-
			message: "#^Static property PhpMyAdmin\\\\ThemeManager\\:\\:\\$instance \\(PhpMyAdmin\\\\ThemeManager\\) in empty\\(\\) is not falsy\\.$#"
			count: 1
			path: libraries/classes/ThemeManager.php

		-
			message: "#^Unreachable statement \\- code above always terminates\\.$#"
			count: 2
			path: libraries/classes/ThemeManager.php

		-
			message: "#^Cannot access property \\$table on PhpMyAdmin\\\\SqlParser\\\\Components\\\\Expression\\|string\\.$#"
			count: 1
			path: libraries/classes/Tracker.php

		-
			message: "#^Cannot access property \\$value on PhpMyAdmin\\\\SqlParser\\\\Token\\|string\\.$#"
			count: 3
			path: libraries/classes/Tracker.php

		-
			message: "#^Method PhpMyAdmin\\\\Tracker\\:\\:changeTrackingData\\(\\) has parameter \\$newData with no value type specified in iterable type array\\.$#"
			count: 1
			path: libraries/classes/Tracker.php

		-
			message: "#^Method PhpMyAdmin\\\\Tracker\\:\\:parseQuery\\(\\) return type has no value type specified in iterable type array\\.$#"
			count: 1
			path: libraries/classes/Tracker.php

		-
			message: "#^Parameter \\#3 \\$version of static method PhpMyAdmin\\\\Tracker\\:\\:deactivateTracking\\(\\) expects string, int given\\.$#"
			count: 1
			path: libraries/classes/Tracker.php

		-
			message: "#^Property PhpMyAdmin\\\\SqlParser\\\\Statement\\:\\:\\$options \\(PhpMyAdmin\\\\SqlParser\\\\Components\\\\OptionsArray\\) in isset\\(\\) is not nullable\\.$#"
			count: 1
			path: libraries/classes/Tracker.php

		-
			message: "#^Property PhpMyAdmin\\\\Tracker\\:\\:\\$trackingCache type has no value type specified in iterable type array\\.$#"
			count: 1
			path: libraries/classes/Tracker.php

		-
			message: "#^Variable \\$dbname on left side of \\?\\? always exists and is not nullable\\.$#"
			count: 1
			path: libraries/classes/Tracker.php

		-
			message: "#^Cannot access offset 'COLUMNS' on mixed\\.$#"
			count: 1
			path: libraries/classes/Tracking.php

		-
			message: "#^Cannot access offset 'INDEXES' on mixed\\.$#"
			count: 1
			path: libraries/classes/Tracking.php

		-
			message: "#^Cannot access offset 'ddlog' on mixed\\.$#"
			count: 4
			path: libraries/classes/Tracking.php

		-
			message: "#^Cannot access offset 'schema_snapshot' on mixed\\.$#"
			count: 1
			path: libraries/classes/Tracking.php

		-
			message: "#^Cannot access offset 'statement' on mixed\\.$#"
			count: 4
			path: libraries/classes/Tracking.php

		-
			message: "#^Cannot access offset 0 on mixed\\.$#"
			count: 3
			path: libraries/classes/Tracking.php

		-
			message: "#^Cannot access offset 1 on mixed\\.$#"
			count: 1
			path: libraries/classes/Tracking.php

		-
			message: "#^Method PhpMyAdmin\\\\Tracking\\:\\:createTrackingForMultipleTables\\(\\) has parameter \\$selected with no value type specified in iterable type array\\.$#"
			count: 1
			path: libraries/classes/Tracking.php

		-
			message: "#^Method PhpMyAdmin\\\\Tracking\\:\\:deleteFromTrackingReportLog\\(\\) has parameter \\$data with no value type specified in iterable type array\\.$#"
			count: 1
			path: libraries/classes/Tracking.php

		-
			message: "#^Method PhpMyAdmin\\\\Tracking\\:\\:deleteTrackingReportRows\\(\\) has parameter \\$data with no value type specified in iterable type array\\.$#"
			count: 1
			path: libraries/classes/Tracking.php

		-
			message: "#^Method PhpMyAdmin\\\\Tracking\\:\\:exportAsFileDownload\\(\\) has parameter \\$entries with no value type specified in iterable type array\\.$#"
			count: 1
			path: libraries/classes/Tracking.php

		-
			message: "#^Method PhpMyAdmin\\\\Tracking\\:\\:exportAsSqlDump\\(\\) has parameter \\$entries with no value type specified in iterable type array\\.$#"
			count: 1
			path: libraries/classes/Tracking.php

		-
			message: "#^Method PhpMyAdmin\\\\Tracking\\:\\:exportAsSqlExecution\\(\\) has parameter \\$entries with no value type specified in iterable type array\\.$#"
			count: 1
			path: libraries/classes/Tracking.php

		-
			message: "#^Method PhpMyAdmin\\\\Tracking\\:\\:extractTableNames\\(\\) has parameter \\$table_list with no value type specified in iterable type array\\.$#"
			count: 1
			path: libraries/classes/Tracking.php

		-
			message: "#^Method PhpMyAdmin\\\\Tracking\\:\\:extractTableNames\\(\\) return type has no value type specified in iterable type array\\.$#"
			count: 1
			path: libraries/classes/Tracking.php

		-
			message: "#^Method PhpMyAdmin\\\\Tracking\\:\\:filter\\(\\) has parameter \\$data with no value type specified in iterable type array\\.$#"
			count: 1
			path: libraries/classes/Tracking.php

		-
			message: "#^Method PhpMyAdmin\\\\Tracking\\:\\:filter\\(\\) has parameter \\$filter_users with no value type specified in iterable type array\\.$#"
			count: 1
			path: libraries/classes/Tracking.php

		-
			message: "#^Method PhpMyAdmin\\\\Tracking\\:\\:filter\\(\\) return type has no value type specified in iterable type array\\.$#"
			count: 1
			path: libraries/classes/Tracking.php

		-
			message: "#^Method PhpMyAdmin\\\\Tracking\\:\\:getEntries\\(\\) has parameter \\$data with no value type specified in iterable type array\\.$#"
			count: 1
			path: libraries/classes/Tracking.php

		-
			message: "#^Method PhpMyAdmin\\\\Tracking\\:\\:getEntries\\(\\) has parameter \\$filter_users with no value type specified in iterable type array\\.$#"
			count: 1
			path: libraries/classes/Tracking.php

		-
			message: "#^Method PhpMyAdmin\\\\Tracking\\:\\:getEntries\\(\\) return type has no value type specified in iterable type array\\.$#"
			count: 1
			path: libraries/classes/Tracking.php

		-
			message: "#^Method PhpMyAdmin\\\\Tracking\\:\\:getHtmlForColumns\\(\\) has parameter \\$columns with no value type specified in iterable type array\\.$#"
			count: 1
			path: libraries/classes/Tracking.php

		-
			message: "#^Method PhpMyAdmin\\\\Tracking\\:\\:getHtmlForDataDefinitionStatements\\(\\) has parameter \\$data with no value type specified in iterable type array\\.$#"
			count: 1
			path: libraries/classes/Tracking.php

		-
			message: "#^Method PhpMyAdmin\\\\Tracking\\:\\:getHtmlForDataDefinitionStatements\\(\\) has parameter \\$filter_users with no value type specified in iterable type array\\.$#"
			count: 1
			path: libraries/classes/Tracking.php

		-
			message: "#^Method PhpMyAdmin\\\\Tracking\\:\\:getHtmlForDataDefinitionStatements\\(\\) has parameter \\$url_params with no value type specified in iterable type array\\.$#"
			count: 1
			path: libraries/classes/Tracking.php

		-
			message: "#^Method PhpMyAdmin\\\\Tracking\\:\\:getHtmlForDataDefinitionStatements\\(\\) return type has no value type specified in iterable type array\\.$#"
			count: 1
			path: libraries/classes/Tracking.php

		-
			message: "#^Method PhpMyAdmin\\\\Tracking\\:\\:getHtmlForDataManipulationStatements\\(\\) has parameter \\$data with no value type specified in iterable type array\\.$#"
			count: 1
			path: libraries/classes/Tracking.php

		-
			message: "#^Method PhpMyAdmin\\\\Tracking\\:\\:getHtmlForDataManipulationStatements\\(\\) has parameter \\$filter_users with no value type specified in iterable type array\\.$#"
			count: 1
			path: libraries/classes/Tracking.php

		-
			message: "#^Method PhpMyAdmin\\\\Tracking\\:\\:getHtmlForDataManipulationStatements\\(\\) has parameter \\$url_params with no value type specified in iterable type array\\.$#"
			count: 1
			path: libraries/classes/Tracking.php

		-
			message: "#^Method PhpMyAdmin\\\\Tracking\\:\\:getHtmlForDataStatements\\(\\) has parameter \\$data with no value type specified in iterable type array\\.$#"
			count: 1
			path: libraries/classes/Tracking.php

		-
			message: "#^Method PhpMyAdmin\\\\Tracking\\:\\:getHtmlForDataStatements\\(\\) has parameter \\$filterUsers with no value type specified in iterable type array\\.$#"
			count: 1
			path: libraries/classes/Tracking.php

		-
			message: "#^Method PhpMyAdmin\\\\Tracking\\:\\:getHtmlForDataStatements\\(\\) has parameter \\$urlParams with no value type specified in iterable type array\\.$#"
			count: 1
			path: libraries/classes/Tracking.php

		-
			message: "#^Method PhpMyAdmin\\\\Tracking\\:\\:getHtmlForDataStatements\\(\\) return type has no value type specified in iterable type array\\.$#"
			count: 1
			path: libraries/classes/Tracking.php

		-
			message: "#^Method PhpMyAdmin\\\\Tracking\\:\\:getHtmlForDbTrackingTables\\(\\) has parameter \\$urlParams with no value type specified in iterable type array\\.$#"
			count: 1
			path: libraries/classes/Tracking.php

		-
			message: "#^Method PhpMyAdmin\\\\Tracking\\:\\:getHtmlForElementsOfTrackingReport\\(\\) return type has no value type specified in iterable type array\\.$#"
			count: 1
			path: libraries/classes/Tracking.php

		-
			message: "#^Method PhpMyAdmin\\\\Tracking\\:\\:getHtmlForIndexes\\(\\) has parameter \\$indexes with no value type specified in iterable type array\\.$#"
			count: 1
			path: libraries/classes/Tracking.php

		-
			message: "#^Method PhpMyAdmin\\\\Tracking\\:\\:getHtmlForMainPage\\(\\) has parameter \\$urlParams with no value type specified in iterable type array\\.$#"
			count: 1
			path: libraries/classes/Tracking.php

		-
			message: "#^Method PhpMyAdmin\\\\Tracking\\:\\:getHtmlForSchemaSnapshot\\(\\) has parameter \\$params with no value type specified in iterable type array\\.$#"
			count: 1
			path: libraries/classes/Tracking.php

		-
			message: "#^Method PhpMyAdmin\\\\Tracking\\:\\:getHtmlForTrackingReport\\(\\) has parameter \\$data with no value type specified in iterable type array\\.$#"
			count: 1
			path: libraries/classes/Tracking.php

		-
			message: "#^Method PhpMyAdmin\\\\Tracking\\:\\:getHtmlForTrackingReport\\(\\) has parameter \\$filter_users with no value type specified in iterable type array\\.$#"
			count: 1
			path: libraries/classes/Tracking.php

		-
			message: "#^Method PhpMyAdmin\\\\Tracking\\:\\:getHtmlForTrackingReport\\(\\) has parameter \\$url_params with no value type specified in iterable type array\\.$#"
			count: 1
			path: libraries/classes/Tracking.php

		-
			message: "#^Method PhpMyAdmin\\\\Tracking\\:\\:getHtmlForTrackingReportExportForm1\\(\\) has parameter \\$data with no value type specified in iterable type array\\.$#"
			count: 1
			path: libraries/classes/Tracking.php

		-
			message: "#^Method PhpMyAdmin\\\\Tracking\\:\\:getHtmlForTrackingReportExportForm1\\(\\) has parameter \\$filter_users with no value type specified in iterable type array\\.$#"
			count: 1
			path: libraries/classes/Tracking.php

		-
			message: "#^Method PhpMyAdmin\\\\Tracking\\:\\:getHtmlForTrackingReportExportForm1\\(\\) has parameter \\$url_params with no value type specified in iterable type array\\.$#"
			count: 1
			path: libraries/classes/Tracking.php

		-
			message: "#^Method PhpMyAdmin\\\\Tracking\\:\\:getHtmlForTrackingReportExportForm2\\(\\) has parameter \\$url_params with no value type specified in iterable type array\\.$#"
			count: 1
			path: libraries/classes/Tracking.php

		-
			message: "#^Method PhpMyAdmin\\\\Tracking\\:\\:getUntrackedTables\\(\\) return type has no value type specified in iterable type array\\.$#"
			count: 1
			path: libraries/classes/Tracking.php

		-
			message: "#^Parameter \\#1 \\$columns of method PhpMyAdmin\\\\Tracking\\:\\:getHtmlForColumns\\(\\) expects array, mixed given\\.$#"
			count: 1
			path: libraries/classes/Tracking.php

		-
			message: "#^Parameter \\#1 \\$data of static method PhpMyAdmin\\\\Core\\:\\:safeUnserialize\\(\\) expects string, mixed given\\.$#"
			count: 1
			path: libraries/classes/Tracking.php

		-
			message: "#^Parameter \\#1 \\$dbName of static method PhpMyAdmin\\\\Tracker\\:\\:isTracked\\(\\) expects string, string\\|null given\\.$#"
			count: 1
			path: libraries/classes/Tracking.php

		-
			message: "#^Parameter \\#1 \\$haystack of function mb_strstr expects string, mixed given\\.$#"
			count: 2
			path: libraries/classes/Tracking.php

		-
			message: "#^Parameter \\#1 \\$indexes of method PhpMyAdmin\\\\Tracking\\:\\:getHtmlForIndexes\\(\\) expects array, mixed given\\.$#"
			count: 1
			path: libraries/classes/Tracking.php

		-
			message: "#^Parameter \\#1 \\$str of method PhpMyAdmin\\\\DatabaseInterface\\:\\:escapeString\\(\\) expects string, string\\|null given\\.$#"
			count: 1
			path: libraries/classes/Tracking.php

		-
			message: "#^Parameter \\#1 \\$var of function count expects array\\|Countable, mixed given\\.$#"
			count: 1
			path: libraries/classes/Tracking.php

		-
			message: "#^Parameter \\#2 \\$sqlQuery of static method PhpMyAdmin\\\\Html\\\\Generator\\:\\:getMessage\\(\\) expects string\\|null, mixed given\\.$#"
			count: 1
			path: libraries/classes/Tracking.php

		-
			message: "#^Parameter \\#2 \\$tableName of static method PhpMyAdmin\\\\Tracker\\:\\:isTracked\\(\\) expects string, string\\|null given\\.$#"
			count: 1
			path: libraries/classes/Tracking.php

		-
			message: "#^Method PhpMyAdmin\\\\Transformations\\:\\:getAvailableMimeTypes\\(\\) return type has no value type specified in iterable type array\\.$#"
			count: 1
			path: libraries/classes/Transformations.php

		-
			message: "#^Call to an undefined method object\\:\\:configure\\(\\)\\.$#"
			count: 1
			path: libraries/classes/TwoFactor.php

		-
			message: "#^Method PhpMyAdmin\\\\TwoFactor\\:\\:getAllBackends\\(\\) return type has no value type specified in iterable type array\\.$#"
			count: 1
			path: libraries/classes/TwoFactor.php

		-
			message: "#^Method PhpMyAdmin\\\\TwoFactor\\:\\:getAvailable\\(\\) return type has no value type specified in iterable type array\\.$#"
			count: 1
			path: libraries/classes/TwoFactor.php

		-
			message: "#^Method PhpMyAdmin\\\\TwoFactor\\:\\:getAvailableBackends\\(\\) return type has no value type specified in iterable type array\\.$#"
			count: 1
			path: libraries/classes/TwoFactor.php

		-
			message: "#^Method PhpMyAdmin\\\\TwoFactor\\:\\:getBackendForCurrentUser\\(\\) should return PhpMyAdmin\\\\Plugins\\\\TwoFactorPlugin but returns object\\.$#"
			count: 1
			path: libraries/classes/TwoFactor.php

		-
			message: "#^Method PhpMyAdmin\\\\TwoFactor\\:\\:getMissingDeps\\(\\) return type has no value type specified in iterable type array\\.$#"
			count: 1
			path: libraries/classes/TwoFactor.php

		-
			message: "#^Method PhpMyAdmin\\\\TwoFactor\\:\\:readConfig\\(\\) return type has no value type specified in iterable type array\\.$#"
			count: 1
			path: libraries/classes/TwoFactor.php

		-
			message: "#^Property PhpMyAdmin\\\\TwoFactor\\:\\:\\$available type has no value type specified in iterable type array\\.$#"
			count: 1
			path: libraries/classes/TwoFactor.php

		-
			message: "#^Property PhpMyAdmin\\\\TwoFactor\\:\\:\\$backend \\(PhpMyAdmin\\\\Plugins\\\\TwoFactorPlugin\\) does not accept object\\.$#"
			count: 2
			path: libraries/classes/TwoFactor.php

		-
			message: "#^Property PhpMyAdmin\\\\TwoFactor\\:\\:\\$config type has no value type specified in iterable type array\\.$#"
			count: 1
			path: libraries/classes/TwoFactor.php

		-
			message: "#^Method PhpMyAdmin\\\\Types\\:\\:getColumns\\(\\) return type has no value type specified in iterable type array\\.$#"
			count: 1
			path: libraries/classes/Types.php

		-
			message: "#^Method PhpMyAdmin\\\\Url\\:\\:getFromRoute\\(\\) has parameter \\$additionalParameters with no value type specified in iterable type array\\.$#"
			count: 1
			path: libraries/classes/Url.php

		-
			message: "#^Method PhpMyAdmin\\\\Url\\:\\:getHiddenFields\\(\\) has parameter \\$values with no value type specified in iterable type array\\.$#"
			count: 1
			path: libraries/classes/Url.php

		-
			message: "#^Method PhpMyAdmin\\\\Url\\:\\:getHiddenInputs\\(\\) has parameter \\$db with no value type specified in iterable type array\\.$#"
			count: 1
			path: libraries/classes/Url.php

		-
			message: "#^Method PhpMyAdmin\\\\Url\\:\\:getHiddenInputs\\(\\) has parameter \\$skip with no value type specified in iterable type array\\.$#"
			count: 1
			path: libraries/classes/Url.php

		-
			message: "#^Method PhpMyAdmin\\\\UserPassword\\:\\:setChangePasswordMsg\\(\\) return type has no value type specified in iterable type array\\.$#"
			count: 1
			path: libraries/classes/UserPassword.php

		-
			message: "#^Method PhpMyAdmin\\\\UserPreferences\\:\\:apply\\(\\) has parameter \\$config_data with no value type specified in iterable type array\\.$#"
			count: 1
			path: libraries/classes/UserPreferences.php

		-
			message: "#^Method PhpMyAdmin\\\\UserPreferences\\:\\:apply\\(\\) return type has no value type specified in iterable type array\\.$#"
			count: 1
			path: libraries/classes/UserPreferences.php

		-
			message: "#^Method PhpMyAdmin\\\\UserPreferences\\:\\:load\\(\\) return type has no value type specified in iterable type array\\.$#"
			count: 1
			path: libraries/classes/UserPreferences.php

		-
			message: "#^Method PhpMyAdmin\\\\UserPreferences\\:\\:redirect\\(\\) has parameter \\$params with no value type specified in iterable type array\\.$#"
			count: 1
			path: libraries/classes/UserPreferences.php

		-
			message: "#^Method PhpMyAdmin\\\\UserPreferences\\:\\:save\\(\\) has parameter \\$config_array with no value type specified in iterable type array\\.$#"
			count: 1
			path: libraries/classes/UserPreferences.php

		-
			message: "#^Cannot cast mixed to string\\.$#"
			count: 1
			path: libraries/classes/Util.php

		-
			message: "#^Cannot use array destructuring on array\\|null\\.$#"
			count: 1
			path: libraries/classes/Util.php

		-
			message: "#^Method PhpMyAdmin\\\\Util\\:\\:checkRowCount\\(\\) has parameter \\$table with no value type specified in iterable type array\\.$#"
			count: 1
			path: libraries/classes/Util.php

		-
			message: "#^Method PhpMyAdmin\\\\Util\\:\\:expandUserString\\(\\) has parameter \\$escape with no value type specified in iterable type array\\.$#"
			count: 1
			path: libraries/classes/Util.php

		-
			message: "#^Method PhpMyAdmin\\\\Util\\:\\:expandUserString\\(\\) has parameter \\$updates with no value type specified in iterable type array\\.$#"
			count: 1
			path: libraries/classes/Util.php

		-
			message: "#^Method PhpMyAdmin\\\\Util\\:\\:extractColumnSpec\\(\\) return type has no value type specified in iterable type array\\.$#"
			count: 1
			path: libraries/classes/Util.php

		-
			message: "#^Method PhpMyAdmin\\\\Util\\:\\:formatByteDown\\(\\) return type has no value type specified in iterable type array\\.$#"
			count: 1
			path: libraries/classes/Util.php

		-
			message: "#^Method PhpMyAdmin\\\\Util\\:\\:getDbInfo\\(\\) return type has no value type specified in iterable type array\\.$#"
			count: 1
			path: libraries/classes/Util.php

		-
			message: "#^Method PhpMyAdmin\\\\Util\\:\\:getMenuTabList\\(\\) return type has no value type specified in iterable type array\\.$#"
			count: 1
			path: libraries/classes/Util.php

		-
			message: "#^Method PhpMyAdmin\\\\Util\\:\\:getTableList\\(\\) return type has no value type specified in iterable type array\\.$#"
			count: 1
			path: libraries/classes/Util.php

		-
			message: "#^Method PhpMyAdmin\\\\Util\\:\\:getTablesWhenOpen\\(\\) return type has no value type specified in iterable type array\\.$#"
			count: 1
			path: libraries/classes/Util.php

		-
			message: "#^Method PhpMyAdmin\\\\Util\\:\\:getUniqueCondition\\(\\) return type has no value type specified in iterable type array\\.$#"
			count: 1
			path: libraries/classes/Util.php

		-
			message: "#^Method PhpMyAdmin\\\\Util\\:\\:getValueByKey\\(\\) has parameter \\$array with no value type specified in iterable type array\\.$#"
			count: 1
			path: libraries/classes/Util.php

		-
			message: "#^Method PhpMyAdmin\\\\Util\\:\\:getValueByKey\\(\\) has parameter \\$path with no value type specified in iterable type array\\.$#"
			count: 1
			path: libraries/classes/Util.php

		-
			message: "#^Method PhpMyAdmin\\\\Util\\:\\:parseEnumSetValues\\(\\) return type has no value type specified in iterable type array\\.$#"
			count: 1
			path: libraries/classes/Util.php

		-
			message: "#^Method PhpMyAdmin\\\\Util\\:\\:processIndexData\\(\\) has parameter \\$indexes with no value type specified in iterable type array\\.$#"
			count: 1
			path: libraries/classes/Util.php

		-
			message: "#^Method PhpMyAdmin\\\\Util\\:\\:processIndexData\\(\\) return type has no value type specified in iterable type array\\.$#"
			count: 1
			path: libraries/classes/Util.php

		-
			message: "#^Method PhpMyAdmin\\\\Util\\:\\:unsupportedDatatypes\\(\\) return type has no value type specified in iterable type array\\.$#"
			count: 1
			path: libraries/classes/Util.php

		-
			message: "#^Parameter \\#1 \\$row of static method PhpMyAdmin\\\\Util\\:\\:getConditionValue\\(\\) expects float\\|int\\|string\\|null, mixed given\\.$#"
			count: 1
			path: libraries/classes/Util.php

		-
			message: "#^Cannot cast mixed to int\\.$#"
			count: 1
			path: libraries/classes/Utils/FormatConverter.php

		-
			message: "#^Method PhpMyAdmin\\\\Utils\\\\FormatConverter\\:\\:binaryToIp\\(\\) should return string\\|false but returns mixed\\.$#"
			count: 2
			path: libraries/classes/Utils/FormatConverter.php

		-
			message: "#^Method PhpMyAdmin\\\\Utils\\\\FormatConverter\\:\\:ipToBinary\\(\\) should return string but returns mixed\\.$#"
			count: 1
			path: libraries/classes/Utils/FormatConverter.php

		-
			message: "#^Method PhpMyAdmin\\\\Utils\\\\FormatConverter\\:\\:longToIp\\(\\) should return string but returns mixed\\.$#"
			count: 1
			path: libraries/classes/Utils/FormatConverter.php

		-
			message: "#^Parameter \\#1 \\$data of function bin2hex expects string, mixed given\\.$#"
			count: 1
			path: libraries/classes/Utils/FormatConverter.php

		-
			message: "#^Parameter \\#1 \\$haystack of function strpos expects string, mixed given\\.$#"
			count: 1
			path: libraries/classes/Utils/FormatConverter.php

		-
			message: "#^Parameter \\#1 \\$ip_address of function inet_pton expects string, mixed given\\.$#"
			count: 1
			path: libraries/classes/Utils/FormatConverter.php

		-
			message: "#^Parameter \\#1 \\$string of function substr expects string, mixed given\\.$#"
			count: 1
			path: libraries/classes/Utils/FormatConverter.php

		-
			message: "#^Method PhpMyAdmin\\\\Utils\\\\HttpRequest\\:\\:handleContext\\(\\) has parameter \\$context with no value type specified in iterable type array\\.$#"
			count: 1
			path: libraries/classes/Utils/HttpRequest.php

		-
			message: "#^Method PhpMyAdmin\\\\Utils\\\\HttpRequest\\:\\:handleContext\\(\\) return type has no value type specified in iterable type array\\.$#"
			count: 1
			path: libraries/classes/Utils/HttpRequest.php

		-
			message: "#^Method PhpMyAdmin\\\\Utils\\\\HttpRequest\\:\\:response\\(\\) should return bool\\|string\\|null but returns mixed\\.$#"
			count: 1
			path: libraries/classes/Utils/HttpRequest.php

		-
			message: "#^Variable \\$http_response_header in isset\\(\\) always exists and is not nullable\\.$#"
			count: 1
			path: libraries/classes/Utils/HttpRequest.php

		-
			message: "#^Comparison operation \"\\>\\=\" between int\\<1, max\\> and 1 is always true\\.$#"
			count: 1
			path: libraries/classes/VersionInformation.php

		-
			message: "#^Method PhpMyAdmin\\\\VersionInformation\\:\\:getLatestCompatibleVersion\\(\\) has parameter \\$releases with no value type specified in iterable type array\\.$#"
			count: 1
			path: libraries/classes/VersionInformation.php

		-
			message: "#^Method PhpMyAdmin\\\\VersionInformation\\:\\:getLatestCompatibleVersion\\(\\) return type has no value type specified in iterable type array\\.$#"
			count: 1
			path: libraries/classes/VersionInformation.php

		-
			message: "#^Method PhpMyAdmin\\\\VersionInformation\\:\\:getLatestVersion\\(\\) should return stdClass\\|null but returns object\\.$#"
			count: 1
			path: libraries/classes/VersionInformation.php

		-
			message: "#^Method PhpMyAdmin\\\\ZipExtension\\:\\:createFile\\(\\) has parameter \\$data with no value type specified in iterable type array\\.$#"
			count: 1
			path: libraries/classes/ZipExtension.php

		-
			message: "#^Method PhpMyAdmin\\\\ZipExtension\\:\\:createFile\\(\\) has parameter \\$name with no value type specified in iterable type array\\.$#"
			count: 1
			path: libraries/classes/ZipExtension.php

		-
			message: "#^Method PhpMyAdmin\\\\ZipExtension\\:\\:getContents\\(\\) return type has no value type specified in iterable type array\\.$#"
			count: 1
			path: libraries/classes/ZipExtension.php

		-
			message: "#^PHPDoc tag @var for variable \\$data has no value type specified in iterable type array\\.$#"
			count: 1
			path: libraries/classes/ZipExtension.php

		-
			message: "#^Method PhpMyAdmin\\\\Tests\\\\AbstractTestCase\\:\\:callFunction\\(\\) has parameter \\$params with no value type specified in iterable type array\\.$#"
			count: 1
			path: test/classes/AbstractTestCase.php

		-
			message: "#^Method PhpMyAdmin\\\\Tests\\\\AbstractTestCase\\:\\:getResponseJsonResult\\(\\) return type has no value type specified in iterable type array\\.$#"
			count: 1
			path: test/classes/AbstractTestCase.php

		-
			message: "#^Method PhpMyAdmin\\\\Tests\\\\Advisory\\\\AdvisorTest\\:\\:advisorTimes\\(\\) return type has no value type specified in iterable type array\\.$#"
			count: 1
			path: test/classes/Advisory/AdvisorTest.php

		-
			message: "#^Method PhpMyAdmin\\\\Tests\\\\Advisory\\\\AdvisorTest\\:\\:rulesProvider\\(\\) return type has no value type specified in iterable type array\\.$#"
			count: 1
			path: test/classes/Advisory/AdvisorTest.php

		-
			message: "#^Method PhpMyAdmin\\\\Tests\\\\Advisory\\\\AdvisorTest\\:\\:testAddRule\\(\\) has parameter \\$expected with no value type specified in iterable type array\\.$#"
			count: 1
			path: test/classes/Advisory/AdvisorTest.php

		-
			message: "#^Method PhpMyAdmin\\\\Tests\\\\Advisory\\\\AdvisorTest\\:\\:testAddRule\\(\\) has parameter \\$rule with no value type specified in iterable type array\\.$#"
			count: 1
			path: test/classes/Advisory/AdvisorTest.php

		-
			message: "#^Parameter \\#2 \\$haystack of method PHPUnit\\\\Framework\\\\Assert\\:\\:assertStringContainsString\\(\\) expects string, mixed given\\.$#"
			count: 3
			path: test/classes/BrowseForeignersTest.php

		-
			message: "#^Parameter \\#2 \\$string of method PHPUnit\\\\Framework\\\\Assert\\:\\:assertStringEndsWith\\(\\) expects string, mixed given\\.$#"
			count: 1
			path: test/classes/BrowseForeignersTest.php

		-
			message: "#^Parameter \\#2 \\$string of method PHPUnit\\\\Framework\\\\Assert\\:\\:assertStringStartsWith\\(\\) expects string, mixed given\\.$#"
			count: 1
			path: test/classes/BrowseForeignersTest.php

		-
			message: "#^Method PhpMyAdmin\\\\Tests\\\\CacheTest\\:\\:dataProviderCacheKeyValues\\(\\) return type has no value type specified in iterable type array\\.$#"
			count: 1
			path: test/classes/CacheTest.php

		-
			message: "#^Missing call to parent\\:\\:setUp\\(\\) method\\.$#"
			count: 1
			path: test/classes/CacheTest.php

		-
			message: "#^Method PhpMyAdmin\\\\Tests\\\\Charsets\\\\CollationTest\\:\\:providerTestBuildDescription\\(\\) return type has no value type specified in iterable type array\\.$#"
			count: 1
			path: test/classes/Charsets/CollationTest.php

		-
			message: "#^Method PhpMyAdmin\\\\Tests\\\\Command\\\\SetVersionCommandTest\\:\\:dataProviderBadVersions\\(\\) return type has no value type specified in iterable type array\\.$#"
			count: 1
			path: test/classes/Command/SetVersionCommandTest.php

		-
			message: "#^Method PhpMyAdmin\\\\Tests\\\\Command\\\\SetVersionCommandTest\\:\\:dataProviderGoodVersions\\(\\) return type has no value type specified in iterable type array\\.$#"
			count: 1
			path: test/classes/Command/SetVersionCommandTest.php

		-
			message: "#^Missing call to parent\\:\\:setUp\\(\\) method\\.$#"
			count: 1
			path: test/classes/Command/SetVersionCommandTest.php

		-
			message: "#^Parameter \\#1 \\$array_arg of function sort expects array, mixed given\\.$#"
			count: 2
			path: test/classes/Command/TwigLintCommandTest.php

		-
			message: "#^Call to method PHPUnit\\\\Framework\\\\Assert\\:\\:assertFalse\\(\\) with true will always evaluate to false\\.$#"
			count: 1
			path: test/classes/CommonTest.php

		-
			message: "#^Call to method PHPUnit\\\\Framework\\\\Assert\\:\\:assertTrue\\(\\) with \\*NEVER\\* will always evaluate to false\\.$#"
			count: 1
			path: test/classes/CommonTest.php

		-
			message: "#^Call to method PHPUnit\\\\Framework\\\\Assert\\:\\:assertTrue\\(\\) with false will always evaluate to false\\.$#"
			count: 1
			path: test/classes/CommonTest.php

		-
			message: "#^Method PhpMyAdmin\\\\Tests\\\\CommonTest\\:\\:providerForTestCleanupPathInfo\\(\\) return type has no value type specified in iterable type array\\.$#"
			count: 1
			path: test/classes/CommonTest.php

		-
<<<<<<< HEAD
=======
			message: "#^Method PhpMyAdmin\\\\Tests\\\\Config\\\\DescriptionTest\\:\\:getValues\\(\\) return type has no value type specified in iterable type array\\.$#"
			count: 1
			path: test/classes/Config/DescriptionTest.php

		-
			message: "#^Call to method PHPUnit\\\\Framework\\\\Assert\\:\\:assertTrue\\(\\) with null will always evaluate to false\\.$#"
			count: 1
			path: test/classes/Config/FormDisplayTest.php

		-
>>>>>>> 49e2b081
			message: "#^Cannot access offset 'pma_testform' on mixed\\.$#"
			count: 1
			path: test/classes/Config/FormDisplayTest.php

		-
			message: "#^Property PhpMyAdmin\\\\Tests\\\\Config\\\\ServerConfigChecksTest\\:\\:\\$sessionID \\(string\\) does not accept mixed\\.$#"
			count: 1
			path: test/classes/Config/ServerConfigChecksTest.php

		-
			message: "#^Property PhpMyAdmin\\\\Tests\\\\Config\\\\Settings\\\\ServerTest\\:\\:\\$defaultValues type has no value type specified in iterable type array\\.$#"
			count: 1
			path: test/classes/Config/Settings/ServerTest.php

		-
			message: "#^Property PhpMyAdmin\\\\Tests\\\\Config\\\\Settings\\\\TransformationsTest\\:\\:\\$defaultValues type has no value type specified in iterable type array\\.$#"
			count: 1
			path: test/classes/Config/Settings/TransformationsTest.php

		-
			message: "#^Property PhpMyAdmin\\\\Tests\\\\Config\\\\SettingsTest\\:\\:\\$defaultValues type has no value type specified in iterable type array\\.$#"
			count: 1
			path: test/classes/Config/SettingsTest.php

		-
			message: "#^Method PhpMyAdmin\\\\Tests\\\\ConfigTest\\:\\:configPaths\\(\\) return type has no value type specified in iterable type array\\.$#"
			count: 1
			path: test/classes/ConfigTest.php

		-
			message: "#^Method PhpMyAdmin\\\\Tests\\\\ConfigTest\\:\\:connectionParams\\(\\) return type has no value type specified in iterable type array\\.$#"
			count: 1
			path: test/classes/ConfigTest.php

		-
			message: "#^Method PhpMyAdmin\\\\Tests\\\\ConfigTest\\:\\:httpsParams\\(\\) return type has no value type specified in iterable type array\\.$#"
			count: 1
			path: test/classes/ConfigTest.php

		-
			message: "#^Method PhpMyAdmin\\\\Tests\\\\ConfigTest\\:\\:rootUris\\(\\) return type has no value type specified in iterable type array\\.$#"
			count: 1
			path: test/classes/ConfigTest.php

		-
			message: "#^Method PhpMyAdmin\\\\Tests\\\\ConfigTest\\:\\:selectServerProvider\\(\\) return type has no value type specified in iterable type array\\.$#"
			count: 1
			path: test/classes/ConfigTest.php

		-
			message: "#^Method PhpMyAdmin\\\\Tests\\\\ConfigTest\\:\\:serverNames\\(\\) return type has no value type specified in iterable type array\\.$#"
			count: 1
			path: test/classes/ConfigTest.php

		-
			message: "#^Method PhpMyAdmin\\\\Tests\\\\ConfigTest\\:\\:serverSettingsProvider\\(\\) return type has no value type specified in iterable type array\\.$#"
			count: 1
			path: test/classes/ConfigTest.php

		-
			message: "#^Method PhpMyAdmin\\\\Tests\\\\ConfigTest\\:\\:testCheckServers\\(\\) has parameter \\$expected with no value type specified in iterable type array\\.$#"
			count: 1
			path: test/classes/ConfigTest.php

		-
			message: "#^Method PhpMyAdmin\\\\Tests\\\\ConfigTest\\:\\:testCheckServers\\(\\) has parameter \\$settings with no value type specified in iterable type array\\.$#"
			count: 1
			path: test/classes/ConfigTest.php

		-
			message: "#^Method PhpMyAdmin\\\\Tests\\\\ConfigTest\\:\\:testGetConnectionParams\\(\\) has parameter \\$expected with no value type specified in iterable type array\\.$#"
			count: 1
			path: test/classes/ConfigTest.php

		-
			message: "#^Method PhpMyAdmin\\\\Tests\\\\ConfigTest\\:\\:testGetConnectionParams\\(\\) has parameter \\$server with no value type specified in iterable type array\\.$#"
			count: 1
			path: test/classes/ConfigTest.php

		-
			message: "#^Method PhpMyAdmin\\\\Tests\\\\ConfigTest\\:\\:testGetConnectionParams\\(\\) has parameter \\$server_cfg with no value type specified in iterable type array\\.$#"
			count: 1
			path: test/classes/ConfigTest.php

		-
			message: "#^Method PhpMyAdmin\\\\Tests\\\\ConfigTest\\:\\:testSelectServer\\(\\) has parameter \\$settings with no value type specified in iterable type array\\.$#"
			count: 1
			path: test/classes/ConfigTest.php

		-
			message: "#^Method PhpMyAdmin\\\\Tests\\\\ConfigTest\\:\\:userAgentProvider\\(\\) return type has no value type specified in iterable type array\\.$#"
			count: 1
			path: test/classes/ConfigTest.php

		-
			message: "#^Cannot access offset 'favoriteTables' on mixed\\.$#"
			count: 1
			path: test/classes/Controllers/Database/Structure/FavoriteTableControllerTest.php

		-
			message: "#^Parameter \\#2 \\$array of method PHPUnit\\\\Framework\\\\Assert\\:\\:assertArrayHasKey\\(\\) expects array\\|ArrayAccess, mixed given\\.$#"
			count: 1
			path: test/classes/Controllers/Database/Structure/FavoriteTableControllerTest.php

		-
			message: "#^Cannot access offset 'COUNTED' on mixed\\.$#"
			count: 4
			path: test/classes/Controllers/Database/StructureControllerTest.php

		-
			message: "#^Cannot access offset 'Data_free' on mixed\\.$#"
			count: 1
			path: test/classes/Controllers/Database/StructureControllerTest.php

		-
			message: "#^Cannot access offset 'ENGINE' on mixed\\.$#"
			count: 3
			path: test/classes/Controllers/Database/StructureControllerTest.php

		-
			message: "#^Cannot access offset 'Rows' on mixed\\.$#"
			count: 1
			path: test/classes/Controllers/Database/StructureControllerTest.php

		-
			message: "#^Cannot access offset 'TABLE_ROWS' on mixed\\.$#"
			count: 1
			path: test/classes/Controllers/Database/StructureControllerTest.php

		-
			message: "#^Cannot use array destructuring on mixed\\.$#"
			count: 8
			path: test/classes/Controllers/Database/StructureControllerTest.php

		-
			message: "#^Parameter \\#2 \\$array of method PHPUnit\\\\Framework\\\\Assert\\:\\:assertArrayNotHasKey\\(\\) expects array\\|ArrayAccess, mixed given\\.$#"
			count: 1
			path: test/classes/Controllers/Database/StructureControllerTest.php

		-
			message: "#^Parameter \\#2 \\$haystack of method PHPUnit\\\\Framework\\\\Assert\\:\\:assertStringContainsString\\(\\) expects string, mixed given\\.$#"
			count: 4
			path: test/classes/Controllers/Database/StructureControllerTest.php

		-
			message: "#^Parameter \\#2 \\$haystack of method PHPUnit\\\\Framework\\\\Assert\\:\\:assertStringNotContainsString\\(\\) expects string, mixed given\\.$#"
			count: 1
			path: test/classes/Controllers/Database/StructureControllerTest.php

		-
			message: "#^Cannot use array destructuring on mixed\\.$#"
			count: 7
			path: test/classes/Controllers/Server/VariablesControllerTest.php

		-
			message: "#^Method PhpMyAdmin\\\\Tests\\\\CoreTest\\:\\:provideTestSafeUnserialize\\(\\) return type has no value type specified in iterable type array\\.$#"
			count: 1
			path: test/classes/CoreTest.php

		-
			message: "#^Method PhpMyAdmin\\\\Tests\\\\CoreTest\\:\\:provideTestSanitizeMySQLHost\\(\\) return type has no value type specified in iterable type array\\.$#"
			count: 1
			path: test/classes/CoreTest.php

		-
			message: "#^Method PhpMyAdmin\\\\Tests\\\\CoreTest\\:\\:providerTestGetRealSize\\(\\) return type has no value type specified in iterable type array\\.$#"
			count: 1
			path: test/classes/CoreTest.php

		-
			message: "#^Method PhpMyAdmin\\\\Tests\\\\CoreTest\\:\\:providerTestGotoNowhere\\(\\) return type has no value type specified in iterable type array\\.$#"
			count: 1
			path: test/classes/CoreTest.php

		-
			message: "#^Method PhpMyAdmin\\\\Tests\\\\CoreTest\\:\\:providerTestLinkURL\\(\\) return type has no value type specified in iterable type array\\.$#"
			count: 1
			path: test/classes/CoreTest.php

		-
			message: "#^Method PhpMyAdmin\\\\Tests\\\\CoreTest\\:\\:testGotoNowhere\\(\\) has parameter \\$allowList with no value type specified in iterable type array\\.$#"
			count: 1
			path: test/classes/CoreTest.php

		-
			message: "#^Method PhpMyAdmin\\\\Tests\\\\CreateAddFieldTest\\:\\:providerGetColumnCreationQueryRequest\\(\\) return type has no value type specified in iterable type array\\.$#"
			count: 1
			path: test/classes/CreateAddFieldTest.php

		-
			message: "#^Method PhpMyAdmin\\\\Tests\\\\CreateAddFieldTest\\:\\:providerGetNumberOfFieldsFromRequest\\(\\) return type has no value type specified in iterable type array\\.$#"
			count: 1
			path: test/classes/CreateAddFieldTest.php

		-
			message: "#^Method PhpMyAdmin\\\\Tests\\\\CreateAddFieldTest\\:\\:providerGetPartitionsDefinition\\(\\) return type has no value type specified in iterable type array\\.$#"
			count: 1
			path: test/classes/CreateAddFieldTest.php

		-
			message: "#^Method PhpMyAdmin\\\\Tests\\\\CreateAddFieldTest\\:\\:providerGetTableCreationQuery\\(\\) return type has no value type specified in iterable type array\\.$#"
			count: 1
			path: test/classes/CreateAddFieldTest.php

		-
			message: "#^Method PhpMyAdmin\\\\Tests\\\\CreateAddFieldTest\\:\\:testGetColumnCreationQuery\\(\\) has parameter \\$request with no value type specified in iterable type array\\.$#"
			count: 1
			path: test/classes/CreateAddFieldTest.php

		-
			message: "#^Method PhpMyAdmin\\\\Tests\\\\CreateAddFieldTest\\:\\:testGetNumberOfFieldsFromRequest\\(\\) has parameter \\$request with no value type specified in iterable type array\\.$#"
			count: 1
			path: test/classes/CreateAddFieldTest.php

		-
			message: "#^Method PhpMyAdmin\\\\Tests\\\\CreateAddFieldTest\\:\\:testGetPartitionsDefinition\\(\\) has parameter \\$request with no value type specified in iterable type array\\.$#"
			count: 1
			path: test/classes/CreateAddFieldTest.php

		-
			message: "#^Method PhpMyAdmin\\\\Tests\\\\CreateAddFieldTest\\:\\:testGetTableCreationQuery\\(\\) has parameter \\$request with no value type specified in iterable type array\\.$#"
			count: 1
			path: test/classes/CreateAddFieldTest.php

		-
			message: "#^Cannot access offset 0 on mixed\\.$#"
			count: 1
			path: test/classes/Database/CentralColumnsTest.php

		-
			message: "#^Parameter \\#1 \\$needle of method PHPUnit\\\\Framework\\\\Assert\\:\\:assertStringContainsString\\(\\) expects string, mixed given\\.$#"
			count: 1
			path: test/classes/Database/CentralColumnsTest.php

		-
			message: "#^Method PhpMyAdmin\\\\Tests\\\\Database\\\\EventsTest\\:\\:providerGetDataFromRequest\\(\\) return type has no value type specified in iterable type array\\.$#"
			count: 1
			path: test/classes/Database/EventsTest.php

		-
			message: "#^Method PhpMyAdmin\\\\Tests\\\\Database\\\\EventsTest\\:\\:providerGetEditorFormAdd\\(\\) return type has no value type specified in iterable type array\\.$#"
			count: 1
			path: test/classes/Database/EventsTest.php

		-
			message: "#^Method PhpMyAdmin\\\\Tests\\\\Database\\\\EventsTest\\:\\:providerGetEditorFormAjax\\(\\) return type has no value type specified in iterable type array\\.$#"
			count: 1
			path: test/classes/Database/EventsTest.php

		-
			message: "#^Method PhpMyAdmin\\\\Tests\\\\Database\\\\EventsTest\\:\\:providerGetEditorFormEdit\\(\\) return type has no value type specified in iterable type array\\.$#"
			count: 1
			path: test/classes/Database/EventsTest.php

		-
			message: "#^Method PhpMyAdmin\\\\Tests\\\\Database\\\\EventsTest\\:\\:providerGetQueryFromRequest\\(\\) return type has no value type specified in iterable type array\\.$#"
			count: 1
			path: test/classes/Database/EventsTest.php

		-
			message: "#^Method PhpMyAdmin\\\\Tests\\\\Database\\\\EventsTest\\:\\:testGetDataFromRequestEmpty\\(\\) has parameter \\$in with no value type specified in iterable type array\\.$#"
			count: 1
			path: test/classes/Database/EventsTest.php

		-
			message: "#^Method PhpMyAdmin\\\\Tests\\\\Database\\\\EventsTest\\:\\:testGetDataFromRequestEmpty\\(\\) has parameter \\$out with no value type specified in iterable type array\\.$#"
			count: 1
			path: test/classes/Database/EventsTest.php

		-
			message: "#^Method PhpMyAdmin\\\\Tests\\\\Database\\\\EventsTest\\:\\:testGetEditorFormAdd\\(\\) has parameter \\$data with no value type specified in iterable type array\\.$#"
			count: 1
			path: test/classes/Database/EventsTest.php

		-
			message: "#^Method PhpMyAdmin\\\\Tests\\\\Database\\\\EventsTest\\:\\:testGetEditorFormAjax\\(\\) has parameter \\$data with no value type specified in iterable type array\\.$#"
			count: 1
			path: test/classes/Database/EventsTest.php

		-
			message: "#^Method PhpMyAdmin\\\\Tests\\\\Database\\\\EventsTest\\:\\:testGetEditorFormEdit\\(\\) has parameter \\$data with no value type specified in iterable type array\\.$#"
			count: 1
			path: test/classes/Database/EventsTest.php

		-
			message: "#^Method PhpMyAdmin\\\\Tests\\\\Database\\\\EventsTest\\:\\:testGetQueryFromRequest\\(\\) has parameter \\$request with no value type specified in iterable type array\\.$#"
			count: 1
			path: test/classes/Database/EventsTest.php

		-
			message: "#^Parameter \\#2 \\$haystack of method PHPUnit\\\\Framework\\\\Assert\\:\\:assertStringContainsString\\(\\) expects string, mixed given\\.$#"
			count: 7
			path: test/classes/Database/QbeTest.php

		-
			message: "#^Parameter \\#2 \\$haystack of method PHPUnit\\\\Framework\\\\Assert\\:\\:assertStringNotContainsString\\(\\) expects string, mixed given\\.$#"
			count: 1
			path: test/classes/Database/QbeTest.php

		-
			message: "#^Method PhpMyAdmin\\\\Tests\\\\Database\\\\RoutinesTest\\:\\:providerGetDataFromRequest\\(\\) return type has no value type specified in iterable type array\\.$#"
			count: 1
			path: test/classes/Database/RoutinesTest.php

		-
			message: "#^Method PhpMyAdmin\\\\Tests\\\\Database\\\\RoutinesTest\\:\\:providerGetEditorForm1\\(\\) return type has no value type specified in iterable type array\\.$#"
			count: 1
			path: test/classes/Database/RoutinesTest.php

		-
			message: "#^Method PhpMyAdmin\\\\Tests\\\\Database\\\\RoutinesTest\\:\\:providerGetEditorForm2\\(\\) return type has no value type specified in iterable type array\\.$#"
			count: 1
			path: test/classes/Database/RoutinesTest.php

		-
			message: "#^Method PhpMyAdmin\\\\Tests\\\\Database\\\\RoutinesTest\\:\\:providerGetEditorForm3\\(\\) return type has no value type specified in iterable type array\\.$#"
			count: 1
			path: test/classes/Database/RoutinesTest.php

		-
			message: "#^Method PhpMyAdmin\\\\Tests\\\\Database\\\\RoutinesTest\\:\\:providerGetEditorForm4\\(\\) return type has no value type specified in iterable type array\\.$#"
			count: 1
			path: test/classes/Database/RoutinesTest.php

		-
			message: "#^Method PhpMyAdmin\\\\Tests\\\\Database\\\\RoutinesTest\\:\\:providerGetExecuteForm1\\(\\) return type has no value type specified in iterable type array\\.$#"
			count: 1
			path: test/classes/Database/RoutinesTest.php

		-
			message: "#^Method PhpMyAdmin\\\\Tests\\\\Database\\\\RoutinesTest\\:\\:providerGetExecuteForm2\\(\\) return type has no value type specified in iterable type array\\.$#"
			count: 1
			path: test/classes/Database/RoutinesTest.php

		-
			message: "#^Method PhpMyAdmin\\\\Tests\\\\Database\\\\RoutinesTest\\:\\:providerGetParameterRow\\(\\) return type has no value type specified in iterable type array\\.$#"
			count: 1
			path: test/classes/Database/RoutinesTest.php

		-
			message: "#^Method PhpMyAdmin\\\\Tests\\\\Database\\\\RoutinesTest\\:\\:providerGetParameterRowAjax\\(\\) return type has no value type specified in iterable type array\\.$#"
			count: 1
			path: test/classes/Database/RoutinesTest.php

		-
			message: "#^Method PhpMyAdmin\\\\Tests\\\\Database\\\\RoutinesTest\\:\\:providerGetQueryFromRequest\\(\\) return type has no value type specified in iterable type array\\.$#"
			count: 1
			path: test/classes/Database/RoutinesTest.php

		-
			message: "#^Method PhpMyAdmin\\\\Tests\\\\Database\\\\RoutinesTest\\:\\:testGetDataFromRequest\\(\\) has parameter \\$in with no value type specified in iterable type array\\.$#"
			count: 1
			path: test/classes/Database/RoutinesTest.php

		-
			message: "#^Method PhpMyAdmin\\\\Tests\\\\Database\\\\RoutinesTest\\:\\:testGetDataFromRequest\\(\\) has parameter \\$out with no value type specified in iterable type array\\.$#"
			count: 1
			path: test/classes/Database/RoutinesTest.php

		-
			message: "#^Method PhpMyAdmin\\\\Tests\\\\Database\\\\RoutinesTest\\:\\:testGetEditorForm1\\(\\) has parameter \\$data with no value type specified in iterable type array\\.$#"
			count: 1
			path: test/classes/Database/RoutinesTest.php

		-
			message: "#^Method PhpMyAdmin\\\\Tests\\\\Database\\\\RoutinesTest\\:\\:testGetEditorForm2\\(\\) has parameter \\$data with no value type specified in iterable type array\\.$#"
			count: 1
			path: test/classes/Database/RoutinesTest.php

		-
			message: "#^Method PhpMyAdmin\\\\Tests\\\\Database\\\\RoutinesTest\\:\\:testGetEditorForm3\\(\\) has parameter \\$data with no value type specified in iterable type array\\.$#"
			count: 1
			path: test/classes/Database/RoutinesTest.php

		-
			message: "#^Method PhpMyAdmin\\\\Tests\\\\Database\\\\RoutinesTest\\:\\:testGetEditorForm4\\(\\) has parameter \\$data with no value type specified in iterable type array\\.$#"
			count: 1
			path: test/classes/Database/RoutinesTest.php

		-
			message: "#^Method PhpMyAdmin\\\\Tests\\\\Database\\\\RoutinesTest\\:\\:testGetExecuteForm1\\(\\) has parameter \\$data with no value type specified in iterable type array\\.$#"
			count: 1
			path: test/classes/Database/RoutinesTest.php

		-
			message: "#^Method PhpMyAdmin\\\\Tests\\\\Database\\\\RoutinesTest\\:\\:testGetExecuteForm2\\(\\) has parameter \\$data with no value type specified in iterable type array\\.$#"
			count: 1
			path: test/classes/Database/RoutinesTest.php

		-
			message: "#^Method PhpMyAdmin\\\\Tests\\\\Database\\\\RoutinesTest\\:\\:testGetParameterRow\\(\\) has parameter \\$data with no value type specified in iterable type array\\.$#"
			count: 1
			path: test/classes/Database/RoutinesTest.php

		-
			message: "#^Method PhpMyAdmin\\\\Tests\\\\Database\\\\RoutinesTest\\:\\:testGetParameterRowAjax\\(\\) has parameter \\$data with no value type specified in iterable type array\\.$#"
			count: 1
			path: test/classes/Database/RoutinesTest.php

		-
			message: "#^Method PhpMyAdmin\\\\Tests\\\\Database\\\\RoutinesTest\\:\\:testGetQueryFromRequest\\(\\) has parameter \\$request with no value type specified in iterable type array\\.$#"
			count: 1
			path: test/classes/Database/RoutinesTest.php

		-
			message: "#^Method PhpMyAdmin\\\\Tests\\\\Database\\\\SearchTest\\:\\:searchTypes\\(\\) return type has no value type specified in iterable type array\\.$#"
			count: 1
			path: test/classes/Database/SearchTest.php

		-
			message: "#^Method PhpMyAdmin\\\\Tests\\\\Database\\\\TriggersTest\\:\\:providerGetDataFromRequestEmpty\\(\\) return type has no value type specified in iterable type array\\.$#"
			count: 1
			path: test/classes/Database/TriggersTest.php

		-
			message: "#^Method PhpMyAdmin\\\\Tests\\\\Database\\\\TriggersTest\\:\\:providerGetEditorFormAdd\\(\\) return type has no value type specified in iterable type array\\.$#"
			count: 1
			path: test/classes/Database/TriggersTest.php

		-
			message: "#^Method PhpMyAdmin\\\\Tests\\\\Database\\\\TriggersTest\\:\\:providerGetEditorFormAjax\\(\\) return type has no value type specified in iterable type array\\.$#"
			count: 1
			path: test/classes/Database/TriggersTest.php

		-
			message: "#^Method PhpMyAdmin\\\\Tests\\\\Database\\\\TriggersTest\\:\\:providerGetEditorFormEdit\\(\\) return type has no value type specified in iterable type array\\.$#"
			count: 1
			path: test/classes/Database/TriggersTest.php

		-
			message: "#^Method PhpMyAdmin\\\\Tests\\\\Database\\\\TriggersTest\\:\\:providerGetQueryFromRequest\\(\\) return type has no value type specified in iterable type array\\.$#"
			count: 1
			path: test/classes/Database/TriggersTest.php

		-
			message: "#^Method PhpMyAdmin\\\\Tests\\\\Database\\\\TriggersTest\\:\\:testGetDataFromRequestEmpty\\(\\) has parameter \\$in with no value type specified in iterable type array\\.$#"
			count: 1
			path: test/classes/Database/TriggersTest.php

		-
			message: "#^Method PhpMyAdmin\\\\Tests\\\\Database\\\\TriggersTest\\:\\:testGetDataFromRequestEmpty\\(\\) has parameter \\$out with no value type specified in iterable type array\\.$#"
			count: 1
			path: test/classes/Database/TriggersTest.php

		-
			message: "#^Method PhpMyAdmin\\\\Tests\\\\Database\\\\TriggersTest\\:\\:testGetEditorFormAdd\\(\\) has parameter \\$data with no value type specified in iterable type array\\.$#"
			count: 1
			path: test/classes/Database/TriggersTest.php

		-
			message: "#^Method PhpMyAdmin\\\\Tests\\\\Database\\\\TriggersTest\\:\\:testGetEditorFormAjax\\(\\) has parameter \\$data with no value type specified in iterable type array\\.$#"
			count: 1
			path: test/classes/Database/TriggersTest.php

		-
			message: "#^Method PhpMyAdmin\\\\Tests\\\\Database\\\\TriggersTest\\:\\:testGetEditorFormEdit\\(\\) has parameter \\$data with no value type specified in iterable type array\\.$#"
			count: 1
			path: test/classes/Database/TriggersTest.php

		-
			message: "#^Method PhpMyAdmin\\\\Tests\\\\DatabaseInterfaceTest\\:\\:currentUserData\\(\\) return type has no value type specified in iterable type array\\.$#"
			count: 1
			path: test/classes/DatabaseInterfaceTest.php

		-
			message: "#^Method PhpMyAdmin\\\\Tests\\\\DatabaseInterfaceTest\\:\\:errorData\\(\\) return type has no value type specified in iterable type array\\.$#"
			count: 1
			path: test/classes/DatabaseInterfaceTest.php

		-
			message: "#^Method PhpMyAdmin\\\\Tests\\\\DatabaseInterfaceTest\\:\\:isAmazonRdsData\\(\\) return type has no value type specified in iterable type array\\.$#"
			count: 1
			path: test/classes/DatabaseInterfaceTest.php

		-
			message: "#^Method PhpMyAdmin\\\\Tests\\\\DatabaseInterfaceTest\\:\\:testGetCurrentUser\\(\\) has parameter \\$expected with no value type specified in iterable type array\\.$#"
			count: 1
			path: test/classes/DatabaseInterfaceTest.php

		-
			message: "#^Method PhpMyAdmin\\\\Tests\\\\DatabaseInterfaceTest\\:\\:testGetCurrentUser\\(\\) has parameter \\$value with no value type specified in iterable type array\\.$#"
			count: 1
			path: test/classes/DatabaseInterfaceTest.php

		-
			message: "#^Method PhpMyAdmin\\\\Tests\\\\DatabaseInterfaceTest\\:\\:testIsAmazonRdsData\\(\\) has parameter \\$value with no value type specified in iterable type array\\.$#"
			count: 1
			path: test/classes/DatabaseInterfaceTest.php

		-
			message: "#^Method PhpMyAdmin\\\\Tests\\\\DatabaseInterfaceTest\\:\\:versionData\\(\\) return type has no value type specified in iterable type array\\.$#"
			count: 1
			path: test/classes/DatabaseInterfaceTest.php

		-
			message: "#^Method PhpMyAdmin\\\\Tests\\\\Dbal\\\\DbiDummyTest\\:\\:errorData\\(\\) return type has no value type specified in iterable type array\\.$#"
			count: 1
			path: test/classes/Dbal/DbiDummyTest.php

		-
			message: "#^Method PhpMyAdmin\\\\Tests\\\\Dbal\\\\DbiDummyTest\\:\\:schemaData\\(\\) return type has no value type specified in iterable type array\\.$#"
			count: 1
			path: test/classes/Dbal/DbiDummyTest.php

		-
			message: "#^Method PhpMyAdmin\\\\Tests\\\\Display\\\\ResultsTest\\:\\:dataProviderForTestGetDataCellForNonNumericColumns\\(\\) return type has no value type specified in iterable type array\\.$#"
			count: 4
			path: test/classes/Display/ResultsTest.php

		-
			message: "#^Method PhpMyAdmin\\\\Tests\\\\Display\\\\ResultsTest\\:\\:dataProviderForTestGetPartialText\\(\\) return type has no value type specified in iterable type array\\.$#"
			count: 1
			path: test/classes/Display/ResultsTest.php

		-
			message: "#^Method PhpMyAdmin\\\\Tests\\\\Display\\\\ResultsTest\\:\\:dataProviderForTestGetRowInfoForSpecialLinks\\(\\) return type has no value type specified in iterable type array\\.$#"
			count: 1
			path: test/classes/Display/ResultsTest.php

		-
			message: "#^Method PhpMyAdmin\\\\Tests\\\\Display\\\\ResultsTest\\:\\:dataProviderForTestGetSpecialLinkUrl\\(\\) return type has no value type specified in iterable type array\\.$#"
			count: 1
			path: test/classes/Display/ResultsTest.php

		-
			message: "#^Method PhpMyAdmin\\\\Tests\\\\Display\\\\ResultsTest\\:\\:dataProviderForTestHandleNonPrintableContents\\(\\) return type has no value type specified in iterable type array\\.$#"
			count: 2
			path: test/classes/Display/ResultsTest.php

		-
			message: "#^Method PhpMyAdmin\\\\Tests\\\\Display\\\\ResultsTest\\:\\:dataProviderForTestSetHighlightedColumnGlobalField\\(\\) return type has no value type specified in iterable type array\\.$#"
			count: 1
			path: test/classes/Display/ResultsTest.php

		-
			message: "#^Method PhpMyAdmin\\\\Tests\\\\Display\\\\ResultsTest\\:\\:dataProviderGetSortOrderHiddenInputs\\(\\) return type has no value type specified in iterable type array\\.$#"
			count: 1
			path: test/classes/Display/ResultsTest.php

		-
			message: "#^Method PhpMyAdmin\\\\Tests\\\\Display\\\\ResultsTest\\:\\:providerSetConfigParamsForDisplayTable\\(\\) return type has no value type specified in iterable type array\\.$#"
			count: 1
			path: test/classes/Display/ResultsTest.php

		-
			message: "#^Method PhpMyAdmin\\\\Tests\\\\Display\\\\ResultsTest\\:\\:testGetDataCellForNonNumericColumns\\(\\) has parameter \\$_url_params with no value type specified in iterable type array\\.$#"
			count: 1
			path: test/classes/Display/ResultsTest.php

		-
			message: "#^Method PhpMyAdmin\\\\Tests\\\\Display\\\\ResultsTest\\:\\:testGetDataCellForNonNumericColumns\\(\\) has parameter \\$analyzed_sql_results with no value type specified in iterable type array\\.$#"
			count: 1
			path: test/classes/Display/ResultsTest.php

		-
			message: "#^Method PhpMyAdmin\\\\Tests\\\\Display\\\\ResultsTest\\:\\:testGetDataCellForNonNumericColumns\\(\\) has parameter \\$map with no value type specified in iterable type array\\.$#"
			count: 1
			path: test/classes/Display/ResultsTest.php

		-
			message: "#^Method PhpMyAdmin\\\\Tests\\\\Display\\\\ResultsTest\\:\\:testGetDataCellForNonNumericColumns\\(\\) has parameter \\$transform_options with no value type specified in iterable type array\\.$#"
			count: 1
			path: test/classes/Display/ResultsTest.php

		-
			message: "#^Method PhpMyAdmin\\\\Tests\\\\Display\\\\ResultsTest\\:\\:testGetPartialText\\(\\) has parameter \\$output with no value type specified in iterable type array\\.$#"
			count: 1
			path: test/classes/Display/ResultsTest.php

		-
			message: "#^Method PhpMyAdmin\\\\Tests\\\\Display\\\\ResultsTest\\:\\:testGetRowInfoForSpecialLinks\\(\\) has parameter \\$col_order with no value type specified in iterable type array\\.$#"
			count: 1
			path: test/classes/Display/ResultsTest.php

		-
			message: "#^Method PhpMyAdmin\\\\Tests\\\\Display\\\\ResultsTest\\:\\:testGetRowInfoForSpecialLinks\\(\\) has parameter \\$output with no value type specified in iterable type array\\.$#"
			count: 1
			path: test/classes/Display/ResultsTest.php

		-
			message: "#^Method PhpMyAdmin\\\\Tests\\\\Display\\\\ResultsTest\\:\\:testGetRowInfoForSpecialLinks\\(\\) has parameter \\$row with no value type specified in iterable type array\\.$#"
			count: 1
			path: test/classes/Display/ResultsTest.php

		-
			message: "#^Method PhpMyAdmin\\\\Tests\\\\Display\\\\ResultsTest\\:\\:testGetSortOrderHiddenInputs\\(\\) has parameter \\$urlParams with no value type specified in iterable type array\\.$#"
			count: 1
			path: test/classes/Display/ResultsTest.php

		-
			message: "#^Method PhpMyAdmin\\\\Tests\\\\Display\\\\ResultsTest\\:\\:testGetSpecialLinkUrl\\(\\) has parameter \\$row_info with no value type specified in iterable type array\\.$#"
			count: 1
			path: test/classes/Display/ResultsTest.php

		-
			message: "#^Method PhpMyAdmin\\\\Tests\\\\Display\\\\ResultsTest\\:\\:testHandleNonPrintableContents\\(\\) has parameter \\$transform_options with no value type specified in iterable type array\\.$#"
			count: 1
			path: test/classes/Display/ResultsTest.php

		-
			message: "#^Method PhpMyAdmin\\\\Tests\\\\Display\\\\ResultsTest\\:\\:testHandleNonPrintableContents\\(\\) has parameter \\$url_params with no value type specified in iterable type array\\.$#"
			count: 1
			path: test/classes/Display/ResultsTest.php

		-
			message: "#^Method PhpMyAdmin\\\\Tests\\\\Display\\\\ResultsTest\\:\\:testSetConfigParamsForDisplayTable\\(\\) has parameter \\$expected with no value type specified in iterable type array\\.$#"
			count: 1
			path: test/classes/Display/ResultsTest.php

		-
			message: "#^Method PhpMyAdmin\\\\Tests\\\\Display\\\\ResultsTest\\:\\:testSetConfigParamsForDisplayTable\\(\\) has parameter \\$get with no value type specified in iterable type array\\.$#"
			count: 1
			path: test/classes/Display/ResultsTest.php

		-
			message: "#^Method PhpMyAdmin\\\\Tests\\\\Display\\\\ResultsTest\\:\\:testSetConfigParamsForDisplayTable\\(\\) has parameter \\$post with no value type specified in iterable type array\\.$#"
			count: 1
			path: test/classes/Display/ResultsTest.php

		-
			message: "#^Method PhpMyAdmin\\\\Tests\\\\Display\\\\ResultsTest\\:\\:testSetConfigParamsForDisplayTable\\(\\) has parameter \\$request with no value type specified in iterable type array\\.$#"
			count: 1
			path: test/classes/Display/ResultsTest.php

		-
			message: "#^Method PhpMyAdmin\\\\Tests\\\\Display\\\\ResultsTest\\:\\:testSetConfigParamsForDisplayTable\\(\\) has parameter \\$session with no value type specified in iterable type array\\.$#"
			count: 1
			path: test/classes/Display/ResultsTest.php

		-
			message: "#^Method PhpMyAdmin\\\\Tests\\\\Display\\\\ResultsTest\\:\\:testSetHighlightedColumnGlobalField\\(\\) has parameter \\$analyzed_sql with no value type specified in iterable type array\\.$#"
			count: 1
			path: test/classes/Display/ResultsTest.php

		-
			message: "#^Method PhpMyAdmin\\\\Tests\\\\Display\\\\ResultsTest\\:\\:testSetHighlightedColumnGlobalField\\(\\) has parameter \\$output with no value type specified in iterable type array\\.$#"
			count: 1
			path: test/classes/Display/ResultsTest.php

		-
			message: "#^Parameter \\#1 \\$string of function htmlspecialchars_decode expects string, mixed given\\.$#"
			count: 1
			path: test/classes/Display/ResultsTest.php

		-
			message: "#^Parameter \\#2 \\$haystack of method PHPUnit\\\\Framework\\\\Assert\\:\\:assertStringContainsString\\(\\) expects string, mixed given\\.$#"
			count: 4
			path: test/classes/Display/ResultsTest.php

		-
			message: "#^Method PhpMyAdmin\\\\Tests\\\\Engines\\\\PbxtTest\\:\\:providerFortTestResolveTypeSize\\(\\) return type has no value type specified in iterable type array\\.$#"
			count: 1
			path: test/classes/Engines/PbxtTest.php

		-
			message: "#^Method PhpMyAdmin\\\\Tests\\\\Engines\\\\PbxtTest\\:\\:testResolveTypeSize\\(\\) has parameter \\$output with no value type specified in iterable type array\\.$#"
			count: 1
			path: test/classes/Engines/PbxtTest.php

		-
			message: "#^Method PhpMyAdmin\\\\Tests\\\\ErrorHandlerTest\\:\\:providerForTestHandleError\\(\\) return type has no value type specified in iterable type array\\.$#"
			count: 1
			path: test/classes/ErrorHandlerTest.php

		-
			message: "#^Method PhpMyAdmin\\\\Tests\\\\ErrorReportTest\\:\\:testSanitizeUrl\\(\\) has parameter \\$result with no value type specified in iterable type array\\.$#"
			count: 1
			path: test/classes/ErrorReportTest.php

		-
			message: "#^Method PhpMyAdmin\\\\Tests\\\\ErrorReportTest\\:\\:urlsToSanitize\\(\\) return type has no value type specified in iterable type array\\.$#"
			count: 1
			path: test/classes/ErrorReportTest.php

		-
			message: "#^Method PhpMyAdmin\\\\Tests\\\\ErrorTest\\:\\:filePathProvider\\(\\) return type has no value type specified in iterable type array\\.$#"
			count: 1
			path: test/classes/ErrorTest.php

		-
			message: "#^Method PhpMyAdmin\\\\Tests\\\\FileTest\\:\\:compressedFiles\\(\\) return type has no value type specified in iterable type array\\.$#"
			count: 1
			path: test/classes/FileTest.php

		-
			message: "#^Property PhpMyAdmin\\\\Tests\\\\FooterTest\\:\\:\\$privates type has no value type specified in iterable type array\\.$#"
			count: 1
			path: test/classes/FooterTest.php

		-
			message: "#^Method PhpMyAdmin\\\\Tests\\\\Gis\\\\GisFactoryTest\\:\\:providerForTestFactory\\(\\) return type has no value type specified in iterable type array\\.$#"
			count: 1
			path: test/classes/Gis/GisFactoryTest.php

		-
			message: "#^Method PhpMyAdmin\\\\Tests\\\\Gis\\\\GisGeomTestCase\\:\\:testGenerateParams\\(\\) has parameter \\$params with no value type specified in iterable type array\\.$#"
			count: 1
			path: test/classes/Gis/GisGeomTestCase.php

		-
			message: "#^Method PhpMyAdmin\\\\Tests\\\\Gis\\\\GisGeomTestCase\\:\\:testScaleRow\\(\\) has parameter \\$min_max with no value type specified in iterable type array\\.$#"
			count: 1
			path: test/classes/Gis/GisGeomTestCase.php

		-
			message: "#^Method PhpMyAdmin\\\\Tests\\\\Gis\\\\GisGeometryCollectionTest\\:\\:providerForGenerateParams\\(\\) return type has no value type specified in iterable type array\\.$#"
			count: 1
			path: test/classes/Gis/GisGeometryCollectionTest.php

		-
			message: "#^Method PhpMyAdmin\\\\Tests\\\\Gis\\\\GisGeometryCollectionTest\\:\\:providerForGenerateWkt\\(\\) return type has no value type specified in iterable type array\\.$#"
			count: 1
			path: test/classes/Gis/GisGeometryCollectionTest.php

		-
			message: "#^Method PhpMyAdmin\\\\Tests\\\\Gis\\\\GisGeometryCollectionTest\\:\\:providerForPrepareRowAsOl\\(\\) return type has no value type specified in iterable type array\\.$#"
			count: 1
			path: test/classes/Gis/GisGeometryCollectionTest.php

		-
			message: "#^Method PhpMyAdmin\\\\Tests\\\\Gis\\\\GisGeometryCollectionTest\\:\\:providerForPrepareRowAsPdf\\(\\) return type has no value type specified in iterable type array\\.$#"
			count: 1
			path: test/classes/Gis/GisGeometryCollectionTest.php

		-
			message: "#^Method PhpMyAdmin\\\\Tests\\\\Gis\\\\GisGeometryCollectionTest\\:\\:providerForPrepareRowAsSvg\\(\\) return type has no value type specified in iterable type array\\.$#"
			count: 1
			path: test/classes/Gis/GisGeometryCollectionTest.php

		-
			message: "#^Method PhpMyAdmin\\\\Tests\\\\Gis\\\\GisGeometryCollectionTest\\:\\:providerForScaleRow\\(\\) return type has no value type specified in iterable type array\\.$#"
			count: 1
			path: test/classes/Gis/GisGeometryCollectionTest.php

		-
			message: "#^Method PhpMyAdmin\\\\Tests\\\\Gis\\\\GisGeometryCollectionTest\\:\\:testGenerateParams\\(\\) has parameter \\$output with no value type specified in iterable type array\\.$#"
			count: 1
			path: test/classes/Gis/GisGeometryCollectionTest.php

		-
			message: "#^Method PhpMyAdmin\\\\Tests\\\\Gis\\\\GisGeometryCollectionTest\\:\\:testGenerateWkt\\(\\) has parameter \\$gis_data with no value type specified in iterable type array\\.$#"
			count: 1
			path: test/classes/Gis/GisGeometryCollectionTest.php

		-
			message: "#^Method PhpMyAdmin\\\\Tests\\\\Gis\\\\GisGeometryCollectionTest\\:\\:testPrepareRowAsOl\\(\\) has parameter \\$line_color with no value type specified in iterable type array\\.$#"
			count: 1
			path: test/classes/Gis/GisGeometryCollectionTest.php

		-
			message: "#^Method PhpMyAdmin\\\\Tests\\\\Gis\\\\GisGeometryCollectionTest\\:\\:testPrepareRowAsOl\\(\\) has parameter \\$scale_data with no value type specified in iterable type array\\.$#"
			count: 1
			path: test/classes/Gis/GisGeometryCollectionTest.php

		-
			message: "#^Method PhpMyAdmin\\\\Tests\\\\Gis\\\\GisGeometryCollectionTest\\:\\:testPrepareRowAsPdf\\(\\) has parameter \\$scale_data with no value type specified in iterable type array\\.$#"
			count: 1
			path: test/classes/Gis/GisGeometryCollectionTest.php

		-
			message: "#^Method PhpMyAdmin\\\\Tests\\\\Gis\\\\GisGeometryCollectionTest\\:\\:testPrepareRowAsSvg\\(\\) has parameter \\$scaleData with no value type specified in iterable type array\\.$#"
			count: 1
			path: test/classes/Gis/GisGeometryCollectionTest.php

		-
			message: "#^Method PhpMyAdmin\\\\Tests\\\\Gis\\\\GisGeometryCollectionTest\\:\\:testScaleRow\\(\\) has parameter \\$output with no value type specified in iterable type array\\.$#"
			count: 1
			path: test/classes/Gis/GisGeometryCollectionTest.php

		-
			message: "#^Method PhpMyAdmin\\\\Tests\\\\Gis\\\\GisGeometryTest\\:\\:providerForTestExtractPoints\\(\\) return type has no value type specified in iterable type array\\.$#"
			count: 1
			path: test/classes/Gis/GisGeometryTest.php

		-
			message: "#^Method PhpMyAdmin\\\\Tests\\\\Gis\\\\GisGeometryTest\\:\\:providerForTestGenerateParams\\(\\) return type has no value type specified in iterable type array\\.$#"
			count: 1
			path: test/classes/Gis/GisGeometryTest.php

		-
			message: "#^Method PhpMyAdmin\\\\Tests\\\\Gis\\\\GisGeometryTest\\:\\:providerForTestGetBoundsForOl\\(\\) return type has no value type specified in iterable type array\\.$#"
			count: 1
			path: test/classes/Gis/GisGeometryTest.php

		-
			message: "#^Method PhpMyAdmin\\\\Tests\\\\Gis\\\\GisGeometryTest\\:\\:providerForTestGetPolygonArrayForOpenLayers\\(\\) return type has no value type specified in iterable type array\\.$#"
			count: 1
			path: test/classes/Gis/GisGeometryTest.php

		-
			message: "#^Method PhpMyAdmin\\\\Tests\\\\Gis\\\\GisGeometryTest\\:\\:providerForTestSetMinMax\\(\\) return type has no value type specified in iterable type array\\.$#"
			count: 1
			path: test/classes/Gis/GisGeometryTest.php

		-
			message: "#^Method PhpMyAdmin\\\\Tests\\\\Gis\\\\GisGeometryTest\\:\\:testExtractPoints\\(\\) has parameter \\$output with no value type specified in iterable type array\\.$#"
			count: 1
			path: test/classes/Gis/GisGeometryTest.php

		-
			message: "#^Method PhpMyAdmin\\\\Tests\\\\Gis\\\\GisGeometryTest\\:\\:testExtractPoints\\(\\) has parameter \\$scale_data with no value type specified in iterable type array\\.$#"
			count: 1
			path: test/classes/Gis/GisGeometryTest.php

		-
			message: "#^Method PhpMyAdmin\\\\Tests\\\\Gis\\\\GisGeometryTest\\:\\:testGenerateParams\\(\\) has parameter \\$output with no value type specified in iterable type array\\.$#"
			count: 1
			path: test/classes/Gis/GisGeometryTest.php

		-
			message: "#^Method PhpMyAdmin\\\\Tests\\\\Gis\\\\GisGeometryTest\\:\\:testGetBoundsForOl\\(\\) has parameter \\$scale_data with no value type specified in iterable type array\\.$#"
			count: 1
			path: test/classes/Gis/GisGeometryTest.php

		-
			message: "#^Method PhpMyAdmin\\\\Tests\\\\Gis\\\\GisGeometryTest\\:\\:testGetPolygonArrayForOpenLayers\\(\\) has parameter \\$polygons with no value type specified in iterable type array\\.$#"
			count: 1
			path: test/classes/Gis/GisGeometryTest.php

		-
			message: "#^Method PhpMyAdmin\\\\Tests\\\\Gis\\\\GisGeometryTest\\:\\:testSetMinMax\\(\\) has parameter \\$min_max with no value type specified in iterable type array\\.$#"
			count: 1
			path: test/classes/Gis/GisGeometryTest.php

		-
			message: "#^Method PhpMyAdmin\\\\Tests\\\\Gis\\\\GisGeometryTest\\:\\:testSetMinMax\\(\\) has parameter \\$output with no value type specified in iterable type array\\.$#"
			count: 1
			path: test/classes/Gis/GisGeometryTest.php

		-
			message: "#^Method PhpMyAdmin\\\\Tests\\\\Gis\\\\GisLineStringTest\\:\\:providerForPrepareRowAsOl\\(\\) return type has no value type specified in iterable type array\\.$#"
			count: 1
			path: test/classes/Gis/GisLineStringTest.php

		-
			message: "#^Method PhpMyAdmin\\\\Tests\\\\Gis\\\\GisLineStringTest\\:\\:providerForPrepareRowAsPdf\\(\\) return type has no value type specified in iterable type array\\.$#"
			count: 1
			path: test/classes/Gis/GisLineStringTest.php

		-
			message: "#^Method PhpMyAdmin\\\\Tests\\\\Gis\\\\GisLineStringTest\\:\\:providerForPrepareRowAsSvg\\(\\) return type has no value type specified in iterable type array\\.$#"
			count: 1
			path: test/classes/Gis/GisLineStringTest.php

		-
			message: "#^Method PhpMyAdmin\\\\Tests\\\\Gis\\\\GisLineStringTest\\:\\:providerForTestGenerateParams\\(\\) return type has no value type specified in iterable type array\\.$#"
			count: 1
			path: test/classes/Gis/GisLineStringTest.php

		-
			message: "#^Method PhpMyAdmin\\\\Tests\\\\Gis\\\\GisLineStringTest\\:\\:providerForTestGenerateWkt\\(\\) return type has no value type specified in iterable type array\\.$#"
			count: 1
			path: test/classes/Gis/GisLineStringTest.php

		-
			message: "#^Method PhpMyAdmin\\\\Tests\\\\Gis\\\\GisLineStringTest\\:\\:providerForTestScaleRow\\(\\) return type has no value type specified in iterable type array\\.$#"
			count: 1
			path: test/classes/Gis/GisLineStringTest.php

		-
			message: "#^Method PhpMyAdmin\\\\Tests\\\\Gis\\\\GisLineStringTest\\:\\:testPrepareRowAsOl\\(\\) has parameter \\$line_color with no value type specified in iterable type array\\.$#"
			count: 1
			path: test/classes/Gis/GisLineStringTest.php

		-
			message: "#^Method PhpMyAdmin\\\\Tests\\\\Gis\\\\GisLineStringTest\\:\\:testPrepareRowAsOl\\(\\) has parameter \\$scale_data with no value type specified in iterable type array\\.$#"
			count: 1
			path: test/classes/Gis/GisLineStringTest.php

		-
			message: "#^Method PhpMyAdmin\\\\Tests\\\\Gis\\\\GisLineStringTest\\:\\:testPrepareRowAsPdf\\(\\) has parameter \\$scale_data with no value type specified in iterable type array\\.$#"
			count: 1
			path: test/classes/Gis/GisLineStringTest.php

		-
			message: "#^Method PhpMyAdmin\\\\Tests\\\\Gis\\\\GisLineStringTest\\:\\:testPrepareRowAsSvg\\(\\) has parameter \\$scaleData with no value type specified in iterable type array\\.$#"
			count: 1
			path: test/classes/Gis/GisLineStringTest.php

		-
			message: "#^Method PhpMyAdmin\\\\Tests\\\\Gis\\\\GisMultiLineStringTest\\:\\:providerForPrepareRowAsOl\\(\\) return type has no value type specified in iterable type array\\.$#"
			count: 1
			path: test/classes/Gis/GisMultiLineStringTest.php

		-
			message: "#^Method PhpMyAdmin\\\\Tests\\\\Gis\\\\GisMultiLineStringTest\\:\\:providerForPrepareRowAsPdf\\(\\) return type has no value type specified in iterable type array\\.$#"
			count: 1
			path: test/classes/Gis/GisMultiLineStringTest.php

		-
			message: "#^Method PhpMyAdmin\\\\Tests\\\\Gis\\\\GisMultiLineStringTest\\:\\:providerForPrepareRowAsSvg\\(\\) return type has no value type specified in iterable type array\\.$#"
			count: 1
			path: test/classes/Gis/GisMultiLineStringTest.php

		-
			message: "#^Method PhpMyAdmin\\\\Tests\\\\Gis\\\\GisMultiLineStringTest\\:\\:providerForTestGenerateParams\\(\\) return type has no value type specified in iterable type array\\.$#"
			count: 1
			path: test/classes/Gis/GisMultiLineStringTest.php

		-
			message: "#^Method PhpMyAdmin\\\\Tests\\\\Gis\\\\GisMultiLineStringTest\\:\\:providerForTestGenerateWkt\\(\\) return type has no value type specified in iterable type array\\.$#"
			count: 1
			path: test/classes/Gis/GisMultiLineStringTest.php

		-
			message: "#^Method PhpMyAdmin\\\\Tests\\\\Gis\\\\GisMultiLineStringTest\\:\\:providerForTestScaleRow\\(\\) return type has no value type specified in iterable type array\\.$#"
			count: 1
			path: test/classes/Gis/GisMultiLineStringTest.php

		-
			message: "#^Method PhpMyAdmin\\\\Tests\\\\Gis\\\\GisMultiLineStringTest\\:\\:testPrepareRowAsOl\\(\\) has parameter \\$line_color with no value type specified in iterable type array\\.$#"
			count: 1
			path: test/classes/Gis/GisMultiLineStringTest.php

		-
			message: "#^Method PhpMyAdmin\\\\Tests\\\\Gis\\\\GisMultiLineStringTest\\:\\:testPrepareRowAsOl\\(\\) has parameter \\$scale_data with no value type specified in iterable type array\\.$#"
			count: 1
			path: test/classes/Gis/GisMultiLineStringTest.php

		-
			message: "#^Method PhpMyAdmin\\\\Tests\\\\Gis\\\\GisMultiLineStringTest\\:\\:testPrepareRowAsPdf\\(\\) has parameter \\$scale_data with no value type specified in iterable type array\\.$#"
			count: 1
			path: test/classes/Gis/GisMultiLineStringTest.php

		-
			message: "#^Method PhpMyAdmin\\\\Tests\\\\Gis\\\\GisMultiLineStringTest\\:\\:testPrepareRowAsSvg\\(\\) has parameter \\$scaleData with no value type specified in iterable type array\\.$#"
			count: 1
			path: test/classes/Gis/GisMultiLineStringTest.php

		-
			message: "#^Method PhpMyAdmin\\\\Tests\\\\Gis\\\\GisMultiPointTest\\:\\:providerForPrepareRowAsOl\\(\\) return type has no value type specified in iterable type array\\.$#"
			count: 1
			path: test/classes/Gis/GisMultiPointTest.php

		-
			message: "#^Method PhpMyAdmin\\\\Tests\\\\Gis\\\\GisMultiPointTest\\:\\:providerForPrepareRowAsPdf\\(\\) return type has no value type specified in iterable type array\\.$#"
			count: 1
			path: test/classes/Gis/GisMultiPointTest.php

		-
			message: "#^Method PhpMyAdmin\\\\Tests\\\\Gis\\\\GisMultiPointTest\\:\\:providerForPrepareRowAsSvg\\(\\) return type has no value type specified in iterable type array\\.$#"
			count: 1
			path: test/classes/Gis/GisMultiPointTest.php

		-
			message: "#^Method PhpMyAdmin\\\\Tests\\\\Gis\\\\GisMultiPointTest\\:\\:providerForTestGenerateParams\\(\\) return type has no value type specified in iterable type array\\.$#"
			count: 1
			path: test/classes/Gis/GisMultiPointTest.php

		-
			message: "#^Method PhpMyAdmin\\\\Tests\\\\Gis\\\\GisMultiPointTest\\:\\:providerForTestGenerateWkt\\(\\) return type has no value type specified in iterable type array\\.$#"
			count: 1
			path: test/classes/Gis/GisMultiPointTest.php

		-
			message: "#^Method PhpMyAdmin\\\\Tests\\\\Gis\\\\GisMultiPointTest\\:\\:providerForTestScaleRow\\(\\) return type has no value type specified in iterable type array\\.$#"
			count: 1
			path: test/classes/Gis/GisMultiPointTest.php

		-
			message: "#^Method PhpMyAdmin\\\\Tests\\\\Gis\\\\GisMultiPointTest\\:\\:testPrepareRowAsOl\\(\\) has parameter \\$point_color with no value type specified in iterable type array\\.$#"
			count: 1
			path: test/classes/Gis/GisMultiPointTest.php

		-
			message: "#^Method PhpMyAdmin\\\\Tests\\\\Gis\\\\GisMultiPointTest\\:\\:testPrepareRowAsOl\\(\\) has parameter \\$scale_data with no value type specified in iterable type array\\.$#"
			count: 1
			path: test/classes/Gis/GisMultiPointTest.php

		-
			message: "#^Method PhpMyAdmin\\\\Tests\\\\Gis\\\\GisMultiPointTest\\:\\:testPrepareRowAsPdf\\(\\) has parameter \\$scale_data with no value type specified in iterable type array\\.$#"
			count: 1
			path: test/classes/Gis/GisMultiPointTest.php

		-
			message: "#^Method PhpMyAdmin\\\\Tests\\\\Gis\\\\GisMultiPointTest\\:\\:testPrepareRowAsSvg\\(\\) has parameter \\$scaleData with no value type specified in iterable type array\\.$#"
			count: 1
			path: test/classes/Gis/GisMultiPointTest.php

		-
			message: "#^Method PhpMyAdmin\\\\Tests\\\\Gis\\\\GisMultiPolygonTest\\:\\:getData\\(\\) return type has no value type specified in iterable type array\\.$#"
			count: 1
			path: test/classes/Gis/GisMultiPolygonTest.php

		-
			message: "#^Method PhpMyAdmin\\\\Tests\\\\Gis\\\\GisMultiPolygonTest\\:\\:providerForPrepareRowAsOl\\(\\) return type has no value type specified in iterable type array\\.$#"
			count: 1
			path: test/classes/Gis/GisMultiPolygonTest.php

		-
			message: "#^Method PhpMyAdmin\\\\Tests\\\\Gis\\\\GisMultiPolygonTest\\:\\:providerForPrepareRowAsPdf\\(\\) return type has no value type specified in iterable type array\\.$#"
			count: 1
			path: test/classes/Gis/GisMultiPolygonTest.php

		-
			message: "#^Method PhpMyAdmin\\\\Tests\\\\Gis\\\\GisMultiPolygonTest\\:\\:providerForPrepareRowAsSvg\\(\\) return type has no value type specified in iterable type array\\.$#"
			count: 1
			path: test/classes/Gis/GisMultiPolygonTest.php

		-
			message: "#^Method PhpMyAdmin\\\\Tests\\\\Gis\\\\GisMultiPolygonTest\\:\\:providerForTestGenerateParams\\(\\) return type has no value type specified in iterable type array\\.$#"
			count: 1
			path: test/classes/Gis/GisMultiPolygonTest.php

		-
			message: "#^Method PhpMyAdmin\\\\Tests\\\\Gis\\\\GisMultiPolygonTest\\:\\:providerForTestGenerateWkt\\(\\) return type has no value type specified in iterable type array\\.$#"
			count: 1
			path: test/classes/Gis/GisMultiPolygonTest.php

		-
			message: "#^Method PhpMyAdmin\\\\Tests\\\\Gis\\\\GisMultiPolygonTest\\:\\:providerForTestGetShape\\(\\) return type has no value type specified in iterable type array\\.$#"
			count: 1
			path: test/classes/Gis/GisMultiPolygonTest.php

		-
			message: "#^Method PhpMyAdmin\\\\Tests\\\\Gis\\\\GisMultiPolygonTest\\:\\:providerForTestScaleRow\\(\\) return type has no value type specified in iterable type array\\.$#"
			count: 1
			path: test/classes/Gis/GisMultiPolygonTest.php

		-
			message: "#^Method PhpMyAdmin\\\\Tests\\\\Gis\\\\GisMultiPolygonTest\\:\\:testGetShape\\(\\) has parameter \\$row_data with no value type specified in iterable type array\\.$#"
			count: 1
			path: test/classes/Gis/GisMultiPolygonTest.php

		-
			message: "#^Method PhpMyAdmin\\\\Tests\\\\Gis\\\\GisMultiPolygonTest\\:\\:testPrepareRowAsOl\\(\\) has parameter \\$fill_color with no value type specified in iterable type array\\.$#"
			count: 1
			path: test/classes/Gis/GisMultiPolygonTest.php

		-
			message: "#^Method PhpMyAdmin\\\\Tests\\\\Gis\\\\GisMultiPolygonTest\\:\\:testPrepareRowAsOl\\(\\) has parameter \\$scale_data with no value type specified in iterable type array\\.$#"
			count: 1
			path: test/classes/Gis/GisMultiPolygonTest.php

		-
			message: "#^Method PhpMyAdmin\\\\Tests\\\\Gis\\\\GisMultiPolygonTest\\:\\:testPrepareRowAsPdf\\(\\) has parameter \\$scale_data with no value type specified in iterable type array\\.$#"
			count: 1
			path: test/classes/Gis/GisMultiPolygonTest.php

		-
			message: "#^Method PhpMyAdmin\\\\Tests\\\\Gis\\\\GisMultiPolygonTest\\:\\:testPrepareRowAsSvg\\(\\) has parameter \\$scaleData with no value type specified in iterable type array\\.$#"
			count: 1
			path: test/classes/Gis/GisMultiPolygonTest.php

		-
			message: "#^Method PhpMyAdmin\\\\Tests\\\\Gis\\\\GisPointTest\\:\\:providerForPrepareRowAsOl\\(\\) return type has no value type specified in iterable type array\\.$#"
			count: 1
			path: test/classes/Gis/GisPointTest.php

		-
			message: "#^Method PhpMyAdmin\\\\Tests\\\\Gis\\\\GisPointTest\\:\\:providerForPrepareRowAsPdf\\(\\) return type has no value type specified in iterable type array\\.$#"
			count: 1
			path: test/classes/Gis/GisPointTest.php

		-
			message: "#^Method PhpMyAdmin\\\\Tests\\\\Gis\\\\GisPointTest\\:\\:providerForPrepareRowAsSvg\\(\\) return type has no value type specified in iterable type array\\.$#"
			count: 1
			path: test/classes/Gis/GisPointTest.php

		-
			message: "#^Method PhpMyAdmin\\\\Tests\\\\Gis\\\\GisPointTest\\:\\:providerForTestGenerateParams\\(\\) return type has no value type specified in iterable type array\\.$#"
			count: 1
			path: test/classes/Gis/GisPointTest.php

		-
			message: "#^Method PhpMyAdmin\\\\Tests\\\\Gis\\\\GisPointTest\\:\\:providerForTestGenerateWkt\\(\\) return type has no value type specified in iterable type array\\.$#"
			count: 1
			path: test/classes/Gis/GisPointTest.php

		-
			message: "#^Method PhpMyAdmin\\\\Tests\\\\Gis\\\\GisPointTest\\:\\:providerForTestGetShape\\(\\) return type has no value type specified in iterable type array\\.$#"
			count: 1
			path: test/classes/Gis/GisPointTest.php

		-
			message: "#^Method PhpMyAdmin\\\\Tests\\\\Gis\\\\GisPointTest\\:\\:providerForTestScaleRow\\(\\) return type has no value type specified in iterable type array\\.$#"
			count: 1
			path: test/classes/Gis/GisPointTest.php

		-
			message: "#^Method PhpMyAdmin\\\\Tests\\\\Gis\\\\GisPointTest\\:\\:testGetShape\\(\\) has parameter \\$row_data with no value type specified in iterable type array\\.$#"
			count: 1
			path: test/classes/Gis/GisPointTest.php

		-
			message: "#^Method PhpMyAdmin\\\\Tests\\\\Gis\\\\GisPointTest\\:\\:testPrepareRowAsOl\\(\\) has parameter \\$point_color with no value type specified in iterable type array\\.$#"
			count: 1
			path: test/classes/Gis/GisPointTest.php

		-
			message: "#^Method PhpMyAdmin\\\\Tests\\\\Gis\\\\GisPointTest\\:\\:testPrepareRowAsOl\\(\\) has parameter \\$scale_data with no value type specified in iterable type array\\.$#"
			count: 1
			path: test/classes/Gis/GisPointTest.php

		-
			message: "#^Method PhpMyAdmin\\\\Tests\\\\Gis\\\\GisPointTest\\:\\:testPrepareRowAsPdf\\(\\) has parameter \\$scale_data with no value type specified in iterable type array\\.$#"
			count: 1
			path: test/classes/Gis/GisPointTest.php

		-
			message: "#^Method PhpMyAdmin\\\\Tests\\\\Gis\\\\GisPointTest\\:\\:testPrepareRowAsSvg\\(\\) has parameter \\$scaleData with no value type specified in iterable type array\\.$#"
			count: 1
			path: test/classes/Gis/GisPointTest.php

		-
			message: "#^Method PhpMyAdmin\\\\Tests\\\\Gis\\\\GisPolygonTest\\:\\:getData\\(\\) return type has no value type specified in iterable type array\\.$#"
			count: 1
			path: test/classes/Gis/GisPolygonTest.php

		-
			message: "#^Method PhpMyAdmin\\\\Tests\\\\Gis\\\\GisPolygonTest\\:\\:providerForIsOuterRing\\(\\) return type has no value type specified in iterable type array\\.$#"
			count: 1
			path: test/classes/Gis/GisPolygonTest.php

		-
			message: "#^Method PhpMyAdmin\\\\Tests\\\\Gis\\\\GisPolygonTest\\:\\:providerForPrepareRowAsOl\\(\\) return type has no value type specified in iterable type array\\.$#"
			count: 1
			path: test/classes/Gis/GisPolygonTest.php

		-
			message: "#^Method PhpMyAdmin\\\\Tests\\\\Gis\\\\GisPolygonTest\\:\\:providerForPrepareRowAsPdf\\(\\) return type has no value type specified in iterable type array\\.$#"
			count: 1
			path: test/classes/Gis/GisPolygonTest.php

		-
			message: "#^Method PhpMyAdmin\\\\Tests\\\\Gis\\\\GisPolygonTest\\:\\:providerForPrepareRowAsSvg\\(\\) return type has no value type specified in iterable type array\\.$#"
			count: 1
			path: test/classes/Gis/GisPolygonTest.php

		-
			message: "#^Method PhpMyAdmin\\\\Tests\\\\Gis\\\\GisPolygonTest\\:\\:providerForTestArea\\(\\) return type has no value type specified in iterable type array\\.$#"
			count: 1
			path: test/classes/Gis/GisPolygonTest.php

		-
			message: "#^Method PhpMyAdmin\\\\Tests\\\\Gis\\\\GisPolygonTest\\:\\:providerForTestGenerateParams\\(\\) return type has no value type specified in iterable type array\\.$#"
			count: 1
			path: test/classes/Gis/GisPolygonTest.php

		-
			message: "#^Method PhpMyAdmin\\\\Tests\\\\Gis\\\\GisPolygonTest\\:\\:providerForTestGenerateWkt\\(\\) return type has no value type specified in iterable type array\\.$#"
			count: 1
			path: test/classes/Gis/GisPolygonTest.php

		-
			message: "#^Method PhpMyAdmin\\\\Tests\\\\Gis\\\\GisPolygonTest\\:\\:providerForTestGetPointOnSurface\\(\\) return type has no value type specified in iterable type array\\.$#"
			count: 1
			path: test/classes/Gis/GisPolygonTest.php

		-
			message: "#^Method PhpMyAdmin\\\\Tests\\\\Gis\\\\GisPolygonTest\\:\\:providerForTestIsPointInsidePolygon\\(\\) return type has no value type specified in iterable type array\\.$#"
			count: 1
			path: test/classes/Gis/GisPolygonTest.php

		-
			message: "#^Method PhpMyAdmin\\\\Tests\\\\Gis\\\\GisPolygonTest\\:\\:providerForTestScaleRow\\(\\) return type has no value type specified in iterable type array\\.$#"
			count: 1
			path: test/classes/Gis/GisPolygonTest.php

		-
			message: "#^Method PhpMyAdmin\\\\Tests\\\\Gis\\\\GisPolygonTest\\:\\:testArea\\(\\) has parameter \\$ring with no value type specified in iterable type array\\.$#"
			count: 1
			path: test/classes/Gis/GisPolygonTest.php

		-
			message: "#^Method PhpMyAdmin\\\\Tests\\\\Gis\\\\GisPolygonTest\\:\\:testGetPointOnSurface\\(\\) has parameter \\$ring with no value type specified in iterable type array\\.$#"
			count: 1
			path: test/classes/Gis/GisPolygonTest.php

		-
			message: "#^Method PhpMyAdmin\\\\Tests\\\\Gis\\\\GisPolygonTest\\:\\:testIsOuterRing\\(\\) has parameter \\$ring with no value type specified in iterable type array\\.$#"
			count: 1
			path: test/classes/Gis/GisPolygonTest.php

		-
			message: "#^Method PhpMyAdmin\\\\Tests\\\\Gis\\\\GisPolygonTest\\:\\:testIsPointInsidePolygon\\(\\) has parameter \\$point with no value type specified in iterable type array\\.$#"
			count: 1
			path: test/classes/Gis/GisPolygonTest.php

		-
			message: "#^Method PhpMyAdmin\\\\Tests\\\\Gis\\\\GisPolygonTest\\:\\:testIsPointInsidePolygon\\(\\) has parameter \\$polygon with no value type specified in iterable type array\\.$#"
			count: 1
			path: test/classes/Gis/GisPolygonTest.php

		-
			message: "#^Method PhpMyAdmin\\\\Tests\\\\Gis\\\\GisPolygonTest\\:\\:testPrepareRowAsOl\\(\\) has parameter \\$fill_color with no value type specified in iterable type array\\.$#"
			count: 1
			path: test/classes/Gis/GisPolygonTest.php

		-
			message: "#^Method PhpMyAdmin\\\\Tests\\\\Gis\\\\GisPolygonTest\\:\\:testPrepareRowAsOl\\(\\) has parameter \\$scale_data with no value type specified in iterable type array\\.$#"
			count: 1
			path: test/classes/Gis/GisPolygonTest.php

		-
			message: "#^Method PhpMyAdmin\\\\Tests\\\\Gis\\\\GisPolygonTest\\:\\:testPrepareRowAsPdf\\(\\) has parameter \\$scale_data with no value type specified in iterable type array\\.$#"
			count: 1
			path: test/classes/Gis/GisPolygonTest.php

		-
			message: "#^Method PhpMyAdmin\\\\Tests\\\\Gis\\\\GisPolygonTest\\:\\:testPrepareRowAsSvg\\(\\) has parameter \\$scaleData with no value type specified in iterable type array\\.$#"
			count: 1
			path: test/classes/Gis/GisPolygonTest.php

		-
			message: "#^Method PhpMyAdmin\\\\Tests\\\\HeaderTest\\:\\:providerForTestGetHttpHeaders\\(\\) return type has no value type specified in iterable type array\\.$#"
			count: 1
			path: test/classes/HeaderTest.php

		-
			message: "#^Method PhpMyAdmin\\\\Tests\\\\Html\\\\GeneratorTest\\:\\:linksOrButtons\\(\\) return type has no value type specified in iterable type array\\.$#"
			count: 1
			path: test/classes/Html/GeneratorTest.php

		-
			message: "#^Method PhpMyAdmin\\\\Tests\\\\Html\\\\GeneratorTest\\:\\:testLinkOrButton\\(\\) has parameter \\$params with no value type specified in iterable type array\\.$#"
			count: 1
			path: test/classes/Html/GeneratorTest.php

		-
			message: "#^Method PhpMyAdmin\\\\Tests\\\\ImportTest\\:\\:provDetectType\\(\\) return type has no value type specified in iterable type array\\.$#"
			count: 1
			path: test/classes/ImportTest.php

		-
			message: "#^Method PhpMyAdmin\\\\Tests\\\\ImportTest\\:\\:provGetColumnAlphaName\\(\\) return type has no value type specified in iterable type array\\.$#"
			count: 1
			path: test/classes/ImportTest.php

		-
			message: "#^Method PhpMyAdmin\\\\Tests\\\\ImportTest\\:\\:provGetColumnNumberFromName\\(\\) return type has no value type specified in iterable type array\\.$#"
			count: 1
			path: test/classes/ImportTest.php

		-
			message: "#^Method PhpMyAdmin\\\\Tests\\\\ImportTest\\:\\:provGetDecimalPrecision\\(\\) return type has no value type specified in iterable type array\\.$#"
			count: 1
			path: test/classes/ImportTest.php

		-
			message: "#^Method PhpMyAdmin\\\\Tests\\\\ImportTest\\:\\:provGetDecimalScale\\(\\) return type has no value type specified in iterable type array\\.$#"
			count: 1
			path: test/classes/ImportTest.php

		-
			message: "#^Method PhpMyAdmin\\\\Tests\\\\ImportTest\\:\\:provGetDecimalSize\\(\\) return type has no value type specified in iterable type array\\.$#"
			count: 1
			path: test/classes/ImportTest.php

		-
			message: "#^Method PhpMyAdmin\\\\Tests\\\\ImportTest\\:\\:providerContentWithByteOrderMarks\\(\\) return type has no value type specified in iterable type array\\.$#"
			count: 1
			path: test/classes/ImportTest.php

		-
			message: "#^Method PhpMyAdmin\\\\Tests\\\\ImportTest\\:\\:testGetDecimalSize\\(\\) has parameter \\$expected with no value type specified in iterable type array\\.$#"
			count: 1
			path: test/classes/ImportTest.php

		-
			message: "#^Property PhpMyAdmin\\\\Tests\\\\IndexTest\\:\\:\\$params type has no value type specified in iterable type array\\.$#"
			count: 1
			path: test/classes/IndexTest.php

		-
			message: "#^Cannot access offset 'Field' on mixed\\.$#"
			count: 1
			path: test/classes/InsertEditTest.php

		-
			message: "#^Cannot access offset 'Field_md5' on mixed\\.$#"
			count: 1
			path: test/classes/InsertEditTest.php

		-
			message: "#^Cannot access offset 'Field_title' on mixed\\.$#"
			count: 1
			path: test/classes/InsertEditTest.php

		-
			message: "#^Cannot access offset 'True_Type' on mixed\\.$#"
			count: 1
			path: test/classes/InsertEditTest.php

		-
			message: "#^Cannot access offset 'is_binary' on mixed\\.$#"
			count: 1
			path: test/classes/InsertEditTest.php

		-
			message: "#^Cannot access offset 'is_blob' on mixed\\.$#"
			count: 1
			path: test/classes/InsertEditTest.php

		-
			message: "#^Cannot access offset 'is_char' on mixed\\.$#"
			count: 1
			path: test/classes/InsertEditTest.php

		-
			message: "#^Cannot access offset 'len' on mixed\\.$#"
			count: 1
			path: test/classes/InsertEditTest.php

		-
			message: "#^Cannot access offset 'pma_type' on mixed\\.$#"
			count: 1
			path: test/classes/InsertEditTest.php

		-
			message: "#^Cannot access offset 'wrap' on mixed\\.$#"
			count: 1
			path: test/classes/InsertEditTest.php

		-
			message: "#^Method PhpMyAdmin\\\\Tests\\\\InsertEditTest\\:\\:dataProviderConfigValueInsertRows\\(\\) return type has no value type specified in iterable type array\\.$#"
			count: 1
			path: test/classes/InsertEditTest.php

		-
			message: "#^Method PhpMyAdmin\\\\Tests\\\\InsertEditTest\\:\\:testLoadFirstRow\\(\\) has parameter \\$rowsValue with no value type specified in iterable type array\\.$#"
			count: 1
			path: test/classes/InsertEditTest.php

		-
			message: "#^Parameter \\#2 \\$haystack of method PHPUnit\\\\Framework\\\\Assert\\:\\:assertStringContainsString\\(\\) expects string, mixed given\\.$#"
			count: 26
			path: test/classes/InsertEditTest.php

		-
			message: "#^Method PhpMyAdmin\\\\Tests\\\\IpAllowDenyTest\\:\\:proxyIPs\\(\\) return type has no value type specified in iterable type array\\.$#"
			count: 1
			path: test/classes/IpAllowDenyTest.php

		-
			message: "#^Method PhpMyAdmin\\\\Tests\\\\LanguageTest\\:\\:listLocales\\(\\) return type has no value type specified in iterable type array\\.$#"
			count: 1
			path: test/classes/LanguageTest.php

		-
			message: "#^Method PhpMyAdmin\\\\Tests\\\\LanguageTest\\:\\:selectDataProvider\\(\\) return type has no value type specified in iterable type array\\.$#"
			count: 1
			path: test/classes/LanguageTest.php

		-
			message: "#^Method PhpMyAdmin\\\\Tests\\\\LinterTest\\:\\:lintProvider\\(\\) return type has no value type specified in iterable type array\\.$#"
			count: 1
			path: test/classes/LinterTest.php

		-
			message: "#^Method PhpMyAdmin\\\\Tests\\\\LinterTest\\:\\:testLint\\(\\) has parameter \\$expected with no value type specified in iterable type array\\.$#"
			count: 1
			path: test/classes/LinterTest.php

		-
			message: "#^Method PhpMyAdmin\\\\Tests\\\\MessageTest\\:\\:decodeBBDataProvider\\(\\) return type has no value type specified in iterable type array\\.$#"
			count: 1
			path: test/classes/MessageTest.php

		-
			message: "#^Method PhpMyAdmin\\\\Tests\\\\MessageTest\\:\\:providerAffectedRows\\(\\) return type has no value type specified in iterable type array\\.$#"
			count: 1
			path: test/classes/MessageTest.php

		-
			message: "#^Method PhpMyAdmin\\\\Tests\\\\MessageTest\\:\\:providerDeletedRows\\(\\) return type has no value type specified in iterable type array\\.$#"
			count: 1
			path: test/classes/MessageTest.php

		-
			message: "#^Method PhpMyAdmin\\\\Tests\\\\MessageTest\\:\\:providerInsertedRows\\(\\) return type has no value type specified in iterable type array\\.$#"
			count: 1
			path: test/classes/MessageTest.php

		-
			message: "#^Method PhpMyAdmin\\\\Tests\\\\MimeTest\\:\\:providerForTestDetect\\(\\) return type has no value type specified in iterable type array\\.$#"
			count: 1
			path: test/classes/MimeTest.php

		-
			message: "#^Method PhpMyAdmin\\\\Tests\\\\Navigation\\\\Nodes\\\\NodeTableTest\\:\\:providerForTestIcon\\(\\) return type has no value type specified in iterable type array\\.$#"
			count: 1
			path: test/classes/Navigation/Nodes/NodeTableTest.php

		-
			message: "#^Method PhpMyAdmin\\\\Tests\\\\OperationsTest\\:\\:testGetPartitionMaintenanceChoices\\(\\) has parameter \\$extraChoice with no value type specified in iterable type array\\.$#"
			count: 1
			path: test/classes/OperationsTest.php

		-
			message: "#^Method PhpMyAdmin\\\\Tests\\\\Partitioning\\\\TablePartitionDefinitionTest\\:\\:testGetDetails\\(\\) has parameter \\$partitions with no value type specified in iterable type array\\.$#"
			count: 1
			path: test/classes/Partitioning/TablePartitionDefinitionTest.php

		-
			message: "#^Call to method PHPUnit\\\\Framework\\\\Assert\\:\\:assertSame\\(\\) with 32 and 0 will always evaluate to false\\.$#"
			count: 1
			path: test/classes/Plugins/Auth/AuthenticationCookieTest.php

		-
			message: "#^Method PhpMyAdmin\\\\Tests\\\\Plugins\\\\Auth\\\\AuthenticationCookieTest\\:\\:checkRulesProvider\\(\\) return type has no value type specified in iterable type array\\.$#"
			count: 1
			path: test/classes/Plugins/Auth/AuthenticationCookieTest.php

		-
			message: "#^Method PhpMyAdmin\\\\Tests\\\\Plugins\\\\Auth\\\\AuthenticationCookieTest\\:\\:dataProviderPasswordLength\\(\\) return type has no value type specified in iterable type array\\.$#"
			count: 1
			path: test/classes/Plugins/Auth/AuthenticationCookieTest.php

		-
			message: "#^Method PhpMyAdmin\\\\Tests\\\\Plugins\\\\Auth\\\\AuthenticationCookieTest\\:\\:testCheckRules\\(\\) has parameter \\$rules with no value type specified in iterable type array\\.$#"
			count: 1
			path: test/classes/Plugins/Auth/AuthenticationCookieTest.php

		-
			message: "#^Method PhpMyAdmin\\\\Tests\\\\Plugins\\\\Auth\\\\AuthenticationHttpTest\\:\\:readCredentialsProvider\\(\\) return type has no value type specified in iterable type array\\.$#"
			count: 1
			path: test/classes/Plugins/Auth/AuthenticationHttpTest.php

		-
			message: "#^Parameter \\#2 \\$haystack of method PHPUnit\\\\Framework\\\\Assert\\:\\:assertStringContainsString\\(\\) expects string, mixed given\\.$#"
			count: 1
			path: test/classes/Plugins/Export/ExportHtmlwordTest.php

		-
			message: "#^Parameter \\#2 \\$haystack of method PHPUnit\\\\Framework\\\\Assert\\:\\:assertStringContainsString\\(\\) expects string, mixed given\\.$#"
			count: 5
			path: test/classes/Plugins/Export/ExportOdtTest.php

		-
			message: "#^Parameter \\#2 \\$haystack of method PHPUnit\\\\Framework\\\\Assert\\:\\:assertStringContainsString\\(\\) expects string, mixed given\\.$#"
			count: 2
			path: test/classes/Plugins/Export/ExportSqlTest.php

		-
			message: "#^Method PhpMyAdmin\\\\Tests\\\\Plugins\\\\Export\\\\Helpers\\\\TablePropertyTest\\:\\:getDotNetObjectTypeProvider\\(\\) return type has no value type specified in iterable type array\\.$#"
			count: 1
			path: test/classes/Plugins/Export/Helpers/TablePropertyTest.php

		-
			message: "#^Method PhpMyAdmin\\\\Tests\\\\Plugins\\\\Export\\\\Helpers\\\\TablePropertyTest\\:\\:getDotNetPrimitiveTypeProvider\\(\\) return type has no value type specified in iterable type array\\.$#"
			count: 1
			path: test/classes/Plugins/Export/Helpers/TablePropertyTest.php

		-
			message: "#^Method PhpMyAdmin\\\\Tests\\\\Plugins\\\\Export\\\\Helpers\\\\TablePropertyTest\\:\\:isNotNullProvider\\(\\) return type has no value type specified in iterable type array\\.$#"
			count: 1
			path: test/classes/Plugins/Export/Helpers/TablePropertyTest.php

		-
			message: "#^Method PhpMyAdmin\\\\Tests\\\\Plugins\\\\Export\\\\Helpers\\\\TablePropertyTest\\:\\:isUniqueProvider\\(\\) return type has no value type specified in iterable type array\\.$#"
			count: 1
			path: test/classes/Plugins/Export/Helpers/TablePropertyTest.php

		-
			message: "#^Method PhpMyAdmin\\\\Tests\\\\Plugins\\\\Import\\\\ImportOdsTest\\:\\:dataProviderOdsEmptyRows\\(\\) return type has no value type specified in iterable type array\\.$#"
			count: 1
			path: test/classes/Plugins/Import/ImportOdsTest.php

		-
			message: "#^Method PhpMyAdmin\\\\Tests\\\\Plugins\\\\Transformations\\\\TransformationPluginsTest\\:\\:multiDataProvider\\(\\) return type has no value type specified in iterable type array\\.$#"
			count: 1
			path: test/classes/Plugins/Transformations/TransformationPluginsTest.php

		-
			message: "#^Method PhpMyAdmin\\\\Tests\\\\Plugins\\\\Transformations\\\\TransformationPluginsTest\\:\\:testGetMulti\\(\\) has parameter \\$args with no value type specified in iterable type array\\.$#"
			count: 1
			path: test/classes/Plugins/Transformations/TransformationPluginsTest.php

		-
			message: "#^Method PhpMyAdmin\\\\Tests\\\\Plugins\\\\Transformations\\\\TransformationPluginsTest\\:\\:testTransformation\\(\\) has parameter \\$applyArgs with no value type specified in iterable type array\\.$#"
			count: 1
			path: test/classes/Plugins/Transformations/TransformationPluginsTest.php

		-
			message: "#^Method PhpMyAdmin\\\\Tests\\\\Plugins\\\\Transformations\\\\TransformationPluginsTest\\:\\:transformationDataProvider\\(\\) return type has no value type specified in iterable type array\\.$#"
			count: 1
			path: test/classes/Plugins/Transformations/TransformationPluginsTest.php

		-
			message: "#^Parameter \\#1 \\$subgroupHeader of method PhpMyAdmin\\\\Properties\\\\Options\\\\Groups\\\\OptionsPropertySubgroup\\:\\:setSubgroupHeader\\(\\) expects PhpMyAdmin\\\\Properties\\\\PropertyItem, string given\\.$#"
			count: 1
			path: test/classes/Properties/Options/Groups/OptionsPropertySubgroupTest.php

		-
			message: "#^Parameter \\#1 \\$property of method PhpMyAdmin\\\\Properties\\\\Options\\\\OptionsPropertyGroup\\:\\:addProperty\\(\\) expects PhpMyAdmin\\\\Properties\\\\Options\\\\OptionsPropertyItem, int given\\.$#"
			count: 1
			path: test/classes/Properties/Options/OptionsPropertyGroupTest.php

		-
			message: "#^Parameter \\#1 \\$property of method PhpMyAdmin\\\\Properties\\\\Options\\\\OptionsPropertyGroup\\:\\:addProperty\\(\\) expects PhpMyAdmin\\\\Properties\\\\Options\\\\OptionsPropertyItem, string given\\.$#"
			count: 1
			path: test/classes/Properties/Options/OptionsPropertyGroupTest.php

		-
			message: "#^Parameter \\#1 \\$property of method PhpMyAdmin\\\\Properties\\\\Options\\\\OptionsPropertyGroup\\:\\:removeProperty\\(\\) expects PhpMyAdmin\\\\Properties\\\\Options\\\\OptionsPropertyItem, string given\\.$#"
			count: 1
			path: test/classes/Properties/Options/OptionsPropertyGroupTest.php

		-
			message: "#^PHPDoc type PhpMyAdmin\\\\Properties\\\\Plugins\\\\ExportPluginProperties of property PhpMyAdmin\\\\Tests\\\\Properties\\\\Plugins\\\\ExportPluginPropertiesTest\\:\\:\\$object is not covariant with PHPDoc type PhpMyAdmin\\\\Properties\\\\Plugins\\\\ImportPluginProperties of overridden property PhpMyAdmin\\\\Tests\\\\Properties\\\\Plugins\\\\ImportPluginPropertiesTest\\:\\:\\$object\\.$#"
			count: 1
			path: test/classes/Properties/Plugins/ExportPluginPropertiesTest.php

		-
			message: "#^Method PhpMyAdmin\\\\Tests\\\\SanitizeTest\\:\\:dataProviderCheckLinks\\(\\) return type has no value type specified in iterable type array\\.$#"
			count: 1
			path: test/classes/SanitizeTest.php

		-
			message: "#^Method PhpMyAdmin\\\\Tests\\\\SanitizeTest\\:\\:docLinks\\(\\) return type has no value type specified in iterable type array\\.$#"
			count: 1
			path: test/classes/SanitizeTest.php

		-
			message: "#^Method PhpMyAdmin\\\\Tests\\\\SanitizeTest\\:\\:escapeDataProvider\\(\\) return type has no value type specified in iterable type array\\.$#"
			count: 1
			path: test/classes/SanitizeTest.php

		-
			message: "#^Method PhpMyAdmin\\\\Tests\\\\SanitizeTest\\:\\:variables\\(\\) return type has no value type specified in iterable type array\\.$#"
			count: 1
			path: test/classes/SanitizeTest.php

		-
			message: "#^PHPDoc tag @var for variable \\$actual has no value type specified in iterable type array\\.$#"
			count: 1
			path: test/classes/Server/PrivilegesTest.php

		-
			message: "#^Method PhpMyAdmin\\\\Tests\\\\Server\\\\SelectTest\\:\\:renderDataProvider\\(\\) return type has no value type specified in iterable type array\\.$#"
			count: 1
			path: test/classes/Server/SelectTest.php

		-
			message: "#^Method PhpMyAdmin\\\\Tests\\\\Server\\\\SysInfo\\\\SysInfoTest\\:\\:sysInfoOsProvider\\(\\) return type has no value type specified in iterable type array\\.$#"
			count: 1
			path: test/classes/Server/SysInfo/SysInfoTest.php

		-
			message: "#^Method PhpMyAdmin\\\\Tests\\\\SqlTest\\:\\:dataProviderCountQueryResults\\(\\) return type has no value type specified in iterable type array\\.$#"
			count: 1
			path: test/classes/SqlTest.php

		-
			message: "#^Method PhpMyAdmin\\\\Tests\\\\SqlTest\\:\\:testCountQueryResults\\(\\) has parameter \\$sessionTmpVal with no value type specified in iterable type array\\.$#"
			count: 1
			path: test/classes/SqlTest.php

		-
			message: "#^Parameter \\#1 \\$analyzedSqlResults of method PhpMyAdmin\\\\Sql\\:\\:hasNoRightsToDropDatabase\\(\\) expects array, mixed given\\.$#"
			count: 3
			path: test/classes/SqlTest.php

		-
			message: "#^Parameter \\#1 \\$analyzedSqlResults of static method PhpMyAdmin\\\\Sql\\:\\:isJustBrowsing\\(\\) expects array\\<string, mixed\\>, mixed given\\.$#"
			count: 3
			path: test/classes/SqlTest.php

		-
			message: "#^Method PhpMyAdmin\\\\Tests\\\\StorageEngineTest\\:\\:providerGetEngine\\(\\) return type has no value type specified in iterable type array\\.$#"
			count: 1
			path: test/classes/StorageEngineTest.php

		-
			message: "#^Method PhpMyAdmin\\\\Tests\\\\Stubs\\\\DbiDummy\\:\\:connect\\(\\) has parameter \\$server with no value type specified in iterable type array\\.$#"
			count: 1
			path: test/classes/Stubs/DbiDummy.php

		-
			message: "#^Method PhpMyAdmin\\\\Tests\\\\Stubs\\\\DbiDummy\\:\\:fetchAny\\(\\) return type has no value type specified in iterable type array\\.$#"
			count: 1
			path: test/classes/Stubs/DbiDummy.php

		-
			message: "#^Method PhpMyAdmin\\\\Tests\\\\Stubs\\\\DbiDummy\\:\\:fetchAssoc\\(\\) return type has no value type specified in iterable type array\\.$#"
			count: 1
			path: test/classes/Stubs/DbiDummy.php

		-
			message: "#^Method PhpMyAdmin\\\\Tests\\\\Stubs\\\\DbiDummy\\:\\:fetchRow\\(\\) return type has no value type specified in iterable type array\\.$#"
			count: 1
			path: test/classes/Stubs/DbiDummy.php

		-
			message: "#^Method PhpMyAdmin\\\\Tests\\\\Stubs\\\\DbiDummy\\:\\:getQueryData\\(\\) return type has no value type specified in iterable type array\\.$#"
			count: 1
			path: test/classes/Stubs/DbiDummy.php

		-
			message: "#^Method PhpMyAdmin\\\\Tests\\\\Stubs\\\\DbiDummy\\:\\:getUnUsedQueries\\(\\) return type has no value type specified in iterable type array\\.$#"
			count: 1
			path: test/classes/Stubs/DbiDummy.php

		-
			message: "#^PHPDoc tag @var for property PhpMyAdmin\\\\Tests\\\\Stubs\\\\DbiDummy\\:\\:\\$dummyQueries contains unresolvable type\\.$#"
			count: 1
			path: test/classes/Stubs/DbiDummy.php

		-
			message: "#^PHPDoc tag @var for property PhpMyAdmin\\\\Tests\\\\Stubs\\\\DbiDummy\\:\\:\\$filoQueries contains unresolvable type\\.$#"
			count: 1
			path: test/classes/Stubs/DbiDummy.php

		-
			message: "#^Property PhpMyAdmin\\\\Tests\\\\Stubs\\\\DbiDummy\\:\\:\\$dummyQueries type has no value type specified in iterable type array\\<string, mixed\\>\\.$#"
			count: 1
			path: test/classes/Stubs/DbiDummy.php

		-
			message: "#^Property PhpMyAdmin\\\\Tests\\\\Stubs\\\\DbiDummy\\:\\:\\$filoQueries type has no value type specified in iterable type array\\<string, mixed\\>\\.$#"
			count: 1
			path: test/classes/Stubs/DbiDummy.php

		-
			message: "#^Method PhpMyAdmin\\\\Tests\\\\Stubs\\\\ResponseRenderer\\:\\:getJSONResult\\(\\) return type has no value type specified in iterable type array\\.$#"
			count: 1
			path: test/classes/Stubs/ResponseRenderer.php

		-
			message: "#^Property PhpMyAdmin\\\\Tests\\\\Stubs\\\\ResponseRenderer\\:\\:\\$json type has no value type specified in iterable type array\\.$#"
			count: 1
			path: test/classes/Stubs/ResponseRenderer.php

		-
			message: "#^Method PhpMyAdmin\\\\Tests\\\\TableTest\\:\\:dataValidateName\\(\\) return type has no value type specified in iterable type array\\.$#"
			count: 1
			path: test/classes/TableTest.php

		-
			message: "#^Method PhpMyAdmin\\\\Tests\\\\TemplateTest\\:\\:providerTestDynamicRender\\(\\) return type has no value type specified in iterable type array\\.$#"
			count: 1
			path: test/classes/TemplateTest.php

		-
			message: "#^Method PhpMyAdmin\\\\Tests\\\\TemplateTest\\:\\:providerTestRender\\(\\) return type has no value type specified in iterable type array\\.$#"
			count: 1
			path: test/classes/TemplateTest.php

		-
			message: "#^Method PhpMyAdmin\\\\Tests\\\\TemplateTest\\:\\:providerTestRenderGettext\\(\\) return type has no value type specified in iterable type array\\.$#"
			count: 1
			path: test/classes/TemplateTest.php

		-
			message: "#^Method PhpMyAdmin\\\\Tests\\\\TemplateTest\\:\\:providerTestSet\\(\\) return type has no value type specified in iterable type array\\.$#"
			count: 1
			path: test/classes/TemplateTest.php

		-
			message: "#^Method PhpMyAdmin\\\\Tests\\\\TemplateTest\\:\\:testRenderGettext\\(\\) has parameter \\$renderParams with no value type specified in iterable type array\\.$#"
			count: 1
			path: test/classes/TemplateTest.php

		-
			message: "#^Method PhpMyAdmin\\\\Tests\\\\ThemeTest\\:\\:providerForGetImgPath\\(\\) return type has no value type specified in iterable type array\\.$#"
			count: 1
			path: test/classes/ThemeTest.php

		-
			message: "#^Method PhpMyAdmin\\\\Tests\\\\TrackerTest\\:\\:getTableNameData\\(\\) return type has no value type specified in iterable type array\\.$#"
			count: 1
			path: test/classes/TrackerTest.php

		-
			message: "#^Method PhpMyAdmin\\\\Tests\\\\TrackerTest\\:\\:getTrackedDataProvider\\(\\) return type has no value type specified in iterable type array\\.$#"
			count: 1
			path: test/classes/TrackerTest.php

		-
			message: "#^Method PhpMyAdmin\\\\Tests\\\\TrackerTest\\:\\:parseQueryData\\(\\) return type has no value type specified in iterable type array\\.$#"
			count: 1
			path: test/classes/TrackerTest.php

		-
			message: "#^Method PhpMyAdmin\\\\Tests\\\\TrackerTest\\:\\:testGetTrackedData\\(\\) has parameter \\$expectedArray with no value type specified in iterable type array\\.$#"
			count: 1
			path: test/classes/TrackerTest.php

		-
			message: "#^Method PhpMyAdmin\\\\Tests\\\\TrackerTest\\:\\:testGetTrackedData\\(\\) has parameter \\$fetchArrayReturn with no value type specified in iterable type array\\.$#"
			count: 1
			path: test/classes/TrackerTest.php

		-
			message: "#^Method PhpMyAdmin\\\\Tests\\\\TransformationsTest\\:\\:fixupData\\(\\) return type has no value type specified in iterable type array\\.$#"
			count: 1
			path: test/classes/TransformationsTest.php

		-
			message: "#^Method PhpMyAdmin\\\\Tests\\\\TransformationsTest\\:\\:getOptionsData\\(\\) return type has no value type specified in iterable type array\\.$#"
			count: 1
			path: test/classes/TransformationsTest.php

		-
			message: "#^Method PhpMyAdmin\\\\Tests\\\\TransformationsTest\\:\\:providerGetDescription\\(\\) return type has no value type specified in iterable type array\\.$#"
			count: 1
			path: test/classes/TransformationsTest.php

		-
			message: "#^Method PhpMyAdmin\\\\Tests\\\\TransformationsTest\\:\\:providerGetName\\(\\) return type has no value type specified in iterable type array\\.$#"
			count: 1
			path: test/classes/TransformationsTest.php

		-
			message: "#^Method PhpMyAdmin\\\\Tests\\\\TransformationsTest\\:\\:testGetOptions\\(\\) has parameter \\$expected with no value type specified in iterable type array\\.$#"
			count: 1
			path: test/classes/TransformationsTest.php

		-
			message: "#^Method PhpMyAdmin\\\\Tests\\\\TwoFactorTest\\:\\:getTwoFactorAndLoadConfig\\(\\) has parameter \\$config with no value type specified in iterable type array\\.$#"
			count: 1
			path: test/classes/TwoFactorTest.php

		-
			message: "#^Method PhpMyAdmin\\\\Tests\\\\TwoFactorTest\\:\\:loadQueriesForConfigure\\(\\) has parameter \\$backendSettings with no value type specified in iterable type array\\.$#"
			count: 1
			path: test/classes/TwoFactorTest.php

		-
			message: "#^Method PhpMyAdmin\\\\Tests\\\\TwoFactorTest\\:\\:loadResultForConfig\\(\\) has parameter \\$config with no value type specified in iterable type array\\.$#"
			count: 1
			path: test/classes/TwoFactorTest.php

		-
			message: "#^Missing call to parent\\:\\:tearDown\\(\\) method\\.$#"
			count: 1
			path: test/classes/TwoFactorTest.php

		-
			message: "#^Method PhpMyAdmin\\\\Tests\\\\TypesTest\\:\\:providerForGetTypeOperators\\(\\) return type has no value type specified in iterable type array\\.$#"
			count: 1
			path: test/classes/TypesTest.php

		-
			message: "#^Method PhpMyAdmin\\\\Tests\\\\TypesTest\\:\\:providerForTestGetTypeDescription\\(\\) return type has no value type specified in iterable type array\\.$#"
			count: 1
			path: test/classes/TypesTest.php

		-
			message: "#^Method PhpMyAdmin\\\\Tests\\\\TypesTest\\:\\:providerForTestGetTypeOperatorsHtml\\(\\) return type has no value type specified in iterable type array\\.$#"
			count: 1
			path: test/classes/TypesTest.php

		-
			message: "#^Method PhpMyAdmin\\\\Tests\\\\TypesTest\\:\\:providerFortTestGetFunctionsClass\\(\\) return type has no value type specified in iterable type array\\.$#"
			count: 1
			path: test/classes/TypesTest.php

		-
			message: "#^Method PhpMyAdmin\\\\Tests\\\\TypesTest\\:\\:providerFortTestGetTypeClass\\(\\) return type has no value type specified in iterable type array\\.$#"
			count: 1
			path: test/classes/TypesTest.php

		-
			message: "#^Method PhpMyAdmin\\\\Tests\\\\TypesTest\\:\\:testGetFunctionsClass\\(\\) has parameter \\$output with no value type specified in iterable type array\\.$#"
			count: 1
			path: test/classes/TypesTest.php

		-
			message: "#^Method PhpMyAdmin\\\\Tests\\\\TypesTest\\:\\:testGetTypeOperators\\(\\) has parameter \\$output with no value type specified in iterable type array\\.$#"
			count: 1
			path: test/classes/TypesTest.php

		-
			message: "#^Method PhpMyAdmin\\\\Tests\\\\UtilTest\\:\\:charsetQueryData\\(\\) return type has no value type specified in iterable type array\\.$#"
			count: 1
			path: test/classes/UtilTest.php

		-
			message: "#^Method PhpMyAdmin\\\\Tests\\\\UtilTest\\:\\:dataProviderScriptNames\\(\\) return type has no value type specified in iterable type array\\.$#"
			count: 1
			path: test/classes/UtilTest.php

		-
			message: "#^Method PhpMyAdmin\\\\Tests\\\\UtilTest\\:\\:providerConvertBitDefaultValue\\(\\) return type has no value type specified in iterable type array\\.$#"
			count: 1
			path: test/classes/UtilTest.php

		-
			message: "#^Method PhpMyAdmin\\\\Tests\\\\UtilTest\\:\\:providerDuplicateFirstNewline\\(\\) return type has no value type specified in iterable type array\\.$#"
			count: 1
			path: test/classes/UtilTest.php

		-
			message: "#^Method PhpMyAdmin\\\\Tests\\\\UtilTest\\:\\:providerExpandUserString\\(\\) return type has no value type specified in iterable type array\\.$#"
			count: 1
			path: test/classes/UtilTest.php

		-
			message: "#^Method PhpMyAdmin\\\\Tests\\\\UtilTest\\:\\:providerExtractColumnSpec\\(\\) return type has no value type specified in iterable type array\\.$#"
			count: 1
			path: test/classes/UtilTest.php

		-
			message: "#^Method PhpMyAdmin\\\\Tests\\\\UtilTest\\:\\:providerExtractValueFromFormattedSize\\(\\) return type has no value type specified in iterable type array\\.$#"
			count: 1
			path: test/classes/UtilTest.php

		-
			message: "#^Method PhpMyAdmin\\\\Tests\\\\UtilTest\\:\\:providerFormatByteDown\\(\\) return type has no value type specified in iterable type array\\.$#"
			count: 1
			path: test/classes/UtilTest.php

		-
			message: "#^Method PhpMyAdmin\\\\Tests\\\\UtilTest\\:\\:providerFormatNumber\\(\\) return type has no value type specified in iterable type array\\.$#"
			count: 1
			path: test/classes/UtilTest.php

		-
			message: "#^Method PhpMyAdmin\\\\Tests\\\\UtilTest\\:\\:providerForwardedHeaders\\(\\) return type has no value type specified in iterable type array\\.$#"
			count: 1
			path: test/classes/UtilTest.php

		-
			message: "#^Method PhpMyAdmin\\\\Tests\\\\UtilTest\\:\\:providerGetFormattedMaximumUploadSize\\(\\) return type has no value type specified in iterable type array\\.$#"
			count: 1
			path: test/classes/UtilTest.php

		-
			message: "#^Method PhpMyAdmin\\\\Tests\\\\UtilTest\\:\\:providerGetTitleForTarget\\(\\) return type has no value type specified in iterable type array\\.$#"
			count: 1
			path: test/classes/UtilTest.php

		-
			message: "#^Method PhpMyAdmin\\\\Tests\\\\UtilTest\\:\\:providerIsInteger\\(\\) return type has no value type specified in iterable type array\\.$#"
			count: 1
			path: test/classes/UtilTest.php

		-
			message: "#^Method PhpMyAdmin\\\\Tests\\\\UtilTest\\:\\:providerLocalisedDate\\(\\) return type has no value type specified in iterable type array\\.$#"
			count: 1
			path: test/classes/UtilTest.php

		-
			message: "#^Method PhpMyAdmin\\\\Tests\\\\UtilTest\\:\\:providerPrintableBitValue\\(\\) return type has no value type specified in iterable type array\\.$#"
			count: 1
			path: test/classes/UtilTest.php

		-
			message: "#^Method PhpMyAdmin\\\\Tests\\\\UtilTest\\:\\:providerTimespanFormat\\(\\) return type has no value type specified in iterable type array\\.$#"
			count: 1
			path: test/classes/UtilTest.php

		-
			message: "#^Method PhpMyAdmin\\\\Tests\\\\UtilTest\\:\\:providerUnEscapeMysqlWildcards\\(\\) return type has no value type specified in iterable type array\\.$#"
			count: 1
			path: test/classes/UtilTest.php

		-
			message: "#^Method PhpMyAdmin\\\\Tests\\\\UtilTest\\:\\:providerUnQuote\\(\\) return type has no value type specified in iterable type array\\.$#"
			count: 1
			path: test/classes/UtilTest.php

		-
			message: "#^Method PhpMyAdmin\\\\Tests\\\\UtilTest\\:\\:providerUnQuoteSelectedChar\\(\\) return type has no value type specified in iterable type array\\.$#"
			count: 1
			path: test/classes/UtilTest.php

		-
			message: "#^Method PhpMyAdmin\\\\Tests\\\\UtilTest\\:\\:providerUserDir\\(\\) return type has no value type specified in iterable type array\\.$#"
			count: 1
			path: test/classes/UtilTest.php

		-
			message: "#^Method PhpMyAdmin\\\\Tests\\\\UtilTest\\:\\:testExtractColumnSpec\\(\\) has parameter \\$out with no value type specified in iterable type array\\.$#"
			count: 1
			path: test/classes/UtilTest.php

		-
			message: "#^Method PhpMyAdmin\\\\Tests\\\\UtilTest\\:\\:testFormatByteDown\\(\\) has parameter \\$e with no value type specified in iterable type array\\.$#"
			count: 1
			path: test/classes/UtilTest.php

		-
			message: "#^Method PhpMyAdmin\\\\Tests\\\\Utils\\\\ForeignKeyTest\\:\\:providerCheckCleanup\\(\\) return type has no value type specified in iterable type array\\.$#"
			count: 1
			path: test/classes/Utils/ForeignKeyTest.php

		-
			message: "#^Method PhpMyAdmin\\\\Tests\\\\Utils\\\\ForeignKeyTest\\:\\:providerCheckInit\\(\\) return type has no value type specified in iterable type array\\.$#"
			count: 1
			path: test/classes/Utils/ForeignKeyTest.php

		-
			message: "#^Method PhpMyAdmin\\\\Tests\\\\Utils\\\\ForeignKeyTest\\:\\:providerIsSupported\\(\\) return type has no value type specified in iterable type array\\.$#"
			count: 1
			path: test/classes/Utils/ForeignKeyTest.php

		-
			message: "#^Method PhpMyAdmin\\\\Tests\\\\Utils\\\\FormatConverterTest\\:\\:providerBinaryToIp\\(\\) return type has no value type specified in iterable type array\\.$#"
			count: 1
			path: test/classes/Utils/FormatConverterTest.php

		-
			message: "#^Method PhpMyAdmin\\\\Tests\\\\Utils\\\\FormatConverterTest\\:\\:providerIpToBinary\\(\\) return type has no value type specified in iterable type array\\.$#"
			count: 1
			path: test/classes/Utils/FormatConverterTest.php

		-
			message: "#^Method PhpMyAdmin\\\\Tests\\\\Utils\\\\FormatConverterTest\\:\\:providerIpToLong\\(\\) return type has no value type specified in iterable type array\\.$#"
			count: 1
			path: test/classes/Utils/FormatConverterTest.php

		-
			message: "#^Method PhpMyAdmin\\\\Tests\\\\Utils\\\\FormatConverterTest\\:\\:providerLongToIp\\(\\) return type has no value type specified in iterable type array\\.$#"
			count: 1
			path: test/classes/Utils/FormatConverterTest.php

		-
			message: "#^Method PhpMyAdmin\\\\Tests\\\\Utils\\\\GisTest\\:\\:providerConvertToWellKnownText\\(\\) return type has no value type specified in iterable type array\\.$#"
			count: 1
			path: test/classes/Utils/GisTest.php

		-
			message: "#^Method PhpMyAdmin\\\\Tests\\\\Utils\\\\GisTest\\:\\:testConvertToWellKnownText\\(\\) has parameter \\$returnData with no value type specified in iterable type array\\.$#"
			count: 1
			path: test/classes/Utils/GisTest.php

		-
			message: "#^Method PhpMyAdmin\\\\Tests\\\\Utils\\\\HttpRequestTest\\:\\:httpRequests\\(\\) return type has no value type specified in iterable type array\\.$#"
			count: 1
			path: test/classes/Utils/HttpRequestTest.php

		-
			message: "#^Parameter \\#1 \\$needle of method PHPUnit\\\\Framework\\\\Assert\\:\\:assertStringContainsString\\(\\) expects string, mixed given\\.$#"
			count: 1
			path: test/classes/Utils/HttpRequestTest.php

		-
			message: "#^Parameter \\#2 \\$haystack of method PHPUnit\\\\Framework\\\\Assert\\:\\:assertStringContainsString\\(\\) expects string, mixed given\\.$#"
			count: 1
			path: test/classes/Utils/HttpRequestTest.php

		-
			message: "#^Method PhpMyAdmin\\\\Tests\\\\VersionInformationTest\\:\\:dataProviderVersionConditions\\(\\) return type has no value type specified in iterable type array\\.$#"
			count: 1
			path: test/classes/VersionInformationTest.php

		-
			message: "#^Method PhpMyAdmin\\\\Tests\\\\VersionInformationTest\\:\\:dataVersions\\(\\) return type has no value type specified in iterable type array\\.$#"
			count: 1
			path: test/classes/VersionInformationTest.php

		-
			message: "#^Method PhpMyAdmin\\\\Tests\\\\VersionInformationTest\\:\\:testGetLatestCompatibleVersionWithNewPHPVersion\\(\\) has parameter \\$conditions with no value type specified in iterable type array\\.$#"
			count: 1
			path: test/classes/VersionInformationTest.php

		-
			message: "#^Method PhpMyAdmin\\\\Tests\\\\VersionInformationTest\\:\\:testGetLatestCompatibleVersionWithNewPHPVersion\\(\\) has parameter \\$versions with no value type specified in iterable type array\\.$#"
			count: 1
			path: test/classes/VersionInformationTest.php

		-
			message: "#^Method PhpMyAdmin\\\\Tests\\\\ZipExtensionTest\\:\\:provideTestFindFile\\(\\) return type has no value type specified in iterable type array\\.$#"
			count: 1
			path: test/classes/ZipExtensionTest.php

		-
			message: "#^Method PhpMyAdmin\\\\Tests\\\\ZipExtensionTest\\:\\:provideTestGetContents\\(\\) return type has no value type specified in iterable type array\\.$#"
			count: 1
			path: test/classes/ZipExtensionTest.php

		-
			message: "#^Property PhpMyAdmin\\\\Tests\\\\Selenium\\\\ChangePasswordTest\\:\\:\\$verificationErrors is never written, only read\\.$#"
			count: 1
			path: test/selenium/ChangePasswordTest.php

		-
			message: "#^Method PhpMyAdmin\\\\Tests\\\\Selenium\\\\ExportTest\\:\\:exportDataProvider\\(\\) return type has no value type specified in iterable type array\\.$#"
			count: 1
			path: test/selenium/ExportTest.php

		-
			message: "#^Method PhpMyAdmin\\\\Tests\\\\Selenium\\\\ExportTest\\:\\:testDbExport\\(\\) has parameter \\$expected with no value type specified in iterable type array\\.$#"
			count: 1
			path: test/selenium/ExportTest.php

		-
			message: "#^Method PhpMyAdmin\\\\Tests\\\\Selenium\\\\ExportTest\\:\\:testServerExport\\(\\) has parameter \\$expected with no value type specified in iterable type array\\.$#"
			count: 1
			path: test/selenium/ExportTest.php

		-
			message: "#^Method PhpMyAdmin\\\\Tests\\\\Selenium\\\\ExportTest\\:\\:testTableExport\\(\\) has parameter \\$expected with no value type specified in iterable type array\\.$#"
			count: 1
			path: test/selenium/ExportTest.php

		-
			message: "#^Cannot access property \\$automation_session on mixed\\.$#"
			count: 1
			path: test/selenium/TestBase.php

		-
			message: "#^Method PhpMyAdmin\\\\Tests\\\\Selenium\\\\TestBase\\:\\:waitForElement\\(\\) should return Facebook\\\\WebDriver\\\\Remote\\\\RemoteWebElement but returns mixed\\.$#"
			count: 1
			path: test/selenium/TestBase.php

		-
			message: "#^Method PhpMyAdmin\\\\Tests\\\\Selenium\\\\TestBase\\:\\:waitUntilElementIsPresent\\(\\) should return Facebook\\\\WebDriver\\\\Remote\\\\RemoteWebElement but returns mixed\\.$#"
			count: 1
			path: test/selenium/TestBase.php

		-
			message: "#^Method PhpMyAdmin\\\\Tests\\\\Selenium\\\\TestBase\\:\\:waitUntilElementIsVisible\\(\\) should return Facebook\\\\WebDriver\\\\WebDriverElement but returns mixed\\.$#"
			count: 1
			path: test/selenium/TestBase.php
<|MERGE_RESOLUTION|>--- conflicted
+++ resolved
@@ -8821,39 +8821,16 @@
 			path: test/classes/Command/TwigLintCommandTest.php
 
 		-
-			message: "#^Call to method PHPUnit\\\\Framework\\\\Assert\\:\\:assertFalse\\(\\) with true will always evaluate to false\\.$#"
+			message: "#^Method PhpMyAdmin\\\\Tests\\\\CommonTest\\:\\:providerForTestCleanupPathInfo\\(\\) return type has no value type specified in iterable type array\\.$#"
 			count: 1
 			path: test/classes/CommonTest.php
 
 		-
-			message: "#^Call to method PHPUnit\\\\Framework\\\\Assert\\:\\:assertTrue\\(\\) with \\*NEVER\\* will always evaluate to false\\.$#"
-			count: 1
-			path: test/classes/CommonTest.php
-
-		-
-			message: "#^Call to method PHPUnit\\\\Framework\\\\Assert\\:\\:assertTrue\\(\\) with false will always evaluate to false\\.$#"
-			count: 1
-			path: test/classes/CommonTest.php
-
-		-
-			message: "#^Method PhpMyAdmin\\\\Tests\\\\CommonTest\\:\\:providerForTestCleanupPathInfo\\(\\) return type has no value type specified in iterable type array\\.$#"
-			count: 1
-			path: test/classes/CommonTest.php
-
-		-
-<<<<<<< HEAD
-=======
-			message: "#^Method PhpMyAdmin\\\\Tests\\\\Config\\\\DescriptionTest\\:\\:getValues\\(\\) return type has no value type specified in iterable type array\\.$#"
-			count: 1
-			path: test/classes/Config/DescriptionTest.php
-
-		-
 			message: "#^Call to method PHPUnit\\\\Framework\\\\Assert\\:\\:assertTrue\\(\\) with null will always evaluate to false\\.$#"
 			count: 1
 			path: test/classes/Config/FormDisplayTest.php
 
 		-
->>>>>>> 49e2b081
 			message: "#^Cannot access offset 'pma_testform' on mixed\\.$#"
 			count: 1
 			path: test/classes/Config/FormDisplayTest.php
