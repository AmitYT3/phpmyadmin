--- conflicted
+++ resolved
@@ -401,48 +401,17 @@
 			path: libraries/classes/Display/Results.php
 
 		-
-<<<<<<< HEAD
-			message: "#^Parameter \\#9 \\$transformOptions of method PhpMyAdmin\\\\Display\\\\Results\\:\\:getDataCellForGeometryColumns\\(\\) expects string, array given\\.$#"
+			message: "#^Parameter \\#8 \\$defaultFunction of method PhpMyAdmin\\\\Display\\\\Results\\:\\:getDataCellForNonNumericColumns\\(\\) expects string, array\\<int, string\\> given\\.$#"
 			count: 1
 			path: libraries/classes/Display/Results.php
 
 		-
-			message: "#^Parameter \\#8 \\$defaultFunction of method PhpMyAdmin\\\\Display\\\\Results\\:\\:getDataCellForNonNumericColumns\\(\\) expects string, array\\<int, string\\> given\\.$#"
-=======
-			message: "#^Parameter \\#8 \\$default_function of method PhpMyAdmin\\\\Display\\\\Results\\:\\:getDataCellForNonNumericColumns\\(\\) expects string, array\\<int, string\\> given\\.$#"
->>>>>>> 86232c3b
-			count: 1
+			message: "#^Strict comparison using \\=\\=\\= between string and null will always evaluate to false\\.$#"
+			count: 3
 			path: libraries/classes/Display/Results.php
 
 		-
-<<<<<<< HEAD
-			message: "#^Parameter \\#9 \\$transformOptions of method PhpMyAdmin\\\\Display\\\\Results\\:\\:getDataCellForNonNumericColumns\\(\\) expects string, array given\\.$#"
-			count: 1
-			path: libraries/classes/Display/Results.php
-
-		-
-=======
->>>>>>> 86232c3b
-			message: "#^Strict comparison using \\=\\=\\= between string and null will always evaluate to false\\.$#"
-			count: 3
-			path: libraries/classes/Display/Results.php
-
-		-
-<<<<<<< HEAD
-			message: "#^Parameter \\#12 \\$transformOptions of method PhpMyAdmin\\\\Display\\\\Results\\:\\:getRowData\\(\\) expects array, string given\\.$#"
-			count: 3
-			path: libraries/classes/Display/Results.php
-
-		-
-			message: "#^Parameter \\#4 \\$transformOptions of method PhpMyAdmin\\\\Display\\\\Results\\:\\:handleNonPrintableContents\\(\\) expects string, array given\\.$#"
-			count: 2
-			path: libraries/classes/Display/Results.php
-
-		-
 			message: "#^Parameter \\#5 \\$defaultFunction of method PhpMyAdmin\\\\Display\\\\Results\\:\\:handleNonPrintableContents\\(\\) expects string, array\\<int, string\\> given\\.$#"
-=======
-			message: "#^Parameter \\#5 \\$default_function of method PhpMyAdmin\\\\Display\\\\Results\\:\\:handleNonPrintableContents\\(\\) expects string, array\\<int, string\\> given\\.$#"
->>>>>>> 86232c3b
 			count: 2
 			path: libraries/classes/Display/Results.php
 
