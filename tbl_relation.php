--- conflicted
+++ resolved
@@ -74,11 +74,7 @@
 /**
  * Split a string on backquote pairs
  *
-<<<<<<< HEAD
  * @param string  original string
-=======
- * @param   string  original string
->>>>>>> 2e101cc7
  * @return  array   containing the elements (and their surrounding backquotes)
  *
  * @access  public
