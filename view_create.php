--- conflicted
+++ resolved
@@ -114,12 +114,8 @@
             $response->addJSON(
                 'message',
                 PMA_Message::error(
-<<<<<<< HEAD
-                    "<i>$sql_query</i><br /><br />" . $GLOBALS['dbi']->getError()
-=======
                     "<i>" . htmlspecialchars($sql_query) . "</i><br /><br />"
-                    . PMA_DBI_getError()
->>>>>>> 3311c6f1
+                    . $GLOBALS['dbi']->getError()
                 )
             );
             $response->isSuccess(false);
