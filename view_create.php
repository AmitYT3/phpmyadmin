<?php
/* vim: set expandtab sw=4 ts=4 sts=4: */
/**
 * handles creation of VIEWs
 *
 * @todo js error when view name is empty (strFormEmpty)
 * @todo (also validate if js is disabled, after form submission?)
 * @package PhpMyAdmin
 */
declare(strict_types=1);

use PhpMyAdmin\Core;
use PhpMyAdmin\Message;
use PhpMyAdmin\Response;
use PhpMyAdmin\Template;
use PhpMyAdmin\Util;

if (! defined('ROOT_PATH')) {
    define('ROOT_PATH', __DIR__ . DIRECTORY_SEPARATOR);
}

require_once ROOT_PATH . 'libraries/common.inc.php';

/**
 * Runs common work
 */
require ROOT_PATH . 'libraries/db_common.inc.php';
$url_params['goto'] = 'tbl_structure.php';
$url_params['back'] = 'view_create.php';

$response = Response::getInstance();

$template = new Template();

$view_algorithm_options = [
    'UNDEFINED',
    'MERGE',
    'TEMPTABLE',
];

$view_with_options = [
    'CASCADED',
    'LOCAL',
];

$view_security_options = [
    'DEFINER',
    'INVOKER',
];

// View name is a compulsory field
if (isset($_POST['view']['name'])
    && empty($_POST['view']['name'])
) {
    $message = Message::error(__('View name can not be empty!'));
    $response->addJSON(
        'message',
        $message
    );
    $response->setRequestStatus(false);
    exit;
}

if (isset($_POST['createview']) || isset($_POST['alterview'])) {
    /**
     * Creates the view
     */
    $sep = "\r\n";

    if (isset($_POST['createview'])) {
        $sql_query = 'CREATE';
        if (isset($_POST['view']['or_replace'])) {
            $sql_query .= ' OR REPLACE';
        }
    } else {
        $sql_query = 'ALTER';
    }

    if (Core::isValid($_POST['view']['algorithm'], $view_algorithm_options)) {
        $sql_query .= $sep . ' ALGORITHM = ' . $_POST['view']['algorithm'];
    }

    if (! empty($_POST['view']['definer'])) {
        if (strpos($_POST['view']['definer'], '@') === false) {
            $sql_query .= $sep . 'DEFINER='
                . Util::backquote($_POST['view']['definer']);
        } else {
            $arr = explode('@', $_POST['view']['definer']);
            $sql_query .= $sep . 'DEFINER=' . Util::backquote($arr[0]);
            $sql_query .= '@' . Util::backquote($arr[1]) . ' ';
        }
    }

    if (isset($_POST['view']['sql_security']) && in_array($_POST['view']['sql_security'], $view_security_options)) {
        $sql_query .= $sep . ' SQL SECURITY '
            . $_POST['view']['sql_security'];
    }

    $sql_query .= $sep . ' VIEW '
        . Util::backquote($_POST['view']['name']);

    if (! empty($_POST['view']['column_names'])) {
        $sql_query .= $sep . ' (' . $_POST['view']['column_names'] . ')';
    }

    $sql_query .= $sep . ' AS ' . $_POST['view']['as'];

    if (isset($_POST['view']['with'])) {
        if (in_array($_POST['view']['with'], $view_with_options)) {
            $sql_query .= $sep . ' WITH ' . $_POST['view']['with']
                . '  CHECK OPTION';
        }
    }

    if (! $GLOBALS['dbi']->tryQuery($sql_query)) {
        if (! isset($_POST['ajax_dialog'])) {
            $message = Message::rawError($GLOBALS['dbi']->getError());
            return;
        }

        $response->addJSON(
            'message',
            Message::error(
                "<i>" . htmlspecialchars($sql_query) . "</i><br><br>"
                . $GLOBALS['dbi']->getError()
            )
        );
        $response->setRequestStatus(false);
        exit;
    }

    // If different column names defined for VIEW
    $view_columns = [];
    if (isset($_POST['view']['column_names'])) {
        $view_columns = explode(',', $_POST['view']['column_names']);
    }

    $column_map = $GLOBALS['dbi']->getColumnMapFromSql(
        $_POST['view']['as'],
        $view_columns
    );

    $systemDb = $GLOBALS['dbi']->getSystemDatabase();
    $pma_transformation_data = $systemDb->getExistingTransformationData(
        $GLOBALS['db']
    );

    if ($pma_transformation_data !== false) {
        // SQL for store new transformation details of VIEW
        $new_transformations_sql = $systemDb->getNewTransformationDataSql(
            $pma_transformation_data,
            $column_map,
            $_POST['view']['name'],
            $GLOBALS['db']
        );

        // Store new transformations
        if ($new_transformations_sql != '') {
            $GLOBALS['dbi']->tryQuery($new_transformations_sql);
        }
    }
    unset($pma_transformation_data);

    if (! isset($_POST['ajax_dialog'])) {
        $message = Message::success();
        include ROOT_PATH . 'tbl_structure.php';
    } else {
        $response->addJSON(
            'message',
            Util::getMessage(
                Message::success(),
                $sql_query
            )
        );
        $response->setRequestStatus(true);
    }

    exit;
}

$sql_query = ! empty($_POST['sql_query']) ? $_POST['sql_query'] : '';

// prefill values if not already filled from former submission
$view = [
    'operation' => 'create',
    'or_replace' => '',
    'algorithm' => '',
    'definer' => '',
    'sql_security' => '',
    'name' => '',
    'column_names' => '',
    'as' => $sql_query,
    'with' => '',
<<<<<<< HEAD
];
=======
    'algorithm' => '',
);
>>>>>>> cd79a5f8

// Used to prefill the fields when editing a view
if (isset($_GET['db']) && isset($_GET['table'])) {
    $item = $GLOBALS['dbi']->fetchSingleRow(
        sprintf(
            "SELECT `VIEW_DEFINITION`, `CHECK_OPTION`, `DEFINER`,
            `SECURITY_TYPE`
            FROM `INFORMATION_SCHEMA`.`VIEWS`
            WHERE TABLE_SCHEMA='%s'
            AND TABLE_NAME='%s';",
            $GLOBALS['dbi']->escapeString($_GET['db']),
            $GLOBALS['dbi']->escapeString($_GET['table'])
        )
    );
    $createView = $GLOBALS['dbi']->getTable($_GET['db'], $_GET['table'])
        ->showCreate();

    // CREATE ALGORITHM=<ALGORITHM> DE...
    $parts = explode(" ", substr($createView, 17));
    $item['ALGORITHM'] = $parts[0];

    $view['operation'] = 'alter';
    $view['definer'] = $item['DEFINER'];
    $view['sql_security'] = $item['SECURITY_TYPE'];
    $view['name'] = $_GET['table'];
    $view['as'] = $item['VIEW_DEFINITION'];
    $view['with'] = $item['CHECK_OPTION'];
    $view['algorithm'] = $item['ALGORITHM'];

}

if (Core::isValid($_POST['view'], 'array')) {
    $view = array_merge($view, $_POST['view']);
}

$url_params['db'] = $GLOBALS['db'];
$url_params['reload'] = 1;

echo $template->render('view_create', [
    'ajax_dialog' => isset($_POST['ajax_dialog']),
    'text_dir' => $text_dir,
    'url_params' => $url_params,
    'view' => $view,
    'view_algorithm_options' => $view_algorithm_options,
    'view_with_options' => $view_with_options,
    'view_security_options' => $view_security_options,
]);<|MERGE_RESOLUTION|>--- conflicted
+++ resolved
@@ -191,12 +191,8 @@
     'column_names' => '',
     'as' => $sql_query,
     'with' => '',
-<<<<<<< HEAD
-];
-=======
     'algorithm' => '',
-);
->>>>>>> cd79a5f8
+];
 
 // Used to prefill the fields when editing a view
 if (isset($_GET['db']) && isset($_GET['table'])) {
